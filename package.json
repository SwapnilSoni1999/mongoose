--- conflicted
+++ resolved
@@ -1,11 +1,7 @@
 {
   "name": "mongoose",
   "description": "Mongoose MongoDB ODM",
-<<<<<<< HEAD
   "version": "5.0.4-pre",
-=======
-  "version": "4.13.11",
->>>>>>> 617fb47b
   "author": "Guillermo Rauch <guillermo@learnboost.com>",
   "keywords": [
     "mongodb",
@@ -69,15 +65,9 @@
     "lint": "eslint . --quiet",
     "nsp": "nsp check",
     "release": "git push origin master --tags && npm publish",
-<<<<<<< HEAD
-    "release-legacy": "git push origin 4.x --tags && npm publish --tag 4.x",
+    "release-legacy": "git push origin 4.x --tags && npm publish --tag legacy",
     "test": "mocha --exit test/*.test.js test/**/*.test.js",
     "test-cov": "nyc --reporter=html --reporter=text npm test"
-=======
-    "release-legacy": "git push origin 4.x --tags && npm publish --tag legacy",
-    "test": "mocha test/*.test.js test/**/*.test.js",
-    "test-cov": "istanbul cover --report text --report html _mocha test/*.test.js"
->>>>>>> 617fb47b
   },
   "main": "./index.js",
   "engines": {
