--- conflicted
+++ resolved
@@ -1,11 +1,7 @@
 {
   "name": "mongoose",
   "description": "Mongoose MongoDB ODM",
-<<<<<<< HEAD
   "version": "4.5.0-pre",
-=======
-  "version": "4.4.21-pre",
->>>>>>> d5597f1d
   "author": "Guillermo Rauch <guillermo@learnboost.com>",
   "keywords": [
     "mongodb",
