--- conflicted
+++ resolved
@@ -107,9 +107,7 @@
     "extends": [
       "eslint:recommended"
     ],
-<<<<<<< HEAD
-    "overrides": [
-      {
+    "overrides": [{
         "files": [
           "**/*.{ts,tsx}"
         ],
@@ -126,146 +124,129 @@
           "@typescript-eslint/no-unused-vars": "off",
           "@typescript-eslint/explicit-module-boundary-types": "off"
         }
-=======
-    "overrides": [{
-      "files": [
-        "**/*.{ts,tsx}"
-      ],
-      "extends": [
-        "plugin:@typescript-eslint/eslint-recommended",
-        "plugin:@typescript-eslint/recommended"
-      ],
-      "plugins": [
-        "@typescript-eslint"
-      ],
-      "rules": {
-        "@typescript-eslint/no-explicit-any": "off",
-        "@typescript-eslint/ban-types": "off",
-        "@typescript-eslint/no-unused-vars": "off"
->>>>>>> b257c514
       }
     }],
-    "plugins": [
-      "mocha-no-only"
-    ],
-    "parserOptions": {
-      "ecmaVersion": 2015
-    },
-    "env": {
-      "node": true,
-      "es6": true
-    },
-    "rules": {
-      "comma-style": "error",
-      "indent": [
-        "error",
-        2,
-        {
-          "SwitchCase": 1,
-          "VariableDeclarator": 2
+  "plugins": [
+    "mocha-no-only"
+  ],
+  "parserOptions": {
+    "ecmaVersion": 2015
+  },
+  "env": {
+    "node": true,
+    "es6": true
+  },
+  "rules": {
+    "comma-style": "error",
+    "indent": [
+      "error",
+      2,
+      {
+        "SwitchCase": 1,
+        "VariableDeclarator": 2
+      }
+    ],
+    "keyword-spacing": "error",
+    "no-whitespace-before-property": "error",
+    "no-buffer-constructor": "warn",
+    "no-console": "off",
+    "no-multi-spaces": "error",
+    "no-constant-condition": "off",
+    "func-call-spacing": "error",
+    "no-trailing-spaces": "error",
+    "no-undef": "error",
+    "no-unneeded-ternary": "error",
+    "no-const-assign": "error",
+    "no-useless-rename": "error",
+    "no-dupe-keys": "error",
+    "space-in-parens": [
+      "error",
+      "never"
+    ],
+    "spaced-comment": [
+      "error",
+      "always",
+      {
+        "block": {
+          "markers": [
+            "!"
+          ],
+          "balanced": true
         }
-      ],
-      "keyword-spacing": "error",
-      "no-whitespace-before-property": "error",
-      "no-buffer-constructor": "warn",
-      "no-console": "off",
-      "no-multi-spaces": "error",
-      "no-constant-condition": "off",
-      "func-call-spacing": "error",
-      "no-trailing-spaces": "error",
-      "no-undef": "error",
-      "no-unneeded-ternary": "error",
-      "no-const-assign": "error",
-      "no-useless-rename": "error",
-      "no-dupe-keys": "error",
-      "space-in-parens": [
-        "error",
-        "never"
-      ],
-      "spaced-comment": [
-        "error",
-        "always",
-        {
-          "block": {
-            "markers": [
-              "!"
-            ],
-            "balanced": true
-          }
-        }
-      ],
-      "key-spacing": [
-        "error",
-        {
-          "beforeColon": false,
-          "afterColon": true
-        }
-      ],
-      "comma-spacing": [
-        "error",
-        {
-          "before": false,
-          "after": true
-        }
-      ],
-      "array-bracket-spacing": 1,
-      "arrow-spacing": [
-        "error",
-        {
-          "before": true,
-          "after": true
-        }
-      ],
-      "object-curly-spacing": [
-        "error",
-        "always"
-      ],
-      "comma-dangle": [
-        "error",
-        "never"
-      ],
-      "no-unreachable": "error",
-      "quotes": [
-        "error",
-        "single"
-      ],
-      "quote-props": [
-        "error",
-        "as-needed"
-      ],
-      "semi": "error",
-      "no-extra-semi": "error",
-      "semi-spacing": "error",
-      "no-spaced-func": "error",
-      "no-throw-literal": "error",
-      "space-before-blocks": "error",
-      "space-before-function-paren": [
-        "error",
-        "never"
-      ],
-      "space-infix-ops": "error",
-      "space-unary-ops": "error",
-      "no-var": "warn",
-      "prefer-const": "warn",
-      "strict": [
-        "error",
-        "global"
-      ],
-      "no-restricted-globals": [
-        "error",
-        {
-          "name": "context",
-          "message": "Don't use Mocha's global context"
-        }
-      ],
-      "no-prototype-builtins": "off",
-      "mocha-no-only/mocha-no-only": [
-        "error"
-      ]
-    }
-  },
-  "funding": {
-    "type": "opencollective",
-    "url": "https://opencollective.com/mongoose"
+      }
+    ],
+    "key-spacing": [
+      "error",
+      {
+        "beforeColon": false,
+        "afterColon": true
+      }
+    ],
+    "comma-spacing": [
+      "error",
+      {
+        "before": false,
+        "after": true
+      }
+    ],
+    "array-bracket-spacing": 1,
+    "arrow-spacing": [
+      "error",
+      {
+        "before": true,
+        "after": true
+      }
+    ],
+    "object-curly-spacing": [
+      "error",
+      "always"
+    ],
+    "comma-dangle": [
+      "error",
+      "never"
+    ],
+    "no-unreachable": "error",
+    "quotes": [
+      "error",
+      "single"
+    ],
+    "quote-props": [
+      "error",
+      "as-needed"
+    ],
+    "semi": "error",
+    "no-extra-semi": "error",
+    "semi-spacing": "error",
+    "no-spaced-func": "error",
+    "no-throw-literal": "error",
+    "space-before-blocks": "error",
+    "space-before-function-paren": [
+      "error",
+      "never"
+    ],
+    "space-infix-ops": "error",
+    "space-unary-ops": "error",
+    "no-var": "warn",
+    "prefer-const": "warn",
+    "strict": [
+      "error",
+      "global"
+    ],
+    "no-restricted-globals": [
+      "error",
+      {
+        "name": "context",
+        "message": "Don't use Mocha's global context"
+      }
+    ],
+    "no-prototype-builtins": "off",
+    "mocha-no-only/mocha-no-only": [
+      "error"
+    ]
   }
+},
+"funding": {
+  "type": "opencollective",
+  "url": "https://opencollective.com/mongoose"
+}
 }