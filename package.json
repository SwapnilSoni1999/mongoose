--- conflicted
+++ resolved
@@ -89,10 +89,7 @@
     "url": "git://github.com/Automattic/mongoose.git"
   },
   "homepage": "https://mongoosejs.com",
-<<<<<<< HEAD
   "browser": "./dist/browser.umd.js",
-=======
-  "browser": "./browser.js",
   "mocha": {
     "extension": [
       "test.js"
@@ -101,7 +98,6 @@
       "test/**/*.js"
     ]
   },
->>>>>>> 2cbe7fb4
   "eslintConfig": {
     "extends": [
       "eslint:recommended"
