{
  "name": "mongoose",
  "description": "Mongoose MongoDB ODM",
  "version": "5.12.14",
  "author": "Guillermo Rauch <guillermo@learnboost.com>",
  "keywords": [
    "mongodb",
    "document",
    "model",
    "schema",
    "database",
    "odm",
    "data",
    "datastore",
    "query",
    "nosql",
    "orm",
    "db"
  ],
  "license": "MIT",
  "dependencies": {
    "bson": "^4.2.2",
    "kareem": "2.3.2",
<<<<<<< HEAD
    "mongodb": "4.0.0-beta.1",
=======
    "mongodb": "3.6.8",
>>>>>>> 7b514436
    "mongoose-legacy-pluralize": "1.0.2",
    "mpath": "0.8.3",
    "mquery": "3.2.5",
    "ms": "2.1.2",
    "regexp-clone": "1.0.0",
    "safe-buffer": "5.2.1",
    "sift": "13.5.2",
    "sliced": "1.0.1"
  },
  "devDependencies": {
    "@babel/core": "7.10.5",
    "@babel/preset-env": "7.10.4",
    "@typescript-eslint/eslint-plugin": "4.10.0",
    "@typescript-eslint/parser": "4.10.0",
    "acquit": "1.x",
    "acquit-ignore": "0.1.x",
    "acquit-require": "0.1.x",
    "babel-loader": "8.1.0",
    "benchmark": "2.1.4",
    "bluebird": "3.5.5",
    "chalk": "2.4.2",
    "cheerio": "1.0.0-rc.2",
    "co": "4.6.0",
    "dox": "0.3.1",
    "eslint": "7.1.0",
    "eslint-plugin-mocha-no-only": "1.1.0",
    "highlight.js": "9.18.2",
    "lodash.isequal": "4.5.0",
    "lodash.isequalwith": "4.4.0",
    "marked": "1.1.1",
    "mocha": "5.x",
    "moment": "2.x",
    "mongodb-topology-manager": "1.0.11",
    "mongoose-long": "0.2.1",
    "node-static": "0.7.11",
    "object-sizeof": "1.3.0",
    "pug": "2.0.3",
    "q": "1.5.1",
    "semver": "5.5.0",
    "typescript": "4.1.x",
    "uuid": "2.0.3",
    "uuid-parse": "1.0.0",
    "validator": "10.8.0",
    "webpack": "4.44.0"
  },
  "directories": {
    "lib": "./lib/mongoose"
  },
  "scripts": {
    "lint": "eslint .",
    "build-browser": "node build-browser.js",
    "prepublishOnly": "npm run build-browser",
    "release": "git pull && git push origin master --tags && npm publish",
    "release-legacy": "git pull origin 4.x && git push origin 4.x --tags && npm publish --tag legacy",
    "test": "mocha --exit ./test/*.test.js ./test/typescript/main.test.js",
    "tdd": "mocha ./test/*.test.js ./test/typescript/main.test.js --watch --recursive --watch-files ./**/*.js",
    "test-cov": "nyc --reporter=html --reporter=text npm test"
  },
  "main": "./index.js",
  "engines": {
    "node": ">=4.0.0"
  },
  "bugs": {
    "url": "https://github.com/Automattic/mongoose/issues/new"
  },
  "repository": {
    "type": "git",
    "url": "git://github.com/Automattic/mongoose.git"
  },
  "homepage": "https://mongoosejs.com",
  "browser": "./dist/browser.umd.js",
  "mocha": {
    "extension": [
      "test.js"
    ],
    "watch-files": [
      "test/**/*.js"
    ]
  },
  "eslintConfig": {
    "extends": [
      "eslint:recommended"
    ],
    "overrides": [
      {
        "files": [
          "**/*.{ts,tsx}"
        ],
        "extends": [
          "plugin:@typescript-eslint/eslint-recommended",
          "plugin:@typescript-eslint/recommended"
        ],
        "plugins": [
          "@typescript-eslint"
        ],
        "rules": {
          "@typescript-eslint/no-explicit-any": "off",
          "@typescript-eslint/ban-types": "off",
          "@typescript-eslint/no-unused-vars": "off",
          "@typescript-eslint/explicit-module-boundary-types": "off"
        }
      }
    ],
    "plugins": [
      "mocha-no-only"
    ],
    "parserOptions": {
      "ecmaVersion": 2015
    },
    "env": {
      "node": true,
      "es6": true
    },
    "rules": {
      "comma-style": "error",
      "indent": [
        "error",
        2,
        {
          "SwitchCase": 1,
          "VariableDeclarator": 2
        }
      ],
      "keyword-spacing": "error",
      "no-whitespace-before-property": "error",
      "no-buffer-constructor": "warn",
      "no-console": "off",
      "no-multi-spaces": "error",
      "no-constant-condition": "off",
      "func-call-spacing": "error",
      "no-trailing-spaces": "error",
      "no-undef": "error",
      "no-unneeded-ternary": "error",
      "no-const-assign": "error",
      "no-useless-rename": "error",
      "no-dupe-keys": "error",
      "space-in-parens": [
        "error",
        "never"
      ],
      "spaced-comment": [
        "error",
        "always",
        {
          "block": {
            "markers": [
              "!"
            ],
            "balanced": true
          }
        }
      ],
      "key-spacing": [
        "error",
        {
          "beforeColon": false,
          "afterColon": true
        }
      ],
      "comma-spacing": [
        "error",
        {
          "before": false,
          "after": true
        }
      ],
      "array-bracket-spacing": 1,
      "arrow-spacing": [
        "error",
        {
          "before": true,
          "after": true
        }
      ],
      "object-curly-spacing": [
        "error",
        "always"
      ],
      "comma-dangle": [
        "error",
        "never"
      ],
      "no-unreachable": "error",
      "quotes": [
        "error",
        "single"
      ],
      "quote-props": [
        "error",
        "as-needed"
      ],
      "semi": "error",
      "no-extra-semi": "error",
      "semi-spacing": "error",
      "no-spaced-func": "error",
      "no-throw-literal": "error",
      "space-before-blocks": "error",
      "space-before-function-paren": [
        "error",
        "never"
      ],
      "space-infix-ops": "error",
      "space-unary-ops": "error",
      "no-var": "warn",
      "prefer-const": "warn",
      "strict": [
        "error",
        "global"
      ],
      "no-restricted-globals": [
        "error",
        {
          "name": "context",
          "message": "Don't use Mocha's global context"
        }
      ],
      "no-prototype-builtins": "off",
      "mocha-no-only/mocha-no-only": [
        "error"
      ]
    }
  },
  "funding": {
    "type": "opencollective",
    "url": "https://opencollective.com/mongoose"
  }
}<|MERGE_RESOLUTION|>--- conflicted
+++ resolved
@@ -21,11 +21,7 @@
   "dependencies": {
     "bson": "^4.2.2",
     "kareem": "2.3.2",
-<<<<<<< HEAD
     "mongodb": "4.0.0-beta.1",
-=======
-    "mongodb": "3.6.8",
->>>>>>> 7b514436
     "mongoose-legacy-pluralize": "1.0.2",
     "mpath": "0.8.3",
     "mquery": "3.2.5",
