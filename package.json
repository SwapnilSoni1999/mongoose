--- conflicted
+++ resolved
@@ -1,11 +1,7 @@
 {
   "name": "mongoose",
   "description": "Mongoose MongoDB ODM",
-<<<<<<< HEAD
   "version": "5.2.11-pre",
-=======
-  "version": "4.13.16",
->>>>>>> df93f5b2
   "author": "Guillermo Rauch <guillermo@learnboost.com>",
   "keywords": [
     "mongodb",
@@ -27,18 +23,11 @@
     "bson": "~1.0.5",
     "kareem": "2.2.1",
     "lodash.get": "4.4.2",
-<<<<<<< HEAD
     "mongodb": "3.1.4",
     "mongodb-core": "3.1.3",
     "mongoose-legacy-pluralize": "1.0.2",
-    "mpath": "0.4.1",
+    "mpath": "0.5.0",
     "mquery": "3.2.0",
-=======
-    "mongodb": "2.2.34",
-    "mpath": "0.5.0",
-    "mpromise": "0.5.5",
-    "mquery": "2.3.3",
->>>>>>> df93f5b2
     "ms": "2.0.0",
     "regexp-clone": "0.0.1",
     "safe-buffer": "5.1.2",
