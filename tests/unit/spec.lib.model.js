--- conflicted
+++ resolved
@@ -304,23 +304,12 @@
         ],
         
         cast: {
-<<<<<<< HEAD
-          'cast': Date,
-=======
           'created_at': Date,
           'updated_at': Date,
->>>>>>> 57653b3e
           'location.street': Number
         }
         
       });
-<<<<<<< HEAD
-      Casting = db.model('Casting');
-      user = new Casting();
-      user.location.street = '3423 st.';
-      user.location.street.should.be_an Number
-      user.__doc.location.street.should.be 3423
-=======
       var Casting = db.model('Casting'),
           user = new Casting();
       user.location.street = '3423 st.';
@@ -368,7 +357,6 @@
       blogpost._owner.should.be_an ObjectID
       blogpost._category.should.be_an ObjectID
       blogpost._test.should.be_an ObjectID
->>>>>>> 57653b3e
     end
     
   end
