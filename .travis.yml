--- conflicted
+++ resolved
@@ -7,7 +7,6 @@
   - mkdir -p ./data/db/27017
   - mkdir -p ./data/db/27000
   - printf "\n--timeout 8000" >> ./test/mocha.opts
-<<<<<<< HEAD
   - ./mongodb-linux-x86_64-3.6.6/bin/mongod --fork --dbpath ./data/db/27017 --syslog --port 27017
   - sleep 2
 matrix:
@@ -16,13 +15,5 @@
       node_js: 10
       before_script: skip
       script: npm run lint
-=======
-  - ./mongodb-linux-x86_64-2.6.11/bin/mongod --fork --dbpath ./data/db/27017 --syslog --port 27017
-  - sleep 3
-script:
-  - npm test
-  - npm run lint
-  - npm run nsp
->>>>>>> 631f4763
 notifications:
   email: false