language: node_js
sudo: false
node_js:
<<<<<<< HEAD
=======
  - "9"
>>>>>>> 82c615cb
  - "8"
  - "7"
  - "6"
  - "5"
  - "4"
before_script:
  - wget http://fastdl.mongodb.org/linux/mongodb-linux-x86_64-2.6.11.tgz
  - tar -zxvf mongodb-linux-x86_64-2.6.11.tgz
  - mkdir -p ./data/db/27017
  - mkdir -p ./data/db/27000
  - ./mongodb-linux-x86_64-2.6.11/bin/mongod --fork --nopreallocj --dbpath ./data/db/27017 --syslog --port 27017
script:
  - npm test
  - npm run lint
  - npm run nsp
notifications:
  email: false<|MERGE_RESOLUTION|>--- conflicted
+++ resolved
@@ -1,10 +1,7 @@
 language: node_js
 sudo: false
 node_js:
-<<<<<<< HEAD
-=======
   - "9"
->>>>>>> 82c615cb
   - "8"
   - "7"
   - "6"
