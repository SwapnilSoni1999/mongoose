--- conflicted
+++ resolved
@@ -134,12 +134,9 @@
     <a href="https://blokt.com/">
       <img class="sponsor" src="https://images.opencollective.com/proxy/images?src=https%3A%2F%2Flogo.clearbit.com%2Fblokt.com&height=100" style="height:100px">
     </a>
-<<<<<<< HEAD
-=======
     <a href="https://paperleaf.ca/">
       <img class="sponsor" src="https://s3.amazonaws.com/codebarbarian-images/paperleaf.jpg">
     </a>
->>>>>>> cc22e0f5
     <a href="https://usave.co.uk/utilities/broadband/">
       <img class="sponsor" title="Compare broadband deals with usave" src="https://usave.co.uk/img/brand/brand-logo.png" style="height:100px">
     </a>
