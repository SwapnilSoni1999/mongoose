
/**
 * Module dependencies.
 */

var start = require('./common')
  , should = require('should')
  , assert = require('assert')
  , mongoose = require('./common').mongoose
  , Schema = mongoose.Schema
  , random = require('../lib/utils').random
  , MongooseArray = mongoose.Types.Array;

var User = new Schema({
    name: String
  , pets: [Schema.ObjectId]
});

mongoose.model('User', User);

var Pet = new Schema({
  name: String
});

mongoose.model('Pet', Pet);

/**
 * Test.
 */

module.exports = {

  'test that a mongoose array behaves and quacks like an array': function(){
    var a = new MongooseArray;

    a.should.be.an.instanceof(Array);
    a.should.be.an.instanceof(MongooseArray);
    Array.isArray(a).should.be.true;
    ;(a._atomics.constructor).should.eql(Object);

  },

  'doAtomics does not throw': function () {
    var b = new MongooseArray([12,3,4,5]).filter(Boolean);
    var threw = false;

    try {
      b.doAtomics
    } catch (_) {
      threw = true;
    }

    threw.should.be.false;

    var a = new MongooseArray([67,8]).filter(Boolean);
    try {
      a.push(3,4);
    } catch (_) {
      console.error(_);
      threw = true;
    }

    threw.should.be.false;

  },

  'test indexOf()': function(){
    var db = start()
      , User = db.model('User', 'users_' + random())
      , Pet = db.model('Pet', 'pets' + random());

    var tj = new User({ name: 'tj' })
      , tobi = new Pet({ name: 'tobi' })
      , loki = new Pet({ name: 'loki' })
      , jane = new Pet({ name: 'jane' })
      , pets = [];

    tj.pets.push(tobi);
    tj.pets.push(loki);
    tj.pets.push(jane);

    var pending = 3;

    ;[tobi, loki, jane].forEach(function(pet){
      pet.save(function(){
        --pending || done();
      });
    });

    function done() {
      Pet.find({}, function(err, pets){
        tj.save(function(err){
          User.findOne({ name: 'tj' }, function(err, user){
            db.close();
            should.equal(null, err, 'error in callback');
            user.pets.should.have.length(3);
            user.pets.indexOf(tobi.id).should.equal(0);
            user.pets.indexOf(loki.id).should.equal(1);
            user.pets.indexOf(jane.id).should.equal(2);
            user.pets.indexOf(tobi._id).should.equal(0);
            user.pets.indexOf(loki._id).should.equal(1);
            user.pets.indexOf(jane._id).should.equal(2);
          });
        });
      });
    }
  },

  'test #splice() with numbers': function () {
    var collection = 'splicetest-number' + random();
    var db = start()
      , schema = new Schema({ numbers: Array })
      , A = db.model('splicetestNumber', schema, collection);

    var a = new A({ numbers: [4,5,6,7] });
    a.save(function (err) {
      should.equal(null, err, 'could not save splice test');
      A.findById(a._id, function (err, doc) {
        should.equal(null, err, 'error finding splice doc');
        var removed = doc.numbers.splice(1, 1);
        removed.should.eql([5]);
        doc.numbers.toObject().should.eql([4,6,7]);
        doc.save(function (err) {
          should.equal(null, err, 'could not save splice test');
          A.findById(a._id, function (err, doc) {
            should.equal(null, err, 'error finding splice doc');
            doc.numbers.toObject().should.eql([4,6,7]);

            A.collection.drop(function (err) {
              db.close();
              should.strictEqual(err, null);
            });
          });
        });
      });
    });
  },

  'test #splice() on embedded docs': function () {
    var collection = 'splicetest-embeddeddocs' + random();
    var db = start()
      , schema = new Schema({ types: [new Schema({ type: String }) ]})
      , A = db.model('splicetestEmbeddedDoc', schema, collection);

    var a = new A({ types: [{type:'bird'},{type:'boy'},{type:'frog'},{type:'cloud'}] });
    a.save(function (err) {
      should.equal(null, err, 'could not save splice test');
      A.findById(a._id, function (err, doc) {
        should.equal(null, err, 'error finding splice doc');

        doc.types.$pop();

        var removed = doc.types.splice(1, 1);
        removed.length.should.eql(1);
        removed[0].type.should.eql('boy');

        var obj = doc.types.toObject();
        obj[0].type.should.eql('bird');
        obj[1].type.should.eql('frog');

        doc.save(function (err) {
          should.equal(null, err, 'could not save splice test');
          A.findById(a._id, function (err, doc) {
            db.close();
            should.equal(null, err, 'error finding splice doc');

            var obj = doc.types.toObject();
            obj[0].type.should.eql('bird');
            obj[1].type.should.eql('frog');
          });
        });
      });
    });
  },

  '#unshift': function () {
    var db = start()
      , schema = new Schema({
            types: [new Schema({ type: String })]
          , nums: [Number]
          , strs: [String]
        })
      , A = db.model('unshift', schema, 'unshift'+random());

    var a = new A({
        types: [{type:'bird'},{type:'boy'},{type:'frog'},{type:'cloud'}]
      , nums: [1,2,3]
      , strs: 'one two three'.split(' ')
    });

    a.save(function (err) {
      should.equal(null, err);
      A.findById(a._id, function (err, doc) {
        should.equal(null, err);

        var tlen = doc.types.unshift({type:'tree'});
        var nlen = doc.nums.unshift(0);
        var slen = doc.strs.unshift('zero');

        tlen.should.equal(5);
        nlen.should.equal(4);
        slen.should.equal(4);

        doc.types.push({type:'worm'});
        var obj = doc.types.toObject();
        obj[0].type.should.eql('tree');
        obj[1].type.should.eql('bird');
        obj[2].type.should.eql('boy');
        obj[3].type.should.eql('frog');
        obj[4].type.should.eql('cloud');
        obj[5].type.should.eql('worm');

        obj = doc.nums.toObject();
        obj[0].valueOf().should.equal(0);
        obj[1].valueOf().should.equal(1);
        obj[2].valueOf().should.equal(2);
        obj[3].valueOf().should.equal(3);

        obj = doc.strs.toObject();
        obj[0].should.equal('zero');
        obj[1].should.equal('one');
        obj[2].should.equal('two');
        obj[3].should.equal('three');

        doc.save(function (err) {
          should.equal(null, err);
          A.findById(a._id, function (err, doc) {
            db.close();
            should.equal(null, err);

            var obj = doc.types.toObject();
            obj[0].type.should.eql('tree');
            obj[1].type.should.eql('bird');
            obj[2].type.should.eql('boy');
            obj[3].type.should.eql('frog');
            obj[4].type.should.eql('cloud');
            obj[5].type.should.eql('worm');

            obj = doc.nums.toObject();
            obj[0].valueOf().should.equal(0);
            obj[1].valueOf().should.equal(1);
            obj[2].valueOf().should.equal(2);
            obj[3].valueOf().should.equal(3);

            obj = doc.strs.toObject();
            obj[0].should.equal('zero');
            obj[1].should.equal('one');
            obj[2].should.equal('two');
            obj[3].should.equal('three');
          });
        });
      });
    });
  },

  '#shift': function () {
    var db = start()
      , schema = new Schema({
            types: [new Schema({ type: String })]
          , nums: [Number]
          , strs: [String]
        })

    var A = db.model('shift', schema, 'unshift'+random());

    var a = new A({
        types: [{type:'bird'},{type:'boy'},{type:'frog'},{type:'cloud'}]
      , nums: [1,2,3]
      , strs: 'one two three'.split(' ')
    });

    a.save(function (err) {
      should.equal(null, err);
      A.findById(a._id, function (err, doc) {
        should.equal(null, err);

        var t = doc.types.shift();
        var n = doc.nums.shift();
        var s = doc.strs.shift();

        t.type.should.equal('bird');
        n.should.equal(1);
        s.should.equal('one');

        var obj = doc.types.toObject();
        obj[0].type.should.eql('boy');
        obj[1].type.should.eql('frog');
        obj[2].type.should.eql('cloud');

<<<<<<< HEAD
        obj = doc.nums.toObject();
        obj[0].valueOf().should.equal(2);
        obj[1].valueOf().should.equal(3);
=======
        doc.nums.push(4);
        obj = doc.nums.toObject();
        obj[0].valueOf().should.equal(2);
        obj[1].valueOf().should.equal(3);
        obj[2].valueOf().should.equal(4);
>>>>>>> d1edb184

        obj = doc.strs.toObject();
        obj[0].should.equal('two');
        obj[1].should.equal('three');

        doc.save(function (err) {
          should.equal(null, err);
          A.findById(a._id, function (err, doc) {
            db.close();
            should.equal(null, err);

            var obj = doc.types.toObject();
            obj[0].type.should.eql('boy');
            obj[1].type.should.eql('frog');
            obj[2].type.should.eql('cloud');

            obj = doc.nums.toObject();
            obj[0].valueOf().should.equal(2);
            obj[1].valueOf().should.equal(3);
<<<<<<< HEAD
=======
            obj[2].valueOf().should.equal(4);
>>>>>>> d1edb184

            obj = doc.strs.toObject();
            obj[0].should.equal('two');
            obj[1].should.equal('three');
<<<<<<< HEAD
=======
          });
        });
      });
    });
  },

  '#pop': function () {
    var db = start()
      , schema = new Schema({
            types: [new Schema({ type: String })]
          , nums: [Number]
          , strs: [String]
        })

    var A = db.model('pop', schema, 'pop'+random());

    var a = new A({
        types: [{type:'bird'},{type:'boy'},{type:'frog'},{type:'cloud'}]
      , nums: [1,2,3]
      , strs: 'one two three'.split(' ')
    });

    a.save(function (err) {
      should.equal(null, err);
      A.findById(a._id, function (err, doc) {
        should.equal(null, err);

        var t = doc.types.pop();
        var n = doc.nums.pop();
        var s = doc.strs.pop();

        t.type.should.equal('cloud');
        n.should.equal(3);
        s.should.equal('three');

        var obj = doc.types.toObject();
        obj[0].type.should.eql('bird');
        obj[1].type.should.eql('boy');
        obj[2].type.should.eql('frog');

        doc.nums.push(4);
        obj = doc.nums.toObject();
        obj[0].valueOf().should.equal(1);
        obj[1].valueOf().should.equal(2);
        obj[2].valueOf().should.equal(4);

        obj = doc.strs.toObject();
        obj[0].should.equal('one');
        obj[1].should.equal('two');

        doc.save(function (err) {
          should.equal(null, err);
          A.findById(a._id, function (err, doc) {
            db.close();
            should.equal(null, err);

            var obj = doc.types.toObject();
            obj[0].type.should.eql('bird');
            obj[1].type.should.eql('boy');
            obj[2].type.should.eql('frog');

            obj = doc.nums.toObject();
            obj[0].valueOf().should.equal(1);
            obj[1].valueOf().should.equal(2);
            obj[2].valueOf().should.equal(4);

            obj = doc.strs.toObject();
            obj[0].should.equal('one');
            obj[1].should.equal('two');
          });
        });
      });
    });
  },

  '#pull': function () {
    var db= start();
    var catschema = new Schema({ name: String })
    var Cat = db.model('Cat', catschema);
    var schema = new Schema({
        a: [{ type: Schema.ObjectId, ref: 'Cat' }]
    });
    var A = db.model('TestPull', schema);
    var cat  = new Cat({ name: 'peanut' });
    cat.save(function (err) {
      should.strictEqual(null, err);

      var a = new A({ a: [cat._id] });
      a.save(function (err) {
        should.strictEqual(null, err);

        A.findById(a, function (err, doc) {
          db.close();
          should.strictEqual(null, err);
          doc.a.length.should.equal(1);
          doc.a.pull(cat.id);
          doc.a.length.should.equal(0);
        });
      });
    });
  },

  '#$pop': function () {
    var db= start();
    var painting = new Schema({ colors: [] })
    var Painting= db.model('Painting', painting);
    var p = new Painting({ colors : ['blue', 'green', 'yellow'] });
    p.save(function (err) {
      should.strictEqual(null, err);

      Painting.findById(p, function (err, doc) {
        should.strictEqual(null, err);
        assert.equal(3, doc.colors.length);
        var color = doc.colors.$pop();
        assert.equal(2, doc.colors.length);
        assert.equal(color, 'yellow');
        // MongoDB pop command can only be called once per save, each
        // time only removing one element.
        color = doc.colors.$pop();
        assert.equal(color, undefined);
        assert.equal(2, doc.colors.length);
        assert.equal(false, '$set' in doc.colors._atomics, 'invalid $atomic op used');
        doc.save(function (err) {
          assert.equal(null, err);
          var color = doc.colors.$pop();
          assert.equal(1, doc.colors.length);
          assert.equal(color, 'green');
          doc.save(function (err) {
            assert.equal(null, err);
            Painting.findById(doc, function (err, doc) {
              db.close();
              should.strictEqual(null, err);
              assert.equal(1, doc.colors.length);
              assert.equal(doc.colors[0], 'blue')
            });
          });
        });
      });
    });
  },

  '#$shift': function () {
    // atomic shift uses $pop -1
    var db= start();
    var painting = new Schema({ colors: [] })
    var Painting= db.model('Painting', painting);
    var p = new Painting({ colors : ['blue', 'green', 'yellow'] });
    p.save(function (err) {
      should.strictEqual(null, err);

      Painting.findById(p, function (err, doc) {
        should.strictEqual(null, err);
        assert.equal(3, doc.colors.length);
        var color = doc.colors.$shift();
        assert.equal(2, doc.colors.length);
        assert.equal(color, 'blue');
        // MongoDB pop command can only be called once per save, each
        // time only removing one element.
        color = doc.colors.$shift();
        assert.equal(color, undefined);
        assert.equal(2, doc.colors.length);
        doc.save(function (err) {
          assert.equal(null, err);
          var color = doc.colors.$shift();
          assert.equal(1, doc.colors.length);
          assert.equal(color, 'green');
          doc.save(function (err) {
            assert.equal(null, err);
            Painting.findById(doc, function (err, doc) {
              db.close();
              should.strictEqual(null, err);
              assert.equal(1, doc.colors.length);
              assert.equal(doc.colors[0], 'yellow')
            });
>>>>>>> d1edb184
          });
        });
      });
    });
  },

  '#addToSet': function () {
    var db = start()
      , e = new Schema({ name: String, arr: [] })
      , schema = new Schema({
          num: [Number]
        , str: [String]
        , doc: [e]
        , date: [Date]
        , id:  [Schema.ObjectId]
      });

    var M = db.model('testAddToSet', schema);
    var m = new M;

    m.num.push(1,2,3);
    m.str.push('one','two','tres');
    m.doc.push({ name: 'Dubstep', arr: [1] }, { name: 'Polka', arr: [{ x: 3 }]});

    var d1 = new Date;
    var d2 = new Date( +d1 + 60000);
    var d3 = new Date( +d1 + 30000);
    var d4 = new Date( +d1 + 20000);
    var d5 = new Date( +d1 + 90000);
    var d6 = new Date( +d1 + 10000);
    m.date.push(d1, d2);

    var id1 = new mongoose.Types.ObjectId;
    var id2 = new mongoose.Types.ObjectId;
    var id3 = new mongoose.Types.ObjectId;
    var id4 = new mongoose.Types.ObjectId;
    var id5 = new mongoose.Types.ObjectId;
    var id6 = new mongoose.Types.ObjectId;

    m.id.push(id1, id2);

    m.num.addToSet(3,4,5);
    m.num.length.should.equal(5);
    m.str.addToSet('four', 'five', 'two');
    m.str.length.should.equal(5);
    m.id.addToSet(id2, id3);
    m.id.length.should.equal(3);
    m.doc.addToSet(m.doc[0]);
    m.doc.length.should.equal(2);
    m.doc.addToSet({ name: 'Waltz', arr: [1] }, m.doc[0]);
    m.doc.length.should.equal(3);
    m.date.length.should.equal(2);
    m.date.addToSet(d1);
    m.date.length.should.equal(2);
    m.date.addToSet(d3);
    m.date.length.should.equal(3);

    m.save(function (err) {
      should.strictEqual(null, err);
      M.findById(m, function (err, m) {
        should.strictEqual(null, err);

        m.num.length.should.equal(5);
        (~m.num.indexOf(1)).should.be.ok;
        (~m.num.indexOf(2)).should.be.ok;
        (~m.num.indexOf(3)).should.be.ok;
        (~m.num.indexOf(4)).should.be.ok;
        (~m.num.indexOf(5)).should.be.ok;

        m.str.length.should.equal(5);
        (~m.str.indexOf('one')).should.be.ok;
        (~m.str.indexOf('two')).should.be.ok;
        (~m.str.indexOf('tres')).should.be.ok;
        (~m.str.indexOf('four')).should.be.ok;
        (~m.str.indexOf('five')).should.be.ok;

        m.id.length.should.equal(3);
        (~m.id.indexOf(id1)).should.be.ok;
        (~m.id.indexOf(id2)).should.be.ok;
        (~m.id.indexOf(id3)).should.be.ok;

        m.date.length.should.equal(3);
        (~m.date.indexOf(d1.toString())).should.be.ok;
        (~m.date.indexOf(d2.toString())).should.be.ok;
        (~m.date.indexOf(d3.toString())).should.be.ok;

        m.doc.length.should.equal(3);
        m.doc.some(function(v){return v.name === 'Waltz'}).should.be.ok
        m.doc.some(function(v){return v.name === 'Dubstep'}).should.be.ok
        m.doc.some(function(v){return v.name === 'Polka'}).should.be.ok

        // test single $addToSet
        m.num.addToSet(3,4,5,6);
        m.num.length.should.equal(6);
        m.str.addToSet('four', 'five', 'two', 'six');
        m.str.length.should.equal(6);
        m.id.addToSet(id2, id3, id4);
        m.id.length.should.equal(4);

        m.date.addToSet(d1, d3, d4);
        m.date.length.should.equal(4);

        m.doc.addToSet(m.doc[0], { name: '8bit' });
        m.doc.length.should.equal(4);

        m.save(function (err) {
          should.strictEqual(null, err);

          M.findById(m, function (err, m) {
            should.strictEqual(null, err);

            m.num.length.should.equal(6);
            (~m.num.indexOf(1)).should.be.ok;
            (~m.num.indexOf(2)).should.be.ok;
            (~m.num.indexOf(3)).should.be.ok;
            (~m.num.indexOf(4)).should.be.ok;
            (~m.num.indexOf(5)).should.be.ok;
            (~m.num.indexOf(6)).should.be.ok;

            m.str.length.should.equal(6);
            (~m.str.indexOf('one')).should.be.ok;
            (~m.str.indexOf('two')).should.be.ok;
            (~m.str.indexOf('tres')).should.be.ok;
            (~m.str.indexOf('four')).should.be.ok;
            (~m.str.indexOf('five')).should.be.ok;
            (~m.str.indexOf('six')).should.be.ok;

            m.id.length.should.equal(4);
            (~m.id.indexOf(id1)).should.be.ok;
            (~m.id.indexOf(id2)).should.be.ok;
            (~m.id.indexOf(id3)).should.be.ok;
            (~m.id.indexOf(id4)).should.be.ok;

            m.date.length.should.equal(4);
            (~m.date.indexOf(d1.toString())).should.be.ok;
            (~m.date.indexOf(d2.toString())).should.be.ok;
            (~m.date.indexOf(d3.toString())).should.be.ok;
            (~m.date.indexOf(d4.toString())).should.be.ok;

            m.doc.length.should.equal(4);
            m.doc.some(function(v){return v.name === 'Waltz'}).should.be.ok
            m.doc.some(function(v){return v.name === 'Dubstep'}).should.be.ok
            m.doc.some(function(v){return v.name === 'Polka'}).should.be.ok
            m.doc.some(function(v){return v.name === '8bit'}).should.be.ok

            // test multiple $addToSet
            m.num.addToSet(7,8);
            m.num.length.should.equal(8);
            m.str.addToSet('seven', 'eight');
            m.str.length.should.equal(8);
            m.id.addToSet(id5, id6);
            m.id.length.should.equal(6);

            m.date.addToSet(d5, d6);
            m.date.length.should.equal(6);

            m.doc.addToSet(m.doc[1], { name: 'BigBeat' }, { name: 'Funk' });
            m.doc.length.should.equal(6);

            m.save(function (err) {
              should.strictEqual(null, err);

              M.findById(m, function (err, m) {
                db.close();
                should.strictEqual(null, err);

                m.num.length.should.equal(8);
                (~m.num.indexOf(1)).should.be.ok;
                (~m.num.indexOf(2)).should.be.ok;
                (~m.num.indexOf(3)).should.be.ok;
                (~m.num.indexOf(4)).should.be.ok;
                (~m.num.indexOf(5)).should.be.ok;
                (~m.num.indexOf(6)).should.be.ok;
                (~m.num.indexOf(7)).should.be.ok;
                (~m.num.indexOf(8)).should.be.ok;

                m.str.length.should.equal(8);
                (~m.str.indexOf('one')).should.be.ok;
                (~m.str.indexOf('two')).should.be.ok;
                (~m.str.indexOf('tres')).should.be.ok;
                (~m.str.indexOf('four')).should.be.ok;
                (~m.str.indexOf('five')).should.be.ok;
                (~m.str.indexOf('six')).should.be.ok;
                (~m.str.indexOf('seven')).should.be.ok;
                (~m.str.indexOf('eight')).should.be.ok;

                m.id.length.should.equal(6);
                (~m.id.indexOf(id1)).should.be.ok;
                (~m.id.indexOf(id2)).should.be.ok;
                (~m.id.indexOf(id3)).should.be.ok;
                (~m.id.indexOf(id4)).should.be.ok;
                (~m.id.indexOf(id5)).should.be.ok;
                (~m.id.indexOf(id6)).should.be.ok;

                m.date.length.should.equal(6);
                (~m.date.indexOf(d1.toString())).should.be.ok;
                (~m.date.indexOf(d2.toString())).should.be.ok;
                (~m.date.indexOf(d3.toString())).should.be.ok;
                (~m.date.indexOf(d4.toString())).should.be.ok;
                (~m.date.indexOf(d5.toString())).should.be.ok;
                (~m.date.indexOf(d6.toString())).should.be.ok;

                m.doc.length.should.equal(6);
                m.doc.some(function(v){return v.name === 'Waltz'}).should.be.ok
                m.doc.some(function(v){return v.name === 'Dubstep'}).should.be.ok
                m.doc.some(function(v){return v.name === 'Polka'}).should.be.ok
                m.doc.some(function(v){return v.name === '8bit'}).should.be.ok
                m.doc.some(function(v){return v.name === 'BigBeat'}).should.be.ok
                m.doc.some(function(v){return v.name === 'Funk'}).should.be.ok
              });
            });
          });
        });
      });
    });
  },

  '#nonAtomicPush': function () {
    var db = start();
    var U = db.model('User');
    var ID = mongoose.Types.ObjectId;

    var u = new U({ name: 'banana', pets: [new ID] });
    u.pets.length.should.equal(1);
    u.pets.nonAtomicPush(new ID);
    u.pets.length.should.equal(2);
    u.save(function (err) {
      should.strictEqual(null, err);
      U.findById(u._id, function (err) {
        should.strictEqual(null, err);
        u.pets.length.should.equal(2);
        var id0 = u.pets[0];
        var id1 = u.pets[1];
        var id2 = new ID;
        u.pets.pull(id0);
        u.pets.nonAtomicPush(id2);
        u.pets.length.should.equal(2);
        u.pets[0].toString().should.equal(id1.toString());
        u.pets[1].toString().should.equal(id2.toString());
        u.save(function (err) {
          should.strictEqual(null, err);
          U.findById(u._id, function (err) {
            db.close();
            should.strictEqual(null, err);
            u.pets.length.should.equal(2);
            u.pets[0].toString().should.equal(id1.toString());
            u.pets[1].toString().should.equal(id2.toString());
          });
        });
      });
    });
  },

  'setting doc array should adjust path positions': function () {
    var db = start();

    var D = db.model('subDocPositions', new Schema({
        em1: [new Schema({ name: String })]
    }));

    var d = new D({
        em1: [
            { name: 'pos0' }
          , { name: 'pos1' }
          , { name: 'pos2' }
        ]
    });

    d.save(function (err) {
      should.strictEqual(null, err);
      D.findById(d, function (err, d) {
        should.strictEqual(null, err);

        var n = d.em1.slice();
        n[2].name = 'position two';
        var x = [];
        x[1] = n[2];
        x[2] = n[1];
        x = x.filter(Boolean);
        d.em1 = x;

        d.save(function (err) {
          should.strictEqual(null, err);
          D.findById(d, function (err, d) {
            db.close();
            should.strictEqual(null, err);
            d.em1[0].name.should.eql('position two');
            d.em1[1].name.should.eql('pos1');
          });
        });
      });
    });
  },

  'paths with similar names should be saved': function () {
    var db = start();

    var D = db.model('similarPathNames', new Schema({
        account: {
            role: String
          , roles: [String]
        }
      , em: [new Schema({ name: String })]
    }));

    var d = new D({
        account: { role: 'teacher', roles: ['teacher', 'admin'] }
      , em: [{ name: 'bob' }]
    });

    d.save(function (err) {
      should.strictEqual(null, err);
      D.findById(d, function (err, d) {
        should.strictEqual(null, err);

        d.account.role = 'president';
        d.account.roles = ['president', 'janitor'];
        d.em[0].name = 'memorable';
        d.em = [{ name: 'frida' }];

        d.save(function (err) {
          should.strictEqual(null, err);
          D.findById(d, function (err, d) {
            db.close();
            should.strictEqual(null, err);
            d.account.role.should.equal('president');
            d.account.roles.length.should.equal(2);
            d.account.roles[0].should.equal('president');
            d.account.roles[1].should.equal('janitor');
            d.em.length.should.equal(1);
            d.em[0].name.should.equal('frida');
          });
        });
      });
    });
  },

  'nulls are allowed in number arrays': function () {
    var db = start();
    var schema = new Schema({ x: [Number] }, { collection: 'nullsareallowed'+random() });
    var M = db.model('nullsareallowed', schema);
    var m;
    var threw = false;

    m = new M({ x: [1, null, 3] });
    m.save(function (err) {
      should.strictEqual(null, err);

      // undefined is not allowed
      m = new M({ x: [1, undefined, 3] });
      m.save(function (err) {
        db.close();
        should.exist(err);
      });
    });
  },

  // gh-842
  'modifying sub-doc properties and manipulating the array works': function () {
    var db= start();
    var schema = new Schema({ em: [new Schema({ username: String })]});
    var M = db.model('modifyingSubDocAndPushing', schema);
    var m = new M({ em: [ { username: 'Arrietty' }]});

    m.save(function (err) {
      should.strictEqual(null, err);
      M.findById(m, function (err, m) {
        should.strictEqual(null, err);
        m.em[0].username.should.eql('Arrietty');

        m.em[0].username = 'Shawn';
        m.em.push({ username: 'Homily' });
        m.save(function (err) {
          should.strictEqual(null, err);

          M.findById(m, function (err, m) {
            should.strictEqual(null, err);
            m.em.length.should.equal(2);
            m.em[0].username.should.eql('Shawn');
            m.em[1].username.should.eql('Homily');

            m.em[0].username = 'Arrietty';
            m.em[1].remove();
            m.save(function (err) {
              should.strictEqual(null, err);

              M.findById(m, function (err, m) {
                db.close();
                should.strictEqual(null, err);
                m.em.length.should.equal(1);
                m.em[0].username.should.eql('Arrietty');
              });
            });
          });
        });
      });
    });
  }
};<|MERGE_RESOLUTION|>--- conflicted
+++ resolved
@@ -287,17 +287,11 @@
         obj[1].type.should.eql('frog');
         obj[2].type.should.eql('cloud');
 
-<<<<<<< HEAD
-        obj = doc.nums.toObject();
-        obj[0].valueOf().should.equal(2);
-        obj[1].valueOf().should.equal(3);
-=======
         doc.nums.push(4);
         obj = doc.nums.toObject();
         obj[0].valueOf().should.equal(2);
         obj[1].valueOf().should.equal(3);
         obj[2].valueOf().should.equal(4);
->>>>>>> d1edb184
 
         obj = doc.strs.toObject();
         obj[0].should.equal('two');
@@ -317,16 +311,11 @@
             obj = doc.nums.toObject();
             obj[0].valueOf().should.equal(2);
             obj[1].valueOf().should.equal(3);
-<<<<<<< HEAD
-=======
             obj[2].valueOf().should.equal(4);
->>>>>>> d1edb184
 
             obj = doc.strs.toObject();
             obj[0].should.equal('two');
             obj[1].should.equal('three');
-<<<<<<< HEAD
-=======
           });
         });
       });
@@ -501,7 +490,6 @@
               assert.equal(1, doc.colors.length);
               assert.equal(doc.colors[0], 'yellow')
             });
->>>>>>> d1edb184
           });
         });
       });
