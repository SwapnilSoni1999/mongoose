
/**
 * Test dependencies.
 */

var start = require('./common')
  , assert = require('assert')
  , mongoose = start.mongoose
  , random = require('../lib/utils').random
  , Schema = mongoose.Schema
  , ObjectId = Schema.Types.ObjectId
  , MongooseBuffer = mongoose.Types.Buffer
  , DocumentObjectId = mongoose.Types.ObjectId
  , Query = require('../lib/query');

/**
 * Setup.
 */

var Comments = new Schema;

Comments.add({
    title     : String
  , date      : Date
  , body      : String
  , comments  : [Comments]
});

var BlogPostB = new Schema({
    title     : String
  , author    : String
  , slug      : String
  , date      : Date
  , meta      : {
        date      : Date
      , visitors  : Number
    }
  , published : Boolean
  , mixed     : {}
  , numbers   : [Number]
  , tags      : [String]
  , sigs      : [Buffer]
  , owners    : [ObjectId]
  , comments  : [Comments]
  , def       : { type: String, default: 'kandinsky' }
});

mongoose.model('BlogPostB', BlogPostB);
var collection = 'blogposts_' + random();

var ModSchema = new Schema({
    num: Number
  , str: String
});
mongoose.model('Mod', ModSchema);

var geoSchema = new Schema({ loc: { type: [Number], index: '2d'}});

describe('model: querying:', function(){
  var mongo26_or_greater = false;
  before(function(done){
    start.mongodVersion(function (err, version) {
      if (err) throw err;
      mongo26_or_greater = 2 < version[0] || (2 == version[0] && 6 <= version[1]);
      if (!mongo26_or_greater) console.log('not testing mongodb 2.6 features');
      done();
    });
  });

  it('find returns a Query', function(done){
    var db = start()
      , BlogPostB = db.model('BlogPostB', collection);

    // query
    assert.ok(BlogPostB.find({}) instanceof Query);

    // query, fields
    assert.ok(BlogPostB.find({}, {}) instanceof Query);

    // query, fields (empty string)
    assert.ok(BlogPostB.find({}, '') instanceof Query);

    // query, fields, options
    assert.ok(BlogPostB.find({}, {}, {}) instanceof Query);

    // query, fields (null), options
    assert.ok(BlogPostB.find({}, null, {}) instanceof Query);

    db.close(done);
  });

  it('findOne returns a Query', function(done){
    var db = start()
      , BlogPostB = db.model('BlogPostB', collection);

    // query
    assert.ok(BlogPostB.findOne({}) instanceof Query);

    // query, fields
    assert.ok(BlogPostB.findOne({}, {}) instanceof Query);

    // query, fields (empty string)
    assert.ok(BlogPostB.findOne({}, '') instanceof Query);

    // query, fields, options
    assert.ok(BlogPostB.findOne({}, {}, {}) instanceof Query);

    // query, fields (null), options
    assert.ok(BlogPostB.findOne({}, null, {}) instanceof Query);

    db.close(done);
  });

  it('an empty find does not hang', function(done){
    var db = start()
      , BlogPostB = db.model('BlogPostB', collection);

    function fn () {
      db.close(done);
    }

    BlogPostB.find({}, fn);
  });

  it('a query is executed when a callback is passed', function(done){
    var db = start()
      , BlogPostB = db.model('BlogPostB', collection)
      , count = 5
      , q =  { _id: new DocumentObjectId }; // make sure the query is fast

    function fn () {
      if (--count) return;
      db.close(done);
    }

    // query
    assert.ok(BlogPostB.find(q, fn) instanceof Query);

    // query, fields (object)
    assert.ok(BlogPostB.find(q, {}, fn) instanceof Query);

    // query, fields (null)
    assert.ok(BlogPostB.find(q, null, fn) instanceof Query);

    // query, fields, options
    assert.ok(BlogPostB.find(q, {}, {}, fn) instanceof Query);

    // query, fields (''), options
    assert.ok(BlogPostB.find(q, '', {}, fn) instanceof Query);
  });

  it('query is executed where a callback for findOne', function(done){
    var db = start()
      , BlogPostB = db.model('BlogPostB', collection)
      , count = 5
      , q =  { _id: new DocumentObjectId }; // make sure the query is fast

    function fn () {
      if (--count) return;
      db.close();
      done();
    }

    // query
    assert.ok(BlogPostB.findOne(q, fn) instanceof Query);

    // query, fields
    assert.ok(BlogPostB.findOne(q, {}, fn) instanceof Query);

    // query, fields (empty string)
    assert.ok(BlogPostB.findOne(q, '', fn) instanceof Query);

    // query, fields, options
    assert.ok(BlogPostB.findOne(q, {}, {}, fn) instanceof Query);

    // query, fields (null), options
    assert.ok(BlogPostB.findOne(q, null, {}, fn) instanceof Query);
  });

  describe('count', function(){
    it('returns a Query', function(done){
      var db = start()
        , BlogPostB = db.model('BlogPostB', collection);
      assert.ok(BlogPostB.count({}) instanceof Query);
      db.close();
      done();
    });

    it('Query executes when you pass a callback', function(done){
      var db = start()
        , BlogPostB = db.model('BlogPostB', collection)
        , pending = 2;

      function fn () {
        if (--pending) return;
        db.close();
        done();
      }

      assert.ok(BlogPostB.count({}, fn) instanceof Query);
      assert.ok(BlogPostB.count(fn) instanceof Query);
    });

    it('counts documents', function(done){
      var db = start()
        , BlogPostB = db.model('BlogPostB', collection)
        , title = 'Wooooot ' + random();

      var post = new BlogPostB();
      post.set('title', title);

      post.save(function (err) {
        assert.ifError(err);

        var post = new BlogPostB();
        post.set('title', title);

        post.save(function (err) {
          assert.ifError(err);

          BlogPostB.count({ title: title }, function (err, count) {
            assert.ifError(err);

            assert.equal('number', typeof count);
            assert.equal(2, count);

            db.close();
            done();
          });
        });
      });
    });
  });

  describe('distinct', function(){
    it('returns a Query', function(done){
      var db = start()
        , BlogPostB = db.model('BlogPostB', collection);

      assert.ok(BlogPostB.distinct('title', {}) instanceof Query);
      db.close();
      done();
    });

    it('executes when you pass a callback', function(done){
      var db = start();
      var Address = new Schema({ zip: String });
      Address = db.model('Address', Address, 'addresses_' + random());

      Address.create({ zip: '10010'}, { zip: '10010'}, { zip: '99701'}, function (err) {
        assert.strictEqual(null, err);
        var query = Address.distinct('zip', {}, function (err, results) {
          assert.ifError(err);
          assert.equal(2, results.length);
          assert.ok(results.indexOf('10010') > -1);
          assert.ok(results.indexOf('99701') > -1);
          db.close(done);
        });
        assert.ok(query instanceof Query);
      });
    });

    it('permits excluding conditions gh-1541', function(done){
      var db = start();
      var Address = new Schema({ zip: String });
      Address = db.model('Address', Address, 'addresses_' + random());
      Address.create({ zip: '10010'}, { zip: '10010'}, { zip: '99701'}, function (err) {
        assert.ifError(err);
        Address.distinct('zip', function (err, results) {
          assert.ifError(err);
          assert.equal(2, results.length);
          assert.ok(results.indexOf('10010') > -1);
          assert.ok(results.indexOf('99701') > -1);
          db.close(done);
        });
      });
    });
  });

  describe('update', function(){
    it('returns a Query', function(done){
      var db = start()
        , BlogPostB = db.model('BlogPostB', collection);

      assert.ok(BlogPostB.update({}, {}) instanceof Query);
      assert.ok(BlogPostB.update({}, {}, {}) instanceof Query);
      db.close();
      done();
    });

    it('Query executes when you pass a callback', function(done){
      var db = start()
        , BlogPostB = db.model('BlogPostB', collection)
        , count = 2;

      function fn () {
        if (--count) return;
        db.close();
        done();
      }

      assert.ok(BlogPostB.update({title: random()}, {}, fn) instanceof Query);
      assert.ok(BlogPostB.update({title: random()}, {}, {}, fn) instanceof Query);
    });
  });

  describe('findOne', function () {
    it('works', function(done){
      var db = start()
        , BlogPostB = db.model('BlogPostB', collection)
        , title = 'Wooooot ' + random();

      var post = new BlogPostB();
      post.set('title', title);

      post.save(function (err) {
        assert.ifError(err);

        BlogPostB.findOne({ title: title }, function (err, doc) {
          assert.ifError(err);
          assert.equal(title, doc.get('title'));
          assert.equal(false, doc.isNew);

          db.close();
          done();
        });
      });
    });

    it('casts $modifiers', function(done){
      var db = start()
        , BlogPostB = db.model('BlogPostB', collection)
        , post = new BlogPostB({
            meta: {
              visitors: -10
            }
          });

      post.save(function (err) {
        assert.ifError(err);

        var query = { 'meta.visitors': { $gt: '-20', $lt: -1 }};
        BlogPostB.findOne(query, function (err, found) {
          assert.ifError(err);
          assert.ok(found);
          assert.equal(found.get('meta.visitors').valueOf(), post.get('meta.visitors').valueOf());
          found.id; // trigger caching
          assert.equal(found.get('_id').toString(), post.get('_id'));
          db.close();
          done();
        });
      });
    });

    it('querying if an array contains one of multiple members $in a set', function(done){
      var db = start()
        , BlogPostB = db.model('BlogPostB', collection);

      var post = new BlogPostB();

      post.tags.push('football');

      post.save(function (err) {
        assert.ifError(err);

        BlogPostB.findOne({tags: {$in: ['football', 'baseball']}}, function (err, doc) {
          assert.ifError(err);
          assert.equal(doc._id.toString(),post._id);

          BlogPostB.findOne({ _id: post._id, tags: /otba/i }, function (err, doc) {
            assert.ifError(err);
            assert.equal(doc._id.toString(),post._id);
            db.close();
            done();
          });
        });
      });
    });

    it('querying if an array contains one of multiple members $in a set 2', function(done){
      var db = start()
        , BlogPostA = db.model('BlogPostB', collection);

      var post = new BlogPostA({ tags: ['gooberOne'] });

      post.save(function (err) {
        assert.ifError(err);

        var query = {tags: {$in:[ 'gooberOne' ]}};

        BlogPostA.findOne(query, function (err, returned) {
          cb();
          assert.ifError(err);
          assert.ok(!!~returned.tags.indexOf('gooberOne'));
          assert.equal(returned._id.toString(), post._id);
        });
      });

      post.collection.insert({ meta: { visitors: 9898, a: null } }, {}, function (err, b) {
        assert.ifError(err);

        BlogPostA.findOne({_id: b.ops[0]._id}, function (err, found) {
          cb();
          assert.ifError(err);
          assert.equal(found.get('meta.visitors'), 9898);
        });
      });

      var pending = 2;
      function cb () {
        if (--pending) return;
        db.close();
        done();
      }
    });

    it('querying via $where a string', function(done){
      var db = start()
        , BlogPostB = db.model('BlogPostB', collection);

      BlogPostB.create({ title: 'Steve Jobs', author: 'Steve Jobs'}, function (err, created) {
        assert.ifError(err);

        BlogPostB.findOne({ $where: "this.title && this.title === this.author" }, function (err, found) {
          assert.ifError(err);

          assert.equal(found._id.toString(),created._id);
          db.close();
          done();
        });
      });
    });

    it('querying via $where a function', function(done){
      var db = start()
        , BlogPostB = db.model('BlogPostB', collection);

      BlogPostB.create({ author: 'Atari', slug: 'Atari'}, function (err, created) {
        assert.ifError(err);

        BlogPostB.findOne({ $where: function () {
          return (this.author && this.slug && this.author === this.slug);
        } }, function (err, found) {
          assert.ifError(err);

          assert.equal(found._id.toString(), created._id);
          db.close();
          done();
        });
      });
    });

    it('based on nested fields', function(done){
      var db = start()
        , BlogPostB = db.model('BlogPostB', collection)
        , post = new BlogPostB({
            meta: {
              visitors: 5678
            }
          });

      post.save(function (err) {
        assert.ifError(err);

        BlogPostB.findOne({ 'meta.visitors': 5678 }, function (err, found) {
          assert.ifError(err);
          assert.equal(found.get('meta.visitors')
            .valueOf(), post.get('meta.visitors').valueOf());
          assert.equal(found.get('_id').toString(), post.get('_id'));
          db.close();
          done();
        });
      });
    });

    it('based on embedded doc fields (gh-242, gh-463)', function(done){
      var db = start()
        , BlogPostB = db.model('BlogPostB', collection);

      BlogPostB.create({comments: [{title: 'i should be queryable'}], numbers: [1,2,33333], tags:['yes', 'no']}, function (err, created) {
        assert.ifError(err);
        BlogPostB.findOne({'comments.title': 'i should be queryable'}, function (err, found) {
          assert.ifError(err);
          assert.equal(found._id.toString(), created._id);

          BlogPostB.findOne({'comments.0.title': 'i should be queryable'}, function (err, found) {
            assert.ifError(err);
            assert.equal(found._id.toString(), created._id);

            // GH-463
            BlogPostB.findOne({'numbers.2': 33333}, function (err, found) {
              assert.ifError(err);
              assert.equal(found._id.toString(), created._id);

              BlogPostB.findOne({'tags.1': 'no'}, function (err, found) {
                assert.ifError(err);
                assert.equal(found._id.toString(), created._id);
                db.close();
                done();
              });
            });
          });
        });
      });
    });

    it('works with nested docs and string ids (gh-389)', function(done){
      var db = start()
        , BlogPostB = db.model('BlogPostB', collection);

      BlogPostB.create({comments: [{title: 'i should be queryable by _id'}, {title:'me too me too!'}]}, function (err, created) {
        assert.ifError(err);
        var id = created.comments[1]._id.toString();
        BlogPostB.findOne({'comments._id': id}, function (err, found) {
          db.close();
          assert.ifError(err);
          assert.strictEqual(!! found, true, 'Find by nested doc id hex string fails');
          assert.equal(found._id.toString(), created._id);
          done();
        });
      });
    });

    it('using #all with nested #elemMatch', function(done){
      var db = start()
        , P = db.model('BlogPostB', collection + '_nestedElemMatch');

      var post = new P({ title: "nested elemMatch" });
      post.comments.push({ title: 'comment A' }, { title: 'comment B' }, { title: 'comment C' });

      var id1 = post.comments[1]._id;
      var id2 = post.comments[2]._id;

      post.save(function (err) {
        assert.ifError(err);

        var query0 = { $elemMatch: { _id: id1, title: 'comment B' }};
        var query1 = { $elemMatch: { _id: id2.toString(), title: 'comment C' }};

        P.findOne({ comments: { $all: [query0, query1] }}, function (err, p) {
          db.close();
          assert.ifError(err);
          assert.equal(p.id, post.id);
          done();
        });
      });
    });

    it('using #or with nested #elemMatch', function(done){
      var db = start()
        , P = db.model('BlogPostB', collection);

      var post = new P({ title: "nested elemMatch" });
      post.comments.push({ title: 'comment D' }, { title: 'comment E' }, { title: 'comment F' });

      var id1 = post.comments[1]._id;

      post.save(function (err) {
        assert.ifError(err);

        var query0 = { comments: { $elemMatch: { title: 'comment Z' }}};
        var query1 = { comments: { $elemMatch: { _id: id1.toString(), title: 'comment E' }}};

        P.findOne({ $or: [query0, query1] }, function (err, p) {
          db.close();
          assert.ifError(err);
          assert.equal(p.id, post.id);
          done();
        });
      });
    });

    it('buffer $in array', function(done){
      var db = start()
        , BlogPostB = db.model('BlogPostB', collection);

      BlogPostB.create({sigs: [new Buffer([1, 2, 3]),
                               new Buffer([4, 5, 6]),
                               new Buffer([7, 8, 9])]}, function (err, created) {
        assert.ifError(err);
        BlogPostB.findOne({sigs: new Buffer([1, 2, 3])}, function (err, found) {
          assert.ifError(err);
          found.id;
          assert.equal(found._id.toString(), created._id);
          var query = { sigs: { "$in" : [new Buffer([3, 3, 3]), new Buffer([4, 5, 6])] } };
          BlogPostB.findOne(query, function (err) {
            assert.ifError(err);
            db.close();
            done();
          });
        });
      });
    });

    it('regex with Array (gh-599)', function(done){
      var db = start()
        , B = db.model('BlogPostB', random());

      B.create({ tags: 'wooof baaaark meeeeow'.split(' ') }, function (err) {
        assert.ifError(err);
        B.findOne({ tags: /ooof$/ }, function (err, doc) {
          assert.ifError(err);
          assert.strictEqual(true, !! doc);
          assert.ok(!! ~doc.tags.indexOf('meeeeow'));

          B.findOne({ tags: {$regex: 'eow$' } }, function (err, doc) {
            db.close();
            assert.ifError(err);
            assert.strictEqual(true, !! doc);
            assert.strictEqual(true, !! ~doc.tags.indexOf('meeeeow'));
            done();
          });
        });
      });
    });

    it('regex with options', function(done){
      var db = start()
        , B = db.model('BlogPostB', collection);

      var post = new B({ title: '$option queries' });
      post.save(function (err) {
        assert.ifError(err);
        B.findOne({ title: { $regex: ' QUERIES$', $options: 'i' }}, function (err, doc) {
          db.close();
          assert.strictEqual(null, err, err && err.stack);
          assert.equal(doc.id, post.id);
          done();
        });
      });
    });

    it('works with $elemMatch and $in combo (gh-1100)', function(done){
      var db = start()
        , BlogPostB = db.model('BlogPostB', collection)
        , id1 = new DocumentObjectId
        , id2 = new DocumentObjectId;

      BlogPostB.create({owners: [id1, id2]}, function (err, created) {
        assert.ifError(err);
        BlogPostB.findOne({owners: {'$elemMatch': { $in: [id2.toString()] }}}, function (err, found) {
          db.close();
          assert.ifError(err);
          assert.ok(found);
          assert.equal(created.id, found.id);
          done();
        });
      });
    });
  });

  describe('findById', function () {
    it('works', function(done){
      var db = start()
        , BlogPostB = db.model('BlogPostB', collection)
        , title = 'Edwald ' + random();

      var post = new BlogPostB();
      post.set('title', title);

      post.save(function (err) {
        assert.ifError(err);

        var pending = 2;

        BlogPostB.findById(post.get('_id'), function (err, doc) {
          assert.ifError(err);
          assert.ok(doc instanceof BlogPostB);
          assert.equal(title, doc.get('title'));
          if (--pending) return;
          db.close();
          done();
        });

        BlogPostB.findById(post.get('_id').toHexString(), function (err, doc) {
          assert.ifError(err);
          assert.ok(doc instanceof BlogPostB);
          assert.equal(title, doc.get('title'));
          if (--pending) return;
          db.close();
          done();
        });
      });
    });

    it('works with partial initialization', function(done){
      var db = start()
        , BlogPostB = db.model('BlogPostB', collection)
        , queries = 5;

      var post = new BlogPostB();

      post.title = 'hahaha';
      post.slug = 'woot';
      post.meta.visitors = 53;
      post.tags = ['humidity', 'soggy'];

      post.save(function (err) {
        assert.ifError(err);

        BlogPostB.findById(post.get('_id'), function (err, doc) {
          assert.ifError(err);

          assert.equal(true, doc.isInit('title'));
          assert.equal(true, doc.isInit('slug'));
          assert.equal(false, doc.isInit('date'));
          assert.equal(true, doc.isInit('meta.visitors'));
          assert.equal(53, doc.meta.visitors.valueOf());
          assert.equal(2, doc.tags.length);
          if (--queries) return;
          db.close();
          done();
        });

        BlogPostB.findById(post.get('_id'), 'title', function (err, doc) {
          assert.ifError(err);
          assert.equal(true, doc.isInit('title'));
          assert.equal(false, doc.isInit('slug'));
          assert.equal(false, doc.isInit('date'));
          assert.equal(false, doc.isInit('meta.visitors'));
          assert.equal(undefined, doc.meta.visitors);
          assert.equal(undefined, doc.tags);
          if (--queries) return;
          db.close();
          done();
        });

        BlogPostB.findById(post.get('_id'), '-slug', function (err, doc) {
          assert.ifError(err);
          assert.equal(true, doc.isInit('title'));
          assert.equal(false, doc.isInit('slug'));
          assert.equal(false, doc.isInit('date'));
          assert.equal(true, doc.isInit('meta.visitors'));
          assert.equal(53, doc.meta.visitors);
          assert.equal(2, doc.tags.length);
          if (--queries) return;
          db.close();
          done();
        });

        BlogPostB.findById(post.get('_id'), { title:1 }, function (err, doc) {
          assert.ifError(err);
          assert.equal(true, doc.isInit('title'));
          assert.equal(false, doc.isInit('slug'));
          assert.equal(false, doc.isInit('date'));
          assert.equal(false, doc.isInit('meta.visitors'));
          assert.equal(undefined, doc.meta.visitors);
          assert.equal(undefined, doc.tags);
          if (--queries) return;
          db.close();
          done();
        });

        BlogPostB.findById(post.get('_id'), 'slug', function (err, doc) {
          assert.ifError(err);
          assert.equal(false, doc.isInit('title'));
          assert.equal(true, doc.isInit('slug'));
          assert.equal(false, doc.isInit('date'));
          assert.equal(false, doc.isInit('meta.visitors'));
          assert.equal(undefined, doc.meta.visitors);
          assert.equal(undefined, doc.tags);
          if (--queries) return;
          db.close();
          done();
        });
      });
    });

    it('querying if an array contains at least a certain single member (gh-220)', function(done){
      var db = start()
        , BlogPostB = db.model('BlogPostB', collection);

      var post = new BlogPostB();

      post.tags.push('cat');

      post.save(function (err) {
        assert.ifError(err);

        BlogPostB.findOne({tags: 'cat'}, function (err, doc) {
          assert.ifError(err);
          assert.equal(doc._id.toString(),post._id);
          db.close();
          done();
        });
      });
    });


    it('where an array where the $slice operator', function(done){
      var db = start()
        , BlogPostB = db.model('BlogPostB', collection);

      BlogPostB.create({numbers: [500,600,700,800]}, function (err, created) {
        assert.ifError(err);
        BlogPostB.findById(created._id, {numbers: {$slice: 2}}, function (err, found) {
          assert.ifError(err);
          assert.equal(found._id.toString(), created._id);
          assert.equal(2, found.numbers.length);
          assert.equal(500, found.numbers[0]);
          assert.equal(600, found.numbers[1]);
          BlogPostB.findById(created._id, {numbers: {$slice: -2}}, function (err, found) {
            assert.ifError(err);
            assert.equal(found._id.toString(), created._id);
            assert.equal(2, found.numbers.length);
            assert.equal(700, found.numbers[0]);
            assert.equal(800, found.numbers[1]);
            BlogPostB.findById(created._id, {numbers: {$slice: [1, 2]}}, function (err, found) {
              assert.ifError(err);
              assert.equal(found._id.toString(), created._id);
              assert.equal(2, found.numbers.length);
              assert.equal(600, found.numbers[0]);
              assert.equal(700, found.numbers[1]);
              db.close();
              done();
            });
          });
        });
      });
    });

  });

  describe('find', function () {
    it('works', function(done){
      var db = start()
        , BlogPostB = db.model('BlogPostB', collection)
        , title = 'Wooooot ' + random();

      var post = new BlogPostB();
      post.set('title', title);

      post.save(function (err) {
        assert.ifError(err);

        var post = new BlogPostB();
        post.set('title', title);

        post.save(function (err) {
          assert.ifError(err);

          BlogPostB.find({ title: title }, function (err, docs) {
            assert.ifError(err);
            assert.equal(2, docs.length);

            assert.equal(title, docs[0].get('title'));
            assert.equal(false, docs[0].isNew);

            assert.equal(title, docs[1].get('title'));
            assert.equal(false, docs[1].isNew);

            db.close();
            done();
          });
        });
      });
    });

    it('returns docs where an array that contains one specific member', function(done){
      var db = start()
        , BlogPostB = db.model('BlogPostB', collection);
      BlogPostB.create({numbers: [100, 101, 102]}, function (err, created) {
        assert.ifError(err);
        BlogPostB.find({numbers: 100}, function (err, found) {
          assert.ifError(err);
          assert.equal(1, found.length);
          assert.equal(found[0]._id.toString(), created._id);
          db.close();
          done();
        });
      });
    });

    it('works when comparing $ne with single value against an array', function(done){
      var db = start();
      var schema = new Schema({
          ids: [Schema.ObjectId]
        , b: Schema.ObjectId
      });

      var NE = db.model('NE_Test', schema, 'nes__' + random());

      var id1 = new DocumentObjectId;
      var id2 = new DocumentObjectId;
      var id3 = new DocumentObjectId;
      var id4 = new DocumentObjectId;

      NE.create({ ids: [id1, id4], b: id3 }, function (err) {
        assert.ifError(err);
        NE.create({ ids: [id2, id4], b: id3 },function (err) {
          assert.ifError(err);

          var query = NE.find({ 'b': id3.toString(), 'ids': { $ne: id1 }});
          query.exec(function (err, nes1) {
            assert.ifError(err);
            assert.equal(1, nes1.length);

            NE.find({ b: { $ne: [1] }}, function (err) {
              assert.equal("Cast to ObjectId failed for value \"1\" at path \"b\"", err.message);

              NE.find({ b: { $ne: 4 }}, function (err) {
                assert.equal("Cast to ObjectId failed for value \"4\" at path \"b\"", err.message);

                NE.find({ b: id3, ids: { $ne: id4 }}, function (err, nes4) {
                  db.close();
                  assert.ifError(err);
                  assert.equal(0, nes4.length);
                  done();
                });
              });
            });
          });

        });
      });
    });

    it('with partial initialization', function(done){
      var db = start()
        , BlogPostB = db.model('BlogPostB', collection)
        , queries = 4;

      var post = new BlogPostB();

      post.title = 'hahaha';
      post.slug = 'woot';

      post.save(function (err) {
        assert.ifError(err);

        BlogPostB.find({ _id: post.get('_id') }, function (err, docs) {
          assert.ifError(err);
          assert.equal(true, docs[0].isInit('title'));
          assert.equal(true, docs[0].isInit('slug'));
          assert.equal(false, docs[0].isInit('date'));
          assert.strictEqual('kandinsky', docs[0].def);
          if (--queries) return;
          db.close();
          done();
        });

        BlogPostB.find({ _id: post.get('_id') }, 'title', function (err, docs) {
          assert.ifError(err);
          assert.equal(true, docs[0].isInit('title'));
          assert.equal(false, docs[0].isInit('slug'));
          assert.equal(false, docs[0].isInit('date'));
          assert.strictEqual(undefined, docs[0].def);
          if (--queries) return;
          db.close();
          done();
        });

        BlogPostB.find({ _id: post.get('_id') }, { slug: 0, def: 0 }, function (err, docs) {
          assert.ifError(err);
          assert.equal(true, docs[0].isInit('title'));
          assert.equal(false, docs[0].isInit('slug'));
          assert.equal(false, docs[0].isInit('date'));
          assert.strictEqual(undefined, docs[0].def);
          if (--queries) return;
          db.close();
          done();
        });

        BlogPostB.find({ _id: post.get('_id') }, 'slug', function (err, docs) {
          assert.ifError(err);
          assert.equal(false, docs[0].isInit('title'));
          assert.equal(true, docs[0].isInit('slug'));
          assert.equal(false, docs[0].isInit('date'));
          assert.strictEqual(undefined, docs[0].def);
          if (--queries) return;
          db.close();
          done();
        });
      });
    });

    it('where $exists', function(done){
      var db = start()
        , ExistsSchema = new Schema({
              a: Number
            , b: String
          });
      mongoose.model('Exists', ExistsSchema);
      var Exists = db.model('Exists', 'exists_' + random());
      Exists.create({ a: 1}, function (err) {
        assert.ifError(err);
        Exists.create({b: 'hi'}, function (err) {
          assert.ifError(err);
          Exists.find({b: {$exists: true}}, function (err, docs) {
            assert.ifError(err);
            db.close();
            assert.equal(1, docs.length);
            done();
          });
        });
      });
    });

    it('works with $elemMatch (gh-1100)', function(done){
      var db = start()
        , BlogPostB = db.model('BlogPostB', collection)
        , id1 = new DocumentObjectId
        , id2 = new DocumentObjectId;

      BlogPostB.create({owners: [id1, id2]}, function (err) {
        assert.ifError(err);
        BlogPostB.find({owners: {'$elemMatch': { $in: [id2.toString()] }}}, function (err, found) {
          db.close();
          assert.ifError(err);
          assert.equal(1, found.length);
          done();
        });
      });
    });

    it('where $mod', function(done){
      var db = start()
        , Mod = db.model('Mod', 'mods_' + random());
      Mod.create({num: 1}, function (err, one) {
        assert.ifError(err);
        Mod.create({num: 2}, function (err) {
          assert.ifError(err);
          Mod.find({num: {$mod: [2, 1]}}, function (err, found) {
            assert.ifError(err);
            assert.equal(1, found.length);
            assert.equal(found[0]._id.toString(), one._id);
            db.close();
            done();
          });
        });
      });
    });

    it('where $not', function(done){
      var db = start()
        , Mod = db.model('Mod', 'mods_' + random());
      Mod.create({num: 1}, function (err) {
        assert.ifError(err);
        Mod.create({num: 2}, function (err, two) {
          assert.ifError(err);
          Mod.find({num: {$not: {$mod: [2, 1]}}}, function (err, found) {
            assert.ifError(err);
            assert.equal(1, found.length);
            assert.equal(found[0]._id.toString(),two._id);
            db.close();
            done();
          });
        });
      });
    });

    it('where or()', function(done){
      var db = start()
        , Mod = db.model('Mod', 'mods_' + random());

      Mod.create({num: 1}, {num: 2, str: 'two'}, function (err, one, two) {
        assert.ifError(err);

        var pending = 3;
        test1();
        test2();
        test3();

        function test1 () {
          Mod.find({$or: [{num: 1}, {num: 2}]}, function (err, found) {
            cb();
            assert.ifError(err);
            assert.equal(2, found.length);

            var found1 = false;
            var found2 = false;

            found.forEach(function (doc) {
              if (doc.id == one.id) found1 = true;
              else if (doc.id == two.id) found2 = true;
            });

            assert.ok(found1);
            assert.ok(found2);
          });
        }

        function test2 () {
          Mod.find({ $or: [{ str: 'two'}, {str:'three'}] }, function (err, found) {
            cb();
            assert.ifError(err);
            assert.equal(1, found.length);
            assert.equal(found[0]._id.toString(),two._id);
          });
        }

        function test3 () {
          Mod.find({$or: [{num: 1}]}).or([{ str: 'two' }]).exec(function (err, found) {
            cb();
            assert.ifError(err);
            assert.equal(2, found.length);

            var found1 = false;
            var found2 = false;

            found.forEach(function (doc) {
              if (doc.id == one.id) found1 = true;
              else if (doc.id == two.id) found2 = true;
            });

            assert.ok(found1);
            assert.ok(found2);
          });
        }

        function cb () {
          if (--pending) return;
          db.close();
          done();
        }
      });
    });

    it('using $or with array of Document', function (done) {
      var db = start()
        , Mod = db.model('Mod', 'mods_' + random());

      Mod.create({num: 1}, function(err, one) {
        assert.ifError(err);
        Mod.find({num: 1}, function(err, found) {
          assert.ifError(err);
          Mod.find({$or: found}, function(err, found) {
            assert.ifError(err);
            assert.equal(1, found.length);
            assert.equal(found[0]._id.toString(), one._id);
            db.close();
            done();
          });
        });
      });
    });

    it('where $ne', function(done){
      var db = start()
        , Mod = db.model('Mod', 'mods_' + random());
      Mod.create({num: 1}, function (err) {
        assert.ifError(err);
        Mod.create({num: 2}, function (err, two) {
          assert.ifError(err);
          Mod.create({num: 3}, function (err, three) {
            assert.ifError(err);
            Mod.find({num: {$ne: 1}}, function (err, found) {
              assert.ifError(err);

              assert.equal(found.length, 2);
              assert.equal(found[0]._id.toString(),two._id);
              assert.equal(found[1]._id.toString(),three._id);
              db.close();
              done();
            });
          });
        });
      });
    });

    it('where $nor', function(done){
      var db = start()
        , Mod = db.model('Mod', 'nor_' + random());

      Mod.create({num: 1}, {num: 2, str: 'two'}, function (err, one, two) {
        assert.ifError(err);

        var pending = 3;
        test1();
        test2();
        test3();

        function test1 () {
          Mod.find({$nor: [{num: 1}, {num: 3}]}, function (err, found) {
            cb();
            assert.ifError(err);
            assert.equal(1, found.length);
            assert.equal(found[0]._id.toString(),two._id);
          });
        }

        function test2 () {
          Mod.find({ $nor: [{ str: 'two'}, {str:'three'}] }, function (err, found) {
            cb();
            assert.ifError(err);
            assert.equal(1, found.length);
            assert.equal(found[0]._id.toString(), one._id);
          });
        }

        function test3 () {
          Mod.find({$nor: [{num: 2}]}).nor([{ str: 'two' }]).exec(function (err, found) {
            cb();
            assert.ifError(err);
            assert.equal(1, found.length);
            assert.equal(found[0]._id.toString(), one._id);
          });
        }

        function cb () {
          if (--pending) return;
          db.close();
          done();
        }
      });
    });

    it('STRICT null matches', function(done){
      var db = start();
      var BlogPostB = db.model('BlogPostB', collection + random());

      var a = { title: 'A', author: null};
      var b = { title: 'B' };
      BlogPostB.create(a, b, function (err, createdA) {
        assert.ifError(err);
        BlogPostB.find({author: {$in: [null], $exists: true}}, function (err, found) {
          db.close();
          assert.ifError(err);
          assert.equal(1, found.length);
          assert.equal(found[0]._id.toString(), createdA._id);
          done();
        });
      });
    });

    it('null matches null and undefined', function(done){
      var db = start()
        , BlogPostB = db.model('BlogPostB', collection + random());

      BlogPostB.create(
          { title: 'A', author: null }
        , { title: 'B' }, function (err) {
        assert.ifError(err);
        BlogPostB.find({author: null}, function (err, found) {
          db.close();
          assert.ifError(err);
          assert.equal(2, found.length);
          done();
        });
      });
    });

    it('a document whose arrays contain at least $all string values', function(done){
      var db = start()
        , BlogPostB = db.model('BlogPostB', collection);

      var post = new BlogPostB({ title: "Aristocats" });

      post.tags.push('onex');
      post.tags.push('twox');
      post.tags.push('threex');

      post.save(function (err) {
        assert.ifError(err);

        BlogPostB.findById(post._id, function (err, post) {
          assert.ifError(err);

          BlogPostB.find({ title: { '$all': ['Aristocats']}}, function (err, docs) {
            assert.ifError(err);
            assert.equal(1, docs.length);

            BlogPostB.find({ title: { '$all': [/^Aristocats/]}}, function (err, docs) {
              assert.ifError(err);
              assert.equal(1, docs.length);

              BlogPostB.find({tags: { '$all': ['onex','twox','threex']}}, function (err, docs) {
                assert.ifError(err);
                assert.equal(1, docs.length);

                BlogPostB.find({tags: { '$all': [/^onex/i]}}, function (err, docs) {
                  assert.ifError(err);
                  assert.equal(1, docs.length);

                  BlogPostB.findOne({tags: { '$all': /^two/ }}, function (err, doc) {
                    db.close();
                    assert.ifError(err);
                    assert.equal(post.id, doc.id);
                    done();
                  });
                });
              });
            });
          });
        });

      });
    });

    it('using #nor with nested #elemMatch', function(done){
      var db = start()
        , P = db.model('BlogPostB', collection + '_norWithNestedElemMatch');

      var p0 = { title: "nested $nor elemMatch1", comments: [] };

      var p1 = { title: "nested $nor elemMatch0", comments: [] };
      p1.comments.push({ title: 'comment X' }, { title: 'comment Y' }, { title: 'comment W' });

      P.create(p0, p1, function (err, post0, post1) {
        assert.ifError(err);

        var id = post1.comments[1]._id;

        var query0 = { comments: { $elemMatch: { title: 'comment Z' }}};
        var query1 = { comments: { $elemMatch: { _id: id.toString(), title: 'comment Y' }}};

        P.find({ $nor: [query0, query1] }, function (err, posts) {
          db.close();
          assert.ifError(err);
          assert.equal(1, posts.length);
          assert.equal(posts[0].id, post0.id);
          done();
        });
      });
    });

    it('strings via regexp', function(done){
      var db = start()
        , BlogPostB = db.model('BlogPostB', collection);

      BlogPostB.create({title: 'Next to Normal'}, function (err, created) {
        assert.ifError(err);
        BlogPostB.findOne({title: /^Next/}, function (err, found) {
          assert.ifError(err);
          assert.equal(found._id.toString(), created._id);

          var reg = '^Next to Normal$';

          BlogPostB.find({ title: { $regex: reg }}, function (err, found) {
            assert.ifError(err);
            assert.equal(1, found.length);
            assert.equal(found[0]._id.toString(), created._id);

            BlogPostB.findOne({ title: { $regex: reg }}, function (err, found) {
              assert.ifError(err);
              assert.equal(found._id.toString(), created._id);

              BlogPostB.where('title').regex(reg).findOne(function (err, found) {
                assert.ifError(err);
                assert.equal(found._id.toString(), created._id);

                BlogPostB.where('title').regex(/^Next/).findOne(function (err, found) {
                  db.close();
                  assert.ifError(err);
                  assert.equal(found._id.toString(), created._id);
                  done();
                });
              });
            });
          });
        });
      });
    });

    it('a document whose arrays contain at least $all values', function(done){
      var db = start()
        , BlogPostB = db.model('BlogPostB', collection);
      var a1 = {numbers: [-1,-2,-3,-4], meta: { visitors: 4 }};
      var a2 = {numbers: [0,-1,-2,-3,-4]};
      BlogPostB.create(a1, a2, function (err, whereoutZero, whereZero) {
        assert.ifError(err);

        BlogPostB.find({numbers: {$all: [-1, -2, -3, -4]}}, function (err, found) {
          assert.ifError(err);
          assert.equal(2, found.length);
          BlogPostB.find({'meta.visitors': {$all: [4] }}, function (err, found) {
            assert.ifError(err);
            assert.equal(1, found.length);
            assert.equal(found[0]._id.toString(), whereoutZero._id);
            BlogPostB.find({numbers: {$all: [0, -1]}}, function (err, found) {
              db.close();
              assert.ifError(err);
              assert.equal(1, found.length);
              assert.equal(found[0]._id.toString(), whereZero._id);
              done();
            });
          });
        });
      });
    });

    it('where $size', function(done){
      var db = start()
        , BlogPostB = db.model('BlogPostB', collection);

      BlogPostB.create({numbers: [1,2,3,4,5,6,7,8,9,10]}, function (err) {
        assert.ifError(err);
        BlogPostB.create({numbers: [11,12,13,14,15,16,17,18,19,20]}, function (err) {
          assert.ifError(err);
          BlogPostB.create({numbers: [1,2,3,4,5,6,7,8,9,10,11]}, function (err) {
            assert.ifError(err);
            BlogPostB.find({numbers: {$size: 10}}, function (err, found) {
              assert.ifError(err);
              assert.equal(2, found.length);
              BlogPostB.find({numbers: {$size: 11}}, function (err, found) {
                assert.ifError(err);
                assert.equal(1, found.length);
                db.close();
                done();
              });
            });
          });
        });
      });
    });

    it('$gt, $lt, $lte, $gte work on strings', function(done){
      var db = start();
      var D = db.model('D', new Schema({dt: String}), collection);

      D.create({ dt: '2011-03-30' }, cb);
      D.create({ dt: '2011-03-31' }, cb);
      D.create({ dt: '2011-04-01' }, cb);
      D.create({ dt: '2011-04-02' }, cb);

      var pending = 4;
      function cb (err) {
        if (err) db.close();
        assert.ifError(err);

        if (--pending) return;

        pending = 2;

        D.find({ 'dt': { $gte: '2011-03-30', $lte: '2011-04-01' }}).sort('dt').exec(function (err, docs) {
          if (!--pending) {
            db.close();
            done();
          }
          assert.ifError(err);
          assert.equal(3, docs.length);
          assert.equal(docs[0].dt, '2011-03-30');
          assert.equal(docs[1].dt, '2011-03-31');
          assert.equal(docs[2].dt, '2011-04-01');
          assert.equal(false, docs.some(function (d) { return '2011-04-02' === d.dt; }));
        });

        D.find({ 'dt': { $gt: '2011-03-30', $lt: '2011-04-02' }}).sort('dt').exec(function (err, docs) {
          if (!--pending) {
            db.close();
            done();
          }
          assert.ifError(err);
          assert.equal(2, docs.length);
          assert.equal(docs[0].dt, '2011-03-31');
          assert.equal(docs[1].dt, '2011-04-01');
          assert.equal(false, docs.some(function (d) { return '2011-03-30' === d.dt; }));
          assert.equal(false, docs.some(function (d) { return '2011-04-02' === d.dt; }));
        });
      }

    });

    describe ('text search indexes', function(){
      it('works with text search ensure indexes ', function(done) {
        if (!mongo26_or_greater) {
          return done();
        }

        var db = start()
          , blogPost = db.model('BlogPostB', collection);

        blogPost.collection.ensureIndex({ title : 'text' }, function(error) {
          assert.ifError(error);
          var a = new blogPost({ title : 'querying in mongoose' });
          var b = new blogPost({ title : 'text search in mongoose' });
          a.save(function(error) {
            assert.ifError(error);
            b.save(function(error) {
              assert.ifError(error);
              blogPost.
                find({ $text : { $search : 'text search' } }, { score : { $meta: "textScore" } }).
                limit(2).
                exec(function(error, documents) {
                  assert.ifError(error);
                  assert.equal(1, documents.length);
                  assert.equal('text search in mongoose', documents[0].title);
                  a.remove(function(error) {
                    assert.ifError(error);
                    b.remove(function(error) {
                      assert.ifError(error);
                      db.close(done);
                    });
                  });
                });
            });
          });
        });
      });

      it('works when text search is called by a schema', function(done) {
        var db = start();

        var exampleSchema = new Schema({
          title: String,
          name: {type: String, text: true },
          large_text: String
        });

        var indexes = exampleSchema.indexes();
        assert.equal(indexes[0][1].text, true);
        db.close(done);
      });
    });
  });

  describe('limit', function(){
    it('works', function(done){
      var db = start()
        , BlogPostB = db.model('BlogPostB', collection);

      BlogPostB.create({title: 'first limit'}, function (err, first) {
        assert.ifError(err);
        BlogPostB.create({title: 'second limit'}, function (err, second) {
          assert.ifError(err);
          BlogPostB.create({title: 'third limit'}, function (err) {
            assert.ifError(err);
            BlogPostB.find({title: /limit$/}).limit(2).find( function (err, found) {
              db.close();
              assert.ifError(err);
              assert.equal(2, found.length);
              assert.equal(found[0].id, first.id);
              assert.equal(found[1].id, second.id);
              done();
            });
          });
        });
      });
    });
  });

  describe('skip', function(){
    it('works', function(done){
      var db = start()
        , BlogPostB = db.model('BlogPostB', collection);

      BlogPostB.create({title: 'first skip'}, function (err) {
        assert.ifError(err);
        BlogPostB.create({title: 'second skip'}, function (err, second) {
          assert.ifError(err);
          BlogPostB.create({title: 'third skip'}, function (err, third) {
            assert.ifError(err);
            BlogPostB.find({title: /skip$/}).skip(1).limit(2).find( function (err, found) {
              assert.ifError(err);
              assert.equal(2,found.length);
              assert.equal(found[0].id,second._id);
              assert.equal(found[1].id,third._id);
              db.close();
              done();
            });
          });
        });
      });
    });
  });

  describe('sort', function(){
    it('works', function(done){
      var db = start()
        , BlogPostB = db.model('BlogPostB', collection);

      BlogPostB.create({meta: {visitors: 100}}, function (err, least) {
        assert.ifError(err);
        BlogPostB.create({meta: {visitors: 300}}, function (err, largest) {
          assert.ifError(err);
          BlogPostB.create({meta: {visitors: 200}}, function (err, middle) {
            assert.ifError(err);
            BlogPostB
            .where('meta.visitors').gt(99).lt(301)
            .sort('-meta.visitors')
            .find( function (err, found) {
              assert.ifError(err);
              assert.equal(3, found.length);
              assert.equal(found[0].id, largest._id);
              assert.equal(found[1].id, middle._id);
              assert.equal(found[2].id, least._id);
              db.close();
              done();
            });
          });
        });
      });
    });
    it('handles sorting by text score', function(done) {
      if (!mongo26_or_greater) {
        return done();
      }

      var db = start()
        , blogPost = db.model('BlogPostB', collection);

      blogPost.collection.ensureIndex({ title : 'text' }, function(error) {
        assert.ifError(error);
        var a = new blogPost({ title : 'searching in mongoose' });
        var b = new blogPost({ title : 'text search in mongoose' });
        a.save(function(error) {
          assert.ifError(error);
          b.save(function(error) {
            assert.ifError(error);
            blogPost.
              find({ $text : { $search : 'text search' } }, { score : { $meta: "textScore" } }).
              sort({ score : { $meta : 'textScore' } }).
              limit(2).
              exec(function(error, documents) {
                assert.ifError(error);
                assert.equal(2, documents.length);
                assert.equal('text search in mongoose', documents[0].title);
                assert.equal('searching in mongoose', documents[1].title);
                db.close();
                done();
              });
          });
        });
      });
    });
  });

  describe('nested mixed "x.y.z"', function(){
    it('works', function(done){
      var db = start()
        , BlogPostB = db.model('BlogPostB', collection);

      BlogPostB.find({ 'mixed.nested.stuff': 'skynet' }, function (err) {
        db.close();
        assert.ifError(err);
        done();
      });
    });
  });

  it('by Date (gh-336)', function(done){
    // GH-336
    var db = start()
      , Test = db.model('TestDateQuery', new Schema({ date: Date }), 'datetest_' + random())
      , now = new Date;

    Test.create({ date: now }, { date: new Date(now-10000) }, function (err) {
      assert.ifError(err);
      Test.find({ date: now }, function (err, docs) {
        db.close();
        assert.ifError(err);
        assert.equal(1, docs.length);
        done();
      });
    });
  });

  it('mixed types with $elemMatch (gh-591)', function(done){
    var db = start()
      , S = new Schema({ a: [{}], b: Number })
      , M = db.model('QueryingMixedArrays', S, random());

    var m = new M;
    m.a = [1,2,{ name: 'Frodo' },'IDK', {name: 100}];
    m.b = 10;

    m.save(function (err) {
      assert.ifError(err);

      M.find({ a: { name: 'Frodo' }, b: '10' }, function (err, docs) {
        assert.ifError(err);
        assert.equal(5, docs[0].a.length);
        assert.equal(10, docs[0].b.valueOf());

        var query = {
            a: {
                $elemMatch: { name: 100 }
            }
        };

        M.find(query, function (err, docs) {
          db.close();
          assert.ifError(err);
          assert.equal(5, docs[0].a.length);
          done();
        });
      });
    });
  });

  describe('$all', function(){
    it('with ObjectIds (gh-690)', function (done) {
      var db = start();

      var SSchema = new Schema({ name: String });
      var PSchema = new Schema({ sub: [SSchema] });

      var P = db.model('usingAllWithObjectIds', PSchema);
      var sub = [{ name: 'one' }, { name: 'two' }, { name: 'three' }];

      P.create({ sub: sub }, function (err, p) {
        assert.ifError(err);

        var o0 = p.sub[0]._id;
        var o1 = p.sub[1]._id;
        var o2 = p.sub[2]._id;

        P.findOne({ 'sub._id': { $all: [o1, o2.toString()] }}, function (err, doc) {
          assert.ifError(err);
          assert.equal(doc.id, p.id);

          P.findOne({ 'sub._id': { $all: [o0, new DocumentObjectId] }}, function (err, doc) {
            assert.ifError(err);
            assert.equal(false, !!doc);

            P.findOne({ 'sub._id': { $all: [o2] }}, function (err, doc) {
              db.close();
              assert.ifError(err);
              assert.equal(doc.id, p.id);
              done();
            });
          });
        });
      });
    });

    it('with Dates', function(done){
      this.timeout(3000);
<<<<<<< HEAD
      // this.slow(2000);
=======
>>>>>>> f4c05125
      var db = start();

      var SSchema = new Schema({ d: Date });
      var PSchema = new Schema({ sub: [SSchema] });

      var P = db.model('usingAllWithDates', PSchema);
      var sub = [
          { d: new Date }
        , { d: new Date(Date.now()-10000) }
        , { d: new Date(Date.now()-30000) }
      ];

      P.create({ sub: sub }, function (err, p) {
        assert.ifError(err);

        var o0 = p.sub[0].d;
        var o1 = p.sub[1].d;
        var o2 = p.sub[2].d;

        P.findOne({ 'sub.d': { $all: [o1, o2] }}, function (err, doc) {
          assert.ifError(err);
          assert.equal(doc.id,p.id);

          P.findOne({ 'sub.d': { $all: [o0, new Date] }}, function (err, doc) {
            assert.ifError(err);
            assert.equal(false, !!doc);

            P.findOne({ 'sub.d': { $all: [o2] }}, function (err, doc) {
              assert.ifError(err);
              assert.equal(doc.id, p.id);
              db.close(done);
            });
          });
        });
      });
    });

    it('with $elemMatch (gh-3163)', function(done) {
      var db = start();

      var schema = new Schema({ test: [String] });
      var MyModel = db.model('gh3163', schema);

      MyModel.create({ test: ['log1', 'log2'] }, function(error) {
        assert.ifError(error);
        var query = { test: { $all: [{ $elemMatch: { $regex: /log/g } }] } };
        MyModel.find(query, function(error, docs) {
          assert.ifError(error);
          assert.equal(docs.length, 1);
          db.close(done);
        });
      });
    });
  });

  describe('and', function(){
    it('works with queries gh-1188', function(done) {
      var db = start();
      var B = db.model('BlogPostB');

      B.create({ title: 'and operator', published: false, author: 'Me' }, function(err) {
        assert.ifError(err);

        B.find({ $and: [{ title: 'and operator' }] }, function(err, docs) {
          assert.ifError(err);
          assert.equal(1, docs.length);

          B.find({ $and: [{ title: 'and operator' }, { published: true }] }, function(err, docs) {
            assert.ifError(err);
            assert.equal(0, docs.length);

            B.find({ $and: [{ title: 'and operator' }, { published: false }] }, function(err, docs) {
              assert.ifError(err);
              assert.equal(1, docs.length);

              var query = B.find();
              query.and([
                { title: 'and operator', published: false },
                { author: 'Me' }
              ]);
              query.exec(function (err, docs) {
                assert.ifError(err);
                assert.equal(1, docs.length);

                var query = B.find();
                query.and([
                  { title: 'and operator', published: false },
                  { author: 'You' }
                ]);
                query.exec(function (err, docs) {
                  assert.ifError(err);
                  assert.equal(0, docs.length);
                  db.close(done);
                });
              });
            });
          });
        });
      });
    });

    it('works with nested query selectors gh-1884', function(done) {
      var db = start();
      var B = db.model('gh1884', { a: String, b: String }, 'gh1884');

      B.remove({ $and: [{ a: 'coffee' }, { b: { $in: ['bacon', 'eggs'] } }] }, function(error) {
        assert.ifError(error);
        db.close(done);
      });
    });
  });
});

describe('buffers', function(){
  it('works with different methods and query types', function(done){
    var db = start()
      , BufSchema = new Schema({ name: String, block: Buffer })
      , Test = db.model('Buffer', BufSchema, "buffers");

    var docA = { name: 'A', block: new Buffer('über') };
    var docB = { name: 'B', block: new Buffer("buffer shtuffs are neat") };
    var docC = { name: 'C', block: 'hello world' };

    Test.create(docA, docB, docC, function (err, a, b, c) {
      assert.ifError(err);
      assert.equal(b.block.toString('utf8'),'buffer shtuffs are neat');
      assert.equal(a.block.toString('utf8'),'über');
      assert.equal(c.block.toString('utf8'),'hello world');

      Test.findById(a._id, function (err, a) {
        assert.ifError(err);
        assert.equal(a.block.toString('utf8'),'über');

        Test.findOne({ block: 'buffer shtuffs are neat' }, function (err, rb) {
          assert.ifError(err);
          assert.equal(rb.block.toString('utf8'),'buffer shtuffs are neat');

          Test.findOne({ block: /buffer/i }, function (err) {
            assert.equal(err.message, 'Cast to buffer failed for value "/buffer/i" at path "block"');
            Test.findOne({ block: [195, 188, 98, 101, 114] }, function (err, rb) {
              assert.ifError(err);
              assert.equal(rb.block.toString('utf8'),'über');

              Test.findOne({ block: 'aGVsbG8gd29ybGQ=' }, function (err, rb) {
                assert.ifError(err);
                assert.strictEqual(rb, null);

                Test.findOne({ block: new Buffer('aGVsbG8gd29ybGQ=', 'base64') }, function (err, rb) {
                  assert.ifError(err);
                  assert.equal(rb.block.toString('utf8'),'hello world');

                  Test.findOne({ block: new MongooseBuffer('aGVsbG8gd29ybGQ=', 'base64') }, function (err, rb) {
                    assert.ifError(err);
                    assert.equal(rb.block.toString('utf8'),'hello world');

                    Test.remove({}, function (err) {
                      db.close();
                      assert.ifError(err);
                      done();
                    });
                  });
                });
              });
            });
          });
        });
      });

    });
  });

  it('with conditionals', function(done){
    // $in $nin etc
    var db = start()
      , BufSchema = new Schema({ name: String, block: Buffer })
      , Test = db.model('Buffer2', BufSchema, "buffer_"+random());

    var docA = { name: 'A', block: new MongooseBuffer([195, 188, 98, 101, 114]) }; //über
    var docB = { name: 'B', block: new MongooseBuffer("buffer shtuffs are neat") };
    var docC = { name: 'C', block: new MongooseBuffer('aGVsbG8gd29ybGQ=', 'base64') };

    Test.create(docA, docB, docC, function (err, a, b, c) {
      assert.ifError(err);
      assert.equal(a.block.toString('utf8'),'über');
      assert.equal(b.block.toString('utf8'),'buffer shtuffs are neat');
      assert.equal(c.block.toString('utf8'),'hello world');

      Test.find({ block: { $in: [[195, 188, 98, 101, 114], "buffer shtuffs are neat", new Buffer('aGVsbG8gd29ybGQ=', 'base64')] }}, function (err, tests) {
        cb();
        assert.ifError(err);
        assert.equal(3, tests.length);
      });

      Test.find({ block: { $in: ['über', 'hello world'] }}, function (err, tests) {
        cb();
        assert.ifError(err);
        assert.equal(2, tests.length);
      });

      Test.find({ block: { $in: ['über'] }}, function (err, tests) {
        cb();
        assert.ifError(err);
        assert.equal(1, tests.length);
        assert.equal(tests[0].block.toString('utf8'),'über');
      });

      Test.find({ block: { $nin: ['über'] }}, function (err, tests) {
        cb();
        assert.ifError(err);
        assert.equal(2, tests.length);
      });

      Test.find({ block: { $nin: [[195, 188, 98, 101, 114], new Buffer('aGVsbG8gd29ybGQ=', 'base64')] }}, function (err, tests) {
        cb();
        assert.ifError(err);
        assert.equal(1, tests.length);
        assert.equal(tests[0].block.toString('utf8'),'buffer shtuffs are neat');
      });

      Test.find({ block: { $ne: 'über' }}, function (err, tests) {
        cb();
        assert.ifError(err);
        assert.equal(2, tests.length);
      });

      Test.find({ block: { $gt: 'über' }}, function (err, tests) {
        cb();
        assert.ifError(err);
        assert.equal(2, tests.length);
      });

      Test.find({ block: { $gte: 'über' }}, function (err, tests) {
        cb();
        assert.ifError(err);
        assert.equal(3, tests.length);
      });

      Test.find({ block: { $lt: new Buffer('buffer shtuffs are neat') }}, function (err, tests) {
        cb();
        assert.ifError(err);
        assert.equal(2, tests.length);
        var ret = {};
        ret[tests[0].block.toString('utf8')] = 1;
        ret[tests[1].block.toString('utf8')] = 1;

        assert.ok(ret['über'] !== undefined);
      });

      Test.find({ block: { $lte: 'buffer shtuffs are neat' }}, function (err, tests) {
        cb();
        assert.ifError(err);
        assert.equal(3, tests.length);
      });

      var pending = 9;
      function cb () {
        if (--pending) return;
        Test.remove({}, function (err) {
          db.close();
          assert.ifError(err);
          done();
        });
      }
    });
  });
});

describe('backwards compatibility', function(){
  it('with previously existing null values in the db', function(done){
    var db = start()
      , BlogPostB = db.model('BlogPostB', collection)
      , post = new BlogPostB();

    post.collection.insert({ meta: { visitors: 9898, a: null } }, {}, function (err, b) {
      assert.ifError(err);

      BlogPostB.findOne({_id: b.ops[0]._id}, function (err, found) {
        assert.ifError(err);
        assert.equal(9898, found.get('meta.visitors').valueOf());
        db.close();
        done();
      });
    });
  });

  it('with unused values in the db', function(done){
    var db = start()
      , BlogPostB = db.model('BlogPostB', collection)
      , post = new BlogPostB();

    post.collection.insert({ meta: { visitors: 9898, color: 'blue'}}, {}, function (err, b) {
      assert.ifError(err);

      BlogPostB.findOne({_id: b.ops[0]._id}, function (err, found) {
        assert.ifError(err);
        assert.equal(9898, found.get('meta.visitors').valueOf());
        found.save(function (err) {
          assert.ifError(err);
          db.close();
          done();
        });
      });
    });
  });
});

describe('geo-spatial', function(){
  describe('2d', function(){
    it('$near (gh-309)', function(done){
      var db = start()
        , Test = db.model('Geo1', geoSchema, 'geospatial'+random());

      var pending = 2;
      function complete (err) {
        if (complete.ran) return;
        if (err) return done(complete.ran = err);
        --pending || test();
      }

      Test.on('index', complete);
      Test.create({ loc: [ 10, 20 ]}, { loc: [ 40, 90 ]}, complete);

      function test () {
        Test.find({ loc: { $near: [30, 40] }}, function (err, docs) {
          db.close();
          assert.ifError(err);
          assert.equal(2, docs.length);
          done();
        });
      }
    });

    it('$within arrays (gh-586)', function(done){
      var db = start()
        , Test = db.model('Geo2', geoSchema, collection + 'geospatial');

      var pending = 2;
      function complete (err) {
        if (complete.ran) return;
        if (err) return done(complete.ran = err);
        --pending || test();
      }

      Test.on('index', complete);
      Test.create({ loc: [ 35, 50 ]}, { loc: [ -40, -90 ]}, complete);

      function test () {
        Test.find({ loc: { '$within': { '$box': [[30,40], [40,60]] }}}, function (err, docs) {
          db.close();
          assert.ifError(err);
          assert.equal(1, docs.length);
          done();
        });
      }
    });

    it('$nearSphere with arrays (gh-610)', function(done){
      var db = start()
        , Test = db.model('Geo3', geoSchema, "y"+random());

      var pending = 2;
      function complete (err) {
        if (complete.ran) return;
        if (err) return done(complete.ran = err);
        --pending || test();
      }

      Test.on('index', complete);
      Test.create({ loc: [ 10, 20 ]}, { loc: [ 40, 90 ]}, complete);

      function test () {
        Test.find({ loc: { $nearSphere: [30, 40] }}, function (err, docs) {
          assert.ifError(err);
          assert.equal(2, docs.length);
          db.close(done);
        });
      }
    });

    it('$nearSphere with invalid coordinate does not crash (gh-1874)', function(done) {
      var geoSchema = new Schema({
        loc: {
          type: { type: String },
          coordinates: { type: [Number], index: '2dsphere' }
        }
      });
      var db = start()
        , Test = db.model('gh1874', geoSchema, 'gh1874');

      var pending = 2;
      var complete = function(err) {
        if (complete.ran) return;
        if (err) return done(complete.ran = err);
        --pending || test();
      };

      Test.on('index', complete);
      Test.create(
        { loc: { coordinates: [ 30, 41 ] } },
        { loc: { coordinates: [ 31, 40 ] } },
        complete);

      var test = function() {
        var q = new Query({}, {}, null, Test.collection);
        q.find({
          'loc': {
            $nearSphere: {
              $geometry: { type: 'Point', coordinates: [30, 40] },
              $maxDistance: 10000000
            }
          }
        });

        assert.doesNotThrow(function () {
          q.cast(Test);
        });

        db.close(done);
      };
    });

    it('$maxDistance with arrays', function(done){
      var db = start()
        , Test = db.model('Geo4', geoSchema, "x"+random());

      var pending = 2;
      function complete (err) {
        if (complete.ran) return;
        if (err) return done(complete.ran = err);
        --pending || test();
      }

      Test.on('index', complete);
      Test.create({ loc: [ 20, 80 ]}, { loc: [ 25, 30 ]}, complete);

      function test () {
        Test.find({ loc: { $near: [25, 31], $maxDistance: 1 }}, function (err, docs) {
          assert.ifError(err);
          assert.equal(1, docs.length);
          Test.find({ loc: { $near: [25, 32], $maxDistance: 1 }}, function (err, docs) {
            db.close();
            assert.ifError(err);
            assert.equal(0, docs.length);
            done();
          });
        });
      }
    });
  });

  describe('2dsphere', function(){
    // mongodb 2.4

    var schema2dsphere = new Schema({ loc: { type: [Number], index: '2dsphere'}});

    var geoSchema = new Schema({ line: { type: { type: String }, coordinates: []}});
    geoSchema.index({ line: '2dsphere' });

    var geoMultiSchema = new Schema({ geom: [{ type: { type: String }, coordinates: []}]});
    // see mongodb issue SERVER-8907
    // geoMultiSchema.index({ geom: '2dsphere' });

    var mongo24_or_greater = false;
    before(function(done){
      start.mongodVersion(function (err, version) {
        if (err) throw err;

        mongo24_or_greater = 2 < version[0] || (2 == version[0] && 4 <= version[1]);
        if (!mongo24_or_greater) console.log('not testing mongodb 2.4 features');
        done();
      });
    });

    it('index is allowed in schema', function(done){
      if (!mongo24_or_greater) return done();

      var ok = schema2dsphere.indexes().some(function (index) {
        return '2dsphere' == index[0].loc;
      });
      assert.ok(ok);
      done();
    });

    describe('$geometry', function(){
      it('Polygon', function(done){
        if (!mongo24_or_greater) return done();

        var db = start()
          , Test = db.model('2dsphere-polygon', schema2dsphere, 'geospatial'+random());

        Test.on('index', function (err) {
          assert.ifError(err);

          Test.create({ loc: [ 0, 0 ]}, function (err, created) {
            assert.ifError(err);

            var geojsonPoly = { type: 'Polygon', coordinates: [[[-5,-5], ['-5',5], [5,5], [5,-5],[-5,'-5']]] };

            Test.find({ loc: { $within: { $geometry: geojsonPoly }}}, function (err, docs) {
              assert.ifError(err);
              assert.equal(1, docs.length);
              assert.equal(created.id, docs[0].id);

              Test.where('loc').within().geometry(geojsonPoly).exec(function (err, docs) {
                assert.ifError(err);
                assert.equal(1, docs.length);
                assert.equal(created.id, docs[0].id);
                db.close(done);
              });
            });
          });
        });
      });
    });

    describe('$geoIntersects', function(){
      it('LineString', function(done){
        if (!mongo24_or_greater) return done();

        var db = start()
          , Test = db.model('2dsphere-geo', geoSchema, 'geospatial'+random());

        Test.on('index', function (err) {
          assert.ifError(err);

          Test.create({ line: { type:'LineString', coordinates: [[-178.0, 10.0],[178.0,10.0]] }}, function (err, created) {
            assert.ifError(err);

            var geojsonLine = { type: 'LineString', coordinates: [[180.0, 11.0], [180.0, '9.00']] };

            Test.find({ line: { $geoIntersects: { $geometry: geojsonLine }}}, function (err, docs) {
              assert.ifError(err);
              assert.equal(1, docs.length);
              assert.equal(created.id, docs[0].id);

              Test.where('line').intersects().geometry(geojsonLine).findOne(function (err, doc) {
                assert.ifError(err);
                assert.equal(created.id, doc.id);
                db.close(done);
              });
            });
          });

        });
      });

      it('MultiLineString', function(done){
        if (!mongo24_or_greater) return done();

        var db = start()
          , Test = db.model('2dsphere-geo-multi1', geoMultiSchema, 'geospatial'+random());

        Test.create({ geom: [{ type:'LineString', coordinates: [[-178.0, 10.0],[178.0,10.0]] },
                             { type:'LineString', coordinates: [[-178.0, 5.0],[178.0,5.0]] } ]}, function (err, created) {
          assert.ifError(err);

          var geojsonLine = { type: 'LineString', coordinates: [[180.0, 11.0], [180.0, '9.00']] };

          Test.find({ geom: { $geoIntersects: { $geometry: geojsonLine }}}, function (err, docs) {
            assert.ifError(err);
            assert.equal(1, docs.length);
            assert.equal(created.id, docs[0].id);

            Test.where('geom').intersects().geometry(geojsonLine).findOne(function (err, doc) {
              assert.ifError(err);
              assert.equal(created.id, doc.id);
              db.close(done);
            });
          });
        });
      });

      it('MultiPolygon', function(done){
        if (!mongo24_or_greater) return done();

        var db = start()
          , Test = db.model('2dsphere-geo-multi2', geoMultiSchema, 'geospatial'+random());

        Test.create({ geom: [{ type: "Polygon", coordinates: [[ [28.7,41],[29.2,40.9],[29.1,41.3],[28.7,41] ]] },
                             { type: "Polygon", coordinates: [[ [-1,-1],[1,-1],[1,1],[-1,1],[-1,-1] ]] }]}, function (err, created) {
          assert.ifError(err);

          var geojsonPolygon = { type: 'Polygon', coordinates: [[ [26,36],[45,36],[45,42],[26,42],[26,36] ]] };

          Test.find({ geom: { $geoIntersects: { $geometry: geojsonPolygon }}}, function (err, docs) {
            assert.ifError(err);
            assert.equal(1, docs.length);
            assert.equal(created.id, docs[0].id);

            Test.where('geom').intersects().geometry(geojsonPolygon).findOne(function (err, doc) {
              assert.ifError(err);
              assert.equal(created.id, doc.id);
              db.close(done);
            });
          });
        });
      });
    });

    describe('$near', function(){
      it('Point', function(done){
        if (!mongo24_or_greater) return done();

        var db = start()
          , Test = db.model('2dsphere-geo', geoSchema, 'geospatial'+random());

        Test.on('index', function (err) {
          assert.ifError(err);

          Test.create({ line: { type:'Point', coordinates: [-179.0, 0.0] }}, function (err, created) {
            assert.ifError(err);

            var geojsonPoint = { type: 'Point', coordinates: [-179.0, 0.0] };

            Test.find({ line: { $near: geojsonPoint }}, function (err, docs) {
              assert.ifError(err);
              assert.equal(1, docs.length);
              assert.equal(created.id, docs[0].id);

              Test.find({ line: { $near: { $geometry: geojsonPoint, $maxDistance: 50 } } }, function (err, docs) {
                assert.ifError(err);
                assert.equal(1, docs.length);
                assert.equal(created.id, docs[0].id);
                db.close(done);
              });
            });
          });
        });
      });

      it('works with GeoJSON (gh-1482)', function (done) {
        if (!mongo24_or_greater) return done();

        var geoJSONSchema = new Schema({ loc : { type : { type : String }, coordinates : [Number] } });
        geoJSONSchema.index({ loc : '2dsphere' });
        var name = 'geospatial'+random();
        var db = start()
          , Test = db.model('Geo1', geoJSONSchema, name);

        var pending = 2;
        function complete (err) {
          if (complete.ran) return;
          if (err) return done(complete.ran = err);
          --pending || test();
        }

        Test.on('index', complete);
        Test.create({ loc: { type : 'Point', coordinates :[ 10, 20 ]}}, { loc: {
          type : 'Point', coordinates: [ 40, 90 ]}}, complete);

        function test () {
          // $maxDistance is in meters... so even though they aren't that far off
          // in lat/long, need an incredibly high number here
          Test.where('loc').near({ center : { type : 'Point', coordinates :
            [11,20]}, maxDistance : 1000000 }).exec(function (err, docs) {
            db.close();
            assert.ifError(err);
            assert.equal(1, docs.length);
            done();
          });
        }
      });

    });
  });

  describe('hashed indexes', function(){
    var mongo24_or_greater = false;

    before(function(done){
      start.mongodVersion(function (err, version) {
        if (err) return done(err);
        mongo24_or_greater = 2 < version[0] || (2 == version[0] && 4 <= version[1]);
        if (!mongo24_or_greater) console.log('not testing mongodb 2.4 features');
        done();
      });
    });

    it('work', function(done){
      if (!mongo24_or_greater) return done();
      var db = start();
      var schemas = [];
      schemas[0] = new Schema({ t: { type: String, index: 'hashed' }});
      schemas[1] = new Schema({ t: { type: String, index: 'hashed', sparse: true }});
      schemas[2] = new Schema({ t: { type: String, index: { type: 'hashed', sparse: true }}});

      var pending = schemas.length;

      schemas.forEach(function (schema, i) {
        var H = db.model('Hashed' + i, schema);
        H.on('index', function (err) {
          assert.ifError(err);
          H.collection.getIndexes({ full: true }, function (err, indexes) {
            assert.ifError(err);

            var found = indexes.some(function (index) {
              return 'hashed' === index.key.t;
            });
            assert.ok(found);

            H.create({ t: 'hashing' }, { }, function (err, doc1, doc2) {
              assert.ifError(err);
              assert.ok(doc1);
              assert.ok(doc2);
              complete();
            });
          });
        });
      });

      function complete () {
        if (0 === --pending) {
          db.close(done);
        }
      }
    });
  });
});

describe('lean option:', function(){
  it('find', function(done){
    var db = start()
      , BlogPostB = db.model('BlogPostB', collection)
      , title = 'Wooooot ' + random();

    var post = new BlogPostB();
    post.set('title', title);

    post.save(function (err) {
      assert.ifError(err);
      BlogPostB.find({title : title}).lean().exec(function(err, docs){
        assert.ifError(err);
        assert.equal(docs.length, 1);
        assert.strictEqual(docs[0] instanceof mongoose.Document, false);
        BlogPostB.find({title : title}, null, { lean : true }, function(err, docs){
          assert.ifError(err);
          assert.equal(docs.length, 1);
          assert.strictEqual(docs[0] instanceof mongoose.Document, false);
          db.close();
          done();
        });
      });
    });
  });

  it('findOne', function(done){
    var db = start()
      , BlogPostB = db.model('BlogPostB', collection)
      , title = 'Wooooot ' + random();

    var post = new BlogPostB();
    post.set('title', title);

    post.save(function (err) {
      assert.ifError(err);
      BlogPostB.findOne({title : title}, null, { lean : true }, function(err, doc){
        db.close();
        assert.ifError(err);
        assert.ok(doc);
        assert.strictEqual(false, doc instanceof mongoose.Document);
        done();
      });
    });
  });
  it('properly casts nested and/or queries (gh-676)', function(done){
    var sch = new Schema({
      num : Number,
      subdoc : { title : String, num : Number }
    });

    var M = mongoose.model('andor' + random(), sch);

    var cond = {
      $and : [
        { $or : [ { num : '23' }, { 'subdoc.num' : '45' } ] },
        { $and : [ { 'subdoc.title' : 233 }, { num : '345' } ] }
      ]
    };
    var q = M.find(cond);
    assert.equal('number', typeof q._conditions.$and[0].$or[0].num);
    assert.equal('number', typeof q._conditions.$and[0].$or[1]['subdoc.num']);
    assert.equal('string', typeof q._conditions.$and[1].$and[0]['subdoc.title']);
    assert.equal('number', typeof q._conditions.$and[1].$and[1].num);
    done();
  });
  it('properly casts deeply nested and/or queries (gh-676)', function(done){
    var sch = new Schema({
      num : Number,
      subdoc : { title : String, num : Number }
    });

    var M = mongoose.model('andor' + random(), sch);

    var cond = {
      $and : [
        { $or : [
            { $and : [
                { $or : [
                    { num : '12345' },
                    { 'subdoc.num' : '56789' }
                  ]
                }
              ]
            }
          ]
        }
      ]
    };
    var q = M.find(cond);
    assert.equal('number', typeof q._conditions.$and[0].$or[0].$and[0].$or[0].num);
    assert.equal('number', typeof q._conditions.$and[0].$or[0].$and[0].$or[1]['subdoc.num']);
    done();
  });

  it('casts $elemMatch (gh-2199)', function(done) {
    var db = start();
    var schema = new Schema({ dates: [Date] });
    var Dates = db.model('Date', schema, 'dates');

    var array = ['2014-07-01T02:00:00.000Z', '2014-07-01T04:00:00.000Z'];
    Dates.create({ dates: array }, function(err) {
      assert.ifError(err);
      var elemMatch = { $gte: '2014-07-01T03:00:00.000Z' };
      Dates.findOne({}, { dates: { $elemMatch: elemMatch } }, function(err, doc) {
        assert.ifError(err);
        assert.equal(doc.dates.length, 1);
        assert.equal(doc.dates[0].getTime(),
          new Date('2014-07-01T04:00:00.000Z').getTime());
        done();
      });
    });
  });

  describe('$eq', function() {
    var mongo26 = false;

    before(function(done){
      start.mongodVersion(function (err, version) {
        if (err) return done(err);
        mongo26 = 2 < version[0] || (2 == version[0] && 6 <= version[1]);
        done();
      });
    });

    it('casts $eq (gh-2752)', function(done){
      var db = start();
      var BlogPostB = db.model('BlogPostB', collection);

      BlogPostB.findOne(
        { _id: { $eq: '000000000000000000000001' }, numbers: { $eq: [1, 2] } },
        function(err, doc) {
          if (mongo26) {
            assert.ifError(err);
          } else {
            assert.ok(err.toString().indexOf('MongoError') !== -1);
          }

          assert.ok(!doc);
          db.close(done);
        });
    });
  });
});<|MERGE_RESOLUTION|>--- conflicted
+++ resolved
@@ -1716,10 +1716,6 @@
 
     it('with Dates', function(done){
       this.timeout(3000);
-<<<<<<< HEAD
-      // this.slow(2000);
-=======
->>>>>>> f4c05125
       var db = start();
 
       var SSchema = new Schema({ d: Date });
