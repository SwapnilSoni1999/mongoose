/**
 * Test dependencies.
 */

var start = require('./common'),
    mongoose = start.mongoose,
    Schema = mongoose.Schema,
    assert = require('power-assert'),
    util = require('util'),
    clone = require('../lib/utils').clone,
    random = require('../lib/utils').random;

/**
 * Setup
 */
var PersonSchema = new Schema({
  name: {first: String, last: String},
  gender: String
}, {collection: 'model-discriminator-' + random()});
PersonSchema.index({name: 1});
PersonSchema.methods.getFullName = function() {
  return this.name.first + ' ' + this.name.last;
};
PersonSchema.methods.toJSonConfig = {
  include: ['prop1', 'prop2'],
  exclude: ['prop3', 'prop4']
};
PersonSchema.statics.findByGender = function() {
};
PersonSchema.virtual('name.full').get(function() {
  return this.name.first + ' ' + this.name.last;
});
PersonSchema.virtual('name.full').set(function(name) {
  var split = name.split(' ');
  this.name.first = split[0];
  this.name.last = split[1];
});
PersonSchema.path('gender').validate(function(value) {
  return /[A-Z]/.test(value);
}, 'Invalid name');
PersonSchema.set('toObject', {getters: true, virtuals: true});
PersonSchema.set('toJSON', {getters: true, virtuals: true});

var EmployeeSchema = new Schema({department: String});
EmployeeSchema.index({department: 1});
EmployeeSchema.methods.getDepartment = function() {
  return this.department;
};
EmployeeSchema.statics.findByDepartment = function() {
};
EmployeeSchema.path('department').validate(function(value) {
  return /[a-zA-Z]/.test(value);
}, 'Invalid name');
var employeeSchemaPreSaveFn = function(next) {
  next();
};
EmployeeSchema.pre('save', employeeSchemaPreSaveFn);
EmployeeSchema.set('toObject', {getters: true, virtuals: false});
EmployeeSchema.set('toJSON', {getters: false, virtuals: true});

describe('model', function() {
  describe('discriminator()', function() {
    var db, Person, Employee;

    before(function() {
      db = start();
      Person = db.model('model-discriminator-person', PersonSchema);
      Employee = Person.discriminator('model-discriminator-employee', EmployeeSchema);
    });

    after(function(done) {
      db.close(done);
    });

    it('model defaults without discriminator', function(done) {
      var Model = db.model('model-discriminator-defaults', new Schema(), 'model-discriminator-' + random());
      assert.equal(Model.discriminators, undefined);
      done();
    });

    it('is instance of root', function(done) {
      assert.equal(Employee.baseModelName, 'model-discriminator-person');
      var employee = new Employee();
      assert.ok(employee instanceof Person);
      assert.ok(employee instanceof Employee);
      assert.strictEqual(employee.__proto__.constructor, Employee);
      assert.strictEqual(employee.__proto__.__proto__.constructor, Person);
      done();
    });

    it('can define static and instance methods', function(done) {
      function BossBaseSchema() {
        Schema.apply(this, arguments);

        this.add({
          name: String,
          createdAt: Date
        });
      }

      util.inherits(BossBaseSchema, Schema);

      var PersonSchema = new BossBaseSchema();
      var BossSchema = new BossBaseSchema({department: String});
      BossSchema.methods.myName = function() {
        return this.name;
      };
      BossSchema.statics.currentPresident = function() {
        return 'obama';
      };
      var Person = db.model('Person', PersonSchema);
      var Boss = Person.discriminator('Boss', BossSchema);

      var boss = new Boss({name: 'Bernenke'});
      assert.equal(boss.myName(), 'Bernenke');
      assert.equal(boss.notInstanceMethod, undefined);
      assert.equal(Boss.currentPresident(), 'obama');
      assert.equal(Boss.notStaticMethod, undefined);
      done();
    });

    it('sets schema root discriminator mapping', function(done) {
      assert.deepEqual(PersonSchema.discriminatorMapping, {key: '__t', value: null, isRoot: true});
      done();
    });

    it('sets schema discriminator type mapping', function(done) {
      assert.deepEqual(EmployeeSchema.discriminatorMapping, {key: '__t', value: 'model-discriminator-employee', isRoot: false});
      done();
    });

    it('adds discriminatorKey to schema with default as name', function(done) {
      var type = EmployeeSchema.paths.__t;
      assert.equal(type.options.type, String);
      assert.equal(type.options.default, 'model-discriminator-employee');
      done();
    });

    it('adds discriminator to Model.discriminators object', function(done) {
      assert.equal(Object.keys(Person.discriminators).length, 1);
      assert.equal(Person.discriminators['model-discriminator-employee'], Employee);
      var newName = 'model-discriminator-' + random();
      var NewDiscriminatorType = Person.discriminator(newName, new Schema());
      assert.equal(Object.keys(Person.discriminators).length, 2);
      assert.equal(Person.discriminators[newName], NewDiscriminatorType);
      done();
    });

    it('throws error on invalid schema', function(done) {
      assert.throws(
          function() {
            Person.discriminator('Foo');
          },
          /You must pass a valid discriminator Schema/
      );
      done();
    });

    it('throws error when attempting to nest discriminators', function(done) {
      assert.throws(
          function() {
            Employee.discriminator('model-discriminator-foo', new Schema());
          },
          /Discriminator "model-discriminator-foo" can only be a discriminator of the root model/
      );
      done();
    });

    it('throws error when discriminator has mapped discriminator key in schema', function(done) {
      assert.throws(
          function() {
            Person.discriminator('model-discriminator-foo', new Schema({__t: String}));
          },
          /Discriminator "model-discriminator-foo" cannot have field with name "__t"/
      );
      done();
    });

    it('throws error when discriminator has mapped discriminator key in schema with discriminatorKey option set', function(done) {
      assert.throws(
          function() {
            var Foo = db.model('model-discriminator-foo', new Schema({}, {discriminatorKey: '_type'}), 'model-discriminator-' + random());
            Foo.discriminator('model-discriminator-bar', new Schema({_type: String}));
          },
          /Discriminator "model-discriminator-bar" cannot have field with name "_type"/
      );
      done();
    });

    it('throws error when discriminator with taken name is added', function(done) {
      var Foo = db.model('model-discriminator-foo', new Schema({}), 'model-discriminator-' + random());
      Foo.discriminator('model-discriminator-taken', new Schema());
      assert.throws(
          function() {
            Foo.discriminator('model-discriminator-taken', new Schema());
          },
          /Discriminator with name "model-discriminator-taken" already exists/
      );
      done();
    });

    it('throws error if model name is taken (gh-4148)', function(done) {
      var Foo = db.model('model-discriminator-4148', new Schema({}));
      db.model('model-discriminator-4148-bar', new Schema({}));
      assert.throws(
        function() {
          Foo.discriminator('model-discriminator-4148-bar', new Schema());
        },
        /Cannot overwrite `model-discriminator-4148-bar`/);
      done();
    });

    it('works with nested schemas (gh-2821)', function(done) {
      var MinionSchema = function() {
        mongoose.Schema.apply(this, arguments);

        this.add({
          name: String
        });
      };
      util.inherits(MinionSchema, mongoose.Schema);

      var BaseSchema = function() {
        mongoose.Schema.apply(this, arguments);

        this.add({
          name: String,
          created_at: Date,
          minions: [new MinionSchema()]
        });
      };
      util.inherits(BaseSchema, mongoose.Schema);

      var PersonSchema = new BaseSchema();
      var BossSchema = new BaseSchema({
        department: String
      }, { id: false });

      // Should not throw
      var Person = db.model('gh2821', PersonSchema);
      Person.discriminator('gh2821-Boss', BossSchema);
      done();
    });

    describe('options', function() {
      it('allows toObject to be overridden', function(done) {
        assert.notDeepEqual(Employee.schema.get('toObject'), Person.schema.get('toObject'));
        assert.deepEqual(Employee.schema.get('toObject'), {getters: true, virtuals: false});
        done();
      });

      it('allows toJSON to be overridden', function(done) {
        assert.notDeepEqual(Employee.schema.get('toJSON'), Person.schema.get('toJSON'));
        assert.deepEqual(Employee.schema.get('toJSON'), {getters: false, virtuals: true});
        done();
      });

      it('is not customizable', function(done) {
        var CustomizedSchema = new Schema({}, {capped: true});

        assert.throws(function() {
          Person.discriminator('model-discriminator-custom', CustomizedSchema);
        }, /Can't customize discriminator option capped/);

        done();
      });
    });

    describe('root schema inheritance', function() {
      it('inherits field mappings', function(done) {
        assert.strictEqual(Employee.schema.path('name'), Person.schema.path('name'));
        assert.strictEqual(Employee.schema.path('gender'), Person.schema.path('gender'));
        assert.equal(Person.schema.paths.department, undefined);
        done();
      });

      it('inherits validators', function(done) {
        assert.strictEqual(Employee.schema.path('gender').validators, PersonSchema.path('gender').validators);
        assert.strictEqual(Employee.schema.path('department').validators, EmployeeSchema.path('department').validators);
        done();
      });

      it('does not inherit and override fields that exist', function(done) {
        var FemaleSchema = new Schema({gender: {type: String, default: 'F'}}),
            Female = Person.discriminator('model-discriminator-female', FemaleSchema);

        var gender = Female.schema.paths.gender;

        assert.notStrictEqual(gender, Person.schema.paths.gender);
        assert.equal(gender.instance, 'String');
        assert.equal(gender.options.default, 'F');
        done();
      });

      it('inherits methods', function(done) {
        var employee = new Employee();
        assert.strictEqual(employee.getFullName, PersonSchema.methods.getFullName);
        assert.strictEqual(employee.getDepartment, EmployeeSchema.methods.getDepartment);
        assert.equal((new Person).getDepartment, undefined);
        done();
      });

      it('inherits statics', function(done) {
        assert.strictEqual(Employee.findByGender, EmployeeSchema.statics.findByGender);
        assert.strictEqual(Employee.findByDepartment, EmployeeSchema.statics.findByDepartment);
        assert.equal(Person.findByDepartment, undefined);
        done();
      });

      it('inherits virtual (g.s)etters', function(done) {
        var employee = new Employee();
        employee.name.full = 'John Doe';
        assert.equal(employee.name.full, 'John Doe');
        done();
      });

      it('merges callQueue with base queue defined before discriminator types callQueue', function(done) {
        assert.equal(Employee.schema.callQueue.length, 5);
        // PersonSchema.post('save')
        assert.strictEqual(Employee.schema.callQueue[0], Person.schema.callQueue[0]);

        // EmployeeSchema.pre('save')
        var queueIndex = Employee.schema.callQueue.length - 1;
        assert.strictEqual(Employee.schema.callQueue[queueIndex][0], 'pre');
        assert.strictEqual(Employee.schema.callQueue[queueIndex][1]['0'], 'save');
        assert.strictEqual(Employee.schema.callQueue[queueIndex][1]['1'], employeeSchemaPreSaveFn);
        done();
      });

      it('does not inherit indexes', function(done) {
        assert.deepEqual(Person.schema.indexes(), [[{name: 1}, {background: true}]]);
        assert.deepEqual(Employee.schema.indexes(), [[{department: 1}, {background: true}]]);
        done();
      });

      it('gets options overridden by root options except toJSON and toObject', function(done) {
        var personOptions = clone(Person.schema.options),
            employeeOptions = clone(Employee.schema.options);

        delete personOptions.toJSON;
        delete personOptions.toObject;
        delete employeeOptions.toJSON;
        delete employeeOptions.toObject;

        assert.deepEqual(personOptions, employeeOptions);
        done();
      });

      it('does not allow setting discriminator key (gh-2041)', function(done) {
        var doc = new Employee({ __t: 'fake' });
        assert.equal(doc.__t, 'model-discriminator-employee');
        doc.save(function(error) {
          assert.ok(error);
          assert.equal(error.errors['__t'].reason.message,
            'Can\'t set discriminator key "__t"');
          done();
        });
      });

      it('with typeKey (gh-4339)', function(done) {
        var options = { typeKey: '$type', discriminatorKey: '_t' };
        var schema = new Schema({ test: { $type: String } }, options);
        var Model = mongoose.model('gh4339', schema);
        Model.discriminator('gh4339_0', new Schema({
          test2: String
        }, { typeKey: '$type' }));
        done();
      });

      it('applyPluginsToDiscriminators (gh-4965)', function(done) {
        var schema = new Schema({ test: String });
        mongoose.set('applyPluginsToDiscriminators', true);
        var called = 0;
        mongoose.plugin(function() {
          ++called;
        });
        var Model = mongoose.model('gh4965', schema);
        var childSchema = new Schema({
          test2: String
        });
        Model.discriminator('gh4965_0', childSchema);
        assert.equal(called, 2);

        mongoose.plugins = [];
        mongoose.set('applyPluginsToDiscriminators', false);
        done();
      });

      it('cloning with discriminator key (gh-4387)', function(done) {
        var employee = new Employee({ name: { first: 'Val', last: 'Karpov' } });
        var clone = new employee.constructor(employee);

        // Should not error because we have the same discriminator key
        clone.save(function(error) {
          assert.ifError(error);
          done();
        });
      });

      it('embedded discriminators with create() (gh-5001)', function(done) {
        var eventSchema = new Schema({ message: String },
          { discriminatorKey: 'kind', _id: false });
        var batchSchema = new Schema({ events: [eventSchema] });
        var docArray = batchSchema.path('events');

        var Clicked = docArray.discriminator('Clicked', new Schema({
          element: {
            type: String,
            required: true
          }
        }, { _id: false }));

        var Purchased = docArray.discriminator('Purchased', new Schema({
          product: {
            type: String,
            required: true
          }
        }, { _id: false }));

        var Batch = db.model('EventBatch', batchSchema);

        var batch = {
          events: [
            { kind: 'Clicked', element: '#hero' }
          ]
        };

        Batch.create(batch).
          then(function(doc) {
            assert.equal(doc.events.length, 1);
            var newDoc = doc.events.create({
              kind: 'Purchased',
              product: 'action-figure-1'
            });
            assert.equal(newDoc.kind, 'Purchased');
            assert.equal(newDoc.product, 'action-figure-1');
            assert.ok(newDoc instanceof Purchased);

            doc.events.push(newDoc);
            assert.equal(doc.events.length, 2);
            assert.equal(doc.events[1].kind, 'Purchased');
            assert.equal(doc.events[1].product, 'action-figure-1');
            assert.ok(newDoc instanceof Purchased);
            assert.ok(newDoc === doc.events[1]);

            done();
          }).
          catch(done);
      });

<<<<<<< HEAD
      it('supports clone() (gh-4983)', function(done) {
        var childSchema = new Schema({
          name: String
        });
        var childCalls = 0;
        childSchema.pre('save', function(next) {
          ++childCalls;
          next();
        });

        var personSchema = new Schema({
          name: String
        }, { discriminatorKey: 'kind' });

        var parentSchema = new Schema({
          children: [childSchema],
          heir: childSchema
        });
        var parentCalls = 0;
        parentSchema.pre('save', function(next) {
          ++parentCalls;
          next();
        });

        var Person = db.model('gh4983', personSchema);
        var Parent = Person.discriminator('gh4983_0', parentSchema.clone());

        var obj = {
          name: 'Ned Stark',
          heir: { name: 'Robb Stark' },
          children: [{ name: 'Jon Snow' }]
        };
        Parent.create(obj, function(error, doc) {
          assert.ifError(error);
          assert.equal(doc.name, 'Ned Stark');
          assert.equal(doc.heir.name, 'Robb Stark');
          assert.equal(doc.children.length, 1);
          assert.equal(doc.children[0].name, 'Jon Snow');
          assert.equal(childCalls, 2);
          assert.equal(parentCalls, 1);
          done();
        });
=======
      it('embedded discriminators with $push (gh-5009)', function(done) {
        var eventSchema = new Schema({ message: String },
          { discriminatorKey: 'kind', _id: false });
        var batchSchema = new Schema({ events: [eventSchema] });
        var docArray = batchSchema.path('events');

        var Clicked = docArray.discriminator('Clicked', new Schema({
          element: {
            type: String,
            required: true
          }
        }, { _id: false }));

        var Purchased = docArray.discriminator('Purchased', new Schema({
          product: {
            type: String,
            required: true
          }
        }, { _id: false }));

        var Batch = db.model('gh5009', batchSchema);

        var batch = {
          events: [
            { kind: 'Clicked', element: '#hero' }
          ]
        };

        Batch.create(batch).
          then(function(doc) {
            assert.equal(doc.events.length, 1);
            return Batch.updateOne({ _id: doc._id }, {
              $push: {
                events: { kind: 'Clicked', element: '#button' }
              }
            }).then(function() {
              return doc;
            });
          }).
          then(function(doc) {
            return Batch.findOne({ _id: doc._id });
          }).
          then(function(doc) {
            assert.equal(doc.events.length, 2);
            assert.equal(doc.events[1].element, '#button');
            assert.equal(doc.events[1].kind, 'Clicked');
            done();
          }).
          catch(done);
>>>>>>> c3d74295
      });

      it('embedded in document arrays (gh-2723)', function(done) {
        var eventSchema = new Schema({ message: String },
          { discriminatorKey: 'kind', _id: false });

        var batchSchema = new Schema({ events: [eventSchema] });
        batchSchema.path('events').discriminator('Clicked', new Schema({
          element: String
        }, { _id: false }));
        batchSchema.path('events').discriminator('Purchased', new Schema({
          product: String
        }, { _id: false }));

        var MyModel = db.model('gh2723', batchSchema);
        var doc = {
          events: [
            { kind: 'Clicked', element: 'Test' },
            { kind: 'Purchased', product: 'Test2' }
          ]
        };
        MyModel.create(doc).
          then(function(doc) {
            assert.equal(doc.events.length, 2);
            assert.equal(doc.events[0].element, 'Test');
            assert.equal(doc.events[1].product, 'Test2');
            var obj = doc.toObject({ virtuals: false });
            delete obj._id;
            assert.deepEqual(obj, {
              __v: 0,
              events: [
                { kind: 'Clicked', element: 'Test' },
                { kind: 'Purchased', product: 'Test2' }
              ]
            });
            done();
          }).
          then(function() {
            return MyModel.findOne({
              events: {
                $elemMatch: {
                  kind: 'Clicked',
                  element: 'Test'
                }
              }
            }, { 'events.$': 1 });
          }).
          then(function(doc) {
            assert.ok(doc);
            assert.equal(doc.events.length, 1);
            assert.equal(doc.events[0].element, 'Test');
          }).
          catch(done);
      });
    });
  });
});<|MERGE_RESOLUTION|>--- conflicted
+++ resolved
@@ -448,7 +448,6 @@
           catch(done);
       });
 
-<<<<<<< HEAD
       it('supports clone() (gh-4983)', function(done) {
         var childSchema = new Schema({
           name: String
@@ -491,7 +490,8 @@
           assert.equal(parentCalls, 1);
           done();
         });
-=======
+      });
+
       it('embedded discriminators with $push (gh-5009)', function(done) {
         var eventSchema = new Schema({ message: String },
           { discriminatorKey: 'kind', _id: false });
@@ -541,7 +541,6 @@
             done();
           }).
           catch(done);
->>>>>>> c3d74295
       });
 
       it('embedded in document arrays (gh-2723)', function(done) {
