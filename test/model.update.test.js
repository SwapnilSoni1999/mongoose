
/**
 * Test dependencies.
 */

var start = require('./common')
  , assert = require('assert')
  , mongoose = start.mongoose
  , random = require('../lib/utils').random
  , Query = require('../lib/query')
  , Schema = mongoose.Schema
  , SchemaType = mongoose.SchemaType
  , ObjectId = Schema.Types.ObjectId
  , DocumentObjectId = mongoose.Types.ObjectId
  , DocumentArray = mongoose.Types.DocumentArray
  , EmbeddedDocument = mongoose.Types.Embedded
  , MongooseArray = mongoose.Types.Array
  , MongooseError = mongoose.Error;

/**
 * Setup.
 */

var Comments = new Schema;

Comments.add({
    title     : String
  , date      : Date
  , body      : String
  , comments  : [Comments]
});

var BlogPost = new Schema({
    title     : String
  , author    : String
  , slug      : String
  , date      : Date
  , meta      : {
        date      : Date
      , visitors  : Number
    }
  , published : Boolean
  , mixed     : {}
  , numbers   : [Number]
  , owners    : [ObjectId]
  , comments  : [Comments]
}, { strict: false });

BlogPost.virtual('titleWithAuthor')
  .get(function () {
    return this.get('title') + ' by ' + this.get('author');
  })
  .set(function (val) {
    var split = val.split(' by ');
    this.set('title', split[0]);
    this.set('author', split[1]);
  });

BlogPost.method('cool', function(){
  return this;
});

BlogPost.static('woot', function(){
  return this;
});

mongoose.model('BlogPostForUpdates', BlogPost);

var collection = 'blogposts_' + random();

var strictSchema = new Schema({ name: String, x: { nested: String }});
strictSchema.virtual('foo').get(function () {
  return 'i am a virtual FOO!'
});
mongoose.model('UpdateStrictSchema', strictSchema);


describe('model: update:', function(){
  var post
    , title = 'Tobi ' + random()
    , author = 'Brian ' + random()
    , newTitle = 'Woot ' + random()
    , id0
    , id1

  before(function(done){
    var db = start()
      , BlogPost = db.model('BlogPostForUpdates', collection)

    id0 = new DocumentObjectId
    id1 = new DocumentObjectId

    post = new BlogPost;
    post.set('title', title);
    post.author = author;
    post.meta.visitors = 0;
    post.date = new Date;
    post.published = true;
    post.mixed = { x: 'ex' };
    post.numbers = [4,5,6,7];
    post.owners = [id0, id1];
    post.comments = [{ body: 'been there' }, { body: 'done that' }];

    post.save(function (err) {
      assert.ifError(err);
      done();
    });
  });

  it('works', function(done){
    var db = start()
      , BlogPost = db.model('BlogPostForUpdates', collection)

    BlogPost.findById(post._id, function (err, cf) {
      assert.ifError(err);
      assert.equal(title, cf.title);
      assert.equal(cf.author,author);
      assert.equal(cf.meta.visitors.valueOf(),0);
      assert.equal(cf.date.toString(), post.date.toString());
      assert.equal(true, cf.published);
      assert.equal('ex', cf.mixed.x);
      assert.deepEqual(cf.numbers.toObject(), [4,5,6,7]);
      assert.equal(cf.owners.length, 2)
      assert.equal(cf.owners[0].toString(), id0.toString());
      assert.equal(cf.owners[1].toString(), id1.toString());
      assert.equal(cf.comments.length, 2);
      assert.equal(cf.comments[0].body, 'been there');
      assert.equal(cf.comments[1].body, 'done that');
      assert.ok(cf.comments[0]._id);
      assert.ok(cf.comments[1]._id);
      assert.ok(cf.comments[0]._id instanceof DocumentObjectId)
      assert.ok(cf.comments[1]._id instanceof DocumentObjectId);

      var update = {
          title: newTitle // becomes $set
        , $inc: { 'meta.visitors': 2 }
        , $set: { date: new Date }
        , published: false // becomes $set
        , 'mixed': { x: 'ECKS', y: 'why' } // $set
        , $pullAll: { 'numbers': [4, 6] }
        , $pull: { 'owners': id0 }
        , 'comments.1.body': 8 // $set
      }

      BlogPost.update({ title: title }, update, function (err) {
        assert.ifError(err);

        BlogPost.findById(post._id, function (err, up) {
          assert.ifError(err);
          assert.equal(up.title,newTitle);
          assert.equal(up.author,author);
          assert.equal(up.meta.visitors.valueOf(), 2);
          assert.equal(up.date.toString(),update.$set.date.toString());
          assert.equal(up.published, false);
          assert.equal(up.mixed.x, 'ECKS');
          assert.equal(up.mixed.y,'why');
          assert.deepEqual(up.numbers.toObject(), [5,7]);
          assert.equal(up.owners.length, 1);
          assert.equal(up.owners[0].toString(), id1.toString());
          assert.equal(up.comments[0].body,'been there');
          assert.equal(up.comments[1].body,'8');
          assert.ok(up.comments[0]._id);
          assert.ok(up.comments[1]._id);
          assert.ok(up.comments[0]._id instanceof DocumentObjectId)
          assert.ok(up.comments[1]._id instanceof DocumentObjectId);

          var update2 = {
              'comments.body': 'fail'
          }

          BlogPost.update({ _id: post._id }, update2, function (err) {
            assert.ok(err);
            assert.ok(err.message.length > 0);
            BlogPost.findById(post, function (err, p) {
              assert.ifError(err);

              var update3 = {
                  $pull: 'fail'
              }

              BlogPost.update({ _id: post._id }, update3, function (err) {
                assert.ok(err);

                assert.ok(/Invalid atomic update value for \$pull\. Expected an object, received string/.test(err.message));

                var update4 = {
                    $inc: { idontexist: 1 }
                }

                // should not overwrite doc when no valid paths are submitted
                BlogPost.update({ _id: post._id }, update4, function (err) {
                  assert.ifError(err);

                  BlogPost.findById(post._id, function (err, up) {
                    db.close();
                    assert.ifError(err);

                    assert.equal(up.title,newTitle);
                    assert.equal(up.author,author);
                    assert.equal(up.meta.visitors.valueOf(),2);
                    assert.equal(up.date.toString(),update.$set.date.toString());
                    assert.equal(up.published,false);
                    assert.equal(up.mixed.x,'ECKS');
                    assert.equal(up.mixed.y,'why');
                    assert.deepEqual(up.numbers.toObject(),[5,7]);
                    assert.equal(up.owners.length, 1);
                    assert.equal(up.owners[0].toString(), id1.toString());
                    assert.equal(up.comments[0].body, 'been there');
                    assert.equal(up.comments[1].body, '8');
                    // non-schema data was still stored in mongodb
                    assert.strictEqual(1, up._doc.idontexist);

                    done();
                  });
                });
              });
            });
          });
        });
      });
    });
  });

  it('casts doc arrays', function(done){
    var db = start()
      , BlogPost = db.model('BlogPostForUpdates', collection)

    var update = {
        comments: [{ body: 'worked great' }]
      , $set: {'numbers.1': 100}
      , $inc: { idontexist: 1 }
    }

    BlogPost.update({ _id: post._id }, update, function (err) {
      assert.ifError(err);

      // get the underlying doc
      BlogPost.collection.findOne({ _id: post._id }, function (err, doc) {
        db.close();
        assert.ifError(err);

        var up = new BlogPost;
        up.init(doc);
        assert.equal(up.comments.length, 1);
        assert.equal(up.comments[0].body, 'worked great');
        assert.strictEqual(true, !! doc.comments[0]._id);
        assert.equal(2,up.meta.visitors.valueOf());
        assert.equal(up.mixed.x,'ECKS');
        assert.deepEqual(up.numbers.toObject(),[5,100]);
        assert.strictEqual(up.numbers[1].valueOf(),100);

        assert.equal(2, doc.idontexist);
        assert.equal(100, doc.numbers[1]);

        done();
      });
    });
  })

  it('handles $pushAll array of docs', function(done){
    var db = start()
      , BlogPost = db.model('BlogPostForUpdates', collection)

    var update = {
        $pushAll: { comments: [{ body: 'i am number 2' }, { body: 'i am number 3' }] }
    }

    BlogPost.update({ _id: post._id }, update, function (err) {
      assert.ifError(err);
      BlogPost.findById(post, function (err, ret) {
        db.close();
        assert.ifError(err);
        assert.equal(3, ret.comments.length);
        assert.equal(ret.comments[1].body,'i am number 2');
        assert.strictEqual(true, !! ret.comments[1]._id);
        assert.ok(ret.comments[1]._id instanceof DocumentObjectId)
        assert.equal(ret.comments[2].body,'i am number 3');
        assert.strictEqual(true, !! ret.comments[2]._id);
        assert.ok(ret.comments[2]._id instanceof DocumentObjectId)
        done();
      })
    });
  })

  it('handles $pull of object literal array of docs (gh-542)', function(done){
    var db = start()
      , BlogPost = db.model('BlogPostForUpdates', collection)

    var update = {
        $pull: { comments: { body: 'i am number 2' } }
    }

    BlogPost.update({ _id: post._id }, update, function (err) {
      assert.ifError(err);
      BlogPost.findById(post, function (err, ret) {
        db.close();
        assert.ifError(err);
        assert.equal(2, ret.comments.length);
        assert.equal(ret.comments[0].body,'worked great');
        assert.ok(ret.comments[0]._id instanceof DocumentObjectId)
        assert.equal(ret.comments[1].body,'i am number 3');
        assert.ok(ret.comments[1]._id instanceof DocumentObjectId)
        done();
      })
    });
  });

  it('makes copy of conditions and update options', function(done) {
    var db = start()
      , BlogPost = db.model('BlogPostForUpdates', collection);

    var conditions = { '_id': post._id.toString() };
    var update = {'$set':{'some_attrib':post._id.toString()}};
    BlogPost.update(conditions, update, function(err) {
      assert.ifError(err);
      assert.equal('string', typeof conditions._id);
      done();
    });
  });

  it('handles weird casting (gh-479)', function(done){
    var db = start()
      , BlogPost = db.model('BlogPostForUpdates', collection)

    function a () {};
    a.prototype.toString = function () { return 'MongoDB++' }
    var crazy = new a;

    var update = {
        $addToSet: { 'comments.$.comments': { body: 'The Ring Of Power' } }
      , $set: { 'comments.$.title': crazy }
    }

    BlogPost.update({ _id: post._id, 'comments.body': 'worked great' }, update, function (err) {
      assert.ifError(err);
      BlogPost.findById(post, function (err, ret) {
        db.close();
        assert.ifError(err);
        assert.equal(2, ret.comments.length);
        assert.equal(ret.comments[0].body, 'worked great');
        assert.equal(ret.comments[0].title,'MongoDB++');
        assert.strictEqual(true, !! ret.comments[0].comments);
        assert.equal(ret.comments[0].comments.length, 1);
        assert.strictEqual(ret.comments[0].comments[0].body, 'The Ring Of Power');
        assert.ok(ret.comments[0]._id instanceof DocumentObjectId);
        assert.ok(ret.comments[0].comments[0]._id instanceof DocumentObjectId);
        assert.equal(ret.comments[1].body,'i am number 3');
        assert.strictEqual(undefined, ret.comments[1].title);
        assert.ok(ret.comments[1]._id instanceof DocumentObjectId)
        done();
      })
    });
  })

  var last;
  it('handles date casting (gh-479)', function(done){
    var db = start()
      , BlogPost = db.model('BlogPostForUpdates', collection)

    var update = {
        $inc: { 'comments.$.newprop': '1' }
      , $set: { date: (new Date).getTime() } // check for single val casting
    }

    BlogPost.update({ _id: post._id, 'comments.body': 'worked great' }, update, function (err) {
      assert.ifError(err);
      BlogPost.findById(post, function (err, ret) {
        db.close();
        assert.ifError(err);
        assert.equal(1, ret._doc.comments[0]._doc.newprop);
        assert.strictEqual(undefined, ret._doc.comments[1]._doc.newprop);
        assert.ok(ret.date instanceof Date);
        assert.equal(ret.date.toString(), new Date(update.$set.date).toString());

        last = ret;
        done();
      })
    });
  });

  it('handles $addToSet (gh-545)', function(done){
    var db = start()
      , BlogPost = db.model('BlogPostForUpdates', collection)

    var owner = last.owners[0];

    var update = {
        $addToSet: { 'owners': owner }
    }

    BlogPost.update({ _id: post._id }, update, function (err) {
      assert.ifError(err);
      BlogPost.findById(post, function (err, ret) {
        db.close();
        assert.ifError(err);
        assert.equal(1, ret.owners.length);
        assert.equal(ret.owners[0].toString(), owner.toString());

        last = ret;
        done();
      })
    });
  });

  it('handles $addToSet with $each (gh-545)', function(done){
    var db = start()
      , BlogPost = db.model('BlogPostForUpdates', collection)

    var owner = last.owners[0]
      , newowner = new DocumentObjectId

    var update = {
        $addToSet: { 'owners': { $each: [owner, newowner] }}
    }

    BlogPost.update({ _id: post._id }, update, function (err) {
      assert.ifError(err);
      BlogPost.findById(post, function (err, ret) {
        db.close();
        assert.ifError(err);
        assert.equal(2, ret.owners.length);
        assert.equal(ret.owners[0].toString(), owner.toString());
        assert.equal(ret.owners[1].toString(), newowner.toString());

        last = newowner;
        done();
      })
    });
  });

  it('handles $pop and $unset (gh-574)', function(done){
    var db = start()
      , BlogPost = db.model('BlogPostForUpdates', collection)

    var update = {
        $pop: { 'owners': -1 }
      , $unset: { title: 1 }
    }


    BlogPost.update({ _id: post._id }, update, function (err) {
      assert.ifError(err);
      BlogPost.findById(post, function (err, ret) {
        db.close();
        assert.ifError(err);
        assert.equal(1, ret.owners.length);
        assert.equal(ret.owners[0].toString(), last.toString());
        assert.strictEqual(undefined, ret.title);
        done();
      });
    });
  });

  it('works with nested positional notation', function(done){
    var db = start()
      , BlogPost = db.model('BlogPostForUpdates', collection)

    var update = {
        $set: {
            'comments.0.comments.0.date': '11/5/2011'
          , 'comments.1.body': 9000
        }
    }

    BlogPost.update({ _id: post._id }, update, function (err) {
      assert.ifError(err);
      BlogPost.findById(post, function (err, ret) {
        db.close();
        assert.ifError(err);
        assert.equal(2, ret.comments.length, 2);
        assert.equal(ret.comments[0].body, 'worked great');
        assert.equal(ret.comments[1].body, '9000');
        assert.equal(ret.comments[0].comments[0].date.toString(), new Date('11/5/2011').toString())
        assert.equal(ret.comments[1].comments.length, 0);
        done();
      })
    });
  });

  it('handles $pull with obj literal (gh-542)', function(done){
    var db = start()
      , BlogPost = db.model('BlogPostForUpdates', collection)

    BlogPost.findById(post, function (err, last) {
      assert.ifError(err);

      var update = {
          $pull: { comments: { _id: last.comments[0].id } }
      }

      BlogPost.update({ _id: post._id }, update, function (err) {
        assert.ifError(err);
        BlogPost.findById(post, function (err, ret) {
          db.close();
          assert.ifError(err);
          assert.equal(1, ret.comments.length);
          assert.equal(ret.comments[0].body, '9000');
          done();
        })
      });
    });
  });

  it('handles $pull of obj literal and nested $in', function(done){
    var db = start()
      , BlogPost = db.model('BlogPostForUpdates', collection)

    BlogPost.findById(post, function (err, last) {
      assert.ifError(err);
      var update = {
          $pull: { comments: { body: { $in: [last.comments[0].body] }} }
      }

      BlogPost.update({ _id: post._id }, update, function (err) {
        assert.ifError(err);
        BlogPost.findById(post, function (err, ret) {
          db.close();
          assert.ifError(err);
          assert.equal(0, ret.comments.length);

          last = ret;
          done();
        })
      });
    });
  });

  it('handles $pull and nested $nin', function(done){
    var db = start()
      , BlogPost = db.model('BlogPostForUpdates', collection)

    BlogPost.findById(post, function (err, last) {
      assert.ifError(err);

      last.comments.push({body: 'hi'}, {body:'there'});
      last.save(function (err) {
        assert.ifError(err);
        BlogPost.findById(post, function (err, ret) {
          assert.ifError(err);
          assert.equal(2, ret.comments.length);

          var update = {
              $pull: { comments: { body: { $nin: ['there'] }} }
          }

          BlogPost.update({ _id: ret._id }, update, function (err) {
            assert.ifError(err);
            BlogPost.findById(post, function (err, ret) {
              db.close();
              assert.ifError(err);
              assert.equal(1, ret.comments.length);
              done();
            })
          });
        })
      });
    })
  })

  it('updates numbers atomically', function(done){
    var db = start()
      , BlogPost = db.model('BlogPostForUpdates', collection)
      , totalDocs = 4
      , saveQueue = [];

    var post = new BlogPost;
    post.set('meta.visitors', 5);

    post.save(function(err){
      assert.ifError(err);

      for (var i = 0; i < 4; ++i) {
        BlogPost
        .update({ _id: post._id }, { $inc: { 'meta.visitors': 1 }}, function (err) {
          assert.ifError(err);
          --totalDocs || complete();
        });
      }

      function complete () {
        BlogPost.findOne({ _id: post.get('_id') }, function (err, doc) {
          db.close();
          assert.ifError(err);
          assert.equal(9, doc.get('meta.visitors'));
          done();
        });
      };
    });
  });

  describe('honors strict schemas', function(){
    it('(gh-699)', function(done){
      var db = start();
      var S = db.model('UpdateStrictSchema');
      db.close();

      var doc = S.find()._castUpdate({ ignore: true });
      assert.equal(false, doc);
      var doc = S.find()._castUpdate({ $unset: {x: 1}});
      assert.equal(1, Object.keys(doc.$unset).length);
      done();
    });

    it('works', function(done){
      var db = start();
      var S = db.model('UpdateStrictSchema');
      var s = new S({ name: 'orange crush' });

      s.save(function (err) {
        assert.ifError(err);

        S.update({ _id: s._id }, { ignore: true }, function (err, affected) {
          assert.ifError(err);
          assert.equal(0, affected);

          S.findById(s._id, function (err, doc) {
            assert.ifError(err);
            assert.ok(!doc.ignore);
            assert.ok(!doc._doc.ignore);

            S.update({ _id: s._id }, { name: 'Drukqs', foo: 'fooey' }, function (err, affected) {
              assert.ifError(err);
              assert.equal(1, affected);

              S.findById(s._id, function (err, doc) {
                db.close();
                assert.ifError(err);
                assert.ok(!doc._doc.foo);
                done();
              });
            });
          });
        });
      });
    });
  });

  it('passes number of affected docs', function(done){
    var db = start()
      , B = db.model('BlogPostForUpdates', 'wwwwowowo'+random())

    B.create({ title: 'one'},{title:'two'},{title:'three'}, function (err) {
      assert.ifError(err);
      B.update({}, { title: 'newtitle' }, { multi: true }, function (err, affected) {
        db.close();
        assert.ifError(err);
        assert.equal(3, affected);
        done();
      });
    });
  });

  it('updates a number to null (gh-640)', function(done){
    var db = start()
    var B = db.model('BlogPostForUpdates', 'wwwwowowo'+random());
    var b = new B({ meta: { visitors: null }});
    b.save(function (err) {
      assert.ifError(err);
      B.findById(b, function (err, b) {
        assert.ifError(err);
        assert.strictEqual(b.meta.visitors, null);

        B.update({ _id: b._id }, { meta: { visitors: null }}, function (err, docs) {
          db.close();
          assert.strictEqual(null, err);
          done();
        });
      });
    });
  })

  it('handles $pull from Mixed arrays (gh-735)', function(done){
    var db = start();
    var schema = new Schema({ comments: [] });
    var M = db.model('gh-735', schema, 'gh-735_'+random());
    M.create({ comments: [{ name: 'node 0.8' }] }, function (err, doc) {
      assert.ifError(err);
      M.update({ _id: doc._id }, { $pull: { comments: { name: 'node 0.8' }}}, function (err, affected) {
        assert.ifError(err);
        assert.equal(1, affected);
        db.close();
        done();
      });
    });
  });

  it('handles $push with $ positionals (gh-1057)', function(done){
    var db = start();

    var taskSchema = new Schema({
        name: String
    })

    var componentSchema = new Schema({
        name: String
      , tasks: [taskSchema]
    });

    var projectSchema = new Schema({
        name: String
      , components: [componentSchema]
    });

    var Project = db.model('1057-project', projectSchema, '1057-'+random());

    Project.create({ name: 'my project' }, function (err, project) {
      assert.ifError(err);
      var pid = project.id;
      var comp = project.components.create({ name: 'component' });
      Project.update({ _id: pid }, { $push: { components: comp }}, function (err) {
        assert.ifError(err);
        var task = comp.tasks.create({ name: 'my task' });
        Project.update({ _id: pid, 'components._id': comp._id }, { $push : { 'components.$.tasks': task }}, function (err) {
          assert.ifError(err);
          Project.findById(pid, function (err, proj) {
            assert.ifError(err);
            assert.ok(proj);
            assert.equal(1, proj.components.length);
            assert.equal('component', proj.components[0].name);
            assert.equal(comp.id, proj.components[0].id);
            assert.equal(1, proj.components[0].tasks.length);
            assert.equal('my task', proj.components[0].tasks[0].name);
            assert.equal(task.id, proj.components[0].tasks[0].id);
            done();
          })
        });
      });
    });

  })

  it('handles nested paths starting with numbers (gh-1062)', function(done){
    var db = start()
    var schema = Schema({ counts: Schema.Types.Mixed });
    var M = db.model('gh-1062', schema, '1062-'+random());
    M.create({ counts: {} }, function (err, m) {
      assert.ifError(err);
      M.update({}, { $inc: { 'counts.1': 1, 'counts.1a': 10 }}, function (err, updated) {
        assert.ifError(err);
        M.findById(m, function (err, doc) {
          assert.ifError(err);
          assert.equal(1, doc.counts['1']);
          assert.equal(10, doc.counts['1a']);
          done();
        });
      });
    })
  })

  it('handles positional operators with referenced docs (gh-1572)', function(done){
    var db = start();

    var so = new Schema({ title : String, obj : [String] });
    var Some = db.model('Some' + random(), so);

    Some.create({ obj: ['a','b','c'] }, function (err, s) {
      assert.ifError(err);

      Some.update({ _id: s._id, obj: 'b' }, { $set: { "obj.$" : 2 }}, function(err) {
        assert.ifError(err);

        Some.findById(s._id, function (err, ss) {
          assert.ifError(err);

          assert.strictEqual(ss.obj[1], '2');
          done();
        });
      });
    });
  })

  it('use .where for update condition (gh-2170)', function(done){
    var db = start();
    var so = new Schema({ num : Number });
    var Some = db.model('gh-2170' + random(), so);

    Some.create([ {num: 1}, {num: 1} ], function(err, docs) {
      assert.ifError(err);
      assert.equal(docs.length, 2);
      var doc0 = docs[0];
      var doc1 = docs[1];
      var sId0 = doc0._id;
      var sId1 = doc1._id;
      Some.where({_id: sId0}).update({}, {$set: {num: '99'}}, {multi: true}, function(err, cnt){
        assert.ifError(err);
        assert.equal(1, cnt);
        Some.findById(sId0, function(err, doc0_1){
          assert.ifError(err);
          assert.equal(99, doc0_1.num);
          Some.findById(sId1, function(err, doc1_1){
            assert.ifError(err);
            assert.equal(1, doc1_1.num);
            done();
          });
        });
      });
    });
  })

  describe('mongodb 2.4 features', function(){
    var mongo24_or_greater = false;

    before(function(done){
      start.mongodVersion(function (err, version) {
        assert.ifError(err);
        mongo24_or_greater = 2 < version[0] || (2 == version[0] && 4 <= version[1]);
        done();
      })
    })

    it('$setOnInsert operator', function(done){
      if (!mongo24_or_greater) {
        console.log('not testing mongodb 2.4 $setOnInsert feature');
        return done();
      }

      var db = start()
      var schema = Schema({ name: String, age: Number, x: String });
      var M = db.model('setoninsert-' + random(), schema);

      var match = { name: 'set on insert' };
      var op = { $setOnInsert: { age: '47' }, x: 'inserted' };
      M.update(match, op, { upsert: true }, function (err, updated) {
        assert.ifError(err);
        M.findOne(function (err, doc) {
          assert.ifError(err);
          assert.equal(47, doc.age);
          assert.equal('set on insert', doc.name);

          var match = { name: 'set on insert' };
          var op = { $setOnInsert: { age: 108 }, name: 'changed' };
          M.update(match, op, { upsert: true }, function (err, updated) {
            assert.ifError(err);

            M.findOne(function (err, doc) {
              assert.equal(47, doc.age);
              assert.equal('changed', doc.name);
              done();
            });
          });
        });
      })
    })

    it('push with $slice', function(done){
      if (!mongo24_or_greater) {
        console.log('not testing mongodb 2.4 $push with $slice feature');
        return done();
      }

      var db = start()
      var schema = Schema({ name: String, n: [{ x: Number }] });
      var M = db.model('setoninsert-' + random(), schema);

      M.create({ name: '2.4' }, function (err, created) {
        assert.ifError(err);

        var op = { $push: { n: {
            $each: [{x:10},{x:4}, {x:1}]
          , $slice: '-1'
          , $sort: { x:1 }
        }}}

        M.update({ _id: created._id }, op, function (err) {
          assert.ifError(err);
          M.findById(created._id, function (err, doc) {
            assert.ifError(err);
            assert.equal(created.id, doc.id)
            assert.equal(1, doc.n.length);
            assert.equal(10, doc.n[0].x);
            done()
          })
        })
      })
    })
  })

  describe('mongodb 2.6 features', function() {
    var mongo26_or_greater = false;

    before(function(done) {
      start.mongodVersion(function (err, version) {
        assert.ifError(err);
        mongo26_or_greater = 2 < version[0] || (2 == version[0] && 6 <= version[1]);
        done();
      });
    });

    it('supports $position', function(done) {
      if (!mongo26_or_greater) {
        return done();
      }

      var db = start();
      var schema = Schema({ name: String, n: [{ x: Number }] });
      var M = db.model('setoninsert-' + random(), schema);

      var m = new M({ name: '2.6', n: [{ x : 0 }] });
      m.save(function(error, m) {
        assert.ifError(error);
        assert.equal(1, m.n.length);
        M.update(
           { name: '2.6' },
           { $push: { n: { $each: [{x: 2}, {x: 1}], $position: 0 } } },
           function(error) {
             assert.ifError(error);
             M.findOne({ name: '2.6' }, function(error, m) {
               assert.ifError(error);
               assert.equal(3, m.n.length);
               assert.equal(2, m.n[0].x);
               assert.equal(1, m.n[1].x);
               assert.equal(0, m.n[2].x);
               done();
             });
           });
      });
    });

    it('supports $currentDate', function(done) {
      if (!mongo26_or_greater) {
        return done();
      }

      var db = start();
      var schema = Schema({ name: String, lastModified: Date, lastModifiedTS: Date });
      var M = db.model('gh-2019', schema);

      var m = new M({ name: '2.6' });
      m.save(function(error, m) {
        assert.ifError(error);
        var before = Date.now();
        M.update(
           { name: '2.6' },
           { $currentDate: { lastModified: true, lastModifiedTS: { $type: 'timestamp' } } },
           function(error) {
             assert.ifError(error);
             M.findOne({ name: '2.6' }, function(error, m) {
               var after = Date.now();
               assert.ifError(error);
               assert.ok(m.lastModified.getTime() >= before);
               assert.ok(m.lastModified.getTime() <= after);
               done();
             });
           });
      });
    });
  });

  describe('{overwrite : true}', function () {
    it('overwrite works', function(done){
      var db = start()
      var schema = new Schema({ mixed: {} });
      var M = db.model('updatesmixed-' + random(), schema);

      M.create({ mixed: 'something' }, function (err, created) {
        assert.ifError(err);

        M.update({ _id: created._id }, { mixed: {} }, { overwrite : true }, function (err) {
          assert.ifError(err);
          M.findById(created._id, function (err, doc) {
            assert.ifError(err);
            assert.equal(created.id, doc.id)
            assert.equal(typeof doc.mixed, 'object');
            assert.equal(Object.keys(doc.mixed).length, 0);
            done()
          })
        })
      })
    })

    it('overwrites all properties', function(done){
      var db = start();
      var sch = new Schema({ title : String, subdoc : { name : String, num : Number }});

      var M = db.model('updateover'+random(), sch);

      M.create({ subdoc : { name : 'that', num : 1 } }, function (err, doc) {
        assert.ifError(err);

        M.update({ _id : doc.id }, { title : 'something!' }, { overwrite : true }, function (err) {
          assert.ifError(err);
          M.findById(doc.id, function (err, doc) {
            assert.ifError(err);
            assert.equal(doc.title, 'something!');
            assert.equal(doc.subdoc.name, undefined);
            assert.equal(doc.subdoc.num, undefined);
            done();
          });
        });
      });
    })

    it('allows users to blow it up', function(done){
      var db = start();
      var sch = new Schema({ title : String, subdoc : { name : String, num : Number }});

      var M = db.model('updateover'+random(), sch);

      M.create({ subdoc : { name : 'that', num : 1, title : 'hello' } }, function (err, doc) {
        assert.ifError(err);

        M.update({ _id : doc.id }, {}, { overwrite : true }, function (err) {
          assert.ifError(err);
          M.findById(doc.id, function (err, doc) {
            assert.ifError(err);
            assert.equal(doc.title, undefined);
            assert.equal(doc.subdoc.name, undefined);
            assert.equal(doc.subdoc.num, undefined);
            done();
          });
        });
      });
    })
  });

  it('casts empty arrays', function(done) {
    var db = start();

    var so = new Schema({ arr: [] });
    var Some = db.model('1838-' + random(), so);

    Some.create({ arr: ['a'] }, function (err, s) {
      if (err) return done(err);

      Some.update({ _id: s._id }, { arr: [] }, function(err) {
        if (err) return done(err);
        Some.findById(s._id, function(err, doc) {
          db.close();
          if (err) return done(err);
          assert.ok(Array.isArray(doc.arr));
          assert.strictEqual(0, doc.arr.length);
          done();
        });
      });
    });
  });

<<<<<<< HEAD
  describe('defaults and validators (gh-860)', function() {
    it('applies defaults on upsert', function(done) {
      var db = start();

      var s = new Schema({ topping: { type: String, default: 'bacon' }, base: String });
      var Breakfast = db.model('gh-860-0', s);

      var updateOptions = { upsert: true, setDefaultsOnInsert: true };
      Breakfast.update({}, { base: 'eggs' }, updateOptions, function(error) {
        assert.ifError(error);
        Breakfast.findOne({}, function(error, breakfast) {
          assert.ifError(error);
          assert.equal('eggs', breakfast.base);
          assert.equal('bacon', breakfast.topping);
          db.close();
          done();
        });
      });
    });

    it('doesnt set default on upsert if query sets it', function(done) {
      var db = start();

      var s = new Schema({ topping: { type: String, default: 'bacon' }, base: String });
      var Breakfast = db.model('gh-860-1', s);

      var updateOptions = { upsert: true, setDefaultsOnInsert: true };
      Breakfast.update({ topping: 'sausage' }, { base: 'eggs' }, updateOptions, function(error) {
        assert.ifError(error);
        Breakfast.findOne({}, function(error, breakfast) {
          assert.ifError(error);
          assert.equal('eggs', breakfast.base);
          assert.equal('sausage', breakfast.topping);
          db.close();
          done();
        });
      });
    });

    it('properly sets default on upsert if query wont set it', function(done) {
      var db = start();

      var s = new Schema({ topping: { type: String, default: 'bacon' }, base: String });
      var Breakfast = db.model('gh-860-2', s);

      var updateOptions = { upsert: true, setDefaultsOnInsert: true };
      Breakfast.update({ topping: { $ne: 'sausage' } }, { base: 'eggs' }, updateOptions, function(error) {
        assert.ifError(error);
        Breakfast.findOne({}, function(error, breakfast) {
          assert.ifError(error);
          assert.equal('eggs', breakfast.base);
          assert.equal('bacon', breakfast.topping);
          db.close();
          done();
        });
      });
    });

    it('runs validators if theyre set', function(done) {
      var db = start();

      var s = new Schema({
        topping: { type: String, validate: function(v) { return false; } },
        base: { type: String, validate: function(v) { return true; } }
      });
      var Breakfast = db.model('gh-860-3', s);

      var updateOptions = { upsert: true, setDefaultsOnInsert: true, runValidators: true };
      Breakfast.update({}, { topping: 'bacon', base: 'eggs' }, updateOptions, function(error) {
        assert.ok(!!error);
        assert.equal(1, Object.keys(error.errors).length);
        assert.equal('topping', Object.keys(error.errors)[0]);
        assert.equal('Validator failed for path `topping` with value `bacon`',
          error.errors['topping'].message);

        Breakfast.findOne({}, function(error, breakfast) {
          assert.ifError(error);
          assert.ok(!breakfast);
          db.close();
          done();
        });
      });
    });

    it('validators handle $unset and $setOnInsert', function(done) {
      var db = start();

      var s = new Schema({
        steak: { type: String, required: true },
        eggs: { type: String, validate: function(v) { return false; } }
      });
      var Breakfast = db.model('gh-860-4', s);

      var updateOptions = { runValidators: true };
      Breakfast.update({}, { $unset: { steak: '' }, $setOnInsert: { eggs: 'softboiled' } }, updateOptions, function(error) {
        assert.ok(!!error);
        assert.equal(2, Object.keys(error.errors).length);
        assert.ok(Object.keys(error.errors).indexOf('eggs') !== -1);
        assert.ok(Object.keys(error.errors).indexOf('steak') !== -1);
        assert.equal('Validator failed for path `eggs` with value `softboiled`',
          error.errors['eggs'].message);
        assert.equal('Path `steak` is required.',
          error.errors['steak'].message);
        db.close();
        done();
      });
    });

    it('min/max, enum, and regex built-in validators work', function(done) {
      var db = start();

      var s = new Schema({
        steak: { type: String, enum: ['ribeye', 'sirloin'] },
        eggs: { type: Number, min: 4, max: 6 },
        bacon: { type: String, match: /strips/ }
      });
      var Breakfast = db.model('gh-860-5', s);

      var updateOptions = { runValidators: true };
      Breakfast.update({}, { $set: { steak: 'ribeye', eggs: 3, bacon: '3 strips' } }, updateOptions, function(error) {
        assert.ok(!!error);
        assert.equal(1, Object.keys(error.errors).length);
        assert.equal('eggs', Object.keys(error.errors)[0]);
        assert.equal('Path `eggs` (3) is less than minimum allowed value (4).',
          error.errors['eggs'].message);

        Breakfast.update({}, { $set: { steak: 'tofu', eggs: 5, bacon: '3 strips' } }, updateOptions, function(error) {
          assert.ok(!!error);
          assert.equal(1, Object.keys(error.errors).length);
          assert.equal('steak', Object.keys(error.errors)[0]);
          assert.equal('`tofu` is not a valid enum value for path `steak`.',
            error.errors['steak']);


          Breakfast.update({}, { $set: { steak: 'sirloin', eggs: 6, bacon: 'none' } }, updateOptions, function(error) {
            assert.ok(!!error);
            assert.equal(1, Object.keys(error.errors).length);
            assert.equal('bacon', Object.keys(error.errors)[0]);
            assert.equal('Path `bacon` is invalid (none).',
              error.errors['bacon'].message);

            db.close();
            done();
          });
        });
      });
    });

    it('multiple validation errors', function(done) {
      var db = start();
    
      var s = new Schema({
        steak: { type: String, enum: ['ribeye', 'sirloin'] },
        eggs: { type: Number, min: 4, max: 6 },
        bacon: { type: String, match: /strips/ }
      });
      var Breakfast = db.model('gh-860-6', s);

      var updateOptions = { runValidators: true };
      Breakfast.update({}, { $set: { steak: 'tofu', eggs: 2, bacon: '3 strips' } }, updateOptions, function(error) {
        assert.ok(!!error);
        assert.equal(2, Object.keys(error.errors).length);
        assert.ok(Object.keys(error.errors).indexOf('steak') !== -1);
        assert.ok(Object.keys(error.errors).indexOf('eggs') !== -1);
        db.close();
        done();
      });
    });

    it('validators ignore $inc', function(done) {
      var db = start();

      var s = new Schema({
        steak: { type: String, required: true },
        eggs: { type: Number, min: 4 }
      });
      var Breakfast = db.model('gh-860-7', s);

      var updateOptions = { runValidators: true };
      Breakfast.update({}, { $inc: { eggs: 1 } }, updateOptions, function(error) {
        assert.ifError(error);
        db.close();
        done();
      });
=======
  it('works with $set and overwrite (gh-2515)', function(done) {
    var db = start();

    var schema = new Schema({ breakfast: String });
    var M = db.model('gh-2515', schema);

    M.create({ breakfast: 'bacon' }, function(error, doc) {
      assert.ifError(error);
      M.update(
        { _id: doc._id },
        { $set: { breakfast: 'eggs' } },
        { overwrite: true },
        function(error) {
          assert.ifError(error);
          M.findOne({ _id: doc._id }, function(error, doc) {
            assert.ifError(error);
            assert.equal(doc.breakfast, 'eggs');
            db.close(done);
          });
        });
>>>>>>> 79ba94f9
    });
  });
});<|MERGE_RESOLUTION|>--- conflicted
+++ resolved
@@ -1035,7 +1035,6 @@
     });
   });
 
-<<<<<<< HEAD
   describe('defaults and validators (gh-860)', function() {
     it('applies defaults on upsert', function(done) {
       var db = start();
@@ -1220,7 +1219,9 @@
         db.close();
         done();
       });
-=======
+    });
+  });
+
   it('works with $set and overwrite (gh-2515)', function(done) {
     var db = start();
 
@@ -1241,7 +1242,6 @@
             db.close(done);
           });
         });
->>>>>>> 79ba94f9
     });
   });
 });