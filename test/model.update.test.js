/**
 * Test dependencies.
 */

var start = require('./common'),
    assert = require('power-assert'),
    mongoose = start.mongoose,
    random = require('../lib/utils').random,
    Schema = mongoose.Schema,
    ObjectId = Schema.Types.ObjectId,
    DocumentObjectId = mongoose.Types.ObjectId;

describe('model: update:', function() {
  var post;
  var title = 'Tobi ' + random();
  var author = 'Brian ' + random();
  var newTitle = 'Woot ' + random();
  var id0;
  var id1;
  var Comments;
  var BlogPost;
  var collection;
  var strictSchema;

  before(function() {
    Comments = new Schema({});

    Comments.add({
      title: String,
      date: Date,
      body: String,
      comments: [Comments]
    });

    BlogPost = new Schema({
      title: String,
      author: String,
      slug: String,
      date: Date,
      meta: {
        date: Date,
        visitors: Number
      },
      published: Boolean,
      mixed: {},
      numbers: [Number],
      owners: [ObjectId],
      comments: [Comments]
    }, {strict: false});

    BlogPost.virtual('titleWithAuthor')
    .get(function() {
      return this.get('title') + ' by ' + this.get('author');
    })
    .set(function(val) {
      var split = val.split(' by ');
      this.set('title', split[0]);
      this.set('author', split[1]);
    });

    BlogPost.method('cool', function() {
      return this;
    });

    BlogPost.static('woot', function() {
      return this;
    });

    mongoose.model('BlogPostForUpdates', BlogPost);

    collection = 'blogposts_' + random();

    strictSchema = new Schema({name: String, x: {nested: String}});
    strictSchema.virtual('foo').get(function() {
      return 'i am a virtual FOO!';
    });
    mongoose.model('UpdateStrictSchema', strictSchema);
  });

  before(function(done) {
    var db = start(),
        BlogPost = db.model('BlogPostForUpdates', collection);

    id0 = new DocumentObjectId;
    id1 = new DocumentObjectId;

    post = new BlogPost;
    post.set('title', title);
    post.author = author;
    post.meta.visitors = 0;
    post.date = new Date;
    post.published = true;
    post.mixed = {x: 'ex'};
    post.numbers = [4, 5, 6, 7];
    post.owners = [id0, id1];
    post.comments = [{body: 'been there'}, {body: 'done that'}];

    post.save(function(err) {
      assert.ifError(err);
      db.close(done);
    });
  });

  it('works', function(done) {
    var db = start(),
        BlogPost = db.model('BlogPostForUpdates', collection);

    BlogPost.findById(post._id, function(err, cf) {
      assert.ifError(err);
      assert.equal(cf.title, title);
      assert.equal(cf.author, author);
      assert.equal(cf.meta.visitors.valueOf(), 0);
      assert.equal(cf.date.toString(), post.date.toString());
      assert.equal(cf.published, true);
      assert.equal(cf.mixed.x, 'ex');
      assert.deepEqual(cf.numbers.toObject(), [4, 5, 6, 7]);
      assert.equal(cf.owners.length, 2);
      assert.equal(cf.owners[0].toString(), id0.toString());
      assert.equal(cf.owners[1].toString(), id1.toString());
      assert.equal(cf.comments.length, 2);
      assert.equal(cf.comments[0].body, 'been there');
      assert.equal(cf.comments[1].body, 'done that');
      assert.ok(cf.comments[0]._id);
      assert.ok(cf.comments[1]._id);
      assert.ok(cf.comments[0]._id instanceof DocumentObjectId);
      assert.ok(cf.comments[1]._id instanceof DocumentObjectId);

      var update = {
        title: newTitle, // becomes $set
        $inc: {'meta.visitors': 2},
        $set: {date: new Date},
        published: false, // becomes $set
        mixed: {x: 'ECKS', y: 'why'}, // $set
        $pullAll: {numbers: [4, 6]},
        $pull: {owners: id0},
        'comments.1.body': 8 // $set
      };

      BlogPost.update({title: title}, update, function(err) {
        assert.ifError(err);

        BlogPost.findById(post._id, function(err, up) {
          assert.ifError(err);
          assert.equal(up.title, newTitle);
          assert.equal(up.author, author);
          assert.equal(up.meta.visitors.valueOf(), 2);
          assert.equal(up.date.toString(), update.$set.date.toString());
          assert.equal(up.published, false);
          assert.equal(up.mixed.x, 'ECKS');
          assert.equal(up.mixed.y, 'why');
          assert.deepEqual(up.numbers.toObject(), [5, 7]);
          assert.equal(up.owners.length, 1);
          assert.equal(up.owners[0].toString(), id1.toString());
          assert.equal(up.comments[0].body, 'been there');
          assert.equal(up.comments[1].body, '8');
          assert.ok(up.comments[0]._id);
          assert.ok(up.comments[1]._id);
          assert.ok(up.comments[0]._id instanceof DocumentObjectId);
          assert.ok(up.comments[1]._id instanceof DocumentObjectId);

          var update2 = {
            'comments.body': 'fail'
          };

          BlogPost.update({_id: post._id}, update2, function(err) {
            assert.ok(err);
            assert.ok(err.message.length > 0);
            BlogPost.findById(post, function(err) {
              assert.ifError(err);

              var update3 = {
                $pull: 'fail'
              };

              BlogPost.update({_id: post._id}, update3, function(err) {
                assert.ok(err);

                assert.ok(/Invalid atomic update value for \$pull\. Expected an object, received string/.test(err.message));

                var update4 = {
                  $inc: {idontexist: 1}
                };

                // should not overwrite doc when no valid paths are submitted
                BlogPost.update({_id: post._id}, update4, function(err) {
                  assert.ifError(err);

                  BlogPost.findById(post._id, function(err, up) {
                    assert.ifError(err);

                    assert.equal(up.title, newTitle);
                    assert.equal(up.author, author);
                    assert.equal(up.meta.visitors.valueOf(), 2);
                    assert.equal(up.date.toString(), update.$set.date.toString());
                    assert.equal(up.published, false);
                    assert.equal(up.mixed.x, 'ECKS');
                    assert.equal(up.mixed.y, 'why');
                    assert.deepEqual(up.numbers.toObject(), [5, 7]);
                    assert.equal(up.owners.length, 1);
                    assert.equal(up.owners[0].toString(), id1.toString());
                    assert.equal(up.comments[0].body, 'been there');
                    assert.equal(up.comments[1].body, '8');
                    // non-schema data was still stored in mongodb
                    assert.strictEqual(1, up._doc.idontexist);

                    db.close(done);
                  });
                });
              });
            });
          });
        });
      });
    });
  });

  it('casts doc arrays', function(done) {
    var db = start(),
        BlogPost = db.model('BlogPostForUpdates', collection);

    var update = {
      comments: [{body: 'worked great'}],
      $set: {'numbers.1': 100},
      $inc: {idontexist: 1}
    };

    BlogPost.update({_id: post._id}, update, function(err) {
      assert.ifError(err);

      // get the underlying doc
      BlogPost.collection.findOne({_id: post._id}, function(err, doc) {
        assert.ifError(err);

        var up = new BlogPost;
        up.init(doc);
        assert.equal(up.comments.length, 1);
        assert.equal(up.comments[0].body, 'worked great');
        assert.strictEqual(true, !!doc.comments[0]._id);
        assert.equal(up.meta.visitors.valueOf(), 2);
        assert.equal(up.mixed.x, 'ECKS');
        assert.deepEqual(up.numbers.toObject(), [5, 100]);
        assert.strictEqual(up.numbers[1].valueOf(), 100);

        assert.equal(doc.idontexist, 2);
        assert.equal(doc.numbers[1], 100);

        db.close(done);
      });
    });
  });

  it('handles $pushAll array of docs', function(done) {
    var db = start(),
        BlogPost = db.model('BlogPostForUpdates', collection);

    var update = {
      $pushAll: {comments: [{body: 'i am number 2'}, {body: 'i am number 3'}]}
    };

    BlogPost.update({_id: post._id}, update, function(err) {
      assert.ifError(err);
      BlogPost.findById(post, function(err, ret) {
        assert.ifError(err);
        assert.equal(ret.comments.length, 3);
        assert.equal(ret.comments[1].body, 'i am number 2');
        assert.strictEqual(true, !!ret.comments[1]._id);
        assert.ok(ret.comments[1]._id instanceof DocumentObjectId);
        assert.equal(ret.comments[2].body, 'i am number 3');
        assert.strictEqual(true, !!ret.comments[2]._id);
        assert.ok(ret.comments[2]._id instanceof DocumentObjectId);
        db.close(done);
      });
    });
  });

  it('handles $pull of object literal array of docs (gh-542)', function(done) {
    var db = start(),
        BlogPost = db.model('BlogPostForUpdates', collection);

    var update = {
      $pull: {comments: {body: 'i am number 2'}}
    };

    BlogPost.update({_id: post._id}, update, function(err) {
      assert.ifError(err);
      BlogPost.findById(post, function(err, ret) {
        assert.ifError(err);
        assert.equal(ret.comments.length, 2);
        assert.equal(ret.comments[0].body, 'worked great');
        assert.ok(ret.comments[0]._id instanceof DocumentObjectId);
        assert.equal(ret.comments[1].body, 'i am number 3');
        assert.ok(ret.comments[1]._id instanceof DocumentObjectId);
        db.close(done);
      });
    });
  });

  it('makes copy of conditions and update options', function(done) {
    var db = start(),
        BlogPost = db.model('BlogPostForUpdates', collection);

    var conditions = {'_id': post._id.toString()};
    var update = {'$set': {'some_attrib': post._id.toString()}};
    BlogPost.update(conditions, update, function(err) {
      assert.ifError(err);
      assert.equal(typeof conditions._id, 'string');
      db.close(done);
    });
  });

  it('handles weird casting (gh-479)', function(done) {
    var db = start(),
        BlogPost = db.model('BlogPostForUpdates', collection);

    function a() {
    }

    a.prototype.toString = function() {
      return 'MongoDB++';
    };
    var crazy = new a;

    var update = {
      $addToSet: {'comments.$.comments': {body: 'The Ring Of Power'}},
      $set: {'comments.$.title': crazy}
    };

    BlogPost.update({_id: post._id, 'comments.body': 'worked great'}, update, function(err) {
      assert.ifError(err);
      BlogPost.findById(post, function(err, ret) {
        assert.ifError(err);
        assert.equal(ret.comments.length, 2);
        assert.equal(ret.comments[0].body, 'worked great');
        assert.equal(ret.comments[0].title, 'MongoDB++');
        assert.strictEqual(true, !!ret.comments[0].comments);
        assert.equal(ret.comments[0].comments.length, 1);
        assert.strictEqual(ret.comments[0].comments[0].body, 'The Ring Of Power');
        assert.ok(ret.comments[0]._id instanceof DocumentObjectId);
        assert.ok(ret.comments[0].comments[0]._id instanceof DocumentObjectId);
        assert.equal(ret.comments[1].body, 'i am number 3');
        assert.strictEqual(undefined, ret.comments[1].title);
        assert.ok(ret.comments[1]._id instanceof DocumentObjectId);
        db.close(done);
      });
    });
  });

  var last;
  it('handles date casting (gh-479)', function(done) {
    var db = start(),
        BlogPost = db.model('BlogPostForUpdates', collection);

    var update = {
      $inc: {'comments.$.newprop': '1'},
      $set: {date: (new Date).getTime()} // check for single val casting
    };

    BlogPost.update({_id: post._id, 'comments.body': 'worked great'}, update, function(err) {
      assert.ifError(err);
      BlogPost.findById(post, function(err, ret) {
        assert.ifError(err);
        assert.equal(ret._doc.comments[0]._doc.newprop, 1);
        assert.strictEqual(undefined, ret._doc.comments[1]._doc.newprop);
        assert.ok(ret.date instanceof Date);
        assert.equal(ret.date.toString(), new Date(update.$set.date).toString());

        last = ret;
        db.close(done);
      });
    });
  });

  it('handles $addToSet (gh-545)', function(done) {
    var db = start(),
        BlogPost = db.model('BlogPostForUpdates', collection);

    var owner = last.owners[0];

    var update = {
      $addToSet: {owners: owner}
    };

    BlogPost.update({_id: post._id}, update, function(err) {
      assert.ifError(err);
      BlogPost.findById(post, function(err, ret) {
        assert.ifError(err);
        assert.equal(ret.owners.length, 1);
        assert.equal(ret.owners[0].toString(), owner.toString());

        last = ret;
        db.close(done);
      });
    });
  });

  it('handles $addToSet with $each (gh-545)', function(done) {
    var db = start(),
        BlogPost = db.model('BlogPostForUpdates', collection);

    var owner = last.owners[0],
        newowner = new DocumentObjectId;

    var update = {
      $addToSet: {owners: {$each: [owner, newowner]}}
    };

    BlogPost.update({_id: post._id}, update, function(err) {
      assert.ifError(err);
      BlogPost.findById(post, function(err, ret) {
        assert.ifError(err);
        assert.equal(ret.owners.length, 2);
        assert.equal(ret.owners[0].toString(), owner.toString());
        assert.equal(ret.owners[1].toString(), newowner.toString());

        last = newowner;
        db.close(done);
      });
    });
  });

  it('handles $pop and $unset (gh-574)', function(done) {
    var db = start(),
        BlogPost = db.model('BlogPostForUpdates', collection);

    var update = {
      $pop: {owners: -1},
      $unset: {title: 1}
    };


    BlogPost.update({_id: post._id}, update, function(err) {
      assert.ifError(err);
      BlogPost.findById(post, function(err, ret) {
        assert.ifError(err);
        assert.equal(ret.owners.length, 1);
        assert.equal(ret.owners[0].toString(), last.toString());
        assert.strictEqual(undefined, ret.title);
        db.close(done);
      });
    });
  });

  it('works with nested positional notation', function(done) {
    var db = start(),
        BlogPost = db.model('BlogPostForUpdates', collection);

    var update = {
      $set: {
        'comments.0.comments.0.date': '11/5/2011',
        'comments.1.body': 9000
      }
    };

    BlogPost.update({_id: post._id}, update, function(err) {
      assert.ifError(err);
      BlogPost.findById(post, function(err, ret) {
        assert.ifError(err);
        assert.equal(ret.comments.length, 2, 2);
        assert.equal(ret.comments[0].body, 'worked great');
        assert.equal(ret.comments[1].body, '9000');
        assert.equal(ret.comments[0].comments[0].date.toString(), new Date('11/5/2011').toString());
        assert.equal(ret.comments[1].comments.length, 0);
        db.close(done);
      });
    });
  });

  it('handles $pull with obj literal (gh-542)', function(done) {
    var db = start(),
        BlogPost = db.model('BlogPostForUpdates', collection);

    BlogPost.findById(post, function(err, last) {
      assert.ifError(err);

      var update = {
        $pull: {comments: {_id: last.comments[0].id}}
      };

      BlogPost.update({_id: post._id}, update, function(err) {
        assert.ifError(err);
        BlogPost.findById(post, function(err, ret) {
          assert.ifError(err);
          assert.equal(ret.comments.length, 1);
          assert.equal(ret.comments[0].body, '9000');
          db.close(done);
        });
      });
    });
  });

  it('handles $pull of obj literal and nested $in', function(done) {
    var db = start(),
        BlogPost = db.model('BlogPostForUpdates', collection);

    BlogPost.findById(post, function(err, last) {
      assert.ifError(err);
      var update = {
        $pull: {comments: {body: {$in: [last.comments[0].body]}}}
      };

      BlogPost.update({_id: post._id}, update, function(err) {
        assert.ifError(err);
        BlogPost.findById(post, function(err, ret) {
          assert.ifError(err);
          assert.equal(ret.comments.length, 0);

          last = ret;
          db.close(done);
        });
      });
    });
  });

  it('handles $pull and nested $nin', function(done) {
    var db = start(),
        BlogPost = db.model('BlogPostForUpdates', collection);

    BlogPost.findById(post, function(err, last) {
      assert.ifError(err);

      last.comments.push({body: 'hi'}, {body: 'there'});
      last.save(function(err) {
        assert.ifError(err);
        BlogPost.findById(post, function(err, ret) {
          assert.ifError(err);
          assert.equal(ret.comments.length, 2);

          var update = {
            $pull: {comments: {body: {$nin: ['there']}}}
          };

          BlogPost.update({_id: ret._id}, update, function(err) {
            assert.ifError(err);
            BlogPost.findById(post, function(err, ret) {
              assert.ifError(err);
              assert.equal(ret.comments.length, 1);
              db.close(done);
            });
          });
        });
      });
    });
  });

  it('updates numbers atomically', function(done) {
    var db = start(),
        BlogPost = db.model('BlogPostForUpdates', collection),
        totalDocs = 4;

    var post = new BlogPost;
    post.set('meta.visitors', 5);

    function complete() {
      BlogPost.findOne({_id: post.get('_id')}, function(err, doc) {
        db.close();
        assert.ifError(err);
        assert.equal(doc.get('meta.visitors'), 9);
        done();
      });
    }

    post.save(function(err) {
      assert.ifError(err);
      function callback(err) {
        assert.ifError(err);
        --totalDocs || complete();
      }
      for (var i = 0; i < 4; ++i) {
        BlogPost
        .update({_id: post._id}, {$inc: {'meta.visitors': 1}}, callback);
      }
    });
  });

  describe('honors strict schemas', function() {
    it('(gh-699)', function(done) {
      var db = start();
      var S = db.model('UpdateStrictSchema');

      var doc = S.find()._castUpdate({ignore: true});
      assert.equal(doc, false);
      doc = S.find()._castUpdate({$unset: {x: 1}});
      assert.equal(Object.keys(doc.$unset).length, 1);
      db.close(done);
    });

    it('works', function(done) {
      var db = start();
      var S = db.model('UpdateStrictSchema');
      var s = new S({name: 'orange crush'});

      s.save(function(err) {
        assert.ifError(err);

        S.update({_id: s._id}, {ignore: true}, function(err, affected) {
          assert.ifError(err);
          assert.equal(affected.n, 0);

          S.findById(s._id, function(err, doc) {
            assert.ifError(err);
            assert.ok(!doc.ignore);
            assert.ok(!doc._doc.ignore);

            S.update({_id: s._id}, {name: 'Drukqs', foo: 'fooey'}, function(err, affected) {
              assert.ifError(err);
              assert.equal(affected.n, 1);

              S.findById(s._id, function(err, doc) {
                db.close();
                assert.ifError(err);
                assert.ok(!doc._doc.foo);
                done();
              });
            });
          });
        });
      });
    });
  });

  it('passes number of affected docs', function(done) {
    var db = start(),
        B = db.model('BlogPostForUpdates', 'wwwwowowo' + random());

    B.create({title: 'one'}, {title: 'two'}, {title: 'three'}, function(err) {
      assert.ifError(err);
      B.update({}, {title: 'newtitle'}, {multi: true}, function(err, affected) {
        db.close();
        assert.ifError(err);
        assert.equal(affected.n, 3);
        done();
      });
    });
  });

  it('updates a number to null (gh-640)', function(done) {
    var db = start();
    var B = db.model('BlogPostForUpdates', 'wwwwowowo' + random());
    var b = new B({meta: {visitors: null}});
    b.save(function(err) {
      assert.ifError(err);
      B.findById(b, function(err, b) {
        assert.ifError(err);
        assert.strictEqual(b.meta.visitors, null);

        B.update({_id: b._id}, {meta: {visitors: null}}, function(err) {
          db.close();
          assert.strictEqual(null, err);
          done();
        });
      });
    });
  });

  it('handles $pull from Mixed arrays (gh-735)', function(done) {
    var db = start();
    var schema = new Schema({comments: []});
    var M = db.model('gh-735', schema, 'gh-735_' + random());
    M.create({comments: [{name: 'node 0.8'}]}, function(err, doc) {
      assert.ifError(err);
      M.update({_id: doc._id}, {$pull: {comments: {name: 'node 0.8'}}}, function(err, affected) {
        assert.ifError(err);
        assert.equal(affected.n, 1);
        db.close();
        done();
      });
    });
  });

  it('handles $push with $ positionals (gh-1057)', function(done) {
    var db = start();

    var taskSchema = new Schema({
      name: String
    });

    var componentSchema = new Schema({
      name: String,
      tasks: [taskSchema]
    });

    var projectSchema = new Schema({
      name: String,
      components: [componentSchema]
    });

    var Project = db.model('1057-project', projectSchema, '1057-' + random());

    Project.create({name: 'my project'}, function(err, project) {
      assert.ifError(err);
      var pid = project.id;
      var comp = project.components.create({name: 'component'});
      Project.update({_id: pid}, {$push: {components: comp}}, function(err) {
        assert.ifError(err);
        var task = comp.tasks.create({name: 'my task'});
        Project.update({_id: pid, 'components._id': comp._id}, {$push: {'components.$.tasks': task}}, function(err) {
          assert.ifError(err);
          Project.findById(pid, function(err, proj) {
            assert.ifError(err);
            assert.ok(proj);
            assert.equal(proj.components.length, 1);
            assert.equal(proj.components[0].name, 'component');
            assert.equal(comp.id, proj.components[0].id);
            assert.equal(proj.components[0].tasks.length, 1);
            assert.equal(proj.components[0].tasks[0].name, 'my task');
            assert.equal(task.id, proj.components[0].tasks[0].id);
            db.close(done);
          });
        });
      });
    });
  });

  it('handles nested paths starting with numbers (gh-1062)', function(done) {
    var db = start();
    var schema = new Schema({counts: Schema.Types.Mixed});
    var M = db.model('gh-1062', schema, '1062-' + random());
    M.create({counts: {}}, function(err, m) {
      assert.ifError(err);
      M.update({}, {$inc: {'counts.1': 1, 'counts.1a': 10}}, function(err) {
        assert.ifError(err);
        M.findById(m, function(err, doc) {
          assert.ifError(err);
          assert.equal(doc.counts['1'], 1);
          assert.equal(doc.counts['1a'], 10);
          db.close(done);
        });
      });
    });
  });

  it('handles positional operators with referenced docs (gh-1572)', function(done) {
    var db = start();

    var so = new Schema({title: String, obj: [String]});
    var Some = db.model('Some' + random(), so);

    Some.create({obj: ['a', 'b', 'c']}, function(err, s) {
      assert.ifError(err);

      Some.update({_id: s._id, obj: 'b'}, {$set: {'obj.$': 2}}, function(err) {
        assert.ifError(err);

        Some.findById(s._id, function(err, ss) {
          assert.ifError(err);

          assert.strictEqual(ss.obj[1], '2');
          db.close(done);
        });
      });
    });
  });

  it('use .where for update condition (gh-2170)', function(done) {
    var db = start();
    var so = new Schema({num: Number});
    var Some = db.model('gh-2170' + random(), so);

    Some.create([{num: 1}, {num: 1}], function(err, docs) {
      assert.ifError(err);
      assert.equal(docs.length, 2);
      var doc0 = docs[0];
      var doc1 = docs[1];
      var sId0 = doc0._id;
      var sId1 = doc1._id;
      Some.where({_id: sId0}).update({}, {$set: {num: '99'}}, {multi: true}, function(err, cnt) {
        assert.ifError(err);
        assert.equal(cnt.n, 1);
        Some.findById(sId0, function(err, doc0_1) {
          assert.ifError(err);
          assert.equal(doc0_1.num, 99);
          Some.findById(sId1, function(err, doc1_1) {
            assert.ifError(err);
            assert.equal(doc1_1.num, 1);
            db.close(done);
          });
        });
      });
    });
  });

  describe('mongodb 2.4 features', function() {
    var mongo24_or_greater = false;

    before(function(done) {
      start.mongodVersion(function(err, version) {
        assert.ifError(err);
        mongo24_or_greater = version[0] > 2 || (version[0] === 2 && version[1] >= 4);
        done();
      });
    });

    it('$setOnInsert operator', function(done) {
      if (!mongo24_or_greater) {
        console.log('not testing mongodb 2.4 $setOnInsert feature');
        return done();
      }

      var db = start();
      var schema = new Schema({name: String, age: Number, x: String});
      var M = db.model('setoninsert-' + random(), schema);

      var match = {name: 'set on insert'};
      var op = {$setOnInsert: {age: '47'}, x: 'inserted'};
      M.update(match, op, {upsert: true}, function(err) {
        assert.ifError(err);
        M.findOne(function(err, doc) {
          assert.ifError(err);
          assert.equal(doc.age, 47);
          assert.equal(doc.name, 'set on insert');

          var match = {name: 'set on insert'};
          var op = {$setOnInsert: {age: 108}, name: 'changed'};
          M.update(match, op, {upsert: true}, function(err) {
            assert.ifError(err);

            M.findOne(function(err, doc) {
              assert.equal(doc.age, 47);
              assert.equal(doc.name, 'changed');
              db.close(done);
            });
          });
        });
      });
    });

    it('push with $slice', function(done) {
      if (!mongo24_or_greater) {
        console.log('not testing mongodb 2.4 $push with $slice feature');
        return done();
      }

      var db = start();
      var schema = new Schema({name: String, n: [{x: Number}]});
      var M = db.model('setoninsert-' + random(), schema);

      M.create({name: '2.4'}, function(err, created) {
        assert.ifError(err);

        var op = {
          $push: {
            n: {
              $each: [{x: 10}, {x: 4}, {x: 1}],
              $slice: '-1',
              $sort: {x: 1}
            }
          }
        };

        M.update({_id: created._id}, op, function(err) {
          assert.ifError(err);
          M.findById(created._id, function(err, doc) {
            assert.ifError(err);
            assert.equal(created.id, doc.id);
            assert.equal(doc.n.length, 1);
            assert.equal(doc.n[0].x, 10);

            op = {
              $push: {
                n: {
                  $each: [],
                  $slice: 0
                }
              }
            };
            M.update({_id: created._id}, op, function(err) {
              assert.ifError(err);
              M.findById(created._id, function(error, doc) {
                assert.ifError(error);
                assert.equal(doc.n.length, 0);
                db.close(done);
              });
            });
          });
        });
      });
    });
  });

  describe('mongodb 2.6 features', function() {
    var mongo26_or_greater = false;

    before(function(done) {
      start.mongodVersion(function(err, version) {
        assert.ifError(err);
        mongo26_or_greater = version[0] > 2 || (version[0] === 2 && version[1] >= 6);
        done();
      });
    });

    it('supports $position', function(done) {
      if (!mongo26_or_greater) {
        return done();
      }

      var db = start();
      var schema = new Schema({name: String, n: [{x: Number}]});
      var M = db.model('setoninsert-' + random(), schema);

      var m = new M({name: '2.6', n: [{x: 0}]});
      m.save(function(error, m) {
        assert.ifError(error);
        assert.equal(m.n.length, 1);
        M.update(
            {name: '2.6'},
            {$push: {n: {$each: [{x: 2}, {x: 1}], $position: 0}}},
            function(error) {
              assert.ifError(error);
              M.findOne({name: '2.6'}, function(error, m) {
                assert.ifError(error);
                assert.equal(m.n.length, 3);
                assert.equal(m.n[0].x, 2);
                assert.equal(m.n[1].x, 1);
                assert.equal(m.n[2].x, 0);
                db.close(done);
              });
            });
      });
    });

    it('supports $currentDate', function(done) {
      if (!mongo26_or_greater) {
        return done();
      }

      var db = start();
      var schema = new Schema({name: String, lastModified: Date, lastModifiedTS: Date});
      var M = db.model('gh-2019', schema);

      var m = new M({name: '2.6'});
      m.save(function(error) {
        assert.ifError(error);
        var before = Date.now();
        M.update(
            {name: '2.6'},
            {$currentDate: {lastModified: true, lastModifiedTS: {$type: 'timestamp'}}},
            function(error) {
              assert.ifError(error);
              M.findOne({name: '2.6'}, function(error, m) {
                var after = Date.now();
                assert.ifError(error);
                assert.ok(m.lastModified.getTime() >= before);
                assert.ok(m.lastModified.getTime() <= after);
                db.close(done);
              });
            });
      });
    });
  });

  describe('{overwrite: true}', function() {
    it('overwrite works', function(done) {
      var db = start();
      var schema = new Schema({mixed: {}});
      var M = db.model('updatesmixed-' + random(), schema);

      M.create({mixed: 'something'}, function(err, created) {
        assert.ifError(err);

        M.update({_id: created._id}, {mixed: {}}, {overwrite: true}, function(err) {
          assert.ifError(err);
          M.findById(created._id, function(err, doc) {
            assert.ifError(err);
            assert.equal(created.id, doc.id);
            assert.equal(typeof doc.mixed, 'object');
            assert.equal(Object.keys(doc.mixed).length, 0);
            db.close(done);
          });
        });
      });
    });

    it('overwrites all properties', function(done) {
      var db = start();
      var sch = new Schema({title: String, subdoc: {name: String, num: Number}});

      var M = db.model('updateover' + random(), sch);

      M.create({subdoc: {name: 'that', num: 1}}, function(err, doc) {
        assert.ifError(err);

        M.update({_id: doc.id}, {title: 'something!'}, {overwrite: true}, function(err) {
          assert.ifError(err);
          M.findById(doc.id, function(err, doc) {
            assert.ifError(err);
            assert.equal(doc.title, 'something!');
            assert.equal(doc.subdoc.name, undefined);
            assert.equal(doc.subdoc.num, undefined);
            db.close(done);
          });
        });
      });
    });

    it('allows users to blow it up', function(done) {
      var db = start();
      var sch = new Schema({title: String, subdoc: {name: String, num: Number}});

      var M = db.model('updateover' + random(), sch);

      M.create({subdoc: {name: 'that', num: 1, title: 'hello'}}, function(err, doc) {
        assert.ifError(err);

        M.update({_id: doc.id}, {}, {overwrite: true}, function(err) {
          assert.ifError(err);
          M.findById(doc.id, function(err, doc) {
            assert.ifError(err);
            assert.equal(doc.title, undefined);
            assert.equal(doc.subdoc.name, undefined);
            assert.equal(doc.subdoc.num, undefined);
            db.close(done);
          });
        });
      });
    });
  });

  it('casts empty arrays', function(done) {
    var db = start();

    var so = new Schema({arr: []});
    var Some = db.model('1838-' + random(), so);

    Some.create({arr: ['a']}, function(err, s) {
      if (err) {
        return done(err);
      }

      Some.update({_id: s._id}, {arr: []}, function(err) {
        if (err) {
          return done(err);
        }
        Some.findById(s._id, function(err, doc) {
          if (err) {
            return done(err);
          }
          assert.ok(Array.isArray(doc.arr));
          assert.strictEqual(0, doc.arr.length);
          db.close(done);
        });
      });
    });
  });

  describe('defaults and validators (gh-860)', function() {
    var db;

    before(function() {
      db = start();
    });

    after(function(done) {
      db.close(done);
    });

    it('applies defaults on upsert', function(done) {
      var s = new Schema({topping: {type: String, default: 'bacon'}, base: String});
      var Breakfast = db.model('gh-860-0', s);
      var updateOptions = {upsert: true, setDefaultsOnInsert: true};
      Breakfast.update({}, {base: 'eggs'}, updateOptions, function(error) {
        assert.ifError(error);
        Breakfast.findOne({}).lean().exec(function(error, breakfast) {
          assert.ifError(error);
          assert.equal(breakfast.base, 'eggs');
          assert.equal(breakfast.topping, 'bacon');
          done();
        });
      });
    });

    it('avoids nested paths if setting parent path (gh-4911)', function(done) {
      var EmbeddedSchema = mongoose.Schema({
        embeddedField: String
      });

      var ParentSchema = mongoose.Schema({
        embedded: EmbeddedSchema
      });

      var Parent = db.model('gh4911', ParentSchema);

      var newDoc = {
        _id: new mongoose.Types.ObjectId(),
        embedded: null
      };

      var opts = { upsert: true, setDefaultsOnInsert: true };

      Parent.
        findOneAndUpdate({ _id: newDoc._id }, newDoc, opts).
        then(function() { done(); }).
        catch(done);
    });

    it('doesnt set default on upsert if query sets it', function(done) {
      var s = new Schema({topping: {type: String, default: 'bacon'}, base: String});
      var Breakfast = db.model('gh-860-1', s);

      var updateOptions = {upsert: true, setDefaultsOnInsert: true};
      Breakfast.update({topping: 'sausage'}, {base: 'eggs'}, updateOptions, function(error) {
        assert.ifError(error);
        Breakfast.findOne({}, function(error, breakfast) {
          assert.ifError(error);
          assert.equal(breakfast.base, 'eggs');
          assert.equal(breakfast.topping, 'sausage');
          done();
        });
      });
    });

    it('properly sets default on upsert if query wont set it', function(done) {
      var s = new Schema({topping: {type: String, default: 'bacon'}, base: String});
      var Breakfast = db.model('gh-860-2', s);

      var updateOptions = {upsert: true, setDefaultsOnInsert: true};
      Breakfast.update({topping: {$ne: 'sausage'}}, {base: 'eggs'}, updateOptions, function(error) {
        assert.ifError(error);
        Breakfast.findOne({}, function(error, breakfast) {
          assert.ifError(error);
          assert.equal(breakfast.base, 'eggs');
          assert.equal(breakfast.topping, 'bacon');
          done();
        });
      });
    });

    it('handles defaults on document arrays (gh-4456)', function(done) {
      var schema = new Schema({
        arr: {
          type: [new Schema({ name: String }, { _id: false })],
          default: [{ name: 'Val' }]
        }
      });

      var M = db.model('gh4456', schema);

      var opts = { upsert: true, setDefaultsOnInsert: true };
      M.update({}, {}, opts, function(error) {
        assert.ifError(error);
        M.findOne({}, function(error, doc) {
          assert.ifError(error);
          assert.deepEqual(doc.toObject().arr, [{ name: 'Val' }]);
          done();
        });
      });
    });

    it('runs validators if theyre set', function(done) {
      var s = new Schema({
        topping: {
          type: String,
          validate: function() {
            return false;
          }
        },
        base: {
          type: String,
          validate: function() {
            return true;
          }
        }
      });
      var Breakfast = db.model('gh-860-3', s);

      var updateOptions = {upsert: true, setDefaultsOnInsert: true, runValidators: true};
      Breakfast.update({}, {topping: 'bacon', base: 'eggs'}, updateOptions, function(error) {
        assert.ok(!!error);
        assert.equal(Object.keys(error.errors).length, 1);
        assert.equal(Object.keys(error.errors)[0], 'topping');
        assert.equal(error.errors.topping.message, 'Validator failed for path `topping` with value `bacon`');

        Breakfast.findOne({}, function(error, breakfast) {
          assert.ifError(error);
          assert.ok(!breakfast);
          done();
        });
      });
    });

    it('validators handle $unset and $setOnInsert', function(done) {
      var s = new Schema({
        steak: {type: String, required: true},
        eggs: {
          type: String,
          validate: function() {
            assert.ok(this instanceof require('../').Query);
            return false;
          }
        }
      });
      var Breakfast = db.model('gh-860-4', s);

      var updateOptions = {runValidators: true, context: 'query'};
      Breakfast.update({}, {$unset: {steak: ''}, $setOnInsert: {eggs: 'softboiled'}}, updateOptions, function(error) {
        assert.ok(!!error);
        assert.equal(Object.keys(error.errors).length, 2);
        assert.ok(Object.keys(error.errors).indexOf('eggs') !== -1);
        assert.ok(Object.keys(error.errors).indexOf('steak') !== -1);
        assert.equal(error.errors.eggs.message, 'Validator failed for path `eggs` with value `softboiled`');
        assert.equal(error.errors.steak.message, 'Path `steak` is required.');
        done();
      });
    });

    it('min/max, enum, and regex built-in validators work', function(done) {
      var s = new Schema({
        steak: {type: String, enum: ['ribeye', 'sirloin']},
        eggs: {type: Number, min: 4, max: 6},
        bacon: {type: String, match: /strips/}
      });
      var Breakfast = db.model('gh-860-5', s);

      var updateOptions = {runValidators: true};
      Breakfast.update({}, {$set: {steak: 'ribeye', eggs: 3, bacon: '3 strips'}}, updateOptions, function(error) {
        assert.ok(!!error);
        assert.equal(Object.keys(error.errors).length, 1);
        assert.equal(Object.keys(error.errors)[0], 'eggs');
        assert.equal(error.errors.eggs.message, 'Path `eggs` (3) is less than minimum allowed value (4).');

        Breakfast.update({}, {$set: {steak: 'tofu', eggs: 5, bacon: '3 strips'}}, updateOptions, function(error) {
          assert.ok(!!error);
          assert.equal(Object.keys(error.errors).length, 1);
          assert.equal(Object.keys(error.errors)[0], 'steak');
          assert.equal(error.errors.steak, '`tofu` is not a valid enum value for path `steak`.');

          Breakfast.update({}, {$set: {steak: 'sirloin', eggs: 6, bacon: 'none'}}, updateOptions, function(error) {
            assert.ok(!!error);
            assert.equal(Object.keys(error.errors).length, 1);
            assert.equal(Object.keys(error.errors)[0], 'bacon');
            assert.equal(error.errors.bacon.message, 'Path `bacon` is invalid (none).');

            done();
          });
        });
      });
    });

    it('multiple validation errors', function(done) {
      var s = new Schema({
        steak: {type: String, enum: ['ribeye', 'sirloin']},
        eggs: {type: Number, min: 4, max: 6},
        bacon: {type: String, match: /strips/}
      });
      var Breakfast = db.model('gh-860-6', s);

      var updateOptions = {runValidators: true};
      Breakfast.update({}, {$set: {steak: 'tofu', eggs: 2, bacon: '3 strips'}}, updateOptions, function(error) {
        assert.ok(!!error);
        assert.equal(Object.keys(error.errors).length, 2);
        assert.ok(Object.keys(error.errors).indexOf('steak') !== -1);
        assert.ok(Object.keys(error.errors).indexOf('eggs') !== -1);
        done();
      });
    });

    it('validators ignore $inc', function(done) {
      var s = new Schema({
        steak: {type: String, required: true},
        eggs: {type: Number, min: 4}
      });
      var Breakfast = db.model('gh-860-7', s);

      var updateOptions = {runValidators: true};
      Breakfast.update({}, {$inc: {eggs: 1}}, updateOptions, function(error) {
        assert.ifError(error);
        done();
      });
    });

    it('validators handle positional operator (gh-3167)', function(done) {
      var s = new Schema({
        toppings: [{name: {type: String, enum: ['bacon', 'cheese']}}]
      });
      var Breakfast = db.model('gh-860-8', s);

      var updateOptions = {runValidators: true};
      Breakfast.update(
          {'toppings.name': 'bacon'},
          {'toppings.$.name': 'tofu'},
          updateOptions,
          function(error) {
            assert.ok(error);
            assert.ok(error.errors['toppings.0.name']);
            done();
          });
    });

    it('required and single nested (gh-4479)', function(done) {
      var FileSchema = new Schema({
        name: {
          type: String,
          required: true
        }
      });

      var CompanySchema = new Schema({
        file: FileSchema
      });

      var Company = db.model('gh4479', CompanySchema);
      var update = { file: { name: '' } };
      var options = { runValidators: true };
      Company.update({}, update, options, function(error) {
        assert.ok(error);
        assert.equal(error.errors['file.name'].message,
          'Path `name` is required.');
        done();
      });
    });
  });

  it('works with $set and overwrite (gh-2515)', function(done) {
    var db = start();

    var schema = new Schema({breakfast: String});
    var M = db.model('gh-2515', schema);

    M.create({breakfast: 'bacon'}, function(error, doc) {
      assert.ifError(error);
      M.update(
          {_id: doc._id},
          {$set: {breakfast: 'eggs'}},
          {overwrite: true},
          function(error) {
            assert.ifError(error);
            M.findOne({_id: doc._id}, function(error, doc) {
              assert.ifError(error);
              assert.equal(doc.breakfast, 'eggs');
              db.close(done);
            });
          });
    });
  });

  it('successfully casts set with nested mixed objects (gh-2796)', function(done) {
    var db = start();

    var schema = new Schema({breakfast: {}});
    var M = db.model('gh-2796', schema);

    M.create({}, function(error, doc) {
      assert.ifError(error);
      M.update(
          {_id: doc._id},
          {breakfast: {eggs: 2, bacon: 3}},
          function(error, result) {
            assert.ifError(error);
            assert.ok(result.ok);
            assert.equal(result.n, 1);
            M.findOne({_id: doc._id}, function(error, doc) {
              assert.ifError(error);
              assert.equal(doc.breakfast.eggs, 2);
              db.close(done);
            });
          });
    });
  });

  it('handles empty update with promises (gh-2796)', function(done) {
    var db = start();

    var schema = new Schema({eggs: Number});
    var M = db.model('gh-2796', schema);

    M.create({}, function(error, doc) {
      assert.ifError(error);
      M.update(
          {_id: doc._id},
          {notInSchema: 1}).
      exec().
      then(function(data) {
        assert.equal(data.ok, 0);
        assert.equal(data.n, 0);
        db.close(done);
      }).
      onReject(function(error) {
        return done(error);
      });
    });
  });

  describe('middleware', function() {
    it('can specify pre and post hooks', function(done) {
      var db = start();

      var numPres = 0;
      var numPosts = 0;
      var band = new Schema({members: [String]});
      band.pre('update', function(next) {
        ++numPres;
        next();
      });
      band.post('update', function() {
        ++numPosts;
      });
      var Band = db.model('gh-964', band);

      var gnr = new Band({members: ['Axl', 'Slash', 'Izzy', 'Duff', 'Adler']});
      gnr.save(function(error) {
        assert.ifError(error);
        assert.equal(numPres, 0);
        assert.equal(numPosts, 0);
        Band.update(
            {_id: gnr._id},
            {$pull: {members: 'Adler'}},
            function(error) {
              assert.ifError(error);
              assert.equal(numPres, 1);
              assert.equal(numPosts, 1);
              Band.findOne({_id: gnr._id}, function(error, doc) {
                assert.ifError(error);
                assert.deepEqual(['Axl', 'Slash', 'Izzy', 'Duff'],
                    doc.toObject().members);
                db.close(done);
              });
            });
      });
    });

    it('runs before validators (gh-2706)', function(done) {
      var db = start();

      var bandSchema = new Schema({
        lead: {type: String, enum: ['Axl Rose']}
      });
      bandSchema.pre('update', function() {
        this.options.runValidators = true;
      });
      var Band = db.model('gh2706', bandSchema, 'gh2706');

      Band.update({}, {$set: {lead: 'Not Axl'}}, function(err) {
        assert.ok(err);
        db.close(done);
      });
    });

    describe('objects and arrays', function() {
      var db;

      before(function() {
        db = start();
      });

      after(function(done) {
        db.close(done);
      });

      it('embedded objects (gh-2706)', function(done) {
        var bandSchema = new Schema({
          singer: {
            firstName: {type: String, enum: ['Axl']},
            lastName: {type: String, enum: ['Rose']}
          }
        });
        bandSchema.pre('update', function() {
          this.options.runValidators = true;
        });
        var Band = db.model('gh2706', bandSchema, 'gh2706');

        Band.update({}, {$set: {singer: {firstName: 'Not', lastName: 'Axl'}}}, function(err) {
          assert.ok(err);
          done();
        });
      });

      it('handles document array validation (gh-2733)', function(done) {
        var member = new Schema({
          name: String,
          role: {type: String, required: true, enum: ['singer', 'guitar', 'drums', 'bass']}
        });
        var band = new Schema({members: [member], name: String});
        var Band = db.model('band', band, 'bands');
        var members = [
          {name: 'Axl Rose', role: 'singer'},
          {name: 'Slash', role: 'guitar'},
          {name: 'Christopher Walken', role: 'cowbell'}
        ];

        Band.findOneAndUpdate(
            {name: 'Guns N\' Roses'},
            {$set: {members: members}},
            {runValidators: true},
            function(err) {
              assert.ok(err);
              done();
            });
      });

      it('validators on arrays (gh-3724)', function(done) {
        var schema = new Schema({
          arr: [String]
        });

        schema.path('arr').validate(function() {
          return false;
        });

        var M = db.model('gh3724', schema);
        var options = {runValidators: true};
        M.findOneAndUpdate({}, {arr: ['test']}, options, function(error) {
          assert.ok(error);
          assert.ok(/ValidationError/.test(error.toString()));
          done();
        });
      });
    });
  });

  it('works with overwrite but no $set (gh-2568)', function(done) {
    var db = start();

    var chapterSchema = {
      name: String
    };
    var bookSchema = {
      chapters: [chapterSchema],
      title: String,
      author: String,
      id: Number
    };
    var Book = db.model('gh2568', bookSchema);

    var jsonObject = {
      chapters: [{name: 'Ursus'}, {name: 'The Comprachicos'}],
      name: 'The Man Who Laughs',
      author: 'Victor Hugo',
      id: 0
    };

    Book.update({}, jsonObject, {upsert: true, overwrite: true},
        function(error) {
          assert.ifError(error);
          Book.findOne({id: 0}, function(error, book) {
            assert.ifError(error);
            assert.equal(book.chapters.length, 2);
            assert.ok(book.chapters[0]._id);
            assert.ok(book.chapters[1]._id);
            db.close(done);
          });
        });
  });

  it('works with undefined date (gh-2833)', function(done) {
    var db = start();

    var dateSchema = {
      d: Date
    };
    var D = db.model('gh2833', dateSchema);

    assert.doesNotThrow(function() {
      D.update({}, {d: undefined}, function() {
        db.close(done);
      });
    });
  });

  it('does not add virtuals to update (gh-2046)', function(done) {
    var db = start();

    var childSchema = new Schema({foo: String}, {toObject: {getters: true}});
    var parentSchema = new Schema({children: [childSchema]});

    childSchema.virtual('bar').get(function() {
      return 'bar';
    });

    var Parent = db.model('gh2046', parentSchema, 'gh2046');

    var update = Parent.update({}, {$push: {children: {foo: 'foo'}}}, {upsert: true});
    assert.equal(update._update.$push.children.bar, undefined);

    update.exec(function(error) {
      assert.ifError(error);
      Parent.findOne({}, function(error, doc) {
        assert.ifError(error);
        assert.equal(doc.children.length, 1);
        assert.ok(!doc.children[0].bar);
        db.close(done);
      });
    });
  });

  it('doesnt modify original argument doc (gh-3008)', function(done) {
    var db = start();
    var FooSchema = new mongoose.Schema({
      key: Number,
      value: String
    });
    var Model = db.model('gh3008', FooSchema);

    var update = {$set: {values: 2, value: 2}};
    Model.update({key: 1}, update, function() {
      assert.equal(update.$set.values, 2);
      db.close(done);
    });
  });

  describe('bug fixes', function() {
    var db;

    before(function() {
      db = start();
    });

    after(function(done) {
      db.close(done);
    });

    it('can $rename (gh-1845)', function(done) {
      var db = start();

      var schema = new Schema({ foo: Date, bar: Date });
      var Model = db.model('gh1845', schema, 'gh1845');

      var update = { $rename: { foo: 'bar'} };
      Model.create({ foo: Date.now() }, function(error) {
        assert.ifError(error);
        Model.update({}, update, { multi: true }, function(error, res) {
          assert.ifError(error);
          assert.ok(res.ok);
          assert.equal(res.nModified, 1);
          db.close(done);
        });
      });
    });

    it('allows objects with positional operator (gh-3185)', function(done) {
      var schema = new Schema({children: [{_id: Number}]});
      var MyModel = db.model('gh3185', schema, 'gh3185');

      MyModel.create({children: [{_id: 1}]}, function(error, doc) {
        assert.ifError(error);
        MyModel.findOneAndUpdate(
            {_id: doc._id, 'children._id': 1},
            {$set: {'children.$': {_id: 2}}},
            {new: true},
            function(error, doc) {
              assert.ifError(error);
              assert.equal(doc.children[0]._id, 2);
              done();
            });
      });
    });

    it('mixed type casting (gh-3305)', function(done) {
      var Schema = mongoose.Schema({}, {strict: false});
      var Model = db.model('gh3305', Schema);

      Model.create({}, function(error, m) {
        assert.ifError(error);
        Model.
        update({_id: m._id}, {$push: {myArr: {key: 'Value'}}}).
        exec(function(error, res) {
          assert.ifError(error);
          assert.equal(res.n, 1);
          done();
        });
      });
    });

    it('replaceOne', function(done) {
      var schema = mongoose.Schema({ name: String, age: Number }, {
        versionKey: false
      });
      var Model = db.model('gh3998_r1', schema);

      Model.create({ name: 'abc', age: 1 }, function(error, m) {
        assert.ifError(error);
        Model.replaceOne({ name: 'abc' }, { name: 'test' }).exec(function(err) {
          assert.ifError(err);
          Model.findById(m._id).exec(function(error, doc) {
            assert.ifError(error);
            assert.deepEqual(doc.toObject({ virtuals: false }), {
              _id: m._id,
              name: 'test'
            });
            done();
          });
        });
      });
    });

    it('mixed nested type casting (gh-3337)', function(done) {
      var Schema = mongoose.Schema({attributes: {}}, {strict: true});
      var Model = db.model('gh3337', Schema);

      Model.create({}, function(error, m) {
        assert.ifError(error);
        var update = {$push: {'attributes.scores.bar': {a: 1}}};
        Model.
        update({_id: m._id}, update).
        exec(function(error, res) {
          assert.ifError(error);
          assert.equal(res.n, 1);
          Model.findById(m._id, function(error, doc) {
            assert.ifError(error);
            assert.equal(doc.attributes.scores.bar.length, 1);
            done();
          });
        });
      });
    });

    it('with single nested (gh-3820)', function(done) {
      var child = new mongoose.Schema({
        item2: {
          item3: String,
          item4: String
        }
      });

      var parentSchema = new mongoose.Schema({
        name: String,
        item1: child
      });

      var Parent = db.model('Parent', parentSchema);

      Parent.create({ name: 'test' }, function(error, doc) {
        assert.ifError(error);
        var update = { 'item1.item2': { item3: 'test1', item4: 'test2' } };
        doc.update(update, function(error) {
          assert.ifError(error);
          Parent.findOne({ _id: doc._id }, function(error, doc) {
            assert.ifError(error);
            assert.equal(doc.item1.item2.item3, 'test1');
            assert.equal(doc.item1.item2.item4, 'test2');
            done();
          });
        });
      });
    });

    it('with single nested and transform (gh-4621)', function(done) {
      var SubdocSchema = new Schema({
        name: String
      }, {
        toObject: {
          transform: function(doc, ret) {
            ret.id = ret._id.toString();
            delete ret._id;
          }
        }
      });

      var CollectionSchema = new Schema({
        field2: SubdocSchema
      });

      var Collection = db.model('gh4621', CollectionSchema);

      Collection.create({}, function(error, doc) {
        assert.ifError(error);
        var update = { 'field2': { name: 'test' } };
        Collection.update({ _id: doc._id }, update, function(err) {
          assert.ifError(err);
          Collection.collection.findOne({ _id: doc._id }, function(err, doc) {
            assert.ifError(err);
            assert.ok(doc.field2._id);
            assert.ok(!doc.field2.id);
            done();
          });
        });
      });

    });

    it('works with buffers (gh-3496)', function(done) {
      var Schema = mongoose.Schema({myBufferField: Buffer});
      var Model = db.model('gh3496', Schema);

      Model.update({}, {myBufferField: new Buffer(1)}, function(error) {
        assert.ifError(error);
        done();
      });
    });

    it('dontThrowCastError option (gh-3512)', function(done) {
      var Schema = mongoose.Schema({name: String});
      var Model = db.model('gh3412', Schema);

      var badQuery = {_id: 'foo'};
      var update = {name: 'test'};
      var options = {dontThrowCastError: true};
      Model.update(badQuery, update, options).then(null, function(error) {
        assert.ok(error);
        done();
      });
    });

    it('.update(doc) (gh-3221)', function(done) {
      var Schema = mongoose.Schema({name: String});
      var Model = db.model('gh3221', Schema);

      var query = Model.update({name: 'Val'});
      assert.equal(query.getUpdate().$set.name, 'Val');

      query = Model.find().update({name: 'Val'});
      assert.equal(query.getUpdate().$set.name, 'Val');

      done();
    });

    it('nested schemas with strict false (gh-3883)', function(done) {
      var OrderSchema = new mongoose.Schema({
      }, { strict: false, _id: false });

      var SeasonSchema = new mongoose.Schema({
        regions: [OrderSchema]
      }, { useNestedStrict: true });

      var Season = db.model('gh3883', SeasonSchema);
      var obj = { regions: [{ r: 'test', action: { order: 'hold' } }] };
      Season.create(obj, function(error) {
        assert.ifError(error);
        var query = { 'regions.r': 'test' };
        var update = { $set: { 'regions.$.action': { order: 'move' } } };
        var opts = { 'new': true };
        Season.findOneAndUpdate(query, update, opts, function(error, doc) {
          assert.ifError(error);
          assert.equal(doc.toObject().regions[0].action.order, 'move');
          done();
        });
      });
    });

    it('middleware update with exec (gh-3549)', function(done) {
      var Schema = mongoose.Schema({name: String});

      Schema.pre('update', function(next) {
        this.update({name: 'Val'});
        next();
      });

      var Model = db.model('gh3549', Schema);

      Model.create({}, function(error, doc) {
        assert.ifError(error);
        Model.update({_id: doc._id}, {name: 'test'}).exec(function(error) {
          assert.ifError(error);
          Model.findOne({_id: doc._id}, function(error, doc) {
            assert.ifError(error);
            assert.equal(doc.name, 'Val');
            done();
          });
        });
      });
    });

    it('casting $push with overwrite (gh-3564)', function(done) {
      var schema = mongoose.Schema({
        topicId: Number,
        name: String,
        followers: [Number]
      });

      var doc = {
        topicId: 100,
        name: 'name',
        followers: [500]
      };

      var M = db.model('gh-3564', schema);

      M.create(doc, function(err) {
        assert.ifError(err);

        var update = {$push: {followers: 200}};
        var opts = {overwrite: true, new: true, safe: true, upsert: false, multi: false};

        M.update({topicId: doc.topicId}, update, opts, function(err) {
          assert.ifError(err);
          M.findOne({topicId: doc.topicId}, function(error, doc) {
            assert.ifError(error);
            assert.equal(doc.name, 'name');
            assert.deepEqual(doc.followers.toObject(), [500, 200]);
            done();
          });
        });
      });
    });

    it('$push with buffer doesnt throw error (gh-3890)', function(done) {
      var InfoSchema = new Schema({
        prop: { type: Buffer }
      });

      var ModelASchema = new Schema({
        infoList: { type: [InfoSchema] }
      });

      var ModelA = db.model('gh3890', ModelASchema);

      var propValue = new Buffer('aa267824dc1796f265ab47870e279780', 'base64');

      var update = {
        $push: {
          info_list: { prop: propValue }
        }
      };

      ModelA.update({}, update, function(error) {
        assert.ifError(error);
        done();
      });
    });

    it('$set with buffer (gh-3961)', function(done) {
      var schema = {
        name: Buffer
      };

      var Model = db.model('gh3961', schema);

      var value = new Buffer('aa267824dc1796f265ab47870e279780', 'base64');
      var instance = new Model({ name: null });

      instance.save(function(error) {
        assert.ifError(error);
        var query = { _id: instance._id };
        var update = { $set: { name: value } };
        var ok = function() {
          done();
        };
        Model.update(query, update).then(ok, done);
      });
    });

    it('versioning with setDefaultsOnInsert (gh-2593)', function(done) {
      var schema = new Schema({
        num: Number,
        arr: [{ num: Number }]
      });

      var Model = db.model('gh2593', schema);
      var update = { $inc: { num: 1 }, $push: { arr: { num: 5 } } };
      var options = {
        upsert: true,
        setDefaultsOnInsert: true,
        new: true,
        runValidators: true
      };
      Model.update({}, update, options, function(error) {
        assert.ifError(error);
        done();
      });
    });

    it('updates with timestamps with $set (gh-4989)', function(done) {
      var TagSchema = new Schema({
        name: String,
        tags: [{
          enum: ['test1', 'test2'],
          type: String
        }]
      }, { timestamps: true });

      var Tag = db.model('gh4989', TagSchema);
      var tagId;

      Tag.remove({}).
        then(function() { return Tag.create({ name: 'test' }); }).
        then(function() { return Tag.findOne(); }).
        then(function(tag) {
          tagId = tag._id;
          return Tag.update({ _id: tagId }, {
            $set: {
              tags: ['test1']
            }
          });
        }).
        then(function() { return Tag.findById(tagId); }).
        then(function(res) {
          assert.deepEqual(res.tags.toObject(), ['test1']);
          done();
        }).
        catch(done);
    });

    it('lets $currentDate go through with updatedAt (gh-5222)', function(done) {
      var testSchema = new Schema({
        name: String
      }, { timestamps: true });

      var Test = db.model('gh5222', testSchema);

      Test.create({ name: 'test' }, function(error) {
        assert.ifError(error);
        var u = { $currentDate: { updatedAt: true }, name: 'test2' };
        Test.update({}, u, function(error) {
          assert.ifError(error);
          done();
        });
      });
    });

    it('update validators on single nested (gh-4332)', function(done) {
      var AreaSchema = new Schema({
        a: String
      });

      var CompanySchema = new Schema({
        area: {
          type: AreaSchema,
          validate: {
            validator: function() {
              return false;
            },
            message: 'Not valid Area'
          }
        }
      });

      var Company = mongoose.model('Company', CompanySchema);

      var update = {
        area: {
          a: 'Helo'
        }
      };

      var opts = {
        runValidators: true
      };

      Company.update({}, update, opts, function(error) {
        assert.ok(error);
        assert.equal(error.errors['area'].message, 'Not valid Area');
        done();
      });
    });

    it('updates child schema timestamps with $push (gh-4049)', function(done) {
      var opts = {
        timestamps: true,
        toObject: {
          virtuals: true
        },
        toJSON: {
          virtuals: true
        }
      };

      var childSchema = new mongoose.Schema({
        senderId: { type: String }
      }, opts);

      var parentSchema = new mongoose.Schema({
        children: [childSchema]
      }, opts);

      var Parent = db.model('gh4049', parentSchema);

      var b2 = new Parent();
      b2.save(function(err, doc) {
        var query = { _id: doc._id };
        var update = { $push: { children: { senderId: '234' } } };
        var opts = { 'new': true };
        Parent.findOneAndUpdate(query, update, opts).exec(function(error, res) {
          assert.ifError(error);
          assert.equal(res.children.length, 1);
          assert.equal(res.children[0].senderId, '234');
          assert.ok(res.children[0].createdAt);
          assert.ok(res.children[0].updatedAt);
          done();
        });
      });
    });

    it('updates child schema timestamps with $set (gh-4049)', function(done) {
      var opts = {
        timestamps: true,
        toObject: {
          virtuals: true
        },
        toJSON: {
          virtuals: true
        }
      };

      var childSchema = new mongoose.Schema({
        senderId: { type: String }
      }, opts);

      var parentSchema = new mongoose.Schema({
        children: [childSchema],
        child: childSchema
      }, opts);

      var Parent = db.model('gh4049_0', parentSchema);

      var b2 = new Parent();
      b2.save(function(err, doc) {
        var query = { _id: doc._id };
        var update = {
          $set: {
            children: [{ senderId: '234' }],
            child: { senderId: '567' }
          }
        };
        var opts = { 'new': true };
        Parent.findOneAndUpdate(query, update, opts).exec(function(error, res) {
          assert.ifError(error);
          assert.equal(res.children.length, 1);
          assert.equal(res.children[0].senderId, '234');
          assert.ok(res.children[0].createdAt);
          assert.ok(res.children[0].updatedAt);

          assert.ok(res.child.createdAt);
          assert.ok(res.child.updatedAt);
          done();
        });
      });
    });

    it('handles positional operator with timestamps (gh-4418)', function(done) {
      var schema = new Schema({
        thing: [{
          thing2: { type: String },
          test: String
        }]
      }, { timestamps: true });

      var Model = db.model('gh4418', schema);
      var query = { 'thing.thing2': 'test' };
      var update = { $set: { 'thing.$.test': 'test' } };
      Model.update(query, update, function(error) {
        assert.ifError(error);
        done();
      });
    });

    it('push with timestamps (gh-4514)', function(done) {
      var sampleSchema = new mongoose.Schema({
        sampleArray: [{
          values: [String]
        }]
      }, { timestamps: true });

      var sampleModel = db.model('gh4514', sampleSchema);
      var newRecord = new sampleModel({
        sampleArray: [{ values: ['record1'] }]
      });

      newRecord.save(function(err) {
        assert.ifError(err);
        sampleModel.update({ 'sampleArray.values': 'record1' }, {
          $push: { 'sampleArray.$.values': 'another record' }
        },
        { runValidators: true },
        function(err) {
          assert.ifError(err);
          done();
        });
      });
    });

    it('addToSet (gh-4953)', function(done) {
      var childSchema = new mongoose.Schema({
        name: {
          type: String,
          required: true
        },
        lastName: {
          type: String,
          required: true
        }
      });

      var parentSchema = new mongoose.Schema({
        children: [childSchema]
      });

      var Model = db.model('gh4953', parentSchema);

      var update = {
        $addToSet: { children: { name: 'Test' } }
      };
      var opts = { new: true, runValidators: true };
      Model.findOneAndUpdate({}, update, opts, function(error) {
        assert.ok(error);
        assert.ok(error.errors['children']);
        done();
      });
    });

    it('overwrite with timestamps (gh-4054)', function(done) {
      var testSchema = new Schema({
        user: String,
        something: Number
      }, { timestamps: true });

      var TestModel = db.model('gh4054', testSchema);
      var options = { overwrite: true, upsert: true };
      var update = {
        user: 'John',
        something: 1
      };

      TestModel.update({ user: 'test' }, update, options, function(error) {
        assert.ifError(error);
        TestModel.findOne({}, function(error, doc) {
          assert.ifError(error);
          assert.ok(doc.createdAt);
          assert.ok(doc.updatedAt);
          done();
        });
      });
    });

    it('update with buffer and exec (gh-4609)', function(done) {
      var arrSchema = new Schema({
        ip: mongoose.SchemaTypes.Buffer
      });
      var schema = new Schema({
        arr: [arrSchema]
      });

      var M = db.model('gh4609', schema);

      var m = new M({ arr: [{ ip: new Buffer(1) }] });
      m.save(function(error, m) {
        assert.ifError(error);
        m.update({ $push: { arr: { ip: new Buffer(1) } } }).exec(function(error) {
          assert.ifError(error);
          done();
        });
      });
    });

    it('update handles casting with mongoose-long (gh-4283)', function(done) {
      require('mongoose-long')(mongoose);

      var Model = db.model('gh4283', {
        number: { type: mongoose.Types.Long }
      });

      Model.create({ number: mongoose.mongo.Long.fromString('0') }, function(error) {
        assert.ifError(error);
        Model.update({}, { $inc: { number: mongoose.mongo.Long.fromString('2147483648') } }, function(error) {
          assert.ifError(error);
          Model.findOne({ number: { $type: 18 } }, function(error, doc) {
            assert.ifError(error);
            assert.ok(doc);
            done();
          });
        });
      });
    });

    it('single nested with runValidators (gh-4420)', function(done) {
      var FileSchema = new Schema({
        name: String
      });

      var CompanySchema = new Schema({
        name: String,
        file: FileSchema
      });

      var Company = db.model('Company', CompanySchema);

      Company.create({ name: 'Booster Fuels' }, function(error) {
        assert.ifError(error);
        var update = { file: { name: 'new-name' } };
        var options = { runValidators: true };
        Company.update({}, update, options, function(error) {
          assert.ifError(error);
          done();
        });
      });
    });

    it('single nested under doc array with runValidators (gh-4960)', function(done) {
      var ProductSchema = new Schema({
        name: String
      });

      var UserSchema = new Schema({
        sell: [{
          product: { type: ProductSchema, required: true }
        }]
      });

      var User = db.model('gh4960', UserSchema);

      User.create({}).
        then(function(user) {
          return User.update({
            _id: user._id
          }, {
            sell: [{
              product: {
                name: 'Product 1'
              }
            }]
          }, {
            runValidators: true
          });
        }).
        // Should not throw
        then(function() {
          done();
        }).
        catch(done);
    });

    it('single nested schema with geo (gh-4465)', function(done) {
      var addressSchema = new Schema({
        geo: {type: [Number], index: '2dsphere'}
      }, { _id : false });
      var containerSchema = new Schema({ address: addressSchema });
      var Container = db.model('gh4465', containerSchema);

      Container.update({}, { address: { geo: [-120.24, 39.21] } }).
        exec(function(error) {
          assert.ifError(error);
          done();
        });
    });

    it('runs validation on Mixed properties of embedded arrays during updates (gh-4441)', function(done) {
      var db = start();

      var A = new Schema({ str: {} });
      var validateCalls = 0;
      A.path('str').validate(function(val, next) {
        ++validateCalls;
        next();
      });

      var B = new Schema({a: [A]});

      B = db.model('b', B);

      B.findOneAndUpdate(
        {foo: 'bar'},
        {$set: {a: [{str: {somekey: 'someval'}}]}},
        {runValidators: true},
        function(err) {
          assert.ifError(err);
          assert.equal(validateCalls, 1);
          db.close(done);
        }
      );
    });

    it('updating single nested doc property casts correctly (gh-4655)', function(done) {
      var FileSchema = new Schema({});

      var ProfileSchema = new Schema({
        images: [FileSchema],
        rules: {
          hours: {
            begin: Date,
            end: Date
          }
        }
      });

      var UserSchema = new Schema({
        email: { type: String },
        profiles: [ProfileSchema]
      });


      var User = db.model('gh4655', UserSchema);

      User.create({ profiles: [] }, function(error, user) {
        assert.ifError(error);
        User.update({ _id: user._id }, {$set: {'profiles.0.rules': {}}}).
          exec(function(error) {
            assert.ifError(error);
            User.findOne({ _id: user._id }).lean().exec(function(error, doc) {
              assert.ifError(error);
              assert.deepEqual(doc.profiles[0], { rules: {} });
              done();
            });
          });
      });
    });

    it('with overwrite and upsert (gh-4749)', function(done) {
      var schema = new Schema({
        name: String,
        meta: { age: { type: Number } }
      });
      var User = db.model('gh4749', schema);

      var update = { name: 'Bar', meta: { age: 33 } };
      var options = { overwrite: true, upsert: true };
      var q2 = User.update({ name: 'Bar' }, update, options);
      assert.deepEqual(q2.getUpdate(), {
        __v: 0,
        meta: { age: 33 },
        name: 'Bar'
      });
      done();
    });

    it('findOneAndUpdate with nested arrays (gh-5032)', function(done) {
      var schema = Schema({
        name: String,
        inputs: [ [ String ] ] // Array of Arrays of Strings
      });

      var Activity = db.model('Test', schema);

      var q = { name: 'Host Discovery' };
      var u = { inputs: [['ipRange']] };
      var o = { upsert: true };
      Activity.findOneAndUpdate(q, u, o).exec(function(error) {
        assert.ifError(error);
        done();
      });
    });

    it('findOneAndUpdate with timestamps (gh-5045)', function(done) {
      var schema = new Schema({
        username: String,
        isDeleted: Boolean
      }, { timestamps: true });
      var User = db.model('gh5045', schema);

      User.findOneAndUpdate(
        { username: 'test', isDeleted: false },
        { createdAt: '2017-03-06T14:08:59+00:00' },
        { new: true, setDefaultsOnInsert: true, upsert: true },
        function(error) {
          assert.ifError(error);
          User.updateOne({ username: 'test' }, { createdAt: new Date() }).
            exec(function(error) {
              assert.ifError(error);
              done();
            });
        });
    });

    it('doesnt double-call setters when updating an array (gh-5041)', function(done) {
      var called = 0;
      var UserSchema = new Schema({
        name: String,
        foos: [{
          _id: false,
          foo: {
            type: Number,
            get: function(val) {
              return val.toString();
            },
            set: function(val) {
              ++called;
              return val;
            }
          }
        }]
      });

      var User = db.model('gh5041', UserSchema);

      User.findOneAndUpdate({}, { foos: [{ foo: '13.57' }] }, function(error) {
        assert.ifError(error);
        assert.equal(called, 1);
        done();
      });
    });

<<<<<<< HEAD
    it('overwrite doc with update validators (gh-3556)', function(done) {
      var testSchema = new Schema({
        name: {
          type: String,
          required: true
        },
        otherName: String
      });
      var Test = db.model('gh3556', testSchema);

      var opts = { overwrite: true, runValidators: true };
      Test.update({}, { otherName: 'test' }, opts, function(error) {
        assert.ok(error);
        assert.ok(error.errors['name']);
        Test.update({}, { $set: { otherName: 'test' } }, opts, function(error) {
          assert.ifError(error);
          done();
        });
      });
=======
    it('does not fail if passing whole doc (gh-5088)', function(done) {
      var schema = new Schema({
        username: String,
        x: String
      }, { timestamps: true });
      var User = db.model('gh5088', schema);

      User.create({ username: 'test' }).
        then(function(user) {
          user.x = 'test2';
          return User.findOneAndUpdate({ _id: user._id }, user,
            { new: true });
        }).
        then(function(user) {
          assert.equal(user.x, 'test2');
          done();
        }).
        catch(done);
    });

    it('does not fail if passing whole doc (gh-5111)', function(done) {
      var schema = new Schema({
        fieldOne: String
      }, { strict: true });
      var Test = db.model('gh5111', schema);

      Test.create({ fieldOne: 'Test' }).
        then(function() {
          var data = { fieldOne: 'Test2', fieldTwo: 'Test3' };
          var opts = {
            upsert: true,
            runValidators: false,
            strict: false
          };
          return Test.update({}, data, opts);
        }).
        then(function() {
          return Test.findOne();
        }).
        then(function(doc) {
          assert.equal(doc.fieldOne, 'Test2');
          assert.equal(doc.get('fieldTwo'), 'Test3');
          done();
        }).
        catch(done);
    });

    it('$pullAll with null (gh-5164)', function(done) {
      var schema = new Schema({
        name: String,
        arr: [{ name: String }]
      }, { strict: true });
      var Test = db.model('gh5164', schema);

      var doc = new Test({ name: 'Test', arr: [null, {name: 'abc'}] });

      doc.save().
        then(function(doc) {
          return Test.update({ _id: doc._id }, {
            $pullAll: { arr: [null] }
          });
        }).
        then(function() {
          return Test.findById(doc);
        }).
        then(function(doc) {
          assert.equal(doc.arr.length, 1);
          assert.equal(doc.arr[0].name, 'abc');
          done();
        }).
        catch(done);
>>>>>>> 480ab433
    });

    it('single embedded schema under document array (gh-4519)', function(done) {
      var PermissionSchema = new mongoose.Schema({
        read: { type: Boolean, required: true },
        write: Boolean
      });
      var UserSchema = new mongoose.Schema({
        permission: {
          type: PermissionSchema
        }
      });
      var GroupSchema = new mongoose.Schema({
        users: [UserSchema]
      });

      var Group = db.model('Group', GroupSchema);
      var update = {
        users:[{
          permission:{}
        }]
      };
      var opts = {
        runValidators: true
      };

      Group.update({}, update, opts, function(error) {
        assert.ok(error);
        assert.ok(error.errors['users.0.permission']);
        done();
      });
    });
  });
});<|MERGE_RESOLUTION|>--- conflicted
+++ resolved
@@ -2465,7 +2465,6 @@
       });
     });
 
-<<<<<<< HEAD
     it('overwrite doc with update validators (gh-3556)', function(done) {
       var testSchema = new Schema({
         name: {
@@ -2485,7 +2484,8 @@
           done();
         });
       });
-=======
+    });
+
     it('does not fail if passing whole doc (gh-5088)', function(done) {
       var schema = new Schema({
         username: String,
@@ -2557,7 +2557,6 @@
           done();
         }).
         catch(done);
->>>>>>> 480ab433
     });
 
     it('single embedded schema under document array (gh-4519)', function(done) {
