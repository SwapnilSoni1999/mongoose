--- conflicted
+++ resolved
@@ -2425,7 +2425,6 @@
     });
   });
 
-<<<<<<< HEAD
   describe('mongoose.set(`strictQuery`, value); (gh-6658)', function() {
     let strictQueryOriginalValue;
 
@@ -2453,7 +2452,8 @@
       // Assert
       assert.equal(schema.get('strictQuery'), 'schema option');
     });
-=======
+  });
+
   it('treats dotted paths with no parent as a nested path (gh-9020)', function() {
     const customerSchema = new Schema({
       'card.brand': String,
@@ -2461,6 +2461,5 @@
     });
 
     assert.ok(customerSchema.nested['card']);
->>>>>>> 14bba6f8
   });
 });