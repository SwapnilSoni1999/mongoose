/**
 * Module dependencies
 */

var start = require('./common')
  , Aggregate = require('../lib/aggregate')
  , mongoose = start.mongoose
  , Schema = mongoose.Schema
  , assert = require('assert');

/**
 * Test data
 */

var EmployeeSchema = new Schema({
  name: String,
  sal: Number,
  dept: String,
  customers: [String]
});

mongoose.model('Employee', EmployeeSchema);

function setupData(callback) {
  var saved = 0
    , emps = [
        { name: "Alice", sal: 18000, dept: "sales", customers: [ 'Eve', 'Fred' ] }
    , { name: "Bob", sal: 15000, dept: "sales", customers: [ 'Gary', 'Herbert', 'Isaac' ] }
    , { name: "Carol", sal: 14000, dept: "r&d" }
    , { name: "Dave", sal: 14500, dept: "r&d" }
    ]
    , db = start()
    , Employee = db.model('Employee');

  emps.forEach(function(data) {
    var emp = new Employee(data);

    emp.save(function() {
      if (++saved === emps.length) {
        callback(db);
      }
    });
  });
}

function clearData(db, callback) {
  db.model('Employee').remove(function() {
    db.close(callback);
  });
}

/**
 * Test.
 */

describe('aggregate: ', function() {
  describe('append', function() {
    it('(pipeline)', function(done) {
      var aggregate = new Aggregate();

      assert.equal(aggregate.append({ $a: 1 }, { $b: 2 }, { $c: 3 }), aggregate);
      assert.deepEqual(aggregate._pipeline, [{ $a: 1 }, { $b: 2 }, { $c: 3 }]);

      aggregate.append({ $d: 4 }, { $c: 5 });
      assert.deepEqual(aggregate._pipeline, [{ $a: 1 }, { $b: 2 }, { $c: 3 }, { $d: 4 }, { $c: 5 }]);

      done();
    });

    it('throws if non-operator parameter is passed', function(done) {
      var aggregate = new Aggregate()
        , regexp = /Arguments must be aggregate pipeline operators/;

      assert.throws(function() {
        aggregate.append({ $a: 1 }, "string");
      }, regexp);

      assert.throws(function() {
        aggregate.append({ $a: 1 }, ["array"]);
      }, regexp);

      assert.throws(function() {
        aggregate.append({ $a: 1 }, { a: 1 });
      }, regexp);

      done();
    });

    it('does not throw when 0 args passed', function(done) {
      var aggregate = new Aggregate();

      assert.doesNotThrow(function() {
        aggregate.append();
      });

      done();
    });

    it('called from constructor', function(done) {
      var aggregate = new Aggregate({ $a: 1 }, { $b: 2 }, { $c: 3 });
      assert.deepEqual(aggregate._pipeline, [{ $a: 1 }, { $b: 2 }, { $c: 3 }]);
      done();
    });
  });

  describe('project', function() {
    it('(object)', function(done) {
      var aggregate = new Aggregate();

      assert.equal(aggregate.project({ a: 1, b: 1, c: 0 }), aggregate);
      assert.deepEqual(aggregate._pipeline, [{ $project: { a: 1, b: 1, c: 0 } }]);

      aggregate.project({ b: 1 });
      assert.deepEqual(aggregate._pipeline, [{ $project: { a: 1, b: 1, c: 0 } }, { $project: { b: 1 } }]);

      done();
    });

    it('(string)', function(done) {
      var aggregate = new Aggregate();

      aggregate.project(" a b   -c  ");
      assert.deepEqual(aggregate._pipeline, [{ $project: { a: 1, b: 1, c: 0 } }]);

      aggregate.project("b");
      assert.deepEqual(aggregate._pipeline, [{ $project: { a: 1, b: 1, c: 0 } }, { $project: { b: 1 } }]);

      done();
    });

    it('("a","b","c")', function(done) {
      assert.throws(function() {
        var aggregate = new Aggregate();
        aggregate.project("a", "b", "c");
      }, /Invalid project/);

      done();
    });

    it('["a","b","c"]', function(done) {
      assert.throws(function() {
        var aggregate = new Aggregate();
        aggregate.project(["a", "b", "c"]);
      }, /Invalid project/);

      done();
    });
  });

  describe('group', function() {
    it('works', function(done) {
      var aggregate = new Aggregate();

      assert.equal(aggregate.group({ a: 1, b: 2 }), aggregate);
      assert.deepEqual(aggregate._pipeline, [{ $group: { a: 1, b: 2 } }]);

      aggregate.group({ c: 3 });
      assert.deepEqual(aggregate._pipeline, [{ $group: { a: 1, b: 2 } }, { $group: { c: 3 } }]);

      done();
    });
  });

  describe('skip', function() {
    it('works', function(done) {
      var aggregate = new Aggregate();

      assert.equal(aggregate.skip(42), aggregate);
      assert.deepEqual(aggregate._pipeline, [{ $skip: 42 }]);

      aggregate.skip(42);
      assert.deepEqual(aggregate._pipeline, [{ $skip: 42 }, { $skip: 42 }]);

      done();
    });
  });

  describe('limit', function() {
    it('works', function(done) {
      var aggregate = new Aggregate();

      assert.equal(aggregate.limit(42), aggregate);
      assert.deepEqual(aggregate._pipeline, [{ $limit: 42 }]);

      aggregate.limit(42);
      assert.deepEqual(aggregate._pipeline, [{ $limit: 42 }, { $limit: 42 }]);

      done();
    });
  });

  describe('unwind', function() {
    it('("field")', function(done) {
      var aggregate = new Aggregate();

      assert.equal(aggregate.unwind("field"), aggregate);
      assert.deepEqual(aggregate._pipeline, [{ $unwind: "$field" }]);

      aggregate.unwind("a", "b", "c");
      assert.deepEqual(aggregate._pipeline, [
        { $unwind: "$field" }
      , { $unwind: "$a" }
      , { $unwind: "$b" }
      , { $unwind: "$c" }
      ]);

      done();
    });
  });

  describe('match', function() {
    it('works', function(done) {
      var aggregate = new Aggregate();

      assert.equal(aggregate.match({ a: 1 }), aggregate);
      assert.deepEqual(aggregate._pipeline, [{ $match: { a: 1 } }]);

      aggregate.match({ b: 2 });
      assert.deepEqual(aggregate._pipeline, [{ $match: { a: 1 } }, { $match: { b: 2 } }]);

      done();
    });
  });

  describe('sort', function() {
    it('(object)', function(done) {
      var aggregate = new Aggregate();

      assert.equal(aggregate.sort({ a: 1, b: 'asc', c: 'descending' }), aggregate);
      assert.deepEqual(aggregate._pipeline, [{ $sort: { a: 1, b: 1, c: -1 } }]);

      aggregate.sort({ b: 'desc' });
      assert.deepEqual(aggregate._pipeline, [{ $sort: { a: 1, b: 1, c: -1 } }, { $sort: { b: -1 } }]);

      done();
    });

    it('(string)', function(done) {
      var aggregate = new Aggregate();

      aggregate.sort(" a b   -c  ");
      assert.deepEqual(aggregate._pipeline, [{ $sort: { a: 1, b: 1, c: -1 } }]);

      aggregate.sort("b");
      assert.deepEqual(aggregate._pipeline, [{ $sort: { a: 1, b: 1, c: -1 } }, { $sort: { b: 1 } }]);

      done();
    });

    it('("a","b","c")', function(done) {
      assert.throws(function() {
        var aggregate = new Aggregate();
        aggregate.sort("a", "b", "c");
      }, /Invalid sort/);

      done();
    });

    it('["a","b","c"]', function(done) {
      assert.throws(function() {
        var aggregate = new Aggregate();
        aggregate.sort(["a", "b", "c"]);
      }, /Invalid sort/);

      done();
    });
  });

  describe('near', function() {
    it('works', function(done) {
      var aggregate = new Aggregate();

      assert.equal(aggregate.near({ a: 1 }), aggregate);
      assert.deepEqual(aggregate._pipeline, [{ $geoNear: { a: 1 } }]);

      aggregate.near({ b: 2 });
      assert.deepEqual(aggregate._pipeline, [{ $geoNear: { a: 1 } }, { $geoNear: { b: 2 } }]);

      done();
    });
  });

  describe('bind', function() {
    it('works', function(done) {
      var aggregate = new Aggregate()
        , model = { foo: 42 };

      assert.equal(aggregate.model(model), aggregate);
      assert.equal(aggregate._model, model);

      done();
    });
  });

  describe('exec', function() {
    it('project', function(done) {
      var aggregate = new Aggregate();

      setupData(function(db) {
        aggregate
          .model(db.model('Employee'))
          .project({ sal: 1, sal_k: { $divide: [ "$sal", 1000 ] } })
          .exec(function(err, docs) {
            assert.ifError(err);
            docs.forEach(function(doc) {
              assert.equal(doc.sal / 1000, doc.sal_k);
            });

            clearData(db, function() { done(); });
          });
      });
    });

    it('group', function(done) {
      var aggregate = new Aggregate();

      setupData(function(db) {
        aggregate
          .model(db.model('Employee'))
          .group({ _id: "$dept" })
          .exec(function (err, docs) {
            var depts;

            assert.ifError(err);
            assert.equal(docs.length, 2);

            depts = docs.map(function(doc) { return doc._id; });
            assert.notEqual(depts.indexOf("sales"), -1);
            assert.notEqual(depts.indexOf("r&d"), -1);

            clearData(db, function () { done(); });
          });
      });
    });

    it('skip', function(done) {
      var aggregate = new Aggregate();

      setupData(function (db) {
        aggregate
          .model(db.model('Employee'))
          .skip(1)
          .exec(function (err, docs) {
            assert.ifError(err);
            assert.equal(docs.length, 3);

            clearData(db, function () { done(); });
          });
      });
    });

    it('limit', function(done) {
      var aggregate = new Aggregate();

      setupData(function (db) {
        aggregate
          .model(db.model('Employee'))
          .limit(3)
          .exec(function (err, docs) {
            assert.ifError(err);
            assert.equal(docs.length, 3);

            clearData(db, function () { done(); });
          });
      });
    });

    it('unwind', function(done) {
      var aggregate = new Aggregate();

      setupData(function (db) {
        aggregate
          .model(db.model('Employee'))
          .unwind('customers')
          .exec(function (err, docs) {
            assert.ifError(err);
            assert.equal(docs.length, 5);

            clearData(db, function() { done(); });
          });
      });
    });

    it('match', function(done) {
      var aggregate = new Aggregate();

      setupData(function(db) {
        aggregate
          .model(db.model('Employee'))
          .match({ sal: { $gt: 15000 } })
          .exec(function (err, docs) {
            assert.ifError(err);
            assert.equal(docs.length, 1);

            clearData(db, function() { done(); });
          });
      });
    });

    it('sort', function(done) {
      var aggregate = new Aggregate();

      setupData(function (db) {
        aggregate
          .model(db.model('Employee'))
          .sort("sal")
          .exec(function (err, docs) {
            assert.ifError(err);
            assert.equal(docs[0].sal, 14000);

            clearData(db, function() { done(); });
          });
      });
    });

    it('complex pipeline', function(done) {
      var aggregate = new Aggregate();

      setupData(function(db) {
        aggregate
          .model(db.model('Employee'))
          .match({ sal: { $lt: 16000 } })
          .unwind('customers')
          .project({ emp: "$name", cust: "$customers" })
          .sort('-cust')
          .skip(2)
          .exec(function (err, docs) {
            assert.ifError(err);
            assert.equal(docs.length, 1);
            assert.equal(docs[0].cust, 'Gary');
            assert.equal(docs[0].emp, 'Bob');

            clearData(db, function() { done(); });
          });
      });
    });

    it('explain()', function(done) {
      var aggregate = new Aggregate();
      start.mongodVersion(function (err, version) {
        if (err) {
          return done(err);
        }
        var mongo26 = 2 < version[0] || (2 == version[0] && 6 <= version[1]);
        if (!mongo26) {
          return done();
        }

<<<<<<< HEAD
      setupData(function(db) {
        aggregate.
          model(db.model('Employee')).
          match({ sal: { $lt: 16000 } }).
          explain(function(err, output) {
            assert.ifError(err);
            assert.ok(output);
            // make sure we got explain output
            assert.equal(output.stages instanceof Array, true);
=======
        setupData(function(db) {
          aggregate.
            model(db.model('Employee')).
            match({ sal: { $lt: 16000 } }).
            explain(function(err, output) {
              assert.ifError(err);
              assert.ok(output);
              // make sure we got explain output
              assert.ok(output.stages);
>>>>>>> a26d6680

              clearData(db, function() { done(); });
            });
        });
      });
    });

    describe('error when empty pipeline', function() {
      it('without a callback', function(done) {
        var agg = new Aggregate;
        setupData(function(db) {
          agg.model(db.model('Employee'));
          var promise = agg.exec();
          assert.ok(promise instanceof mongoose.Promise);
          promise.onResolve(function(err){
            assert.ok(err);
            assert.equal(err.message, "Aggregate has empty pipeline");
            done();
          });
        });
      });

      it('with a callback', function(done) {
        var aggregate = new Aggregate()
          , callback;

        setupData(function(db) {
          aggregate.model(db.model('Employee'));
          callback = function(err) {
            assert.ok(err);
            assert.equal(err.message, "Aggregate has empty pipeline");
            done();
          };

          aggregate.exec(callback);
        });
      });
    });

    describe('error when not bound to a model', function() {
      it('with callback', function(done) {
        var aggregate = new Aggregate();

        aggregate.skip(0);
        assert.throws(function() {
          aggregate.exec();
        }, 'Aggregate not bound to any Model');

        done();
      });
    });

    it('handles aggregation options', function(done) {
      setupData(function (db) {
        start.mongodVersion(function (err, version) {
          if (err) throw err;
          var mongo26_or_greater = 2 < version[0] || (2 == version[0] && 6 <= version[1]);

          var m = db.model('Employee');
          var match = { $match: { sal: { $gt: 15000 }}};
          var pref = 'primaryPreferred';
          var aggregate = m.aggregate(match).read(pref);
          if (mongo26_or_greater) {
            aggregate.allowDiskUse(true);
          }

          assert.equal(aggregate.options.readPreference.mode, pref);
          if (mongo26_or_greater) {
            assert.equal(aggregate.options.allowDiskUse, true);
          }

          aggregate
            .exec(function (err, docs) {
              assert.ifError(err);
              assert.equal(1, docs.length);
              assert.equal(docs[0].sal, 18000);
              clearData(db, done);
            });
        });
      });
    });
  });
});<|MERGE_RESOLUTION|>--- conflicted
+++ resolved
@@ -446,17 +446,6 @@
           return done();
         }
 
-<<<<<<< HEAD
-      setupData(function(db) {
-        aggregate.
-          model(db.model('Employee')).
-          match({ sal: { $lt: 16000 } }).
-          explain(function(err, output) {
-            assert.ifError(err);
-            assert.ok(output);
-            // make sure we got explain output
-            assert.equal(output.stages instanceof Array, true);
-=======
         setupData(function(db) {
           aggregate.
             model(db.model('Employee')).
@@ -466,7 +455,6 @@
               assert.ok(output);
               // make sure we got explain output
               assert.ok(output.stages);
->>>>>>> a26d6680
 
               clearData(db, function() { done(); });
             });
