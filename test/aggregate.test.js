'use strict';

/**
 * Module dependencies
 */

const co = require('co');
const start = require('./common');
const assert = require('power-assert');

const mongoose = start.mongoose;
const Schema = mongoose.Schema;
const Aggregate = require('../lib/aggregate');

/**
 * Test data
 */

const EmployeeSchema = new Schema({
  name: String,
  sal: Number,
  dept: String,
  customers: [String],
  reportsTo: String
});

mongoose.model('Employee', EmployeeSchema);

function setupData(db, callback) {
  let saved = 0;
  const emps = [
    { name: 'Alice', sal: 18000, dept: 'sales', customers: ['Eve', 'Fred'] },
    { name: 'Bob', sal: 15000, dept: 'sales', customers: ['Gary', 'Herbert', 'Isaac'], reportsTo: 'Alice' },
    { name: 'Carol', sal: 14000, dept: 'r&d', reportsTo: 'Bob' },
    { name: 'Dave', sal: 14500, dept: 'r&d', reportsTo: 'Carol' }
  ];
  const Employee = db.model('Employee');

  emps.forEach(function(data) {
    const emp = new Employee(data);

    emp.save(function() {
      if (++saved === emps.length) {
        callback();
      }
    });
  });
}

/**
 * Helper function to test operators that only work in a specific version of MongoDB and above (such as some aggregation pipeline operators)
 *
 * @param {String} semver, `3.4`, specify minimum compatible mongod version
 * @param {Object} ctx, `this`, so that mocha tests can be skipped
 * @param {Function} done
 * @return {Void}
 */
function onlyTestAtOrAbove(semver, ctx, done) {
  start.mongodVersion(function(err, version) {
    if (err) {
      done(err);
      return;
    }

    const desired = semver.split('.').map(function(s) {
      return parseInt(s);
    });

    const meetsMinimum = version[0] > desired[0] || (version[0] === desired[0] && version[1] >= desired[1]);

    if (!meetsMinimum) {
      ctx.skip();
    }
    done();
  });
}

/**
 * Test.
 */

describe('aggregate: ', function() {
  let db;

  before(function() {
    db = start();
  });

  after(function(done) {
    db.close(done);
  });

  describe('append', function() {
    it('(pipeline)', function(done) {
      const aggregate = new Aggregate();

      assert.equal(aggregate.append({ $a: 1 }, { $b: 2 }, { $c: 3 }), aggregate);
      assert.deepEqual(aggregate._pipeline, [{ $a: 1 }, { $b: 2 }, { $c: 3 }]);

      aggregate.append({ $d: 4 }, { $c: 5 });
      assert.deepEqual(aggregate._pipeline, [{ $a: 1 }, { $b: 2 }, { $c: 3 }, { $d: 4 }, { $c: 5 }]);

      done();
    });

    it('supports array as single argument', function(done) {
      const aggregate = new Aggregate();

      assert.equal(aggregate.append([{ $a: 1 }, { $b: 2 }, { $c: 3 }]), aggregate);
      assert.deepEqual(aggregate._pipeline, [{ $a: 1 }, { $b: 2 }, { $c: 3 }]);

      aggregate.append([{ $d: 4 }, { $c: 5 }]);
      assert.deepEqual(aggregate._pipeline, [{ $a: 1 }, { $b: 2 }, { $c: 3 }, { $d: 4 }, { $c: 5 }]);

      done();
    });

    it('throws if non-operator parameter is passed', function(done) {
      const aggregate = new Aggregate();
      const regexp = /Arguments must be aggregate pipeline operators/;

      assert.throws(function() {
        aggregate.append({ $a: 1 }, 'string');
      }, regexp);

      assert.throws(function() {
        aggregate.append({ $a: 1 }, ['array']);
      }, regexp);

      assert.throws(function() {
        aggregate.append({ $a: 1 }, { a: 1 });
      }, regexp);

      assert.throws(function() {
        aggregate.append([{ $a: 1 }, { a: 1 }]);
      }, regexp);

      done();
    });

    it('does not throw when 0 args passed', function(done) {
      const aggregate = new Aggregate();

      assert.doesNotThrow(function() {
        aggregate.append();
      });

      done();
    });

    it('does not throw when empty array is passed as single argument', function(done) {
      const aggregate = new Aggregate();

      assert.doesNotThrow(function() {
        aggregate.append([]);
      });

      done();
    });
  });

  describe('project', function() {
    it('(object)', function(done) {
      const aggregate = new Aggregate();

      assert.equal(aggregate.project({ a: 1, b: 1, c: 0 }), aggregate);
      assert.deepEqual(aggregate._pipeline, [{ $project: { a: 1, b: 1, c: 0 } }]);

      aggregate.project({ b: 1 });
      assert.deepEqual(aggregate._pipeline, [{ $project: { a: 1, b: 1, c: 0 } }, { $project: { b: 1 } }]);

      done();
    });

    it('(string)', function(done) {
      const aggregate = new Aggregate();

      aggregate.project(' a b   -c  ');
      assert.deepEqual(aggregate._pipeline, [{ $project: { a: 1, b: 1, c: 0 } }]);

      aggregate.project('b');
      assert.deepEqual(aggregate._pipeline, [{ $project: { a: 1, b: 1, c: 0 } }, { $project: { b: 1 } }]);

      done();
    });

    it('("a","b","c")', function(done) {
      assert.throws(function() {
        const aggregate = new Aggregate();
        aggregate.project('a', 'b', 'c');
      }, /Invalid project/);

      done();
    });

    it('["a","b","c"]', function(done) {
      assert.throws(function() {
        const aggregate = new Aggregate();
        aggregate.project(['a', 'b', 'c']);
      }, /Invalid project/);

      done();
    });
  });

  describe('group', function() {
    it('works', function(done) {
      const aggregate = new Aggregate();

      assert.equal(aggregate.group({ a: 1, b: 2 }), aggregate);
      assert.deepEqual(aggregate._pipeline, [{ $group: { a: 1, b: 2 } }]);

      aggregate.group({ c: 3 });
      assert.deepEqual(aggregate._pipeline, [{ $group: { a: 1, b: 2 } }, { $group: { c: 3 } }]);

      done();
    });
  });

  describe('skip', function() {
    it('works', function(done) {
      const aggregate = new Aggregate();

      assert.equal(aggregate.skip(42), aggregate);
      assert.deepEqual(aggregate._pipeline, [{ $skip: 42 }]);

      aggregate.skip(42);
      assert.deepEqual(aggregate._pipeline, [{ $skip: 42 }, { $skip: 42 }]);

      done();
    });
  });

  describe('limit', function() {
    it('works', function(done) {
      const aggregate = new Aggregate();

      assert.equal(aggregate.limit(42), aggregate);
      assert.deepEqual(aggregate._pipeline, [{ $limit: 42 }]);

      aggregate.limit(42);
      assert.deepEqual(aggregate._pipeline, [{ $limit: 42 }, { $limit: 42 }]);

      done();
    });
  });

  describe('unwind', function() {
    it('("field")', function(done) {
      const aggregate = new Aggregate();

      assert.equal(aggregate.unwind('field'), aggregate);
      assert.deepEqual(aggregate._pipeline, [{ $unwind: '$field' }]);

      aggregate.unwind('a', 'b', 'c');
      assert.deepEqual(aggregate._pipeline, [
        { $unwind: '$field' },
        { $unwind: '$a' },
        { $unwind: '$b' },
        { $unwind: '$c' }
      ]);

      done();
    });
  });

  describe('match', function() {
    it('works', function(done) {
      const aggregate = new Aggregate();

      assert.equal(aggregate.match({ a: 1 }), aggregate);
      assert.deepEqual(aggregate._pipeline, [{ $match: { a: 1 } }]);

      aggregate.match({ b: 2 });
      assert.deepEqual(aggregate._pipeline, [{ $match: { a: 1 } }, { $match: { b: 2 } }]);

      done();
    });
  });

  describe('sort', function() {
    it('(object)', function(done) {
      const aggregate = new Aggregate();

      assert.equal(aggregate.sort({ a: 1, b: 'asc', c: 'descending' }), aggregate);
      assert.deepEqual(aggregate._pipeline, [{ $sort: { a: 1, b: 1, c: -1 } }]);

      aggregate.sort({ b: 'desc' });
      assert.deepEqual(aggregate._pipeline, [{ $sort: { a: 1, b: 1, c: -1 } }, { $sort: { b: -1 } }]);

      done();
    });

    it('(string)', function(done) {
      const aggregate = new Aggregate();

      aggregate.sort(' a b   -c  ');
      assert.deepEqual(aggregate._pipeline, [{ $sort: { a: 1, b: 1, c: -1 } }]);

      aggregate.sort('b');
      assert.deepEqual(aggregate._pipeline, [{ $sort: { a: 1, b: 1, c: -1 } }, { $sort: { b: 1 } }]);

      done();
    });

    it('("a","b","c")', function(done) {
      assert.throws(function() {
        const aggregate = new Aggregate();
        aggregate.sort('a', 'b', 'c');
      }, /Invalid sort/);

      done();
    });

    it('["a","b","c"]', function(done) {
      assert.throws(function() {
        const aggregate = new Aggregate();
        aggregate.sort(['a', 'b', 'c']);
      }, /Invalid sort/);

      done();
    });
  });

  describe('near', function() {
    it('works', function(done) {
      const aggregate = new Aggregate();

      assert.equal(aggregate.near({ a: 1 }), aggregate);
      assert.deepEqual(aggregate._pipeline, [{ $geoNear: { a: 1 } }]);

      aggregate.near({ b: 2 });
      assert.deepEqual(aggregate._pipeline, [{ $geoNear: { a: 1 } }, { $geoNear: { b: 2 } }]);

      done();
    });

    it('works with discriminators (gh-3304)', function(done) {
      let aggregate = new Aggregate();
      const stub = {
        schema: {
          discriminatorMapping: {
            key: '__t',
            value: 'subschema',
            isRoot: false
          }
        }
      };

      aggregate._model = stub;

      assert.equal(aggregate.near({ a: 1 }), aggregate);
      // Run exec so we apply discriminator pipeline
      Aggregate._prepareDiscriminatorPipeline(aggregate);
      assert.deepEqual(aggregate._pipeline,
        [{ $geoNear: { a: 1, query: { __t: 'subschema' } } }]);

      aggregate = new Aggregate();
      aggregate._model = stub;

      aggregate.near({ b: 2, query: { x: 1 } });
      Aggregate._prepareDiscriminatorPipeline(aggregate);
      assert.deepEqual(aggregate._pipeline,
        [{ $geoNear: { b: 2, query: { x: 1, __t: 'subschema' } } }]);

      done();
    });
  });

  describe('lookup', function() {
    it('works', function(done) {
      const aggregate = new Aggregate();
      const obj = {
        from: 'users',
        localField: 'userId',
        foreignField: '_id',
        as: 'users'
      };

      aggregate.lookup(obj);

      assert.equal(aggregate._pipeline.length, 1);
      assert.deepEqual(aggregate._pipeline[0].$lookup, obj);
      done();
    });
  });

  describe('sample', function() {
    it('works', function(done) {
      const aggregate = new Aggregate();

      aggregate.sample(3);

      assert.equal(aggregate._pipeline.length, 1);
      assert.deepEqual(aggregate._pipeline[0].$sample, { size: 3 });
      done();
    });
  });

  describe('bind', function() {
    it('works', function(done) {
      const aggregate = new Aggregate();
      const model = { foo: 42 };

      assert.equal(aggregate.model(model), aggregate);
      assert.equal(aggregate._model, model);

      done();
    });
  });

  describe('redact', function() {
    const pipelineResult = [{ $redact: { $cond: { if: { $eq: ['$level', 5] }, then: '$$PRUNE', else: '$$DESCEND' } } }];
    it('works', function(done) {
      const aggregate = new Aggregate();
      aggregate.redact({
        $cond: {
          if: { $eq: [ '$level', 5 ] },
          then: '$$PRUNE',
          else: '$$DESCEND'
        }
      });
      assert.deepEqual(aggregate._pipeline, pipelineResult);

      done();
    });
    it('works with (condition, string, string)', function(done) {
      const aggregate = new Aggregate();
      aggregate.redact({ $eq: ['$level', 5] }, '$$PRUNE', '$$DESCEND');
      assert.deepEqual(aggregate._pipeline, pipelineResult);

      done();
    });
  });

  describe('Mongo 3.4 operators', function() {
    before(function(done) {
      onlyTestAtOrAbove('3.4', this, done);
    });

    describe('graphLookup', function() {
      it('works', function(done) {
        const aggregate = new Aggregate();
        aggregate.graphLookup({
          startWith: '$test',
          from: 'sourceCollection',
          connectFromField: 'testFromField',
          connectToField: '_id'
        });

        assert.equal(aggregate._pipeline.length, 1);
        assert.deepEqual(aggregate._pipeline[0].$graphLookup, {
          startWith: '$test',
          from: 'sourceCollection',
          connectFromField: 'testFromField',
          connectToField: '_id'
        });
        done();
      });

      it('automatically prepends $ to the startWith field', function(done) {
        const aggregate = new Aggregate();
        aggregate.graphLookup({
          startWith: 'test'
        });

        assert.deepEqual(aggregate._pipeline[0].$graphLookup, {
          startWith: '$test'
        });
        done();
      });

      it('Throws if no options are passed to graphLookup', function(done) {
        const aggregate = new Aggregate();
        try {
          aggregate.graphLookup('invalid options');
          done(new Error('Should have errored'));
        } catch (error) {
          assert.ok(error instanceof TypeError);
          done();
        }
      });
    });

    describe('addFields', function() {
      it('(object)', function(done) {
        const aggregate = new Aggregate();

        assert.equal(aggregate.addFields({ a: 1, b: 1, c: 0 }), aggregate);
        assert.deepEqual(aggregate._pipeline, [{ $addFields: { a: 1, b: 1, c: 0 } }]);

        aggregate.addFields({ d: {$add: ['$a','$b']} });
        assert.deepEqual(aggregate._pipeline, [{ $addFields: { a: 1, b: 1, c: 0 } }, { $addFields: { d: {$add: ['$a','$b']} } }]);
        done();
      });
    });

    describe('facet', function() {
      it('works', function(done) {
        const aggregate = new Aggregate();

        aggregate.facet({
          heights: [
            // This will group documents by their `height` property
            { $group: { _id: '$height', count: { $sum: 1 } } },
            // This will sort by descending height
            { $sort: { count: -1, _id: -1 } }
          ],
          players: [
            // This will group documents by their `firstName` property
            {
              $group: { _id: '$firstName', count: { $sum: 1 } }
            },
            // This will sort documents by their firstName descending
            { $sort: { count: -1, _id: -1 } }
          ]
        });

        assert.equal(aggregate._pipeline.length, 1);
        assert.deepEqual(aggregate._pipeline[0].$facet, {
          heights: [
            // This will group documents by their `height` property
            { $group: { _id: '$height', count: { $sum: 1 } } },
            // This will sort by descending height
            { $sort: { count: -1, _id: -1 } }
          ],
          players: [
            // This will group documents by their `firstName` property
            {
              $group: {
                _id: '$firstName', count: { $sum: 1 }
              }
            },

            // This will sort documents by their firstName descending
            {
              $sort: { count: -1, _id: -1 }
            }
          ]
        });
        done();
      });
    });

    describe('replaceRoot', function() {
      it('works with a string', function(done) {
        const aggregate = new Aggregate();

        aggregate.replaceRoot('myNewRoot');

        assert.deepEqual(aggregate._pipeline,
          [{ $replaceRoot: { newRoot: '$myNewRoot' }}]);
        done();
      });
      it('works with an object (gh-6474)', function(done) {
        const aggregate = new Aggregate();

        aggregate.replaceRoot({ x: { $concat: ['$this', '$that'] } });

        assert.deepEqual(aggregate._pipeline,
          [{ $replaceRoot: { newRoot: { x: { $concat: ['$this', '$that'] } } } } ]);
        done();
      });
    });

    describe('count', function() {
      it('works', function(done) {
        const aggregate = new Aggregate();

        aggregate.count('countResult');

        assert.deepEqual(aggregate._pipeline, [{ $count: 'countResult' }]);
        done();
      });
    });

    describe('sortByCount', function() {
      it('works with a string argument', function(done) {
        const aggregate = new Aggregate();

        aggregate.sortByCount('countedField');

        assert.deepEqual(aggregate._pipeline, [{ $sortByCount: '$countedField' }]);
        done();
      });

      it('works with an object argument', function(done) {
        const aggregate = new Aggregate();

        aggregate.sortByCount({ lname: '$employee.last' });

        assert.deepEqual(aggregate._pipeline,
          [{ $sortByCount: { lname: '$employee.last' }}]);
        done();
      });

      it('throws if the argument is neither a string or object', function(done) {
        const aggregate = new Aggregate();
        try {
          aggregate.sortByCount(1);
          done(new Error('Should have errored'));
        } catch (error) {
          assert.ok(error instanceof TypeError);
          done();
        }
      });
    });
  });

  describe('exec', function() {
    before(function(done) {
      setupData(db, done);
    });

    it('project', function(done) {
      const aggregate = new Aggregate();

      aggregate.
        model(db.model('Employee')).
        project({ sal: 1, sal_k: { $divide: ['$sal', 1000] } }).
        exec(function(err, docs) {
          assert.ifError(err);
          docs.forEach(function(doc) {
            assert.equal(doc.sal / 1000, doc.sal_k);
          });

          done();
        });
    });

    it('group', function(done) {
      const aggregate = new Aggregate();

      aggregate.
        model(db.model('Employee')).
        group({ _id: '$dept' }).
        exec(function(err, docs) {
          let depts;
          assert.ifError(err);
          assert.equal(docs.length, 2);

          depts = docs.map(function(doc) {
            return doc._id;
          });
          assert.notEqual(depts.indexOf('sales'), -1);
          assert.notEqual(depts.indexOf('r&d'), -1);
          done();
        });
    });

    it('skip', function(done) {
      const aggregate = new Aggregate();

      aggregate.
        model(db.model('Employee')).
        skip(1).
        exec(function(err, docs) {
          assert.ifError(err);
          assert.equal(docs.length, 3);

          done();
        });
    });

    it('limit', function(done) {
      const aggregate = new Aggregate();

      aggregate.
        model(db.model('Employee')).
        limit(3).
        exec(function(err, docs) {
          assert.ifError(err);
          assert.equal(docs.length, 3);

          done();
        });
    });

    it('unwind', function(done) {
      const aggregate = new Aggregate();

      aggregate.
        model(db.model('Employee')).
        unwind('customers').
        exec(function(err, docs) {
          assert.ifError(err);
          assert.equal(docs.length, 5);

          done();
        });
    });

    it('unwind with obj', function(done) {
      const aggregate = new Aggregate();

      const agg = aggregate.
        model(db.model('Employee')).
        unwind({ path: '$customers', preserveNullAndEmptyArrays: true });

      assert.equal(agg._pipeline.length, 1);
      assert.strictEqual(agg._pipeline[0].$unwind.preserveNullAndEmptyArrays,
        true);
      done();
    });

    it('unwind throws with bad arg', function(done) {
      const aggregate = new Aggregate();

      let threw = false;
      try {
        aggregate.
          model(db.model('Employee')).
          unwind(36);
      } catch (err) {
        assert.ok(err.message.indexOf('to unwind()') !== -1);
        threw = true;
      }
      assert.ok(threw);
      done();
    });

    it('match', function(done) {
      const aggregate = new Aggregate();

      aggregate.
        model(db.model('Employee')).
        match({ sal: { $gt: 15000 } }).
        exec(function(err, docs) {
          assert.ifError(err);
          assert.equal(docs.length, 1);

          done();
        });
    });

    it('sort', function(done) {
      const aggregate = new Aggregate();

      aggregate.
        model(db.model('Employee')).
        sort('sal').
        exec(function(err, docs) {
          assert.ifError(err);
          assert.equal(docs[0].sal, 14000);

          done();
        });
    });

    it('graphLookup', function(done) {
      const _this = this;
      start.mongodVersion(function(err, version) {
        if (err) {
          done(err);
          return;
        }
        const mongo34 = version[0] > 3 || (version[0] === 3 && version[1] >= 4);
        if (!mongo34) {
          _this.skip();
        }
        test();
      });

      function test() {
        const aggregate = new Aggregate();

        aggregate.
          model(db.model('Employee')).
          graphLookup({
            from: 'employees',
            startWith: '$reportsTo',
            connectFromField: 'reportsTo',
            connectToField: 'name',
            as: 'employeeHierarchy'
          }).
          sort({name: 1}).
          exec(function(err, docs) {
            if (err) {
              return done(err);
            }
            const lowest = docs[3];
            assert.equal(lowest.name, 'Dave');
            assert.equal(lowest.employeeHierarchy.length, 3);

            // First result in array is max depth result
            const names = lowest.employeeHierarchy.map(function(doc) {
              return doc.name;
            }).sort();
            assert.equal(names[0], 'Alice');
            assert.equal(names[1], 'Bob');
            assert.equal(names[2], 'Carol');
            done();
          });
      }
    });

    it('facet', function(done) {
      const _this = this;
      start.mongodVersion(function(err, version) {
        if (err) {
          done(err);
          return;
        }
        const mongo34 = version[0] > 3 || (version[0] === 3 && version[1] >= 4);
        if (!mongo34) {
          _this.skip();
        }
        test();
      });

      function test() {
        const aggregate = new Aggregate();

        aggregate.
          model(db.model('Employee')).
          facet({
            departments: [
              {
                $group: { _id: '$dept', count: { $sum: 1 } }
              }
            ],
            employeesPerCustomer: [
              { $unwind: '$customers' },
              { $sortByCount: '$customers' },
              { $sort: { _id: 1 } }
            ]
          }).
          exec(function(error, docs) {
            if (error) {
              return done(error);
            }
            assert.deepEqual(docs[0].departments.map(d => d.count), [2, 2]);

            assert.deepEqual(docs[0].employeesPerCustomer, [
              { _id: 'Eve', count: 1 },
              { _id: 'Fred', count: 1 },
              { _id: 'Gary', count: 1 },
              { _id: 'Herbert', count: 1 },
              { _id: 'Isaac', count: 1 }
            ]);
            done();
          });
      }
    });

    it('complex pipeline', function(done) {
      const aggregate = new Aggregate();

      aggregate.
        model(db.model('Employee')).
        match({ sal: { $lt: 16000 } }).
        unwind('customers').
        project({ emp: '$name', cust: '$customers' }).
        sort('-cust').
        skip(2).
        exec(function(err, docs) {
          assert.ifError(err);
          assert.equal(docs.length, 1);
          assert.equal(docs[0].cust, 'Gary');
          assert.equal(docs[0].emp, 'Bob');

          done();
        });
    });

    it('pipeline() (gh-5825)', function(done) {
      const aggregate = new Aggregate();

      const pipeline = aggregate.
        model(db.model('Employee')).
        match({ sal: { $lt: 16000 } }).
        pipeline();

      assert.deepEqual(pipeline, [{ $match: { sal: { $lt: 16000 } } }]);
      done();
    });

    it('explain()', function(done) {
      const aggregate = new Aggregate();
      start.mongodVersion(function(err, version) {
        if (err) {
          done(err);
          return;
        }
        const mongo26 = version[0] > 2 || (version[0] === 2 && version[1] >= 6);
        if (!mongo26) {
          done();
          return;
        }

        aggregate.
          model(db.model('Employee')).
          match({ sal: { $lt: 16000 } }).
          explain(function(err1, output) {
            assert.ifError(err1);
            assert.ok(output);
            // make sure we got explain output
            assert.ok(output.stages);

            done();
          });
      });
    });

    describe('error when empty pipeline', function() {
      it('without a callback', function() {
        const agg = new Aggregate;

        agg.model(db.model('Employee'));
        const promise = agg.exec();
        assert.ok(promise instanceof mongoose.Promise);

        return promise.catch(error => {
          assert.ok(error);
          assert.ok(error.message.indexOf('empty pipeline') !== -1, error.message);
        });
      });

      it('with a callback', function(done) {
        const aggregate = new Aggregate();
        let callback;

        aggregate.model(db.model('Employee'));
        callback = function(err) {
          assert.ok(err);
          assert.equal(err.message, 'Aggregate has empty pipeline');
          done();
        };

        aggregate.exec(callback);
      });
    });

    describe('error when not bound to a model', function() {
      it('with callback', function(done) {
        const aggregate = new Aggregate();

        aggregate.skip(0);
        let threw = false;
        try {
          aggregate.exec();
        } catch (error) {
          threw = true;
          assert.equal(error.message, 'Aggregate not bound to any Model');
        }
        assert.ok(threw);

        done();
      });
    });

    it('handles aggregation options', function(done) {
      start.mongodVersion(function(err, version) {
        if (err) {
          throw err;
        }
<<<<<<< HEAD
        const mongo26_or_greater = version[0] > 2 || (version[0] === 2 && version[1] >= 6);

        const m = db.model('Employee');
        const match = { $match: { sal: { $gt: 15000 } } };
        const pref = 'primaryPreferred';
        const aggregate = m.aggregate([match]).read(pref);
=======
        var mongo26_or_greater = version[0] > 2 || (version[0] === 2 && version[1] >= 6);
        var mongo32_or_greater = version[0] > 3 || (version[0] === 3 && version[1] >= 2);

        var m = db.model('Employee');
        var match = { $match: { sal: { $gt: 15000 } } };
        var pref = 'primaryPreferred';
        var aggregate = m.aggregate([match]).read(pref);
        assert.equal(aggregate.options.readPreference.mode, pref);
>>>>>>> a554d398
        if (mongo26_or_greater) {
          aggregate.allowDiskUse(true);
          aggregate.option({maxTimeMS: 1000});
          assert.equal(aggregate.options.allowDiskUse, true);
          assert.equal(aggregate.options.maxTimeMS, 1000);
        }

        if (mongo32_or_greater) {
          aggregate.readConcern('m');
          assert.deepEqual(aggregate.options.readConcern, { level: 'majority' });
        }

        aggregate.
          exec(function(err, docs) {
            assert.ifError(err);
            assert.equal(1, docs.length);
            assert.equal(docs[0].sal, 18000);
            done();
          });
      });
    });

    describe('middleware (gh-5251)', function() {
      it('pre', function(done) {
        const s = new Schema({ name: String });

        let called = 0;
        s.pre('aggregate', function(next) {
          ++called;
          next();
        });

        const M = db.model('gh5251', s);

        M.aggregate([{ $match: { name: 'test' } }], function(error, res) {
          assert.ifError(error);
          assert.deepEqual(res, []);
          assert.equal(called, 1);
          done();
        });
      });

      it('post', function(done) {
        const s = new Schema({ name: String });

        const calledWith = [];
        s.post('aggregate', function(res, next) {
          calledWith.push(res);
          next();
        });

        const M = db.model('gh5251_post', s);

        M.aggregate([{ $match: { name: 'test' } }], function(error, res) {
          assert.ifError(error);
          assert.deepEqual(res, []);
          assert.equal(calledWith.length, 1);
          assert.deepEqual(calledWith[0], []);
          done();
        });
      });

      it('error handler with agg error', function(done) {
        const s = new Schema({ name: String });

        const calledWith = [];
        s.post('aggregate', function(error, res, next) {
          calledWith.push(error);
          next();
        });

        const M = db.model('gh5251_error_agg', s);

        M.aggregate([{ $fakeStage: { name: 'test' } }], function(error, res) {
          assert.ok(error);
          assert.ok(error.message.indexOf('Unrecognized pipeline stage') !== -1,
            error.message);
          assert.equal(res, null);
          assert.equal(calledWith.length, 1);
          assert.equal(calledWith[0], error);
          done();
        });
      });

      it('error handler with pre error', function(done) {
        const s = new Schema({ name: String });

        const calledWith = [];
        s.pre('aggregate', function(next) {
          next(new Error('woops'));
        });
        s.post('aggregate', function(error, res, next) {
          calledWith.push(error);
          next();
        });

        const M = db.model('gh5251_error', s);

        M.aggregate([{ $match: { name: 'test' } }], function(error, res) {
          assert.ok(error);
          assert.equal(error.message, 'woops');
          assert.equal(res, null);
          assert.equal(calledWith.length, 1);
          assert.equal(calledWith[0], error);
          done();
        });
      });

      it('with agg cursor', function(done) {
        const s = new Schema({ name: String });

        let calledPre = 0;
        let calledPost = 0;
        s.pre('aggregate', function(next) {
          ++calledPre;
          next();
        });
        s.post('aggregate', function(res, next) {
          ++calledPost;
          next();
        });

        const M = db.model('gh5251_cursor', s);

        let numDocs = 0;
        M.
          aggregate([{ $match: { name: 'test' } }]).
          cursor({ useMongooseAggCursor: true }).
          exec().
          eachAsync(function() {
            ++numDocs;
          }).
          then(function() {
            assert.equal(numDocs, 0);
            assert.equal(calledPre, 1);
            assert.equal(calledPost, 0);
            done();
          });
      });
    });

    it('readPref from schema (gh-5522)', function(done) {
      const schema = new Schema({ name: String }, { read: 'secondary' });
      const M = db.model('gh5522', schema);
      const a = M.aggregate();
      assert.equal(a.options.readPreference.mode, 'secondary');

      a.read('secondaryPreferred');

      assert.equal(a.options.readPreference.mode, 'secondaryPreferred');

      done();
    });
  });

  it('cursor (gh-3160)', function() {
    const MyModel = db.model('gh3160', { name: String });

    return co(function * () {
      yield MyModel.create({ name: 'test' });

      const cursor = MyModel.
        aggregate([{ $match: { name: 'test' } }, { $project: { name: '$name' } }]).
        allowDiskUse(true).
        cursor({ batchSize: 2500 }).
        exec();

      assert.ok(cursor.eachAsync);
    });
  });

  it('cursor() without options (gh-3855)', function(done) {
    const db = start();

    const MyModel = db.model('gh3855', { name: String });

    db.on('open', function() {
      const cursor = MyModel.
        aggregate([{ $match: { name: 'test' } }]).
        cursor().
        exec();
      assert.ok(cursor instanceof require('stream').Readable);
      done();
    });
  });

  it('cursor() with useMongooseAggCursor (gh-5145)', function(done) {
    const MyModel = db.model('gh5145', { name: String });

    const cursor = MyModel.
      aggregate([{ $match: { name: 'test' } }]).
      cursor({ useMongooseAggCursor: true }).
      exec();
    assert.ok(cursor instanceof require('stream').Readable);

    done();
  });

  it('cursor() with useMongooseAggCursor works (gh-5145) (gh-5394)', function(done) {
    const MyModel = db.model('gh5394', { name: String });

    MyModel.create({ name: 'test' }, function(error) {
      assert.ifError(error);

      const docs = [];
      MyModel.
        aggregate([{ $match: { name: 'test' } }]).
        cursor({ useMongooseAggCursor: true }).
        exec().
        eachAsync(function(doc) {
          docs.push(doc);
        }).
        then(function() {
          assert.equal(docs.length, 1);
          assert.equal(docs[0].name, 'test');
          done();
        });
    });
  });

  it('cursor() eachAsync (gh-4300)', function(done) {
    const MyModel = db.model('gh4300', { name: String });

    let cur = 0;
    const expectedNames = ['Axl', 'Slash'];
    MyModel.create([{ name: 'Axl' }, { name: 'Slash' }]).
      then(function() {
        return MyModel.aggregate([{ $sort: { name: 1 } }]).
          cursor().
          exec().
          eachAsync(function(doc) {
            const _cur = cur;
            assert.equal(doc.name, expectedNames[cur]);
            return {
              then: function(resolve) {
                setTimeout(function() {
                  assert.equal(_cur, cur++);
                  resolve();
                }, 50);
              }
            };
          }).
          then(function() {
            done();
          });
      }).
      catch(done);
  });

  it('cursor() eachAsync with options (parallel)', function(done) {
    const MyModel = db.model('gh-6168', { name: String });

    const names = [];
    const startedAt = [];
    const expectedNames = ['Axl', 'Slash'];
    const checkDoc = function(doc) {
      names.push(doc.name);
      startedAt.push(Date.now());
      return {
        then: function(resolve) {
          setTimeout(function() {
            resolve();
          }, 100);
        }
      };
    };
    MyModel.create([{ name: 'Axl' }, { name: 'Slash' }]).
      then(function() {
        return MyModel.aggregate([{ $sort: { name: 1 } }]).
          cursor().
          exec().
          eachAsync(checkDoc, { parallel: 2}).then(function() {
            assert.ok(Date.now() - startedAt[1] >= 100);
            assert.equal(startedAt.length, 2);
            assert.ok(startedAt[1] - startedAt[0] < 50);
            assert.deepEqual(names.sort(), expectedNames);
            done();
          });
      }).
      catch(done);
  });

  it('ability to add noCursorTimeout option (gh-4241)', function(done) {
    const MyModel = db.model('gh4241', {
      name: String
    });

    const cursor = MyModel.
      aggregate([{ $match: { name: 'test' } }]).
      addCursorFlag('noCursorTimeout', true).
      cursor().
      exec();

    cursor.once('cursor', cursor => {
      assert.ok(cursor.s.cmd.noCursorTimeout);
      done();
    });
  });

  it('query by document (gh-4866)', function(done) {
    const MyModel = db.model('gh4866', {
      name: String
    });

    MyModel.create({ name: 'test' }).
      then(function(doc) { return MyModel.aggregate([{ $match: doc }]); }).
      then(function() {
        done();
      }).
      catch(done);
  });

  it('sort by text score (gh-5258)', function(done) {
    const mySchema = new Schema({ test: String });
    mySchema.index({ test: 'text' });
    const M = db.model('gh5258', mySchema);

    M.on('index', function(error) {
      assert.ifError(error);
      M.create([{ test: 'test test' }, { test: 'a test' }], function(error) {
        assert.ifError(error);
        const aggregate = M.aggregate();
        aggregate.match({ $text: { $search: 'test' } });
        aggregate.sort({ score: { $meta: 'textScore' } });

        aggregate.exec(function(error, res) {
          assert.ifError(error);
          assert.equal(res.length, 2);
          assert.equal(res[0].test, 'test test');
          assert.equal(res[1].test, 'a test');
          done();
        });
      });
    });
  });

  describe('Mongo 3.6 options', function() {
    before(function(done) {
      onlyTestAtOrAbove('3.6', this, done);
    });

    it('adds hint option', function(done) {
      const mySchema = new Schema({ name: String, qty: Number });
      mySchema.index({ qty: -1, name: -1 });
      const M = db.model('gh6251', mySchema);
      M.on('index', function(error) {
        assert.ifError(error);
        const docs = [
          { name: 'Andrew', qty: 4 },
          { name: 'Betty', qty: 5 },
          { name: 'Charlie', qty: 4 }
        ];
        M.create(docs, function(error) {
          assert.ifError(error);
          const aggregate = M.aggregate();
          aggregate.match({})
            .hint({ qty: -1, name: -1 }).exec(function(error, docs) {
              assert.ifError(error);
              assert.equal(docs[0].name, 'Betty');
              assert.equal(docs[1].name, 'Charlie');
              assert.equal(docs[2].name, 'Andrew');
              done();
            });
        });
      });
    });


  });
});<|MERGE_RESOLUTION|>--- conflicted
+++ resolved
@@ -954,14 +954,12 @@
         if (err) {
           throw err;
         }
-<<<<<<< HEAD
         const mongo26_or_greater = version[0] > 2 || (version[0] === 2 && version[1] >= 6);
 
         const m = db.model('Employee');
         const match = { $match: { sal: { $gt: 15000 } } };
         const pref = 'primaryPreferred';
         const aggregate = m.aggregate([match]).read(pref);
-=======
         var mongo26_or_greater = version[0] > 2 || (version[0] === 2 && version[1] >= 6);
         var mongo32_or_greater = version[0] > 3 || (version[0] === 3 && version[1] >= 2);
 
@@ -970,7 +968,6 @@
         var pref = 'primaryPreferred';
         var aggregate = m.aggregate([match]).read(pref);
         assert.equal(aggregate.options.readPreference.mode, pref);
->>>>>>> a554d398
         if (mongo26_or_greater) {
           aggregate.allowDiskUse(true);
           aggregate.option({maxTimeMS: 1000});
