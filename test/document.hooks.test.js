
/**
 * Module dependencies.
 */

var start = require('./common')
  , mongoose = start.mongoose
  , assert = require('assert')
  , Schema = mongoose.Schema
  , ObjectId = Schema.ObjectId
  , Document = require('../lib/document')
  , EmbeddedDocument = require('../lib/types/embedded');

/**
 * Test Document constructor.
 */

function TestDocument () {
  Document.apply(this, arguments);
}

/**
 * Inherits from Document.
 */

TestDocument.prototype.__proto__ = Document.prototype;

/**
 * Set a dummy schema to simulate compilation.
 */

var em = new Schema({ title: String, body: String });
em.virtual('works').get(function () {
  return 'em virtual works';
});
var schema = new Schema({
    test    : String
  , oids    : [ObjectId]
  , numbers : [Number]
  , nested  : {
        age   : Number
      , cool  : ObjectId
      , deep  : { x: String }
      , path  : String
      , setr  : String
    }
  , nested2 : {
        nested: String
      , yup   : {
            nested  : Boolean
          , yup     : String
          , age     : Number
        }
    }
  , em: [em]
});
TestDocument.prototype.$__setSchema(schema);

schema.virtual('nested.agePlus2').get(function () {
  return this.nested.age + 2;
});
schema.virtual('nested.setAge').set(function (v) {
  this.nested.age = v;
});
schema.path('nested.path').get(function (v) {
  return this.nested.age + (v ? v : '');
});
schema.path('nested.setr').set(function (v) {
  return v + ' setter';
});

/**
 * Method subject to hooks. Simply fires the callback once the hooks are
 * executed.
 */

TestDocument.prototype.hooksTest = function(fn){
  fn(null, arguments);
};

describe('document: hooks:', function () {
  it('step order', function(done){
    var doc = new TestDocument()
      , steps = 0;

    // serial
    doc.pre('hooksTest', function(next){
      steps++;
      setTimeout(function(){
        // make sure next step hasn't executed yet
        assert.equal(1, steps);
        next();
      }, 50);
    });

    doc.pre('hooksTest', function(next){
      steps++;
      next();
    });

    // parallel
    doc.pre('hooksTest', true, function(next, done){
      steps++;
      assert.equal(3, steps);
      setTimeout(function(){
        assert.equal(4, steps);
      }, 10);
      setTimeout(function(){
        steps++;
        done();
      }, 110);
      next();
    });

    doc.pre('hooksTest', true, function(next, done){
      steps++;
      setTimeout(function(){
        assert.equal(4, steps);
      }, 10);
      setTimeout(function(){
        steps++;
        done();
      }, 110);
      next();
    });

    doc.hooksTest(function(err){
      assert.ifError(err);
      assert.equal(6, steps);
      done();
    });

  });

  it('calling next twice does not break', function(done){
    var doc = new TestDocument()
      , steps = 0;

    doc.pre('hooksTest', function(next){
      steps++;
      next();
      next();
    });

    doc.pre('hooksTest', function(next){
      steps++;
      next();
    });

    doc.hooksTest(function(err){
      assert.ifError(err);
      assert.equal(2, steps);
      done();
    });
  });

  it('calling done twice does not break', function(done){
    var doc = new TestDocument()
      , steps = 0;

    doc.pre('hooksTest', true, function(next, done){
      steps++;
      next();
      done();
      done();
    });

    doc.pre('hooksTest', true, function(next, done){
      steps++;
      next();
      done();
      done();
    });

    doc.hooksTest(function(err){
      assert.ifError(err);
      assert.equal(2, steps);
      done();
    });
  });

  it('errors from a serial hook', function(done){
    var doc = new TestDocument()
      , steps = 0;

    doc.pre('hooksTest', function(next){
      steps++;
      next();
    });

    doc.pre('hooksTest', function(next){
      steps++;
      next(new Error);
    });

    doc.pre('hooksTest', function(){
      steps++;
    });

    doc.hooksTest(function(err){
      assert.ok(err instanceof Error);
      assert.equal(2, steps);
      done();
    });
  });

  it('errors from last serial hook', function(done){
    var doc = new TestDocument();

    doc.pre('hooksTest', function(next){
      next(new Error);
    });

    doc.hooksTest(function(err){
      assert.ok(err instanceof Error);
      done();
    });
  });

  it('mutating incoming args via middleware', function(done){
    var doc = new TestDocument();

    doc.pre('set', function(next, path, val){
      next(path, 'altered-' + val);
    });

    doc.set('test', 'me');
    assert.equal('altered-me', doc.test);
    done();
  });

  it('test hooks system errors from a parallel hook', function(done){
    var doc = new TestDocument()
      , steps = 0;

    doc.pre('hooksTest', true, function(next, done){
      steps++;
      next();
      done();
    });

    doc.pre('hooksTest', true, function(next, done){
      steps++;
      next();
      done();
    });

    doc.pre('hooksTest', true, function(next, done){
      steps++;
      next();
      done(new Error);
    });

    doc.hooksTest(function(err){
      assert.ok(err instanceof Error);
      assert.equal(3, steps);
      done();
    });
  });

  it('passing two arguments to a method subject to hooks and return value', function(done){
    var doc = new TestDocument();

    doc.pre('hooksTest', function (next) {
      next();
    });

    doc.hooksTest(function (err, args) {
      assert.equal(2, args.length);
      assert.equal(args[1], 'test');
      done();
    }, 'test');
  });

  it('hooking set works with document arrays (gh-746)', function(done){
    var db = start();

    var child = new Schema({ text: String });

    child.pre('set', function (next, path, value, type) {
      next(path, value, type);
    });

    var schema = new Schema({
        name: String
      , e: [child]
    });

    var S = db.model('docArrayWithHookedSet', schema);

    var s = new S({ name: "test" });
    s.e = [{ text: 'hi' }];
    s.save(function (err) {
      assert.ifError(err);

      S.findById(s.id, function (err ,s) {
        assert.ifError(err);

        s.e = [{ text: 'bye' }];
        s.save(function (err) {
          assert.ifError(err);

          S.findById(s.id, function (err, s) {
            db.close();
            assert.ifError(err);
            assert.equal('bye', s.e[0].text);
            done();
          });
        });
      });
    });
  });

  it('pre save hooks on sub-docs should not exec after validation errors', function(done){
    var db = start();
    var presave = false;

    var child = new Schema({ text: { type: String, required: true }});

    child.pre('save', function (next) {
      presave = true;
      next();
    });

    var schema = new Schema({
        name: String
      , e: [child]
    });

    var S = db.model('docArrayWithHookedSave', schema);
    var s = new S({ name: 'hi', e: [{}] });
    s.save(function (err) {
      db.close();

      try {
        assert.ok(err);
        assert.ok(err.errors['e.0.text']);
        assert.equal(false, presave);
        done();
      } catch (e) {
        done(e);
      }
    });
  });

  it('post remove hooks on subdocuments work', function(done) {
    var db = start();
    var sub = Schema({ _id: Number });
    var called = { pre: 0, post: 0 };

    sub.pre('remove', function (next) {
      called.pre++;
      next();
    });

    sub.post('remove', function (doc) {
      called.post++;
      assert.ok(doc instanceof Document);
    });

    var par = Schema({ sub: [sub], name: String });
    var M = db.model('post-remove-hooks-sub', par);

    var m = new M({ sub: [{ _id: 1 }, { _id: 2 }] });
    m.save(function (err) {
      assert.ifError(err);
      assert.equal(0, called.pre);
      assert.equal(0, called.post);

      M.findById(m, function(err, doc) {
        assert.ifError(err);

        doc.sub.id(1).remove();
        doc.save(function (err) {
          assert.ifError(err);
          assert.equal(1, called.pre);
          assert.equal(1, called.post);

          // does not get called when not removed
          doc.name = 'changed1';
          doc.save(function (err) {
            assert.ifError(err);
            assert.equal(1, called.pre);
            assert.equal(1, called.post);

            doc.sub.id(2).remove();
            doc.remove(function (err) {
              assert.ifError(err);
              assert.equal(2, called.pre);
              assert.equal(2, called.post);

              // does not get called twice
              doc.remove(function (err) {
                assert.ifError(err);
                assert.equal(2, called.pre);
                assert.equal(2, called.post);
                db.close(done);
              });
            });
          });
        });
      });
    });
  });

  it('can set nested schema to undefined in pre save (gh-1335)', function(done) {
    var db = start();
    var FooSchema = new Schema({});
    db.model('gh-1335-1', FooSchema);
    var BarSchema = new Schema({
      foos: [FooSchema]
    });
    var Bar = db.model('gh-1335-2', BarSchema);

    var b = new Bar();
    b.pre('save', function(next) {
      if (this.isNew && 0 === this.foos.length) {
        this.foos = undefined;
      }
      next();
    });

    b.save(function(error, dbBar) {
      assert.ifError(error);
      assert.ok(!dbBar.foos);
      assert.equal(typeof dbBar.foos, 'undefined');
      assert.ok(!b.foos);
      assert.equal(typeof b.foos, 'undefined');
      db.close(done);
    });
  });

  it('post save hooks on subdocuments work (gh-915)', function(done) {

    var doneCalled = false;
    var _done = function(e) {
      if (!doneCalled) {
        doneCalled = true;
        done(e);
      }
    };
    var db = start();
    var called = { post: 0 };

    var subSchema = new Schema({
      name: String
    });

    subSchema.post('save', function(doc) {
      called.post++;
      try {
        assert.ok(doc instanceof EmbeddedDocument);
      }
      catch (e) {
        _done(e);
      }
    });

    var postSaveHooks = new Schema({
      subs: [subSchema]
    });

    var M = db.model('post-save-hooks-sub', postSaveHooks);

    var m = new M({ subs: [
      { name: 'mee' },
      { name: 'moo' }
    ] });

    m.save(function(err) {
      assert.ifError(err);
      assert.equal(2, called.post);
      called.post = 0;

      M.findById(m, function(err, doc) {
        assert.ifError(err);
        doc.subs.push({ name: 'maa' });
        doc.save(function(err) {
          assert.ifError(err);
          assert.equal(4, called.post);

          _done();
        });
      });
    });
  });

  it("pre save hooks should run in parallel", function (done) {
    // we set the time out to be double that of the validator - 1 (so that running in serial will be greater then that)
    this.timeout(1000);
    var db = start(),
      count = 0;

    var SchemaWithPreSaveHook = new Schema ({
      preference: String
    });
    SchemaWithPreSaveHook.pre('save', true, function hook (next, done) {
      setTimeout(function () {
        count++;
        next();
        if (count === 3) {
          done(new Error("gaga"));
        } else {
          done();
        }
      }, 500);
    });

    var MWPSH = db.model('mwpsh', new Schema({subs: [SchemaWithPreSaveHook]}));
    var m = new MWPSH({
      subs: [
        {
          preference: "xx"
        }
        ,
        {
          preference: "yy"
        }
        ,
        {
          preference: "1"
        }
        ,
        {
          preference: "2"
        }
      ]
    });

    m.save(function (err) {
      db.close();

      try {
        assert.equal(err.message, "gaga");
        assert.equal(count, 4);
        done();
      } catch (e) {
        done(e);
      }
    });
  });

  it('parallel followed by serial (gh-2521)', function(done) {
    var schema = Schema({ name: String });

    schema.pre('save', true, function(next, done) {
      process.nextTick(function() {
        done();
      });
      next();
    });

    schema.pre('save', function(done) {
      process.nextTick(function() {
        done();
      });
    });

    var db = start();
    var People = db.model('gh-2521', schema, 'gh-2521');

    var p = new People({ name: 'Val' });
    p.save(function(error) {
      assert.ifError(error);
      db.close(done);
    });
  });

  it('runs post hooks after function (gh-2949)', function(done) {
    var schema = Schema({ name: String });

    var postCount = 0;
    schema.post('init', function(doc) {
      assert.equal(doc.name, 'Val');
      ++postCount;
    });

    var db = start();
    var People = db.model('gh-2949', schema, 'gh-2949');

    People.create({ name: 'Val' }, function(err, doc) {
      People.findOne({ _id: doc._id }, function() {
        assert.equal(postCount, 1);
        db.close(done);
      });
    });
  });

  it('pre-init hooks work', function(done) {
    var schema = Schema({ text: String });

    schema.pre('init', function(next, data) {
      data.text = "pre init'd";
      next();
    });

    var db = start(),
        Parent = db.model('Parent', schema);

    Parent.create({
      text: "not init'd"
    }, function(err, doc) {

      Parent.findOne({ _id: doc._id }, function(err, doc) {
        db.close();

        assert.strictEqual(doc.text, "pre init'd");

        done();
      });
    });
  });

  it('post save handles multiple args (gh-3155)', function(done) {
    var schema = Schema({});

    schema.post('save', function(item, next) {
      next();
    });

    var db = start();
    var Test = db.model('gh3155', schema);

    var t = new Test();
    t.save(function(error, doc, numAffected) {
      assert.strictEqual(numAffected, 1);

      db.close(done);
    });
  });

  it('pre-init hooks on subdocuments work', function(done) {
    var childSchema = Schema({ age: Number });

    childSchema.pre('init', function(next, data) {
      ++data.age;
      next();
      // On subdocuments, you have to return `this`
      return this;
    });

    var parentSchema = Schema({ name: String, children: [childSchema] });
    var db = start(),
        Parent = db.model('ParentWithChildren', parentSchema);

    Parent.create({
      name: 'Bob',
      children: [{ age: 8 }, { age: 5 }]
    }, function(err, doc) {

      Parent.findOne({ _id: doc._id }, function(err, doc) {
        db.close();

        assert.strictEqual(doc.children.length, 2);
        assert.strictEqual(doc.children[0].constructor.name, 'EmbeddedDocument');
        assert.strictEqual(doc.children[1].constructor.name, 'EmbeddedDocument');
        assert.strictEqual(doc.children[0].age, 9);
        assert.strictEqual(doc.children[1].age, 6);

        done();
      });
    });
  });

  it('pre-save hooks fire on subdocs before their parent doc', function(done) {
    var childSchema = Schema({ name: String, count: Number });

    childSchema.pre('save', function(next) {
      ++this.count;
      next();
      // On subdocuments, you have to return `this`
      return this;
    });

    var parentSchema = Schema({
      cumulativeCount: Number,
      children: [childSchema]
    });

    parentSchema.pre('save', function(next) {
      this.cumulativeCount = this.children.reduce(function (seed, child) {
        return seed += child.count;
      }, 0);
      next();
    });

    var db = start(),
        Parent = db.model('ParentWithChildren', parentSchema),
        doc = new Parent({ children: [{ count: 0, name: 'a' }, { count: 1, name: 'b' }] });

    doc.save(function(err, doc){
      db.close();

      try {
        assert.strictEqual(doc.children[0].count, 1);
        assert.strictEqual(doc.children[1].count, 2);
        assert.strictEqual(doc.cumulativeCount, 3);
      } catch (e) {
        return done(e);
      }

      done();
    });
  });

<<<<<<< HEAD
  describe('gh-3284', function() {
    it('should call pre hooks on nested subdoc', function(done) {
      var self = this;

      var childSchema = new Schema({
        title: String
      });

      ['init', 'save', 'validate'].forEach(function(type) {
        childSchema.pre(type, function(obj, next) {
          self['pre' + type + 'Called'] = true;
          next();
        });
      });

      var parentSchema = new Schema({
        nested: {
          children: [childSchema]
        }
      });

      mongoose.model('gh-3284', parentSchema);

      var db = start();
      var Parent = db.model('gh-3284');

      var parent = new Parent({
        nested: {
          children: [{
            title: 'banana'
          }]
        }
      });

      parent.save().then(function() {
        return Parent.findById(parent._id);
      }).then(function() {
        db.close();
        assert.ok(self.preinitCalled);
        assert.ok(self.prevalidateCalled);
        assert.ok(self.presaveCalled);
        done();
      });
=======
  it('nested subdocs only fire once (gh-3281)', function(done) {
    var L3Schema = new Schema({
      title: String
    });

    var L2Schema = new Schema({
      items: [L3Schema]
    });

    var L1Schema = new Schema({
      items: [L2Schema]
    });

    var calls = 0;
    L3Schema.pre('save', function(next) {
      ++calls;
      return next();
    });

    var db = start();
    var L1 = db.model('gh3281', L1Schema);

    var data = {
      items: [
        {
          items: [
            {
              title: 'test'
            }
          ]
        }
      ]
    };

    L1.create(data, function(error, item) {
      assert.ifError(error);
      assert.equal(calls, 1);
      done();
>>>>>>> d7374e93
    });
  });
});<|MERGE_RESOLUTION|>--- conflicted
+++ resolved
@@ -703,7 +703,6 @@
     });
   });
 
-<<<<<<< HEAD
   describe('gh-3284', function() {
     it('should call pre hooks on nested subdoc', function(done) {
       var self = this;
@@ -747,7 +746,9 @@
         assert.ok(self.presaveCalled);
         done();
       });
-=======
+    });
+  });
+
   it('nested subdocs only fire once (gh-3281)', function(done) {
     var L3Schema = new Schema({
       title: String
@@ -786,7 +787,6 @@
       assert.ifError(error);
       assert.equal(calls, 1);
       done();
->>>>>>> d7374e93
     });
   });
 });