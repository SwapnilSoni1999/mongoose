
var start = require('./common')
  , should = require('should')
  , assert = require('assert')
  , random = require('../lib/utils').random
  , mongoose = start.mongoose
  , Mongoose = mongoose.Mongoose
  , Schema = mongoose.Schema;

var uri = process.env.MONGOOSE_SHARD_TEST_URI;

if (!uri) {
  console.log('\033[31m', '\n', 'You\'re not testing shards!'
            , '\n', 'Please set the MONGOOSE_SHARD_TEST_URI env variable.', '\n'
            , 'e.g: `mongodb://localhost:27017/database', '\n'
            , 'Sharding must already be enabled on your database'
            , '\033[39m');

  // let expresso shut down this test
  exports.r = function expressoHack(){}
  return;
}

var schema = new Schema({
    name: String
  , age: Number
  , likes: [String]
}, { shardkey: { name: 1, age: 1 }});

var collection = 'shardperson_' + random();
mongoose.model('ShardPerson', schema, collection);

var db = start({ uri: uri });
db.on('error', function (err) {
<<<<<<< HEAD
  if (/failed to connect/.test(err)) {
    err.message = 'Shard test error: '
      + err.message
      + '\n'
      + '    Are you sure there is a db running at '
      + uri + ' ?'
      + '\n'
  }
  // let expresso shut down this test
  exports.r = function expressoHack(){}
  throw err;
=======
  db.close();
  throw err
>>>>>>> 7bd7b754
});
db.on('open', function () {
  // set up a sharded test collection
  var P = db.model('ShardPerson', collection);

  var cmd = {};
  cmd.shardcollection = db.name + '.' + collection;
  cmd.key = P.schema.options.shardkey;

  P.db.db.executeDbAdminCommand(cmd,function (err, res) {
    db.close();

    if (err) throw err;

    if (!(res && res.documents && res.documents[0] && res.documents[0].ok)) {
      throw new Error('could not shard test collection ' + collection);
    }

    // assign exports to tell expresso to begin
    Object.keys(tests).forEach(function (test) {
      exports[test] = tests[test];
    });

  });
});

var tests = {

  'can read and write to a shard': function () {
    var db = start({ uri:  uri })
    var P = db.model('ShardPerson', collection);

    P.create({ name: 'ryu', age: 25, likes: ['street fighting']}, function (err, ryu) {
      should.strictEqual(null, err);
      P.findById(ryu._id, function (err, doc) {
        db.close();
        should.strictEqual(null, err);
        doc.id.should.equal(ryu.id);
      });
    });
  },

  'save() and remove() works with shard keys transparently': function () {
    var db = start({ uri:  uri })
    var P = db.model('ShardPerson', collection);

    var zangief = new P({ name: 'Zangief', age: 33 });
    zangief.save(function (err) {
      should.strictEqual(null, err);

      zangief._shardval.name.should.equal('Zangief');
      zangief._shardval.age.should.equal(33);

      P.findById(zangief._id, function (err, zang) {
        should.strictEqual(null, err);

        zang._shardval.name.should.equal('Zangief');
        zang._shardval.age.should.equal(33);

        zang.likes = ['spinning', 'laughing'];
        zang.save(function (err) {
          should.strictEqual(null, err);

          zang._shardval.name.should.equal('Zangief');
          zang._shardval.age.should.equal(33);

          zang.likes.addToSet('winning');
          zang.save(function (err) {
            should.strictEqual(null, err);
            zang._shardval.name.should.equal('Zangief');
            zang._shardval.age.should.equal(33);
            zang.remove(function (err) {
              db.close();
              should.strictEqual(null, err);
            });
          });
        });
      });
    });
  },

  'inserting to a sharded collection without the full shard key fails': function () {
    var db = start({ uri:  uri })
    var P = db.model('ShardPerson', collection);

    var pending = 6;

    P.create({ name: 'ryu', likes: ['street fighting']}, function (err, ryu) {
      --pending || db.close();
      assert.ok(err);
      /tried to insert object with no valid shard key/.test(err.message).should.be.true;
    });

    P.create({ likes: ['street fighting']}, function (err, ryu) { assert.ok(err);
      --pending || db.close();
      assert.ok(err);
      /tried to insert object with no valid shard key/.test(err.message).should.be.true;
    });

    P.create({ name: 'ryu' }, function (err, ryu) { assert.ok(err);
      --pending || db.close();
      assert.ok(err);
      /tried to insert object with no valid shard key/.test(err.message).should.be.true;
    });

    P.create({ age: 49 }, function (err, ryu) { assert.ok(err);
      --pending || db.close();
      assert.ok(err);
      /tried to insert object with no valid shard key/.test(err.message).should.be.true;
    });

    P.create({ likes: ['street fighting'], age: 8 }, function (err, ryu) {
      --pending || db.close();
      assert.ok(err);
      /tried to insert object with no valid shard key/.test(err.message).should.be.true;
    });

    var p = new P;
    p.save(function (err) {
      --pending || db.close();
      assert.ok(err);
      /tried to insert object with no valid shard key/.test(err.message).should.be.true;
    });

  },

  'updating a sharded collection without the full shard key fails': function () {
    var db = start({ uri:  uri })
    var P = db.model('ShardPerson', collection);

    P.create({ name: 'ken', age: 27 }, function (err, ken) {
      should.strictEqual(null, err);

      P.update({ name: 'ken' }, { likes: ['kicking', 'punching'] }, function (err) {
        /full shard key/.test(err.message).should.be.true;

        P.update({ _id: ken._id, name: 'ken' }, { likes: ['kicking', 'punching'] }, function (err) {
          assert.ok(!err);

          P.update({ _id: ken._id, age: 27 }, { likes: ['kicking', 'punching'] }, function (err) {
            assert.ok(!err);

            P.update({ age: 27 }, { likes: ['kicking', 'punching'] }, function (err) {
              db.close();
              assert.ok(err);
            });
          });
        });
      });
    });
  },

  'updating shard key values fails': function () {
    var db = start({ uri:  uri })
    var P = db.model('ShardPerson', collection);
    P.create({ name: 'chun li', age: 19, likes: ['street fighting']}, function (err, chunli) {
      should.strictEqual(null, err);

      chunli._shardval.name.should.equal('chun li');
      chunli._shardval.age.should.equal(19);

      chunli.age = 20;
      chunli.save(function (err) {
        /^Can't modify shard key's value/.test(err.message).should.be.true;

        chunli._shardval.name.should.equal('chun li');
        chunli._shardval.age.should.equal(19);

        P.findById(chunli._id, function (err, chunli) {
          should.strictEqual(null, err);

          chunli._shardval.name.should.equal('chun li');
          chunli._shardval.age.should.equal(19);

          chunli.name='chuuuun liiiii';
          chunli.save(function (err) {
            db.close();
            /^Can't modify shard key's value/.test(err.message).should.be.true;
          });
        });
      });
    });
  }
}<|MERGE_RESOLUTION|>--- conflicted
+++ resolved
@@ -32,7 +32,6 @@
 
 var db = start({ uri: uri });
 db.on('error', function (err) {
-<<<<<<< HEAD
   if (/failed to connect/.test(err)) {
     err.message = 'Shard test error: '
       + err.message
@@ -44,10 +43,6 @@
   // let expresso shut down this test
   exports.r = function expressoHack(){}
   throw err;
-=======
-  db.close();
-  throw err
->>>>>>> 7bd7b754
 });
 db.on('open', function () {
   // set up a sharded test collection
