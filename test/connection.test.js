'use strict';

/**
 * Module dependencies.
 */

const start = require('./common');

const Promise = require('bluebird');
const Q = require('q');
const assert = require('assert');
const co = require('co');
const server = require('./common').server;

const mongoose = start.mongoose;
const Schema = mongoose.Schema;

const uri = 'mongodb://localhost:27017/mongoose_test';

/**
 * Test.
 */

describe('connections:', function() {
  this.timeout(10000);

  describe('openUri (gh-5304)', function() {
    it('with mongoose.createConnection()', function() {
      const conn = mongoose.createConnection('mongodb://localhost/mongoosetest');
      assert.equal(conn.constructor.name, 'NativeConnection');

      const Test = conn.model('Test', new Schema({ name: String }));
      assert.equal(Test.modelName, 'Test');

      const findPromise = Test.findOne();

      return conn.asPromise().
        then(function(conn) {
          assert.equal(conn.constructor.name, 'NativeConnection');
          assert.equal(conn.host, 'localhost');
          assert.equal(conn.port, 27017);
          assert.equal(conn.name, 'mongoosetest');

          return findPromise;
        }).
        then(function() {
          return conn.close();
        });
    });

    it('with autoIndex (gh-5423)', function(done) {
      const promise = mongoose.createConnection('mongodb://localhost:27017/mongoosetest', {
        autoIndex: false,
        useNewUrlParser: true
      }).asPromise();

      promise.then(function(conn) {
        assert.strictEqual(conn.config.autoIndex, false);
        done();
      }).catch(done);
    });

    it('with autoCreate (gh-6489)', function() {
      return co(function*() {
        const conn = yield mongoose.createConnection(uri, {
          autoCreate: true
        }).asPromise();

        const Model = conn.model('gh6489_Conn', new Schema({ name: String }, {
          collation: { locale: 'en_US', strength: 1 },
          collection: 'gh6489_Conn'
        }));
        yield Model.init();

        // Will throw if collection was not created
        yield conn.collection('gh6489_Conn').stats();

        yield Model.create([{ name: 'alpha' }, { name: 'Zeta' }]);

        // Ensure that the default collation is set. Mongoose will set the
        // collation on the query itself (see gh-4839).
        const res = yield conn.collection('gh6489_Conn').
          find({}).sort({ name: 1 }).toArray();
        assert.deepEqual(res.map(v => v.name), ['alpha', 'Zeta']);
      });
    });

    it('autoCreate when collection already exists does not fail (gh-7122)', function() {
      return co(function*() {
        const conn = yield mongoose.createConnection(uri).asPromise();

        const schema = new mongoose.Schema({
          name: {
            type: String,
            index: { unique: true }
          }
        }, { autoCreate: true });

        yield conn.model('Actor', schema).init();
      });
    });

    it('useCreateIndex (gh-6922)', function(done) {
      const conn = mongoose.createConnection('mongodb://localhost:27017/mongoosetest', {
        useCreateIndex: true,
        useNewUrlParser: true
      });

      const M = conn.model('Test', new Schema({
        name: { type: String, index: true }
      }));

      M.collection.ensureIndex = function() {
        throw new Error('Fail');
      };

      conn.asPromise().then(() => done(), err => done(err));
    });

    it('throws helpful error with legacy syntax (gh-6756)', function() {
      assert.throws(function() {
        mongoose.createConnection('localhost', 'dbname', 27017);
      }, /mongoosejs\.com.*connections\.html/);
    });

    it('throws helpful error with undefined uri (gh-6763)', function() {
      assert.throws(function() {
        mongoose.createConnection(void 0, { useNewUrlParser: true });
      }, /string.*createConnection/);
    });

    it('resolving with q (gh-5714)', function(done) {
      const bootMongo = Q.defer();

      const conn = mongoose.createConnection('mongodb://localhost:27017/mongoosetest',
        { useNewUrlParser: true });

      conn.on('connected', function() {
        bootMongo.resolve(this);
      });

      bootMongo.promise.then(function(_conn) {
        assert.equal(_conn, conn);
        done();
      }).catch(done);
    });

    it('connection plugins (gh-7378)', function() {
      const conn1 = mongoose.createConnection('mongodb://localhost:27017/mongoosetest',
        { useNewUrlParser: true });
      const conn2 = mongoose.createConnection('mongodb://localhost:27017/mongoosetest',
        { useNewUrlParser: true });

      const called = [];
      conn1.plugin(schema => called.push(schema));

      conn2.model('Test', new Schema({}));
      assert.equal(called.length, 0);

      const schema = new Schema({});
      conn1.model('Test', schema);
      assert.equal(called.length, 1);
      assert.equal(called[0], schema);
    });

    describe('connection events', function() {
      beforeEach(function() {
        this.timeout(60000);
        return server.start();
      });

      afterEach(function() {
        this.timeout(60000);
        return server.stop().
          then(function() {
            return server.purge();
          });
      });

      it('disconnected (gh-5498) (gh-5524)', function(done) {
        this.timeout(60000);

        let numConnected = 0;
        let numDisconnected = 0;
        let numReconnected = 0;
        let numReconnect = 0;
        let numTimeout = 0;
        let numClose = 0;
        const conn = mongoose.createConnection('mongodb://localhost:27000/mongoosetest', {
          heartbeatFrequencyMS: 500,
          useNewUrlParser: true,
          useUnifiedTopology: true
        });

        conn.on('connected', function() {
          ++numConnected;
        });
        conn.on('disconnected', function() {
          ++numDisconnected;
        });
        conn.on('reconnect', function() {
          ++numReconnect;
        });
        conn.on('timeout', function() {
          ++numTimeout;
        });
        // Same as `reconnect`, just for backwards compat
        conn.on('reconnected', function() {
          ++numReconnected;
        });
        conn.on('close', function() {
          ++numClose;
        });

        conn.asPromise().
          then(function() {
            assert.equal(conn.readyState, conn.states.connected);
            assert.equal(numConnected, 1);
            return server.stop();
          }).
          then(function() {
            return new Promise(function(resolve) {
              setTimeout(function() { resolve(); }, 1000);
            });
          }).
          then(function() {
            assert.equal(conn.readyState, conn.states.disconnected);
            assert.equal(numConnected, 1);
            assert.equal(numDisconnected, 1);
            assert.equal(numReconnected, 0);
            assert.equal(numReconnect, 0);
          }).
          then(function() {
            return server.start();
          }).
          then(function() {
            return new Promise(function(resolve) {
              setTimeout(function() { resolve(); }, 8000);
            });
          }).
          then(function() {
            assert.equal(conn.readyState, conn.states.connected);
            assert.equal(numDisconnected, 1);
            assert.equal(numReconnected, 1);
            assert.equal(numReconnect, 1);
            assert.equal(numTimeout, 0);
            assert.equal(numClose, 0);

            conn.close();
            done();
          }).
          catch(done);
      });

      it('reconnectFailed (gh-4027)', function(done) {
        this.timeout(60000);

        let numReconnectFailed = 0;
        let numConnected = 0;
        let numDisconnected = 0;
        let numReconnected = 0;
        const conn = mongoose.createConnection('mongodb://localhost:27000/mongoosetest', {
          reconnectTries: 3,
          reconnectInterval: 100,
          useNewUrlParser: true,
          useUnifiedTopology: false // reconnectFailed doesn't get emitted with 'useUnifiedTopology'
        });

        conn.on('connected', function() {
          ++numConnected;
        });
        conn.on('disconnected', function() {
          ++numDisconnected;
        });
        conn.on('reconnected', function() {
          ++numReconnected;
        });
        conn.on('reconnectFailed', function() {
          ++numReconnectFailed;
        });

        conn.asPromise().
          then(function() {
            assert.equal(numConnected, 1);
            return server.stop();
          }).
          then(function() {
            return new Promise(function(resolve) {
              setTimeout(function() { resolve(); }, 100);
            });
          }).
          then(function() {
            assert.equal(numDisconnected, 1);
            assert.equal(numReconnected, 0);
            assert.equal(numReconnectFailed, 0);
          }).
          then(function() {
            return new Promise(function(resolve) {
              setTimeout(function() { resolve(); }, 8000);
            });
          }).
          then(function() {
            assert.equal(numDisconnected, 1);
            assert.equal(numReconnected, 0);
            assert.equal(numReconnectFailed, 1);
          }).
          then(function() {
            return server.start();
          }).
          then(function() {
            return new Promise(function(resolve) {
              setTimeout(function() { resolve(); }, 2000);
            });
          }).
          then(function() {
            assert.equal(numDisconnected, 1);
            assert.equal(numReconnected, 0);
            assert.equal(numReconnectFailed, 1);

            conn.close();
            done();
          }).
          catch(done);
      });

      it('timeout (gh-4513)', function() {
        this.timeout(60000);

        let numTimeout = 0;
        let numDisconnected = 0;
        const conn = mongoose.createConnection('mongodb://localhost:27000/mongoosetest', {
          socketTimeoutMS: 5000,
          poolSize: 1,
          useNewUrlParser: true
        });

        conn.on('timeout', function() {
          ++numTimeout;
        });

        conn.on('disconnected', function() {
          ++numDisconnected;
        });

        const Model = conn.model('gh4513', new Schema());

        return co(function*() {
          yield conn.asPromise();

          assert.equal(conn.readyState, conn.states.connected);

          yield Model.create({});

          const error = yield Model.find({ $where: 'sleep(10000) || true' }).
            then(() => assert.ok(false), err => err);
          assert.ok(error);
          assert.ok(error.message.indexOf('timed out'), error.message);
          // TODO: if autoReconnect is false, we might not actually be
          // connected. See gh-5634
          assert.equal(conn.readyState, conn.states.connected);
          assert.equal(numTimeout, 1);
          assert.equal(numDisconnected, 0);

          yield conn.close();
        });
      });
    });
  });

  describe('helpers', function() {
    let conn;

    before(function() {
      conn = mongoose.createConnection('mongodb://localhost:27017/mongoosetest_2');
      return conn;
    });

    after(function() {
      return conn.close();
    });

    it('dropDatabase()', function(done) {
      conn.dropDatabase(function(error) {
        assert.ifError(error);
        done();
      });
    });

    it('dropCollection()', function() {
      return conn.db.collection('test').insertOne({ x: 1 }).
        then(function() {
          return conn.dropCollection('test');
        }).
        then(function() {
          return conn.db.collection('test').findOne();
        }).
        then(function(doc) {
          assert.ok(!doc);
        });
    });

    it('createCollection()', function() {
      return conn.dropDatabase().
        then(function() {
          return conn.createCollection('gh5712', {
            capped: true,
            size: 1024
          });
        }).
        then(function() {
          return conn.db.listCollections().toArray();
        }).
        then(function(collections) {
          const names = collections.map(function(c) { return c.name; });
          assert.ok(names.indexOf('gh5712') !== -1);
          assert.ok(collections[names.indexOf('gh5712')].options.capped);
          return conn.createCollection('gh5712_0');
        }).
        then(function() {
          return conn.db.listCollections().toArray();
        }).
        then(function(collections) {
          const names = collections.map(function(c) { return c.name; });
          assert.ok(names.indexOf('gh5712') !== -1);
        });
    });
  });

  it('should allow closing a closed connection', function(done) {
    const db = mongoose.createConnection();

    assert.equal(db.readyState, 0);
    db.close(done);
  });

  it('should accept mongodb://aaron:psw@localhost:27017/fake', function(done) {
    const opts = { useNewUrlParser: true, useUnifiedTopology: false };
    const db = mongoose.createConnection('mongodb://aaron:psw@localhost:27017/fake', opts, () => {
      db.close(done);
    });
    assert.equal(db.pass, 'psw');
    assert.equal(db.user, 'aaron');
    assert.equal(db.name, 'fake');
    assert.equal(db.host, 'localhost');
    assert.equal(db.port, 27017);
  });

  it('should accept unix domain sockets', function() {
    const host = encodeURIComponent('/tmp/mongodb-27017.sock');
    const db = mongoose.createConnection(`mongodb://aaron:psw@${host}/fake`, { useNewUrlParser: true });
    db.asPromise().catch(() => {});
    assert.equal(db.name, 'fake');
    assert.equal(db.host, '/tmp/mongodb-27017.sock');
    assert.equal(db.pass, 'psw');
    assert.equal(db.user, 'aaron');
    db.close();
  });

  describe('errors', function() {
    it('.catch() means error does not get thrown (gh-5229)', function(done) {
      const db = mongoose.createConnection();

      db.openUri('fail connection').catch(function(error) {
        assert.ok(error);
        done();
      });
    });

    it('promise is rejected even if there is an error event listener (gh-7850)', function(done) {
      const db = mongoose.createConnection();

      let called = 0;
      db.on('error', () => ++called);

      db.openUri('fail connection').catch(function(error) {
        assert.ok(error);
        setTimeout(() => {
          assert.equal(called, 1);
          done();
        }, 0);
      });
    });

    it('readyState is disconnected if initial connection fails (gh-6244)', function() {
      const db = mongoose.createConnection();

      return co(function*() {
        let threw = false;
        try {
          yield db.openUri('fail connection');
        } catch (err) {
          assert.ok(err);
          threw = true;
        }

        assert.ok(threw);
        assert.strictEqual(db.readyState, 0);
      });
    });
  });

  describe('connect callbacks', function() {
    it('should return an error if malformed uri passed', function(done) {
      const db = mongoose.createConnection('mongodb:///fake', { useNewUrlParser: true }, function(err) {
        assert.equal(err.name, 'MongoParseError');
        done();
      });
      db.close();
      assert.ok(!db.options);
    });
  });

  describe('errors', function() {
    it('event fires with one listener', function(done) {
      this.timeout(1500);
      const db = mongoose.createConnection('mongodb://bad.notadomain/fakeeee?connectTimeoutMS=100', {
        useNewUrlParser: true,
        useUnifiedTopology: false // Workaround re: NODE-2250
      });
      db.asPromise().catch(() => {});
      db.on('error', function() {
        // this callback has no params which triggered the bug #759
        db.close();
        done();
      });
    });

    it('should occur without hanging when password with special chars is used (gh-460)', function(done) {
      const opts = {
        useNewUrlParser: true,
        useUnifiedTopology: false
      };
      mongoose.createConnection('mongodb://aaron:ps#w@localhost/fake?connectTimeoutMS=500', opts, function(err) {
        assert.ok(err);
        done();
      });
    });
  });

  describe('.model()', function() {
    let db;

    before(function() {
      db = start();
    });

    after(function(done) {
      db.close(done);
    });

    beforeEach(function() {
      db.deleteModel(/.*/);
    });

    it('allows passing a schema', function() {
      const MyModel = mongoose.model('Test', new Schema({
        name: String
      }));

      assert.ok(MyModel.schema instanceof Schema);
      assert.ok(MyModel.prototype.schema instanceof Schema);

      const m = new MyModel({ name: 'aaron' });
      assert.equal(m.name, 'aaron');
    });

    it('should properly assign the db', function() {
      const A = mongoose.model('testing853a', new Schema({ x: String }), 'testing853-1');
      const B = mongoose.model('testing853b', new Schema({ x: String }), 'testing853-2');
      const C = B.model('testing853a');
      assert.ok(C === A);
    });

    it('prevents overwriting pre-existing models', function() {
      db.deleteModel(/Test/);
      db.model('Test', new Schema);

      assert.throws(function() {
        db.model('Test', new Schema);
      }, /Cannot overwrite `Test` model/);
    });

    it('allows passing identical name + schema args', function() {
      const name = 'Test';
      const schema = new Schema;

      db.deleteModel(/Test/);
      const model = db.model(name, schema);
      db.model(name, model.schema);
    });

    it('throws on unknown model name', function() {
      assert.throws(function() {
        db.model('iDoNotExist!');
      }, /Schema hasn't been registered/);
    });

<<<<<<< HEAD
=======
    it('uses the passed schema when global model exists with same name (gh-1209)', function() {
      const s1 = new Schema({ one: String });
      const s2 = new Schema({ two: Number });

      const db = start();

      mongoose.deleteModel(/Test/);
      const A = mongoose.model('Test', s1);
      const B = db.model('Test', s2);

      assert.ok(A.schema !== B.schema);
      assert.ok(A.schema.paths.one);
      assert.ok(B.schema.paths.two);
      assert.ok(!B.schema.paths.one);
      assert.ok(!A.schema.paths.two);

      // reset
      delete db.models['Test'];
      const C = db.model('Test');
      assert.ok(C.schema === A.schema);

      db.close();
    });

    describe('get existing model with not existing collection in db', function() {
      it('must return exiting collection with all collection options', function() {
        mongoose.model('some-th-1458', new Schema({ test: String }, { capped: { size: 1000, max: 10 } }));
        const m = db.model('some-th-1458');
        assert.equal(1000, m.collection.opts.capped.size);
        assert.equal(10, m.collection.opts.capped.max);
      });
    });

>>>>>>> dcccbcc8
    describe('passing collection name', function() {
      describe('when model name already exists', function() {
        it('returns a new uncached model', function() {
          const s1 = new Schema({ a: [] });
          const name = 'Test';
          const A = db.model(name, s1);
          const B = db.model(name);
          const C = db.model(name, 'alternate');
          assert.ok(A.collection.name === B.collection.name);
          assert.ok(A.collection.name !== C.collection.name);
          assert.ok(db.models[name].collection.name !== C.collection.name);
          assert.ok(db.models[name].collection.name === A.collection.name);
        });
      });
    });

    describe('passing object literal schemas', function() {
      it('works', function(done) {
        const A = db.model('A', { n: [{ age: 'number' }] });
        const a = new A({ n: [{ age: '47' }] });
        assert.strictEqual(47, a.n[0].age);
        a.save(function(err) {
          assert.ifError(err);
          A.findById(a, function(err) {
            assert.ifError(err);
            assert.strictEqual(47, a.n[0].age);
            done();
          });
        });
      });
    });
  });

  it('force close (gh-5664)', function(done) {
    const opts = {};
    const db = mongoose.createConnection('mongodb://localhost:27017/test', opts);
    const coll = db.collection('Test');
    db.asPromise().then(function() {
      setTimeout(function() {
        coll.insertOne({ x: 1 }, function(error) {
          assert.ok(error);
          done();
        });
      }, 100);

      // Force close
      db.close(true);
    });
  });

  it('force close with connection created after close (gh-5664)', function(done) {
    const opts = {};
    const db = mongoose.createConnection('mongodb://localhost:27017/test', opts);
    db.asPromise().then(function() {
      setTimeout(function() {
        let threw = false;
        try {
          db.collection('Test').insertOne({ x: 1 });
        } catch (error) {
          threw = true;
          assert.ok(error);
        }

        assert.ok(threw);
        done();
      }, 100);

      // Force close
      db.close(true);
    });
  });

  it('bufferCommands (gh-5720)', function() {
    let opts = { bufferCommands: false };
    let db = mongoose.createConnection('mongodb://localhost:27017/test', opts);

    let M = db.model('gh5720', new Schema({}));
    assert.ok(!M.collection._shouldBufferCommands());
    db.close();

    opts = { bufferCommands: true };
    db = mongoose.createConnection('mongodb://localhost:27017/test', opts);
    M = db.model('gh5720', new Schema({}, { bufferCommands: false }));
    assert.ok(!M.collection._shouldBufferCommands());
    db.close();

    opts = { bufferCommands: true };
    db = mongoose.createConnection('mongodb://localhost:27017/test', opts);
    M = db.model('gh5720', new Schema({}));
    assert.ok(M.collection._shouldBufferCommands());

    db = mongoose.createConnection();
    M = db.model('gh5720', new Schema({}));
    opts = { bufferCommands: false };
    db.openUri('mongodb://localhost:27017/test', opts);
    assert.ok(!M.collection._shouldBufferCommands());

    return M.findOne().then(() => assert.ok(false), err => assert.ok(err.message.includes('initial connection'))).
      then(() => db.close());
  });

  it('dbName option (gh-6106)', function() {
    const opts = { dbName: 'bacon' };
    return mongoose.
      createConnection('mongodb://localhost:27017/test', opts).
      asPromise().
      then(db => {
        assert.equal(db.name, 'bacon');
        db.close();
      });
  });

  it('uses default database in uri if options.dbName is not provided', function() {
    return mongoose.createConnection('mongodb://localhost:27017/default-db-name').
      asPromise().
      then(db => {
        assert.equal(db.name, 'default-db-name');
        db.close();
      });
  });

  it('startSession() (gh-6653)', function() {
    const conn = mongoose.createConnection('mongodb://localhost:27017/test');

    let lastUse;
    let session;
    return conn.startSession().
      then(_session => {
        session = _session;
        assert.ok(session);
        lastUse = session.serverSession.lastUse;
        return new Promise(resolve => setTimeout(resolve, 1));
      }).then(() => {
        return conn.model('Test', new Schema({})).findOne({}, null, { session });
      }).
      then(() => {
        assert.ok(session.serverSession.lastUse > lastUse);
        conn.close();
      });
  });

  describe('modelNames()', function() {
    it('returns names of all models registered on it', function(done) {
      const m = new mongoose.Mongoose;
      m.model('root', { x: String });
      const another = m.model('another', { x: String });
      another.discriminator('discriminated', new Schema({ x: String }));

      const db = m.createConnection();
      db.model('something', { x: String });

      let names = db.modelNames();
      assert.ok(Array.isArray(names));
      assert.equal(names.length, 1);
      assert.equal(names[0], 'something');

      names = m.modelNames();
      assert.ok(Array.isArray(names));
      assert.equal(names.length, 3);
      assert.equal(names[0], 'root');
      assert.equal(names[1], 'another');
      assert.equal(names[2], 'discriminated');

      db.close(done);
    });
  });

  describe('connection pool sharing: ', function() {
    it('works', function(done) {
      const db = mongoose.createConnection('mongodb://localhost:27017/mongoose1');

      const db2 = db.useDb('mongoose2');

      assert.equal('mongoose2', db2.name);
      assert.equal('mongoose1', db.name);

      assert.equal(db2.port, db.port);
      assert.equal(db2.replica, db.replica);
      assert.equal(db2.hosts, db.hosts);
      assert.equal(db2.host, db.host);
      assert.equal(db2.port, db.port);
      assert.equal(db2.user, db.user);
      assert.equal(db2.pass, db.pass);
      assert.deepEqual(db.options, db2.options);

      db2.close(done);
    });

    it('saves correctly', function(done) {
      const db = start();
      const db2 = db.useDb('mongoose-test-2');

      const schema = new Schema({
        body: String,
        thing: Number
      });

      const m1 = db.model('Test', schema);
      const m2 = db2.model('Test', schema);

      m1.create({ body: 'this is some text', thing: 1 }, function(err, i1) {
        assert.ifError(err);
        m2.create({ body: 'this is another body', thing: 2 }, function(err, i2) {
          assert.ifError(err);

          m1.findById(i1.id, function(err, item1) {
            assert.ifError(err);
            assert.equal('this is some text', item1.body);
            assert.equal(1, item1.thing);

            m2.findById(i2.id, function(err, item2) {
              assert.ifError(err);
              assert.equal('this is another body', item2.body);
              assert.equal(2, item2.thing);

              // validate the doc doesn't exist in the other db
              m1.findById(i2.id, function(err, nothing) {
                assert.ifError(err);
                assert.strictEqual(null, nothing);

                m2.findById(i1.id, function(err, nothing) {
                  assert.ifError(err);
                  assert.strictEqual(null, nothing);

                  db2.close(done);
                });
              });
            });
          });
        });
      });
    });

    it('emits connecting events on both', function(done) {
      const db = mongoose.createConnection();
      const db2 = db.useDb('mongoose-test-2');
      let hit = false;

      db2.on('connecting', function() {
        hit && close();
        hit = true;
      });

      db.on('connecting', function() {
        hit && close();
        hit = true;
      });

      db.openUri(start.uri);

      function close() {
        db.close(done);
      }
    });

    it('emits connected events on both', function(done) {
      const db = mongoose.createConnection();
      const db2 = db.useDb('mongoose-test-2');
      let hit = false;

      db2.on('connected', function() {
        hit && close();
        hit = true;
      });
      db.on('connected', function() {
        hit && close();
        hit = true;
      });

      db.openUri(start.uri);

      function close() {
        db.close(done);
      }
    });

    it('emits open events on both', function(done) {
      const db = mongoose.createConnection();
      const db2 = db.useDb('mongoose-test-2');
      let hit = false;
      db2.on('open', function() {
        hit && close();
        hit = true;
      });
      db.on('open', function() {
        hit && close();
        hit = true;
      });

      db.openUri(start.uri);

      function close() {
        db.close(done);
      }
    });

    it('emits disconnecting events on both, closing initial db', function(done) {
      const db = mongoose.createConnection();
      const db2 = db.useDb('mongoose-test-2');
      let hit = false;
      db2.on('disconnecting', function() {
        hit && done();
        hit = true;
      });
      db.on('disconnecting', function() {
        hit && done();
        hit = true;
      });
      db.on('open', function() {
        db.close();
      });
      db.openUri(start.uri);
    });

    it('emits disconnecting events on both, closing secondary db', function(done) {
      const db = mongoose.createConnection();
      const db2 = db.useDb('mongoose-test-2');
      let hit = false;
      db2.on('disconnecting', function() {
        hit && done();
        hit = true;
      });
      db.on('disconnecting', function() {
        hit && done();
        hit = true;
      });
      db.on('open', function() {
        db2.close();
      });
      db.openUri(start.uri);
    });

    it('emits disconnected events on both, closing initial db', function(done) {
      const db = mongoose.createConnection();
      const db2 = db.useDb('mongoose-test-2');
      let hit = false;
      db2.on('disconnected', function() {
        hit && done();
        hit = true;
      });
      db.on('disconnected', function() {
        hit && done();
        hit = true;
      });
      db.on('open', function() {
        db.close();
      });
      db.openUri(start.uri);
    });

    it('emits disconnected events on both, closing secondary db', function(done) {
      const db = mongoose.createConnection();
      const db2 = db.useDb('mongoose-test-2');
      let hit = false;
      db2.on('disconnected', function() {
        hit && done();
        hit = true;
      });
      db.on('disconnected', function() {
        hit && done();
        hit = true;
      });
      db.on('open', function() {
        db2.close();
      });
      db.openUri(start.uri);
    });

    it('closes correctly for all dbs, closing initial db', function(done) {
      const db = start();
      const db2 = db.useDb('mongoose-test-2');

      db2.on('close', function() {
        done();
      });
      db.close();
    });

    it('closes correctly for all dbs, closing secondary db', function(done) {
      const db = start();
      const db2 = db.useDb('mongoose-test-2');

      db.on('disconnected', function() {
        done();
      });
      db2.close();
    });

    it('cache connections to the same db', function() {
      const db = start();
      const db2 = db.useDb('mongoose-test-2', { useCache: true });
      const db3 = db.useDb('mongoose-test-2', { useCache: true });

      assert.strictEqual(db2, db3);
      db.close();
    });
  });

  describe('shouldAuthenticate()', function() {
    describe('when using standard authentication', function() {
      describe('when username and password are undefined', function() {
        it('should return false', function() {
          const db = mongoose.createConnection('mongodb://localhost:27017/fake', {});

          assert.equal(db.shouldAuthenticate(), false);

          db.close();
        });
      });
      describe('when username and password are empty strings', function() {
        it('should return false', function() {
          const db = mongoose.createConnection('mongodb://localhost:27017/fake', {
            user: '',
            pass: ''
          });
          db.on('error', function() {});

          assert.equal(db.shouldAuthenticate(), false);

          db.close();
        });
      });
      describe('when both username and password are defined', function() {
        it('should return true', function() {
          const db = mongoose.createConnection('mongodb://localhost:27017/fake', {
            user: 'user',
            pass: 'pass'
          });
          db.asPromise().catch(() => {});

          assert.equal(db.shouldAuthenticate(), true);

          db.close();
        });
      });
    });
    describe('when using MONGODB-X509 authentication', function() {
      describe('when username and password are undefined', function() {
        it('should return false', function() {
          const db = mongoose.createConnection('mongodb://localhost:27017/fake', {});
          db.on('error', function() {
          });

          assert.equal(db.shouldAuthenticate(), false);

          db.close();
        });
      });
      describe('when only username is defined', function() {
        it('should return false', function() {
          const db = mongoose.createConnection('mongodb://localhost:27017/fake', {
            user: 'user',
            auth: { authMechanism: 'MONGODB-X509' }
          });
          db.asPromise().catch(() => {});
          assert.equal(db.shouldAuthenticate(), true);

          db.close();
        });
      });
      describe('when both username and password are defined', function() {
        it('should return false', function() {
          const db = mongoose.createConnection('mongodb://localhost:27017/fake', {
            user: 'user',
            pass: 'pass',
            auth: { authMechanism: 'MONGODB-X509' }
          });
          db.asPromise().catch(() => {});

          assert.equal(db.shouldAuthenticate(), true);

          db.close();
        });
      });
    });
  });

  describe('passing a function into createConnection', function() {
    it('should store the name of the function (gh-6517)', function() {
      const conn = mongoose.createConnection('mongodb://localhost:27017/gh6517');
      const schema = new Schema({ name: String });
      class Person extends mongoose.Model {}
      conn.model(Person, schema);
      assert.strictEqual(conn.modelNames()[0], 'Person');
    });
  });

  it('deleteModel()', function() {
    const conn = mongoose.createConnection('mongodb://localhost:27017/gh6813');

    conn.model('gh6813', new Schema({ name: String }));

    assert.ok(conn.model('gh6813'));
    conn.deleteModel('gh6813');

    assert.throws(function() {
      conn.model('gh6813');
    }, /Schema hasn't been registered/);

    const Model = conn.model('gh6813', new Schema({ name: String }));
    assert.ok(Model);
    return Model.create({ name: 'test' });
  });

  it('throws a MongooseServerSelectionError on server selection timeout (gh-8451)', () => {
    const opts = {
      useNewUrlParser: true,
      useUnifiedTopology: true,
      serverSelectionTimeoutMS: 100
    };
    const uri = 'mongodb://baddomain:27017/test';

    return mongoose.createConnection(uri, opts).asPromise().then(() => assert.ok(false), err => {
      assert.equal(err.name, 'MongooseServerSelectionError');
    });
  });

  it('`watch()` on a whole collection (gh-8425)', function() {
    this.timeout(10000);
    if (!process.env.REPLICA_SET) {
      this.skip();
    }

    return co(function*() {
      const opts = {
        useNewUrlParser: true,
        useUnifiedTopology: true,
        replicaSet: process.env.REPLICA_SET
      };
      const conn = yield mongoose.createConnection('mongodb://localhost:27017/gh8425', opts);

      const Model = conn.model('Test', Schema({ name: String }));
      yield Model.create({ name: 'test' });

      const changeStream = conn.watch();

      const changes = [];
      changeStream.on('change', data => {
        changes.push(data);
      });

      yield cb => changeStream.on('ready', () => cb());

      const nextChange = new Promise(resolve => changeStream.on('change', resolve));
      yield Model.create({ name: 'test2' });

      yield nextChange;
      assert.equal(changes.length, 1);
      assert.equal(changes[0].operationType, 'insert');
    });
  });

  it('useDB inherits config from default connection (gh-8267)', function() {
    return co(function*() {
      yield mongoose.connect('mongodb://localhost:27017/gh8267-0', { useCreateIndex: true });

      const db2 = mongoose.connection.useDb('gh8267-1');
      assert.equal(db2.config.useCreateIndex, true);
    });
  });
});<|MERGE_RESOLUTION|>--- conflicted
+++ resolved
@@ -595,42 +595,6 @@
       }, /Schema hasn't been registered/);
     });
 
-<<<<<<< HEAD
-=======
-    it('uses the passed schema when global model exists with same name (gh-1209)', function() {
-      const s1 = new Schema({ one: String });
-      const s2 = new Schema({ two: Number });
-
-      const db = start();
-
-      mongoose.deleteModel(/Test/);
-      const A = mongoose.model('Test', s1);
-      const B = db.model('Test', s2);
-
-      assert.ok(A.schema !== B.schema);
-      assert.ok(A.schema.paths.one);
-      assert.ok(B.schema.paths.two);
-      assert.ok(!B.schema.paths.one);
-      assert.ok(!A.schema.paths.two);
-
-      // reset
-      delete db.models['Test'];
-      const C = db.model('Test');
-      assert.ok(C.schema === A.schema);
-
-      db.close();
-    });
-
-    describe('get existing model with not existing collection in db', function() {
-      it('must return exiting collection with all collection options', function() {
-        mongoose.model('some-th-1458', new Schema({ test: String }, { capped: { size: 1000, max: 10 } }));
-        const m = db.model('some-th-1458');
-        assert.equal(1000, m.collection.opts.capped.size);
-        assert.equal(10, m.collection.opts.capped.max);
-      });
-    });
-
->>>>>>> dcccbcc8
     describe('passing collection name', function() {
       describe('when model name already exists', function() {
         it('returns a new uncached model', function() {
