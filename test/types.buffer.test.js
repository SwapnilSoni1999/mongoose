
/**
 * Module dependencies.
 */

var start = require('./common')
  , assert = require('assert')
  , mongoose = require('./common').mongoose
  , Schema = mongoose.Schema
  , random = require('../lib/utils').random
  , MongooseBuffer = mongoose.Types.Buffer

function valid (v) {
  return !v || v.length > 10;
}

var subBuf = new Schema({
    name: String
  , buf: { type: Buffer, validate: [valid, 'valid failed'], required: true }
});

var UserBuffer = new Schema({
    name: String
  , serial: Buffer
  , array: [Buffer]
  , required: { type: Buffer, required: true, index: true }
  , sub: [subBuf]
});

// Dont put indexed models on the default connection, it
// breaks index.test.js tests on a "pure" default conn.
// mongoose.model('UserBuffer', UserBuffer);

/**
 * Test.
 */

describe('types.buffer', function(){

  it('test that a mongoose buffer behaves and quacks like a buffer', function(done){
    var a = new MongooseBuffer;

    assert.ok(a instanceof Buffer);
    assert.ok(a.isMongooseBuffer);
    assert.equal(true, Buffer.isBuffer(a));

    var a = new MongooseBuffer([195, 188, 98, 101, 114]);
    var b = new MongooseBuffer("buffer shtuffs are neat");
    var c = new MongooseBuffer('aGVsbG8gd29ybGQ=', 'base64');
    var d = new MongooseBuffer(0);

    assert.equal(a.toString('utf8'), 'über');
    assert.equal(b.toString('utf8'), 'buffer shtuffs are neat');
    assert.equal(c.toString('utf8'), 'hello world');
    assert.equal(d.toString('utf8'), '');
    done();
  });

  it('buffer validation', function (done) {
    var db = start()
      , User = db.model('UserBuffer', UserBuffer, 'usersbuffer_' + random());

    User.on('index', function () {
      var t = new User({
          name: 'test validation'
      });

      t.validate(function (err) {
<<<<<<< HEAD
        assert.equal(err.message,'Validation failed');
        assert.equal(err.errors.required.kind,'required');
        t.required = {x:[20]}
        t.save(function (err) {
          assert.ok(err);
          assert.equal(err.name, 'CastError');
          assert.equal(err.kind, 'buffer');
          assert.equal(err.message, 'Cast to buffer failed for value "[object Object]" at path "required"');
          assert.deepEqual(err.value, {x:[20]});
=======
        assert.equal(err.message,'UserBuffer validation failed');
        assert.equal(err.errors.required.kind,'required');
        t.required = {x:[20]};
        t.save(function (err) {
          assert.ok(err);
          assert.equal(err.name, 'ValidationError');
          assert.equal(err.errors.required.kind, 'cast');
          assert.equal(err.errors.required.message, 'Cast to buffer failed for value "[object Object]" at path "required"');
          assert.deepEqual(err.errors.required.value, {x:[20]});
>>>>>>> 0772dcba
          t.required = new Buffer("hello");

          t.sub.push({ name: 'Friday Friday' });
          t.save(function (err) {
<<<<<<< HEAD
            assert.equal(err.message,'Validation failed');
            assert.equal(err.errors['sub.0.buf'].kind,'required');
            t.sub[0].buf = new Buffer("well well");
            t.save(function (err) {
              assert.equal(err.message,'Validation failed');
=======
            assert.equal(err.message,'UserBuffer validation failed');
            assert.equal(err.errors['sub.0.buf'].kind,'required');
            t.sub[0].buf = new Buffer("well well");
            t.save(function (err) {
              assert.equal(err.message,'UserBuffer validation failed');
>>>>>>> 0772dcba
              assert.equal(err.errors['sub.0.buf'].kind,'user defined');
              assert.equal(err.errors['sub.0.buf'].message,'valid failed');

              t.sub[0].buf = new Buffer("well well well");
              t.validate(function (err) {
                db.close();
                assert.ifError(err);
                done();
              });
            });
          });
        });
      });
    });
  });

  it('buffer storage', function(done){
    var db = start()
      , User = db.model('UserBuffer', UserBuffer, 'usersbuffer_' + random());

    User.on('index', function () {
      var sampleBuffer = new Buffer([123, 223, 23, 42, 11]);

      var tj = new User({
          name: 'tj'
        , serial: sampleBuffer
        , required: new Buffer(sampleBuffer)
      });

      tj.save(function (err) {
        assert.ifError(err);
        User.find({}, function (err, users) {
          db.close();
          assert.ifError(err);
          assert.equal(users.length, 1);
          var user = users[0];
          var base64 = sampleBuffer.toString('base64');
          assert.equal(base64,
                       user.serial.toString('base64'), 'buffer mismatch');
          assert.equal(base64,
                       user.required.toString('base64'), 'buffer mismatch');
          done();
        });
      });
    });
  });

  it('test write markModified', function(done){
    var db = start()
      , User = db.model('UserBuffer', UserBuffer, 'usersbuffer_' + random());

    User.on('index', function () {
      var sampleBuffer = new Buffer([123, 223, 23, 42, 11]);

      var tj = new User({
          name: 'tj'
        , serial: sampleBuffer
        , required: sampleBuffer
      });

      tj.save(function (err) {
        assert.ifError(err);

        tj.serial.write('aa', 1, 'ascii');
        assert.equal(true, tj.isModified('serial'));

        tj.save(function (err) {
          assert.ifError(err);

          User.findById(tj._id, function (err, user) {
            db.close();
            assert.ifError(err);

            var expectedBuffer = new Buffer([123, 97, 97, 42, 11]);

            assert.equal(expectedBuffer.toString('base64'),
                         user.serial.toString('base64'), 'buffer mismatch');

            assert.equal(false, tj.isModified('required'));
            tj.serial.copy(tj.required, 1);
            assert.equal(true, tj.isModified('required'));
            assert.equal('e3thYSo=', tj.required.toString('base64'));

            function not (tj) {
              assert.equal(false, tj.isModified('required'))
            }

            function is (tj) {
              assert.equal(true, tj.isModified('required'));
            }

            // buffer method tests
            var fns = {
                'writeUInt8': function () {
                  reset(tj);
                  not(tj);
                  tj.required.writeUInt8(0x3, 0, 'big');
                  is(tj);
                }
              , 'writeUInt16': function () {
                  reset(tj);
                  not(tj);
                  tj.required.writeUInt16(0xbeef, 0, 'little');
                  is(tj);
                }
              , 'writeUInt16LE': function () {
                  reset(tj);
                  not(tj);
                  tj.required.writeUInt16LE(0xbeef, 0);
                  is(tj);
                }
              , 'writeUInt16BE': function () {
                  reset(tj);
                  not(tj);
                  tj.required.writeUInt16BE(0xbeef, 0);
                  is(tj);
                }
              , 'writeUInt32': function () {
                  reset(tj);
                  not(tj);
                  tj.required.writeUInt32(0xfeedface, 0, 'little');
                  is(tj);
                }
              , 'writeUInt32LE': function () {
                  reset(tj);
                  not(tj);
                  tj.required.writeUInt32LE(0xfeedface, 0);
                  is(tj);
                }
              , 'writeUInt32BE': function () {
                  reset(tj);
                  not(tj);
                  tj.required.writeUInt32BE(0xfeedface, 0);
                  is(tj);
                }
              , 'writeInt8': function () {
                  reset(tj);
                  not(tj);
                  tj.required.writeInt8(-5, 0, 'big');
                  is(tj);
                }
              , 'writeInt16': function () {
                  reset(tj);
                  not(tj);
                  tj.required.writeInt16(0x0023, 2, 'little');
                  is(tj);
                  assert.equal(tj.required[2], 0x23);
                  assert.equal(tj.required[3], 0x00);
                }
              , 'writeInt16LE': function () {
                  reset(tj);
                  not(tj);
                  tj.required.writeInt16LE(0x0023, 2);
                  is(tj);
                  assert.equal(tj.required[2], 0x23);
                  assert.equal(tj.required[3], 0x00);
                }
              , 'writeInt16BE': function () {
                  reset(tj);
                  not(tj);
                  tj.required.writeInt16BE(0x0023, 2);
                  is(tj);
                }
              , 'writeInt32': function () {
                  reset(tj);
                  not(tj);
                  tj.required.writeInt32(0x23, 0, 'big');
                  is(tj);
                  assert.equal(tj.required[0], 0x00);
                  assert.equal(tj.required[1], 0x00);
                  assert.equal(tj.required[2], 0x00);
                  assert.equal(tj.required[3], 0x23);
                  tj.required = new Buffer(8);
                }
              , 'writeInt32LE': function () {
                  tj.required = new Buffer(8);
                  reset(tj);
                  not(tj);
                  tj.required.writeInt32LE(0x23, 0);
                  is(tj);
                }
              , 'writeInt32BE': function () {
                  tj.required = new Buffer(8);
                  reset(tj);
                  not(tj);
                  tj.required.writeInt32BE(0x23, 0);
                  is(tj);
                  assert.equal(tj.required[0], 0x00);
                  assert.equal(tj.required[1], 0x00);
                  assert.equal(tj.required[2], 0x00);
                  assert.equal(tj.required[3], 0x23);
                }
              , 'writeFloat': function () {
                  tj.required = new Buffer(16);
                  reset(tj);
                  not(tj);
                  tj.required.writeFloat(2.225073858507201e-308, 0, 'big');
                  is(tj);
                  assert.equal(tj.required[0], 0x00);
                  assert.equal(tj.required[1], 0x0f);
                  assert.equal(tj.required[2], 0xff);
                  assert.equal(tj.required[3], 0xff);
                  assert.equal(tj.required[4], 0xff);
                  assert.equal(tj.required[5], 0xff);
                  assert.equal(tj.required[6], 0xff);
                  assert.equal(tj.required[7], 0xff);
                }
              , 'writeFloatLE': function () {
                  tj.required = new Buffer(16);
                  reset(tj);
                  not(tj);
                  tj.required.writeFloatLE(2.225073858507201e-308, 0);
                  is(tj);
                }
              , 'writeFloatBE': function () {
                  tj.required = new Buffer(16);
                  reset(tj);
                  not(tj);
                  tj.required.writeFloatBE(2.225073858507201e-308, 0);
                  is(tj);
                }
              , 'writeDoubleLE': function () {
                  tj.required = new Buffer(8);
                  reset(tj);
                  not(tj);
                  tj.required.writeDoubleLE(0xdeadbeefcafebabe, 0);
                  is(tj);
                }
              , 'writeDoubleBE': function () {
                  tj.required = new Buffer(8);
                  reset(tj);
                  not(tj);
                  tj.required.writeDoubleBE(0xdeadbeefcafebabe, 0);
                  is(tj);
                }
              , 'fill': function () {
                  tj.required = new Buffer(8);
                  reset(tj);
                  not(tj);
                  tj.required.fill(0);
                  is(tj);
                  for (var i = 0; i < tj.required.length; i++) {
                    assert.strictEqual(tj.required[i], 0);
                  }
                }
              , 'set': function () {
                  reset(tj);
                  not(tj);
                  tj.required.set(0, 1);
                  is(tj);
                }
            };

            var keys = Object.keys(fns)
              , i = keys.length
              , key

            while (i--) {
              key = keys[i];
              if (Buffer.prototype[key]) {
                fns[key]();
              }
            }
            done();
          });
        });
      });
    });

    function reset (model) {
      // internal
      model.$__.activePaths.clear('modify');
      model.schema.requiredPaths().forEach(function (path) {
        model.$__.activePaths.require(path);
      });
    }
  });

  it('can be set to null', function(done){
    var db = start()
      , User = db.model('UserBuffer', UserBuffer, 'usersbuffer_' + random());
    var user = new User({ array: [null], required: new Buffer(1) });
    user.save(function (err, doc) {
      assert.ifError(err);
      User.findById(doc, function (err, doc) {
        db.close();
        assert.ifError(err);
        assert.equal(1, doc.array.length);
        assert.equal(null, doc.array[0]);
        done();
      })
    })

  })

  describe('#toObject', function(){
    it('retains custom subtypes', function(done){
      var buf = new MongooseBuffer(0);
      var out = buf.toObject(2);
      // validate the drivers Binary type output retains the option
      assert.equal(out.sub_type, 2);
      done();
    })
  })

  describe('subtype', function(){
    var db, bufferSchema, B;

    before(function(done){
      db = start();
      bufferSchema = new Schema({ buf: Buffer });
      B = db.model('1571', bufferSchema);
      done();
    })

    after(function(done){
      db.close(done);
    })

    it('default value', function(done){
      var b = new B({ buf: new Buffer('hi') });
      assert.strictEqual(0, b.buf._subtype);
      done();
    })

    it('method works', function(done){
      var b = new B({ buf: new Buffer('hi') });
      b.buf.subtype(128);
      assert.strictEqual(128, b.buf._subtype);
      done();
    })

    it('is stored', function(done){
      var b = new B({ buf: new Buffer('hi') });
      b.buf.subtype(128);
      b.save(function (err) {
        if (err) return done(err);
        B.findById(b, function (err, doc) {
          if (err) return done(err);
          assert.equal(128, doc.buf._subtype);
          done();
        })
      })
    })

    it('changes are retained', function(done){
      var b = new B({ buf: new Buffer('hi') });
      b.buf.subtype(128);
      b.save(function (err) {
        if (err) return done(err);
        B.findById(b, function (err, doc) {
          if (err) return done(err);
          assert.equal(128, doc.buf._subtype);
          doc.buf.subtype(0);
          doc.save(function (err) {
            if (err) return done(err);
            B.findById(b, function (err, doc) {
              if (err) return done(err);
              assert.strictEqual(0, doc.buf._subtype);
              done();
            })
          })
        })
      })
    })
  })
})<|MERGE_RESOLUTION|>--- conflicted
+++ resolved
@@ -66,17 +66,6 @@
       });
 
       t.validate(function (err) {
-<<<<<<< HEAD
-        assert.equal(err.message,'Validation failed');
-        assert.equal(err.errors.required.kind,'required');
-        t.required = {x:[20]}
-        t.save(function (err) {
-          assert.ok(err);
-          assert.equal(err.name, 'CastError');
-          assert.equal(err.kind, 'buffer');
-          assert.equal(err.message, 'Cast to buffer failed for value "[object Object]" at path "required"');
-          assert.deepEqual(err.value, {x:[20]});
-=======
         assert.equal(err.message,'UserBuffer validation failed');
         assert.equal(err.errors.required.kind,'required');
         t.required = {x:[20]};
@@ -86,24 +75,15 @@
           assert.equal(err.errors.required.kind, 'cast');
           assert.equal(err.errors.required.message, 'Cast to buffer failed for value "[object Object]" at path "required"');
           assert.deepEqual(err.errors.required.value, {x:[20]});
->>>>>>> 0772dcba
           t.required = new Buffer("hello");
 
           t.sub.push({ name: 'Friday Friday' });
           t.save(function (err) {
-<<<<<<< HEAD
-            assert.equal(err.message,'Validation failed');
-            assert.equal(err.errors['sub.0.buf'].kind,'required');
-            t.sub[0].buf = new Buffer("well well");
-            t.save(function (err) {
-              assert.equal(err.message,'Validation failed');
-=======
             assert.equal(err.message,'UserBuffer validation failed');
             assert.equal(err.errors['sub.0.buf'].kind,'required');
             t.sub[0].buf = new Buffer("well well");
             t.save(function (err) {
               assert.equal(err.message,'UserBuffer validation failed');
->>>>>>> 0772dcba
               assert.equal(err.errors['sub.0.buf'].kind,'user defined');
               assert.equal(err.errors['sub.0.buf'].message,'valid failed');
 
