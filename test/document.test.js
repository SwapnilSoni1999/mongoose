'use strict';

/**
 * Module dependencies.
 */

const start = require('./common');

const Document = require('../lib/document');
const EventEmitter = require('events').EventEmitter;
const EmbeddedDocument = require('../lib/types/embedded');
const Query = require('../lib/query');
const assert = require('assert');
const co = require('co');
const random = require('../lib/utils').random;
const utils = require('../lib/utils');
const validator = require('validator');
const Buffer = require('safe-buffer').Buffer;

const mongoose = start.mongoose;
const Schema = mongoose.Schema;
const ObjectId = Schema.ObjectId;
const DocumentObjectId = mongoose.Types.ObjectId;
const SchemaType = mongoose.SchemaType;
const ValidatorError = SchemaType.ValidatorError;
const ValidationError = mongoose.Document.ValidationError;
const MongooseError = mongoose.Error;
const DocumentNotFoundError = mongoose.Error.DocumentNotFoundError;

/**
 * Test Document constructor.
 */

function TestDocument() {
  Document.apply(this, arguments);
}

/**
 * Inherits from Document.
 */

TestDocument.prototype.__proto__ = Document.prototype;

for (const i in EventEmitter.prototype) {
  TestDocument[i] = EventEmitter.prototype[i];
}

/**
 * Set a dummy schema to simulate compilation.
 */

const em = new Schema({title: String, body: String});
em.virtual('works').get(function() {
  return 'em virtual works';
});
const schema = new Schema({
  test: String,
  oids: [ObjectId],
  numbers: [Number],
  nested: {
    age: Number,
    cool: ObjectId,
    deep: {x: String},
    path: String,
    setr: String
  },
  nested2: {
    nested: String,
    yup: {
      nested: Boolean,
      yup: String,
      age: Number
    }
  },
  em: [em],
  date: Date
});

TestDocument.prototype.$__setSchema(schema);

schema.virtual('nested.agePlus2').get(function() {
  return this.nested.age + 2;
});
schema.virtual('nested.setAge').set(function(v) {
  this.nested.age = v;
});
schema.path('nested.path').get(function(v) {
  return (this.nested.age || '') + (v ? v : '');
});
schema.path('nested.setr').set(function(v) {
  return v + ' setter';
});

let dateSetterCalled = false;
schema.path('date').set(function(v) {
  // should not have been cast to a Date yet
  if (v !== undefined) {
    assert.equal(typeof v, 'string');
  }
  dateSetterCalled = true;
  return v;
});

/**
 * Method subject to hooks. Simply fires the callback once the hooks are
 * executed.
 */

TestDocument.prototype.hooksTest = function(fn) {
  fn(null, arguments);
};

const childSchema = new Schema({counter: Number});

const parentSchema = new Schema({
  name: String,
  children: [childSchema]
});

/**
 * Test.
 */

describe('document', function() {
  let db;

  before(function() {
    db = start();
  });

  after(function(done) {
    db.close(done);
  });

  beforeEach(() => db.deleteModel(/.*/));

  afterEach(() => {
    const arr = [];

    if (db.models == null) {
      return;
    }
    for (const model of Object.keys(db.models)) {
      arr.push(db.models[model].deleteMany({}));
    }

    return Promise.all(arr);
  });

  describe('constructor', function() {
    it('supports passing in schema directly (gh-8237)', function() {
      const myUserDoc = new Document({}, { name: String });
      assert.ok(!myUserDoc.name);
      myUserDoc.name = 123;
      assert.strictEqual(myUserDoc.name, '123');

      assert.ifError(myUserDoc.validateSync());
    });
  });

  describe('delete', function() {
    it('deletes the document', function() {
      const schema = new Schema({ x: String });
      const Test = db.model('Test', schema);
      return co(function* () {
        const test = new Test({ x: 'test' });
        const doc = yield test.save();
        yield doc.delete();
        const found = yield Test.findOne({ _id: doc._id });
        assert.strictEqual(found, null);
      });
    });
  });

  describe('updateOne', function() {
    let Test;

    before(function() {
      const schema = new Schema({ x: String, y: String });
      db.deleteModel(/^Test$/);
      Test = db.model('Test', schema);
    });

    it('updates the document', function() {
      return co(function* () {
        const test = new Test({ x: 'test' });
        const doc = yield test.save();
        yield doc.updateOne({ y: 'test' });
        const found = yield Test.findOne({ _id: doc._id });
        assert.strictEqual(found.y, 'test');
      });
    });

    it('returns a query', function() {
      const doc = new Test({ x: 'test' });
      assert.ok(doc.updateOne() instanceof Test.Query);
    });

    it('middleware (gh-8262)', function() {
      const schema = new Schema({ x: String, y: String });
      const docs = [];
      schema.post('updateOne', { document: true, query: false }, function(doc, next) {
        docs.push(doc);
        next();
      });
      const Model = db.model('Test', schema);

      return co(function*() {
        const doc = yield Model.create({ x: 2, y: 4 });

        yield doc.updateOne({ x: 4 });
        assert.equal(docs.length, 1);
        assert.equal(docs[0], doc);
      });
    });
  });

  describe('replaceOne', function() {
    it('replaces the document', function() {
      const schema = new Schema({ x: String });
      const Test = db.model('Test', schema);
      return co(function* () {
        const test = new Test({ x: 'test' });
        const doc = yield test.save();
        yield doc.replaceOne({ x: 'updated' });
        const found = yield Test.findOne({ _id: doc._id });
        assert.strictEqual(found.x, 'updated');
      });
    });
  });

  describe('shortcut getters', function() {
    it('return undefined for properties with a null/undefined parent object (gh-1326)', function(done) {
      const doc = new TestDocument;
      doc.init({nested: null});
      assert.strictEqual(undefined, doc.nested.age);
      done();
    });

    it('work', function(done) {
      const doc = new TestDocument();
      doc.init({
        test: 'test',
        oids: [],
        nested: {
          age: 5,
          cool: DocumentObjectId.createFromHexString('4c6c2d6240ced95d0e00003c'),
          path: 'my path'
        }
      });

      assert.equal(doc.test, 'test');
      assert.ok(doc.oids instanceof Array);
      assert.equal(doc.nested.age, 5);
      assert.equal(String(doc.nested.cool), '4c6c2d6240ced95d0e00003c');
      assert.equal(doc.nested.agePlus2, 7);
      assert.equal(doc.nested.path, '5my path');
      doc.nested.setAge = 10;
      assert.equal(doc.nested.age, 10);
      doc.nested.setr = 'set it';
      assert.equal(doc.$__getValue('nested.setr'), 'set it setter');

      const doc2 = new TestDocument();
      doc2.init({
        test: 'toop',
        oids: [],
        nested: {
          age: 2,
          cool: DocumentObjectId.createFromHexString('4cf70857337498f95900001c'),
          deep: {x: 'yay'}
        }
      });

      assert.equal(doc2.test, 'toop');
      assert.ok(doc2.oids instanceof Array);
      assert.equal(doc2.nested.age, 2);

      // GH-366
      assert.equal(doc2.nested.bonk, undefined);
      assert.equal(doc2.nested.nested, undefined);
      assert.equal(doc2.nested.test, undefined);
      assert.equal(doc2.nested.age.test, undefined);
      assert.equal(doc2.nested.age.nested, undefined);
      assert.equal(doc2.oids.nested, undefined);
      assert.equal(doc2.nested.deep.x, 'yay');
      assert.equal(doc2.nested.deep.nested, undefined);
      assert.equal(doc2.nested.deep.cool, undefined);
      assert.equal(doc2.nested2.yup.nested, undefined);
      assert.equal(doc2.nested2.yup.nested2, undefined);
      assert.equal(doc2.nested2.yup.yup, undefined);
      assert.equal(doc2.nested2.yup.age, undefined);
      assert.equal(typeof doc2.nested2.yup, 'object');

      doc2.nested2.yup = {
        age: 150,
        yup: 'Yesiree',
        nested: true
      };

      assert.equal(doc2.nested2.nested, undefined);
      assert.equal(doc2.nested2.yup.nested, true);
      assert.equal(doc2.nested2.yup.yup, 'Yesiree');
      assert.equal(doc2.nested2.yup.age, 150);
      doc2.nested2.nested = 'y';
      assert.equal(doc2.nested2.nested, 'y');
      assert.equal(doc2.nested2.yup.nested, true);
      assert.equal(doc2.nested2.yup.yup, 'Yesiree');
      assert.equal(doc2.nested2.yup.age, 150);

      assert.equal(String(doc2.nested.cool), '4cf70857337498f95900001c');

      assert.ok(doc.oids !== doc2.oids);
      done();
    });
  });

  it('test shortcut setters', function(done) {
    const doc = new TestDocument();

    doc.init({
      test: 'Test',
      nested: {
        age: 5
      }
    });

    assert.equal(doc.isModified('test'), false);
    doc.test = 'Woot';
    assert.equal(doc.test, 'Woot');
    assert.equal(doc.isModified('test'), true);

    assert.equal(doc.isModified('nested.age'), false);
    doc.nested.age = 2;
    assert.equal(doc.nested.age, 2);
    assert.ok(doc.isModified('nested.age'));

    doc.nested = {path: 'overwrite the entire nested object'};
    assert.equal(doc.nested.age, undefined);
    assert.equal(Object.keys(doc._doc.nested).length, 1);
    assert.equal(doc.nested.path, 'overwrite the entire nested object');
    assert.ok(doc.isModified('nested'));
    done();
  });

  it('test accessor of id', function(done) {
    const doc = new TestDocument();
    assert.ok(doc._id instanceof DocumentObjectId);
    done();
  });

  it('test shortcut of id hexString', function(done) {
    const doc = new TestDocument();
    assert.equal(typeof doc.id, 'string');
    done();
  });

  it('toObject options', function(done) {
    const doc = new TestDocument();

    doc.init({
      test: 'test',
      oids: [],
      em: [{title: 'asdf'}],
      nested: {
        age: 5,
        cool: DocumentObjectId.createFromHexString('4c6c2d6240ced95d0e00003c'),
        path: 'my path'
      },
      nested2: {},
      date: new Date
    });

    let clone = doc.toObject({getters: true, virtuals: false});

    assert.equal(clone.test, 'test');
    assert.ok(clone.oids instanceof Array);
    assert.equal(clone.nested.age, 5);
    assert.equal(clone.nested.cool.toString(), '4c6c2d6240ced95d0e00003c');
    assert.equal(clone.nested.path, '5my path');
    assert.equal(clone.nested.agePlus2, undefined);
    assert.equal(clone.em[0].works, undefined);
    assert.ok(clone.date instanceof Date);

    clone = doc.toObject({virtuals: true});

    assert.equal(clone.test, 'test');
    assert.ok(clone.oids instanceof Array);
    assert.equal(clone.nested.age, 5);
    assert.equal(clone.nested.cool.toString(), '4c6c2d6240ced95d0e00003c');
    assert.equal(clone.nested.path, 'my path');
    assert.equal(clone.nested.agePlus2, 7);
    assert.equal(clone.em[0].works, 'em virtual works');

    clone = doc.toObject({getters: true});

    assert.equal(clone.test, 'test');
    assert.ok(clone.oids instanceof Array);
    assert.equal(clone.nested.age, 5);
    assert.equal(clone.nested.cool.toString(), '4c6c2d6240ced95d0e00003c');
    assert.equal(clone.nested.path, '5my path');
    assert.equal(clone.nested.agePlus2, 7);
    assert.equal(clone.em[0].works, 'em virtual works');

    // test toObject options
    doc.schema.options.toObject = {virtuals: true};
    clone = doc.toObject({transform: false, virtuals: true});
    assert.equal(clone.test, 'test');
    assert.ok(clone.oids instanceof Array);
    assert.equal(clone.nested.age, 5);
    assert.equal(clone.nested.cool.toString(), '4c6c2d6240ced95d0e00003c');

    assert.equal(clone.nested.path, 'my path');
    assert.equal(clone.nested.agePlus2, 7);
    assert.equal(clone.em[0].title, 'asdf');
    delete doc.schema.options.toObject;

    // minimize
    clone = doc.toObject({minimize: true});
    assert.equal(clone.nested2, undefined);
    clone = doc.toObject({minimize: true, getters: true});
    assert.equal(clone.nested2, undefined);
    clone = doc.toObject({minimize: false});
    assert.equal(clone.nested2.constructor.name, 'Object');
    assert.equal(Object.keys(clone.nested2).length, 1);
    clone = doc.toObject('2');
    assert.equal(clone.nested2, undefined);

    doc.schema.options.toObject = {minimize: false};
    clone = doc.toObject({transform: false, minimize: false});
    assert.equal(clone.nested2.constructor.name, 'Object');
    assert.equal(Object.keys(clone.nested2).length, 1);
    delete doc.schema.options.toObject;

    doc.schema.options.minimize = false;
    clone = doc.toObject();
    assert.equal(clone.nested2.constructor.name, 'Object');
    assert.equal(Object.keys(clone.nested2).length, 1);
    doc.schema.options.minimize = true;
    clone = doc.toObject();
    assert.equal(clone.nested2, undefined);

    // transform
    doc.schema.options.toObject = {};
    doc.schema.options.toObject.transform = function xform(doc, ret) {
      // ignore embedded docs
      if (typeof doc.ownerDocument === 'function') {
        return;
      }

      delete ret.em;
      delete ret.numbers;
      delete ret.oids;
      ret._id = ret._id.toString();
    };

    clone = doc.toObject();
    assert.equal(doc.id, clone._id);
    assert.ok(undefined === clone.em);
    assert.ok(undefined === clone.numbers);
    assert.ok(undefined === clone.oids);
    assert.equal(clone.test, 'test');
    assert.equal(clone.nested.age, 5);

    // transform with return value
    const out = {myid: doc._id.toString()};
    doc.schema.options.toObject.transform = function(doc, ret) {
      // ignore embedded docs
      if (typeof doc.ownerDocument === 'function') {
        return;
      }

      return {myid: ret._id.toString()};
    };

    clone = doc.toObject();
    assert.deepEqual(out, clone);

    // ignored transform with inline options
    clone = doc.toObject({x: 1, transform: false});
    assert.ok(!('myid' in clone));
    assert.equal(clone.test, 'test');
    assert.ok(clone.oids instanceof Array);
    assert.equal(clone.nested.age, 5);
    assert.equal(clone.nested.cool.toString(), '4c6c2d6240ced95d0e00003c');
    assert.equal(clone.nested.path, 'my path');
    assert.equal(clone.em[0].constructor.name, 'Object');

    // applied transform when inline transform is true
    clone = doc.toObject({x: 1});
    assert.deepEqual(out, clone);

    // transform passed inline
    function xform(self, doc, opts) {
      opts.fields.split(' ').forEach(function(field) {
        delete doc[field];
      });
    }

    clone = doc.toObject({
      transform: xform,
      fields: '_id em numbers oids nested'
    });
    assert.equal(doc.test, 'test');
    assert.ok(undefined === clone.em);
    assert.ok(undefined === clone.numbers);
    assert.ok(undefined === clone.oids);
    assert.ok(undefined === clone._id);
    assert.ok(undefined === clone.nested);

    // all done
    delete doc.schema.options.toObject;
    done();
  });

  it('toObject transform', function(done) {
    const schema = new Schema({
      name: String,
      places: [{type: ObjectId, ref: 'Place'}]
    });

    const schemaPlaces = new Schema({
      identity: String
    });

    schemaPlaces.set('toObject', {
      transform: function(doc, ret) {
        assert.equal(doc.constructor.modelName, 'Place');
        return ret;
      }
    });

    const Test = db.model('Test', schema);
    const Places = db.model('Place', schemaPlaces);

    Places.create({identity: 'a'}, {identity: 'b'}, {identity: 'c'}, function(err, a, b, c) {
      Test.create({name: 'chetverikov', places: [a, b, c]}, function(err) {
        assert.ifError(err);
        Test.findOne({}).populate('places').exec(function(err, docs) {
          assert.ifError(err);

          docs.toObject({transform: true});

          done();
        });
      });
    });
  });

  it('disabling aliases in toObject options (gh-7548)', function() {
    const schema = new mongoose.Schema({
      name: {
        type: String,
        alias: 'nameAlias'
      },
      age: Number
    });
    schema.virtual('answer').get(() => 42);

    const Model = db.model('Person', schema);

    const doc = new Model({ name: 'Jean-Luc Picard', age: 59 });

    let obj = doc.toObject({ virtuals: true });
    assert.equal(obj.nameAlias, 'Jean-Luc Picard');
    assert.equal(obj.answer, 42);

    obj = doc.toObject({ virtuals: true, aliases: false });
    assert.ok(!obj.nameAlias);
    assert.equal(obj.answer, 42);
  });

  it('can save multiple times with changes to complex subdocuments (gh-8531)', () => {
    const clipSchema = Schema({
      height: Number,
      rows: Number,
      width: Number,
    }, {_id: false, id: false});
    const questionSchema = Schema({
      type: String,
      age: Number,
      clip: {
        type: clipSchema,
      },
    }, {_id: false, id: false});
    const keySchema = Schema({ql: [questionSchema]}, {_id: false, id: false});
    const Model = db.model('gh8468-2', Schema({
      name: String,
      keys: [keySchema]
    }));
    const doc = new Model({
      name: 'test',
      keys: [
        {ql: [
          { type: 'mc', clip: {width: 1} },
          { type: 'mc', clip: {height: 1, rows: 1} },
          { type: 'mc', clip: {height: 2, rows: 1} },
          { type: 'mc', clip: {height: 3, rows: 1} },
        ]},
      ],
    });
    return doc.save().then(() => {
      // The following was failing before fixing gh-8531 because
      // the validation was called for the "clip" document twice in the
      // same stack, causing a "can't validate() the same doc multiple times in
      // parallel" warning
      doc.keys[0].ql[0].clip = {width: 4.3, rows: 3};
      doc.keys[0].ql[0].age = 42;

      return doc.save();
    }); // passes
  });

  it('saves even if `_id` is null (gh-6406)', function() {
    const schema = new Schema({ _id: Number, val: String });
    const Model = db.model('Test', schema);

    return co(function*() {
      yield Model.updateOne({ _id: null }, { val: 'test' }, { upsert: true });

      let doc = yield Model.findOne();

      doc.val = 'test2';

      // Should not throw
      yield doc.save();

      doc = yield Model.findOne();
      assert.strictEqual(doc._id, null);
      assert.equal(doc.val, 'test2');
    });
  });

  it('allows you to skip validation on save (gh-2981)', function() {
    const schema = new Schema({ name: { type: String, required: true } });
    const MyModel = db.model('Test', schema);

    const doc = new MyModel();
    return doc.save({ validateBeforeSave: false });
  });

  it('doesnt use custom toObject options on save', function(done) {
    const schema = new Schema({
      name: String,
      iWillNotBeDelete: Boolean,
      nested: {
        iWillNotBeDeleteToo: Boolean
      }
    });

    schema.set('toObject', {
      transform: function(doc, ret) {
        delete ret.iWillNotBeDelete;
        delete ret.nested.iWillNotBeDeleteToo;

        return ret;
      }
    });
    const Test = db.model('Test', schema);

    Test.create({name: 'chetverikov', iWillNotBeDelete: true, 'nested.iWillNotBeDeleteToo': true}, function(err) {
      assert.ifError(err);
      Test.findOne({}, function(err, doc) {
        assert.ifError(err);

        assert.equal(doc._doc.iWillNotBeDelete, true);
        assert.equal(doc._doc.nested.iWillNotBeDeleteToo, true);

        done();
      });
    });
  });

  describe('toObject', function() {
    it('does not apply toObject functions of subdocuments to root document', function(done) {
      const subdocSchema = new Schema({
        test: String,
        wow: String
      });

      subdocSchema.options.toObject = {};
      subdocSchema.options.toObject.transform = function(doc, ret) {
        delete ret.wow;
      };

      const docSchema = new Schema({
        foo: String,
        wow: Boolean,
        sub: [subdocSchema]
      });

      const Doc = db.model('Test', docSchema);

      Doc.create({
        foo: 'someString',
        wow: true,
        sub: [{
          test: 'someOtherString',
          wow: 'thisIsAString'
        }]
      }, function(err, doc) {
        const obj = doc.toObject({
          transform: function(doc, ret) {
            ret.phew = 'new';
          }
        });

        assert.equal(obj.phew, 'new');
        assert.ok(!doc.sub.wow);

        done();
      });
    });

    it('handles child schema transforms', function(done) {
      const userSchema = new Schema({
        name: String,
        email: String
      });
      const topicSchema = new Schema({
        title: String,
        email: String,
        followers: [userSchema]
      });

      userSchema.options.toObject = {
        transform: function(doc, ret) {
          delete ret.email;
        }
      };

      topicSchema.options.toObject = {
        transform: function(doc, ret) {
          ret.title = ret.title.toLowerCase();
        }
      };

      const Topic = db.model('Test', topicSchema);

      const topic = new Topic({
        title: 'Favorite Foods',
        email: 'a@b.co',
        followers: [{name: 'Val', email: 'val@test.co'}]
      });

      const output = topic.toObject({transform: true});
      assert.equal(output.title, 'favorite foods');
      assert.equal(output.email, 'a@b.co');
      assert.equal(output.followers[0].name, 'Val');
      assert.equal(output.followers[0].email, undefined);
      done();
    });

    it('doesnt clobber child schema options when called with no params (gh-2035)', function(done) {
      const userSchema = new Schema({
        firstName: String,
        lastName: String,
        password: String
      });

      userSchema.virtual('fullName').get(function() {
        return this.firstName + ' ' + this.lastName;
      });

      userSchema.set('toObject', {virtuals: false});

      const postSchema = new Schema({
        owner: {type: Schema.Types.ObjectId, ref: 'User'},
        content: String
      });

      postSchema.virtual('capContent').get(function() {
        return this.content.toUpperCase();
      });

      postSchema.set('toObject', {virtuals: true});
      const User = db.model('User', userSchema);
      const Post = db.model('Post', postSchema);

      const user = new User({firstName: 'Joe', lastName: 'Smith', password: 'password'});

      user.save(function(err, savedUser) {
        assert.ifError(err);
        const post = new Post({owner: savedUser._id, content: 'lorem ipsum'});
        post.save(function(err, savedPost) {
          assert.ifError(err);
          Post.findById(savedPost._id).populate('owner').exec(function(err, newPost) {
            assert.ifError(err);
            const obj = newPost.toObject();
            assert.equal(obj.owner.fullName, undefined);
            done();
          });
        });
      });
    });
  });

  describe('toJSON', function() {
    it('toJSON options', function(done) {
      const doc = new TestDocument();

      doc.init({
        test: 'test',
        oids: [],
        em: [{title: 'asdf'}],
        nested: {
          age: 5,
          cool: DocumentObjectId.createFromHexString('4c6c2d6240ced95d0e00003c'),
          path: 'my path'
        },
        nested2: {}
      });

      // override to check if toJSON gets fired
      const path = TestDocument.prototype.schema.path('em');
      path.casterConstructor.prototype.toJSON = function() {
        return {};
      };

      doc.schema.options.toJSON = {virtuals: true};
      let clone = doc.toJSON();
      assert.equal(clone.test, 'test');
      assert.ok(clone.oids instanceof Array);
      assert.equal(clone.nested.age, 5);
      assert.equal(clone.nested.cool.toString(), '4c6c2d6240ced95d0e00003c');
      assert.equal(clone.nested.path, 'my path');
      assert.equal(clone.nested.agePlus2, 7);
      assert.equal(clone.em[0].constructor.name, 'Object');
      assert.equal(Object.keys(clone.em[0]).length, 0);
      delete doc.schema.options.toJSON;
      delete path.casterConstructor.prototype.toJSON;

      doc.schema.options.toJSON = {minimize: false};
      clone = doc.toJSON();
      assert.equal(clone.nested2.constructor.name, 'Object');
      assert.equal(Object.keys(clone.nested2).length, 1);
      clone = doc.toJSON('8');
      assert.equal(clone.nested2.constructor.name, 'Object');
      assert.equal(Object.keys(clone.nested2).length, 1);

      // gh-852
      const arr = [doc];
      let err = false;
      let str;
      try {
        str = JSON.stringify(arr);
      } catch (_) {
        err = true;
      }
      assert.equal(err, false);
      assert.ok(/nested2/.test(str));
      assert.equal(clone.nested2.constructor.name, 'Object');
      assert.equal(Object.keys(clone.nested2).length, 1);

      // transform
      doc.schema.options.toJSON = {};
      doc.schema.options.toJSON.transform = function xform(doc, ret) {
        // ignore embedded docs
        if (typeof doc.ownerDocument === 'function') {
          return;
        }

        delete ret.em;
        delete ret.numbers;
        delete ret.oids;
        ret._id = ret._id.toString();
      };

      clone = doc.toJSON();
      assert.equal(clone._id, doc.id);
      assert.ok(undefined === clone.em);
      assert.ok(undefined === clone.numbers);
      assert.ok(undefined === clone.oids);
      assert.equal(clone.test, 'test');
      assert.equal(clone.nested.age, 5);

      // transform with return value
      const out = {myid: doc._id.toString()};
      doc.schema.options.toJSON.transform = function(doc, ret) {
        // ignore embedded docs
        if (typeof doc.ownerDocument === 'function') {
          return;
        }

        return {myid: ret._id.toString()};
      };

      clone = doc.toJSON();
      assert.deepEqual(out, clone);

      // ignored transform with inline options
      clone = doc.toJSON({x: 1, transform: false});
      assert.ok(!('myid' in clone));
      assert.equal(clone.test, 'test');
      assert.ok(clone.oids instanceof Array);
      assert.equal(clone.nested.age, 5);
      assert.equal(clone.nested.cool.toString(), '4c6c2d6240ced95d0e00003c');
      assert.equal(clone.nested.path, 'my path');
      assert.equal(clone.em[0].constructor.name, 'Object');

      // applied transform when inline transform is true
      clone = doc.toJSON({x: 1});
      assert.deepEqual(out, clone);

      // transform passed inline
      function xform(self, doc, opts) {
        opts.fields.split(' ').forEach(function(field) {
          delete doc[field];
        });
      }

      clone = doc.toJSON({
        transform: xform,
        fields: '_id em numbers oids nested'
      });
      assert.equal(doc.test, 'test');
      assert.ok(undefined === clone.em);
      assert.ok(undefined === clone.numbers);
      assert.ok(undefined === clone.oids);
      assert.ok(undefined === clone._id);
      assert.ok(undefined === clone.nested);

      // all done
      delete doc.schema.options.toJSON;
      done();
    });

    it('jsonifying an object', function(done) {
      const doc = new TestDocument({test: 'woot'});
      const oidString = doc._id.toString();
      // convert to json string
      const json = JSON.stringify(doc);
      // parse again
      const obj = JSON.parse(json);

      assert.equal(obj.test, 'woot');
      assert.equal(obj._id, oidString);
      done();
    });

    it('jsonifying an object\'s populated items works (gh-1376)', function(done) {
      const userSchema = new Schema({name: String});
      // includes virtual path when 'toJSON'
      userSchema.set('toJSON', {getters: true});
      userSchema.virtual('hello').get(function() {
        return 'Hello, ' + this.name;
      });
      const User = db.model('User', userSchema);

      const groupSchema = new Schema({
        name: String,
        _users: [{type: Schema.ObjectId, ref: 'User'}]
      });

      const Group = db.model('Group', groupSchema);

      User.create({name: 'Alice'}, {name: 'Bob'}, function(err, alice, bob) {
        assert.ifError(err);

        Group.create({name: 'mongoose', _users: [alice, bob]}, function(err, group) {
          Group.findById(group).populate('_users').exec(function(err, group) {
            assert.ifError(err);
            assert.ok(group.toJSON()._users[0].hello);
            done();
          });
        });
      });
    });
  });

  describe('inspect', function() {
    it('inspect inherits schema options (gh-4001)', function(done) {
      const opts = {
        toObject: { virtuals: true },
        toJSON: { virtuals: true }
      };
      const taskSchema = mongoose.Schema({
        name: {
          type: String,
          required: true
        }
      }, opts);

      taskSchema.virtual('title').
        get(function() {
          return this.name;
        }).
        set(function(title) {
          this.name = title;
        });

      const Task = db.model('Test', taskSchema);

      const doc = { name: 'task1', title: 'task999' };
      Task.collection.insertOne(doc, function(error) {
        assert.ifError(error);
        Task.findById(doc._id, function(error, doc) {
          assert.ifError(error);
          assert.equal(doc.inspect().title, 'task1');
          done();
        });
      });
    });

    it('does not apply transform to populated docs (gh-4213)', function(done) {
      const UserSchema = new Schema({
        name: String
      });

      const PostSchema = new Schema({
        title: String,
        postedBy: {
          type: mongoose.Schema.Types.ObjectId,
          ref: 'User'
        }
      }, {
        toObject: {
          transform: function(doc, ret) {
            delete ret._id;
          }
        },
        toJSON: {
          transform: function(doc, ret) {
            delete ret._id;
          }
        }
      });

      const User = db.model('User', UserSchema);
      const Post = db.model('Post', PostSchema);

      const val = new User({ name: 'Val' });
      const post = new Post({ title: 'Test', postedBy: val._id });

      Post.create(post, function(error) {
        assert.ifError(error);
        User.create(val, function(error) {
          assert.ifError(error);
          Post.find({}).
            populate('postedBy').
            exec(function(error, posts) {
              assert.ifError(error);
              assert.equal(posts.length, 1);
              assert.ok(posts[0].postedBy._id);
              done();
            });
        });
      });
    });

    it('populate on nested path (gh-5703)', function() {
      const toySchema = new mongoose.Schema({ color: String });
      const Toy = db.model('Toy', toySchema);

      const childSchema = new mongoose.Schema({
        name: String,
        values: {
          toy: { type: mongoose.Schema.Types.ObjectId, ref: 'Toy' }
        }
      });
      const Child = db.model('Child', childSchema);

      return Toy.create({ color: 'blue' }).
        then(function(toy) {
          return Child.create({ values: { toy: toy._id } });
        }).
        then(function(child) {
          return Child.findById(child._id);
        }).
        then(function(child) {
          return child.values.populate('toy').execPopulate().then(function() {
            return child;
          });
        }).
        then(function(child) {
          assert.equal(child.values.toy.color, 'blue');
        });
    });
  });

  describe.skip('#update', function() {
    it('returns a Query', function(done) {
      const mg = new mongoose.Mongoose;
      const M = mg.model('Test', {s: String});
      const doc = new M;
      assert.ok(doc.update() instanceof Query);
      done();
    });
    it('calling update on document should relay to its model (gh-794)', function(done) {
      const Docs = new Schema({text: String});
      const docs = db.model('Test', Docs);
      const d = new docs({text: 'A doc'});
      let called = false;
      d.save(function() {
        const oldUpdate = docs.update;
        docs.update = function(query, operation) {
          assert.equal(Object.keys(query).length, 1);
          assert.equal(d._id, query._id);
          assert.equal(Object.keys(operation).length, 1);
          assert.equal(Object.keys(operation.$set).length, 1);
          assert.equal(operation.$set.text, 'A changed doc');
          called = true;
          docs.update = oldUpdate;
          oldUpdate.apply(docs, arguments);
        };
        d.update({$set: {text: 'A changed doc'}}, function(err) {
          assert.ifError(err);
          assert.equal(called, true);
          done();
        });
      });
    });
  });

  it('toObject should not set undefined values to null', function(done) {
    const doc = new TestDocument();
    const obj = doc.toObject();

    delete obj._id;
    assert.deepEqual(obj, {numbers: [], oids: [], em: []});
    done();
  });

  describe('Errors', function() {
    it('MongooseErrors should be instances of Error (gh-209)', function(done) {
      const MongooseError = require('../lib/error');
      const err = new MongooseError('Some message');
      assert.ok(err instanceof Error);
      done();
    });
    it('ValidationErrors should be instances of Error', function(done) {
      const ValidationError = Document.ValidationError;
      const err = new ValidationError(new TestDocument);
      assert.ok(err instanceof Error);
      done();
    });
  });

  it('methods on embedded docs should work', function(done) {
    const ESchema = new Schema({name: String});

    ESchema.methods.test = function() {
      return this.name + ' butter';
    };
    ESchema.statics.ten = function() {
      return 10;
    };

    const E = db.model('Test', ESchema);
    const PSchema = new Schema({embed: [ESchema]});
    const P = db.model('Test2', PSchema);

    let p = new P({embed: [{name: 'peanut'}]});
    assert.equal(typeof p.embed[0].test, 'function');
    assert.equal(typeof E.ten, 'function');
    assert.equal(p.embed[0].test(), 'peanut butter');
    assert.equal(E.ten(), 10);

    // test push casting
    p = new P;
    p.embed.push({name: 'apple'});
    assert.equal(typeof p.embed[0].test, 'function');
    assert.equal(typeof E.ten, 'function');
    assert.equal(p.embed[0].test(), 'apple butter');
    done();
  });

  it('setting a positional path does not cast value to array', function(done) {
    const doc = new TestDocument;
    doc.init({numbers: [1, 3]});
    assert.equal(doc.numbers[0], 1);
    assert.equal(doc.numbers[1], 3);
    doc.set('numbers.1', 2);
    assert.equal(doc.numbers[0], 1);
    assert.equal(doc.numbers[1], 2);
    done();
  });

  it('no maxListeners warning should occur', function(done) {
    let traced = false;
    const trace = console.trace;

    console.trace = function() {
      traced = true;
      console.trace = trace;
    };

    const schema = new Schema({
      title: String,
      embed1: [new Schema({name: String})],
      embed2: [new Schema({name: String})],
      embed3: [new Schema({name: String})],
      embed4: [new Schema({name: String})],
      embed5: [new Schema({name: String})],
      embed6: [new Schema({name: String})],
      embed7: [new Schema({name: String})],
      embed8: [new Schema({name: String})],
      embed9: [new Schema({name: String})],
      embed10: [new Schema({name: String})],
      embed11: [new Schema({name: String})]
    });

    const S = db.model('Test', schema);

    new S({title: 'test'});
    assert.equal(traced, false);
    done();
  });

  it('unselected required fields should pass validation', function(done) {
    const Tschema = new Schema({
      name: String,
      req: {type: String, required: true}
    });
    const T = db.model('Test', Tschema);

    const t = new T({name: 'teeee', req: 'i am required'});
    t.save(function(err) {
      assert.ifError(err);
      T.findById(t).select('name').exec(function(err, t) {
        assert.ifError(err);
        assert.equal(t.req, void 0);
        t.name = 'wooo';
        t.save(function(err) {
          assert.ifError(err);

          T.findById(t).select('name').exec(function(err, t) {
            assert.ifError(err);
            t.req = undefined;
            t.save(function(err) {
              err = String(err);
              const invalid = /Path `req` is required./.test(err);
              assert.ok(invalid);
              t.req = 'it works again';
              t.save(function(err) {
                assert.ifError(err);

                T.findById(t).select('_id').exec(function(err, t) {
                  assert.ifError(err);
                  t.save(function(err) {
                    assert.ifError(err);
                    done();
                  });
                });
              });
            });
          });
        });
      });
    });
  });

  describe('#validate', function() {
    const collection = 'validateschema_' + random();

    it('works (gh-891)', function(done) {
      let schema = null;
      let called = false;

      const validate = [function() {
        called = true;
        return true;
      }, 'BAM'];

      schema = new Schema({
        prop: {type: String, required: true, validate: validate},
        nick: {type: String, required: true}
      });

      const M = db.model('Test', schema, collection);
      const m = new M({prop: 'gh891', nick: 'validation test'});
      m.save(function(err) {
        assert.ifError(err);
        assert.equal(called, true);
        called = false;
        M.findById(m, 'nick', function(err, m) {
          assert.equal(called, false);
          assert.ifError(err);
          m.nick = 'gh-891';
          m.save(function(err) {
            assert.equal(called, false);
            assert.ifError(err);
            done();
          });
        });
      });
    });

    it('can return a promise', function(done) {
      let schema = null;

      const validate = [function() {
        return true;
      }, 'BAM'];

      schema = new Schema({
        prop: {type: String, required: true, validate: validate},
        nick: {type: String, required: true}
      });

      const M = db.model('Test', schema);
      const m = new M({prop: 'gh891', nick: 'validation test'});
      const mBad = new M({prop: 'other'});

      const promise = m.validate();
      promise.then(function() {
        const promise2 = mBad.validate();
        promise2.catch(function(err) {
          assert.ok(!!err);
          clearTimeout(timeout);
          done();
        });
      });

      const timeout = setTimeout(function() {
        db.close();
        throw new Error('Promise not fulfilled!');
      }, 500);
    });

    it('doesnt have stale cast errors (gh-2766)', function(done) {
      const testSchema = new Schema({name: String});
      const M = db.model('Test', testSchema);

      const m = new M({_id: 'this is not a valid _id'});
      assert.ok(!m.$isValid('_id'));
      assert.ok(m.validateSync().errors['_id'].name, 'CastError');

      m._id = '000000000000000000000001';
      assert.ok(m.$isValid('_id'));
      assert.ifError(m.validateSync());
      m.validate(function(error) {
        assert.ifError(error);
        done();
      });
    });

    it('cast errors persist across validate() calls (gh-2766)', function(done) {
      const db = start();
      const testSchema = new Schema({name: String});
      const M = db.model('Test', testSchema);

      const m = new M({_id: 'this is not a valid _id'});
      assert.ok(!m.$isValid('_id'));
      m.validate(function(error) {
        assert.ok(error);
        assert.equal(error.errors['_id'].name, 'CastError');
        m.validate(function(error) {
          assert.ok(error);
          assert.equal(error.errors['_id'].name, 'CastError');

          const err1 = m.validateSync();
          const err2 = m.validateSync();
          assert.equal(err1.errors['_id'].name, 'CastError');
          assert.equal(err2.errors['_id'].name, 'CastError');
          db.close(done);
        });
      });
    });

    it('returns a promise when there are no validators', function(done) {
      let schema = null;

      schema = new Schema({_id: String});

      const M = db.model('Test', schema);
      const m = new M();

      const promise = m.validate();
      promise.then(function() {
        clearTimeout(timeout);
        done();
      });

      const timeout = setTimeout(function() {
        db.close();
        throw new Error('Promise not fulfilled!');
      }, 500);
    });

    describe('works on arrays', function() {
      it('with required', function(done) {
        const schema = new Schema({
          name: String,
          arr: {type: [], required: true}
        });
        const M = db.model('Test', schema);
        const m = new M({name: 'gh1109-1', arr: null});
        m.save(function(err) {
          assert.ok(/Path `arr` is required/.test(err));
          m.arr = null;
          m.save(function(err) {
            assert.ok(/Path `arr` is required/.test(err));
            m.arr = [];
            m.arr.push('works');
            m.save(function(err) {
              assert.ifError(err);
              done();
            });
          });
        });
      });

      it('with custom validator', function(done) {
        let called = false;

        function validator(val) {
          called = true;
          return val && val.length > 1;
        }

        const validate = [validator, 'BAM'];

        const schema = new Schema({
          arr: {type: [], validate: validate}
        });

        const M = db.model('Test', schema);
        const m = new M({name: 'gh1109-2', arr: [1]});
        assert.equal(called, false);
        m.save(function(err) {
          assert.equal(String(err), 'ValidationError: arr: BAM');
          assert.equal(called, true);
          m.arr.push(2);
          called = false;
          m.save(function(err) {
            assert.equal(called, true);
            assert.ifError(err);
            done();
          });
        });
      });

      it('with both required + custom validator', function(done) {
        function validator(val) {
          return val && val.length > 1;
        }

        const validate = [validator, 'BAM'];

        const schema = new Schema({
          arr: {type: [], required: true, validate: validate}
        });

        const M = db.model('Test', schema, collection);
        const m = new M({name: 'gh1109-3', arr: null});
        m.save(function(err) {
          assert.equal(err.errors.arr.message, 'Path `arr` is required.');
          m.arr = [{nice: true}];
          m.save(function(err) {
            assert.equal(String(err), 'ValidationError: arr: BAM');
            m.arr.push(95);
            m.save(function(err) {
              assert.ifError(err);
              done();
            });
          });
        });
      });
    });

    it('validator should run only once gh-1743', function(done) {
      let count = 0;

      const Control = new Schema({
        test: {
          type: String,
          validate: function(value, done) {
            count++;
            return done(true);
          }
        }
      });
      const PostSchema = new Schema({
        controls: [Control]
      });

      const Post = db.model('Post', PostSchema);

      const post = new Post({
        controls: [{
          test: 'xx'
        }]
      });

      post.save(function() {
        assert.equal(count, 1);
        done();
      });
    });

    it('validator should run only once per sub-doc gh-1743', function(done) {
      this.timeout(process.env.TRAVIS ? 8000 : 4500);

      let count = 0;
      const db = start();

      const Control = new Schema({
        test: {
          type: String,
          validate: function(value, done) {
            count++;
            return done(true);
          }
        }
      });
      const PostSchema = new Schema({
        controls: [Control]
      });

      const Post = db.model('Post', PostSchema);

      const post = new Post({
        controls: [{
          test: 'xx'
        }, {
          test: 'yy'
        }]
      });

      post.save(function() {
        assert.equal(count, post.controls.length);
        db.close(done);
      });
    });


    it('validator should run in parallel', function(done) {
      let count = 0;
      let startTime, endTime;

      const SchemaWithValidator = new Schema({
        preference: {
          type: String,
          required: true,
          validate: {
            validator: function validator(value, done) {
              count++;
              if (count === 1) startTime = Date.now();
              else if (count === 4) endTime = Date.now();
              setTimeout(done.bind(null, true), 150);
            },
            isAsync: true
          }
        }
      });

      const MWSV = db.model('Test', new Schema({subs: [SchemaWithValidator]}));
      const m = new MWSV({
        subs: [{
          preference: 'xx'
        }, {
          preference: 'yy'
        }, {
          preference: '1'
        }, {
          preference: '2'
        }]
      });

      m.save(function(err) {
        assert.ifError(err);
        assert.equal(count, 4);
        assert(endTime - startTime < 150 * 4); // serial >= 150 * 4, parallel < 150 * 4
        done();
      });
    });
  });

  it('#invalidate', function(done) {
    let InvalidateSchema = null;
    let Post = null;
    let post = null;

    InvalidateSchema = new Schema({prop: {type: String}},
      {strict: false});

    Post = db.model('Test', InvalidateSchema);
    post = new Post();
    post.set({baz: 'val'});
    const _err = post.invalidate('baz', 'validation failed for path {PATH}',
      'val', 'custom error');
    assert.ok(_err instanceof ValidationError);

    post.save(function(err) {
      assert.ok(err instanceof MongooseError);
      assert.ok(err instanceof ValidationError);
      assert.ok(err.errors.baz instanceof ValidatorError);
      assert.equal(err.errors.baz.message, 'validation failed for path baz');
      assert.equal(err.errors.baz.path, 'baz');
      assert.equal(err.errors.baz.value, 'val');
      assert.equal(err.errors.baz.kind, 'custom error');

      post.save(function(err) {
        assert.strictEqual(err, null);
        done();
      });
    });
  });

  describe('#equals', function() {
    describe('should work', function() {
      let S;
      let N;
      let O;
      let B;
      let M;

      before(function() {
        db.deleteModel(/^Test/);
        S = db.model('Test', new Schema({_id: String}));
        N = db.model('Test2', new Schema({_id: Number}));
        O = db.model('Test3', new Schema({_id: Schema.ObjectId}));
        B = db.model('Test4', new Schema({_id: Buffer}));
        M = db.model('Test5', new Schema({name: String}, {_id: false}));
      });

      it('with string _ids', function(done) {
        const s1 = new S({_id: 'one'});
        const s2 = new S({_id: 'one'});
        assert.ok(s1.equals(s2));
        done();
      });
      it('with number _ids', function(done) {
        const n1 = new N({_id: 0});
        const n2 = new N({_id: 0});
        assert.ok(n1.equals(n2));
        done();
      });
      it('with ObjectId _ids', function(done) {
        let id = new mongoose.Types.ObjectId;
        let o1 = new O({_id: id});
        let o2 = new O({_id: id});
        assert.ok(o1.equals(o2));

        id = String(new mongoose.Types.ObjectId);
        o1 = new O({_id: id});
        o2 = new O({_id: id});
        assert.ok(o1.equals(o2));
        done();
      });
      it('with Buffer _ids', function(done) {
        const n1 = new B({_id: 0});
        const n2 = new B({_id: 0});
        assert.ok(n1.equals(n2));
        done();
      });
      it('with _id disabled (gh-1687)', function(done) {
        const m1 = new M;
        const m2 = new M;
        assert.doesNotThrow(function() {
          m1.equals(m2);
        });
        done();
      });
    });
  });

  describe('setter', function() {
    describe('order', function() {
      it('is applied correctly', function(done) {
        const date = 'Thu Aug 16 2012 09:45:59 GMT-0700';
        const d = new TestDocument();
        dateSetterCalled = false;
        d.date = date;
        assert.ok(dateSetterCalled);
        dateSetterCalled = false;
        assert.ok(d._doc.date instanceof Date);
        assert.ok(d.date instanceof Date);
        assert.equal(+d.date, +new Date(date));
        done();
      });
    });

    it('works with undefined (gh-1892)', function(done) {
      const d = new TestDocument();
      d.nested.setr = undefined;
      assert.equal(d.nested.setr, 'undefined setter');
      dateSetterCalled = false;
      d.date = undefined;
      d.validate(function(err) {
        assert.ifError(err);
        assert.ok(dateSetterCalled);
        done();
      });
    });

    describe('on nested paths', function() {
      describe('using set(path, object)', function() {
        it('overwrites the entire object', function(done) {
          let doc = new TestDocument();

          doc.init({
            test: 'Test',
            nested: {
              age: 5
            }
          });

          doc.set('nested', {path: 'overwrite the entire nested object'});
          assert.equal(doc.nested.age, undefined);
          assert.equal(Object.keys(doc._doc.nested).length, 1);
          assert.equal(doc.nested.path, 'overwrite the entire nested object');
          assert.ok(doc.isModified('nested'));

          // vs merging using doc.set(object)
          doc.set({test: 'Test', nested: {age: 4}});
          assert.equal(doc.nested.path, '4overwrite the entire nested object');
          assert.equal(doc.nested.age, 4);
          assert.equal(Object.keys(doc._doc.nested).length, 2);
          assert.ok(doc.isModified('nested'));

          doc = new TestDocument();
          doc.init({
            test: 'Test',
            nested: {
              age: 5
            }
          });

          // vs merging using doc.set(path, object, {merge: true})
          doc.set('nested', {path: 'did not overwrite the nested object'}, {
            merge: true
          });
          assert.equal(doc.nested.path, '5did not overwrite the nested object');
          assert.equal(doc.nested.age, 5);
          assert.equal(Object.keys(doc._doc.nested).length, 3);
          assert.ok(doc.isModified('nested'));

          doc = new TestDocument();
          doc.init({
            test: 'Test',
            nested: {
              age: 5
            }
          });

          doc.set({test: 'Test', nested: {age: 5}});
          assert.ok(!doc.isModified());
          assert.ok(!doc.isModified('test'));
          assert.ok(!doc.isModified('nested'));
          assert.ok(!doc.isModified('nested.age'));

          doc.nested = {path: 'overwrite the entire nested object', age: 5};
          assert.equal(doc.nested.age, 5);
          assert.equal(Object.keys(doc._doc.nested).length, 2);
          assert.equal(doc.nested.path, '5overwrite the entire nested object');
          assert.ok(doc.isModified('nested'));

          doc.nested.deep = {x: 'Hank and Marie'};
          assert.equal(Object.keys(doc._doc.nested).length, 3);
          assert.equal(doc.nested.path, '5overwrite the entire nested object');
          assert.ok(doc.isModified('nested'));
          assert.equal(doc.nested.deep.x, 'Hank and Marie');

          doc = new TestDocument();
          doc.init({
            test: 'Test',
            nested: {
              age: 5
            }
          });

          doc.set('nested.deep', {x: 'Hank and Marie'});
          assert.equal(Object.keys(doc._doc.nested).length, 2);
          assert.equal(Object.keys(doc._doc.nested.deep).length, 1);
          assert.ok(doc.isModified('nested'));
          assert.ok(!doc.isModified('nested.path'));
          assert.ok(!doc.isModified('nested.age'));
          assert.ok(doc.isModified('nested.deep'));
          assert.equal(doc.nested.deep.x, 'Hank and Marie');

          done();
        });

        it('allows positional syntax on mixed nested paths (gh-6738)', function() {
          const schema = new Schema({ nested: {} });
          const M = db.model('Test', schema);
          const doc = new M({
            'nested.x': 'foo',
            'nested.y': 42,
            'nested.a.b.c': { d: { e: { f: 'g' } } }
          });
          assert.strictEqual(doc.nested.x, 'foo');
          assert.strictEqual(doc.nested.y, 42);
          assert.strictEqual(doc.nested.a.b.c.d.e.f, 'g');
        });

        it('gh-1954', function(done) {
          const schema = new Schema({
            schedule: [new Schema({open: Number, close: Number})]
          });

          const M = db.model('BlogPost', schema);

          const doc = new M({
            schedule: [{
              open: 1000,
              close: 1900
            }]
          });

          assert.ok(doc.schedule[0] instanceof EmbeddedDocument);
          doc.set('schedule.0.open', 1100);
          assert.ok(doc.schedule);
          assert.ok(doc.schedule.isMongooseDocumentArray);
          assert.ok(doc.schedule[0] instanceof EmbeddedDocument);
          assert.equal(doc.schedule[0].open, 1100);
          assert.equal(doc.schedule[0].close, 1900);

          done();
        });
      });

      describe('when overwriting with a document instance', function() {
        it('does not cause StackOverflows (gh-1234)', function(done) {
          const doc = new TestDocument({nested: {age: 35}});
          doc.nested = doc.nested;
          assert.doesNotThrow(function() {
            doc.nested.age;
          });
          done();
        });
      });
    });
  });

  describe('virtual', function() {
    describe('setter', function() {
      let val;
      let M;

      beforeEach(function(done) {
        const schema = new mongoose.Schema({v: Number});
        schema.virtual('thang').set(function(v) {
          val = v;
        });

        db.deleteModel(/Test/);
        M = db.model('Test', schema);
        done();
      });

      it('works with objects', function(done) {
        new M({thang: {}});
        assert.deepEqual({}, val);
        done();
      });
      it('works with arrays', function(done) {
        new M({thang: []});
        assert.deepEqual([], val);
        done();
      });
      it('works with numbers', function(done) {
        new M({thang: 4});
        assert.deepEqual(4, val);
        done();
      });
      it('works with strings', function(done) {
        new M({thang: '3'});
        assert.deepEqual('3', val);
        done();
      });
    });

    it('passes doc as third param for arrow functions (gh-4143)', function() {
      const schema = new mongoose.Schema({
        name: {
          first: String,
          last: String
        }
      });
      schema.virtual('fullname').
        get((v, virtual, doc) => `${doc.name.first} ${doc.name.last}`).
        set((v, virtual, doc) => {
          const parts = v.split(' ');
          doc.name.first = parts.slice(0, parts.length - 1).join(' ');
          doc.name.last = parts[parts.length - 1];
        });
      const Model = db.model('Person', schema);

      const doc = new Model({ name: { first: 'Jean-Luc', last: 'Picard' } });
      assert.equal(doc.fullname, 'Jean-Luc Picard');

      doc.fullname = 'Will Riker';
      assert.equal(doc.name.first, 'Will');
      assert.equal(doc.name.last, 'Riker');
    });
  });

  describe('gh-2082', function() {
    it('works', function(done) {
      const Parent = db.model('Test', parentSchema);

      const parent = new Parent({name: 'Hello'});
      parent.save(function(err, parent) {
        assert.ifError(err);
        parent.children.push({counter: 0});
        parent.save(function(err, parent) {
          assert.ifError(err);
          parent.children[0].counter += 1;
          parent.save(function(err, parent) {
            assert.ifError(err);
            parent.children[0].counter += 1;
            parent.save(function(err) {
              assert.ifError(err);
              Parent.findOne({}, function(error, parent) {
                assert.ifError(error);
                assert.equal(parent.children[0].counter, 2);
                done();
              });
            });
          });
        });
      });
    });
  });

  describe('gh-1933', function() {
    it('works', function(done) {
      const M = db.model('Test', new Schema({id: String, field: Number}));

      M.create({}, function(error) {
        assert.ifError(error);
        M.findOne({}, function(error, doc) {
          assert.ifError(error);
          doc.__v = 123;
          doc.field = 5; // .push({ _id: '123', type: '456' });
          doc.save(function(error) {
            assert.ifError(error);
            done();
          });
        });
      });
    });
  });

  describe('gh-1638', function() {
    it('works', function(done) {
      const ItemChildSchema = new mongoose.Schema({
        name: {type: String, required: true, default: 'hello'}
      });

      const ItemParentSchema = new mongoose.Schema({
        children: [ItemChildSchema]
      });

      const ItemParent = db.model('Parent', ItemParentSchema);
      const ItemChild = db.model('Child', ItemChildSchema);

      const c1 = new ItemChild({name: 'first child'});
      const c2 = new ItemChild({name: 'second child'});

      const p = new ItemParent({
        children: [c1, c2]
      });

      p.save(function(error) {
        assert.ifError(error);

        c2.name = 'updated 2';
        p.children = [c2];
        p.save(function(error, doc) {
          assert.ifError(error);
          assert.equal(doc.children.length, 1);
          done();
        });
      });
    });
  });

  describe('gh-2434', function() {
    it('will save the new value', function(done) {
      const ItemSchema = new mongoose.Schema({
        st: Number,
        s: []
      });

      const Item = db.model('Test', ItemSchema);

      const item = new Item({st: 1});

      item.save(function(error) {
        assert.ifError(error);
        item.st = 3;
        item.s = [];
        item.save(function(error) {
          assert.ifError(error);
          // item.st is 3 but may not be saved to DB
          Item.findById(item._id, function(error, doc) {
            assert.ifError(error);
            assert.equal(doc.st, 3);
            done();
          });
        });
      });
    });
  });

  describe('gh-8371', function() {
    beforeEach(() => co(function*() {
      const Person = db.model('Person', Schema({ name: String }));

      yield Person.deleteMany({});

      db.deleteModel('Person');
    }));

    it('setting isNew to true makes save tries to insert a new document (gh-8371)', function() {
      return co(function*() {
        const personSchema = new Schema({ name: String });
        const Person = db.model('Person', personSchema);

        const createdPerson = yield Person.create({name:'Hafez'});
        const removedPerson = yield Person.findOneAndRemove({_id:createdPerson._id});

        removedPerson.isNew = true;

        yield removedPerson.save();

        const foundPerson = yield Person.findOne({_id:removedPerson._id});
        assert.ok(foundPerson);
      });
    });

    it('setting isNew to true throws an error when a document already exists (gh-8371)', function() {
      return co(function*() {
        const personSchema = new Schema({ name: String });
        const Person = db.model('Person', personSchema);

        const createdPerson = yield Person.create({name:'Hafez'});

        createdPerson.isNew = true;

        let threw = false;
        try {
          yield createdPerson.save();
        }
        catch (err) {
          threw = true;
          assert.equal(err.code, 11000);
        }

        assert.equal(threw,true);
      });
    });

    it('saving a document with no changes, throws an error when document is not found', function() {
      return co(function*() {
        const personSchema = new Schema({ name: String });
        const Person = db.model('Person', personSchema);

        const person = yield Person.create({name:'Hafez'});

        yield Person.deleteOne({_id:person._id});

        let threw = false;
        try {
          yield person.save();
        }
        catch (err) {
          assert.equal(err instanceof DocumentNotFoundError, true);
          assert.equal(err.message,`No document found for query "{ _id: ${person._id} }" on model "Person"`);
          threw = true;
        }

        assert.equal(threw,true);
      });
    });

    it('saving a document with changes, throws an error when document is not found', function() {
      return co(function*() {
        const personSchema = new Schema({ name: String });
        const Person = db.model('Person', personSchema);

        const person = yield Person.create({name:'Hafez'});

        yield Person.deleteOne({_id:person._id});

        person.name = 'Different Name';

        let threw = false;
        try {
          yield person.save();
        }
        catch (err) {
          assert.equal(err instanceof DocumentNotFoundError,true);
          assert.equal(err.message,`No document found for query "{ _id: ${person._id} }" on model "Person"`);
          threw = true;
        }

        assert.equal(threw,true);
      });
    });
  });

  it('properly calls queue functions (gh-2856)', function(done) {
    const personSchema = new mongoose.Schema({
      name: String
    });

    let calledName;
    personSchema.methods.fn = function() {
      calledName = this.name;
    };
    personSchema.queue('fn');

    const Person = db.model('Person', personSchema);
    new Person({name: 'Val'});
    assert.equal(calledName, 'Val');
    done();
  });

  describe('bug fixes', function() {
    it('applies toJSON transform correctly for populated docs (gh-2910) (gh-2990)', function(done) {
      const parentSchema = mongoose.Schema({
        c: {type: mongoose.Schema.Types.ObjectId, ref: 'Child'}
      });

      let called = [];
      parentSchema.options.toJSON = {
        transform: function(doc, ret) {
          called.push(ret);
          return ret;
        }
      };

      const childSchema = mongoose.Schema({
        name: String
      });

      let childCalled = [];
      childSchema.options.toJSON = {
        transform: function(doc, ret) {
          childCalled.push(ret);
          return ret;
        }
      };

      const Child = db.model('Child', childSchema);
      const Parent = db.model('Parent', parentSchema);

      Child.create({name: 'test'}, function(error, c) {
        Parent.create({c: c._id}, function(error, p) {
          Parent.findOne({_id: p._id}).populate('c').exec(function(error, p) {
            let doc = p.toJSON();
            assert.equal(called.length, 1);
            assert.equal(called[0]._id.toString(), p._id.toString());
            assert.equal(doc._id.toString(), p._id.toString());
            assert.equal(childCalled.length, 1);
            assert.equal(childCalled[0]._id.toString(), c._id.toString());

            called = [];
            childCalled = [];

            // JSON.stringify() passes field name, so make sure we don't treat
            // that as a param to toJSON (gh-2990)
            doc = JSON.parse(JSON.stringify({parent: p})).parent;
            assert.equal(called.length, 1);
            assert.equal(called[0]._id.toString(), p._id.toString());
            assert.equal(doc._id.toString(), p._id.toString());
            assert.equal(childCalled.length, 1);
            assert.equal(childCalled[0]._id.toString(), c._id.toString());

            done();
          });
        });
      });
    });

    it('single nested schema transform with save() (gh-5807)', function() {
      const embeddedSchema = new Schema({
        test: String
      });

      let called = false;
      embeddedSchema.options.toObject = {
        transform: function(doc, ret) {
          called = true;
          delete ret.test;
          return ret;
        }
      };
      const topLevelSchema = new Schema({
        embedded: embeddedSchema
      });
      const MyModel = db.model('Test', topLevelSchema);

      return MyModel.create({}).
        then(function(doc) {
          doc.embedded = { test: '123' };
          return doc.save();
        }).
        then(function(doc) {
          return MyModel.findById(doc._id);
        }).
        then(function(doc) {
          assert.equal(doc.embedded.test, '123');
          assert.ok(!called);
        });
    });

    it('setters firing with objects on real paths (gh-2943)', function(done) {
      const M = db.model('Test', {
        myStr: {
          type: String, set: function(v) {
            return v.value;
          }
        },
        otherStr: String
      });

      const t = new M({myStr: {value: 'test'}});
      assert.equal(t.myStr, 'test');

      new M({otherStr: {value: 'test'}});
      assert.ok(!t.otherStr);

      done();
    });

    describe('gh-2782', function() {
      it('should set data from a sub doc', function(done) {
        const schema1 = new mongoose.Schema({
          data: {
            email: String
          }
        });
        const schema2 = new mongoose.Schema({
          email: String
        });
        const Model1 = db.model('Test', schema1);
        const Model2 = db.model('Test1', schema2);

        const doc1 = new Model1({'data.email': 'some@example.com'});
        assert.equal(doc1.data.email, 'some@example.com');
        const doc2 = new Model2();
        doc2.set(doc1.data);
        assert.equal(doc2.email, 'some@example.com');
        done();
      });
    });

    it('set data from subdoc keys (gh-3346)', function(done) {
      const schema1 = new mongoose.Schema({
        data: {
          email: String
        }
      });
      const Model1 = db.model('Test', schema1);

      const doc1 = new Model1({'data.email': 'some@example.com'});
      assert.equal(doc1.data.email, 'some@example.com');
      const doc2 = new Model1({data: doc1.data});
      assert.equal(doc2.data.email, 'some@example.com');
      done();
    });

    it('doesnt attempt to cast generic objects as strings (gh-3030)', function(done) {
      const M = db.model('Test', {
        myStr: {
          type: String
        }
      });

      const t = new M({myStr: {thisIs: 'anObject'}});
      assert.ok(!t.myStr);
      t.validate(function(error) {
        assert.ok(error);
        done();
      });
    });

    it('single embedded schemas 1 (gh-2689)', function(done) {
      const userSchema = new mongoose.Schema({
        name: String,
        email: String
      }, {_id: false, id: false});

      let userHookCount = 0;
      userSchema.pre('save', function(next) {
        ++userHookCount;
        next();
      });

      const eventSchema = new mongoose.Schema({
        user: userSchema,
        name: String
      });

      let eventHookCount = 0;
      eventSchema.pre('save', function(next) {
        ++eventHookCount;
        next();
      });

      const Event = db.model('Event', eventSchema);

      const e = new Event({name: 'test', user: {name: 123, email: 'val'}});
      e.save(function(error) {
        assert.ifError(error);
        assert.strictEqual(e.user.name, '123');
        assert.equal(eventHookCount, 1);
        assert.equal(userHookCount, 1);

        Event.findOne({user: {name: '123', email: 'val'}}, function(err, doc) {
          assert.ifError(err);
          assert.ok(doc);

          Event.findOne({user: {$in: [{name: '123', email: 'val'}]}}, function(err, doc) {
            assert.ifError(err);
            assert.ok(doc);
            done();
          });
        });
      });
    });

    it('single embedded schemas with validation (gh-2689)', function(done) {
      const userSchema = new mongoose.Schema({
        name: String,
        email: {type: String, required: true, match: /.+@.+/}
      }, {_id: false, id: false});

      const eventSchema = new mongoose.Schema({
        user: userSchema,
        name: String
      });

      const Event = db.model('Event', eventSchema);

      const e = new Event({name: 'test', user: {}});
      let error = e.validateSync();
      assert.ok(error);
      assert.ok(error.errors['user.email']);
      assert.equal(error.errors['user.email'].kind, 'required');

      e.user.email = 'val';
      error = e.validateSync();

      assert.ok(error);
      assert.ok(error.errors['user.email']);
      assert.equal(error.errors['user.email'].kind, 'regexp');

      done();
    });

    it('single embedded parent() (gh-5134)', function(done) {
      const userSchema = new mongoose.Schema({
        name: String,
        email: {type: String, required: true, match: /.+@.+/}
      }, {_id: false, id: false});

      const eventSchema = new mongoose.Schema({
        user: userSchema,
        name: String
      });

      const Event = db.model('Event', eventSchema);

      const e = new Event({name: 'test', user: {}});
      assert.strictEqual(e.user.parent(), e.user.ownerDocument());

      done();
    });

    it('single embedded schemas with markmodified (gh-2689)', function(done) {
      const userSchema = new mongoose.Schema({
        name: String,
        email: {type: String, required: true, match: /.+@.+/}
      }, {_id: false, id: false});

      const eventSchema = new mongoose.Schema({
        user: userSchema,
        name: String
      });

      const Event = db.model('Event', eventSchema);

      const e = new Event({name: 'test', user: {email: 'a@b'}});
      e.save(function(error, doc) {
        assert.ifError(error);
        assert.ok(doc);
        assert.ok(!doc.isModified('user'));
        assert.ok(!doc.isModified('user.email'));
        assert.ok(!doc.isModified('user.name'));
        doc.user.name = 'Val';
        assert.ok(doc.isModified('user'));
        assert.ok(!doc.isModified('user.email'));
        assert.ok(doc.isModified('user.name'));

        const delta = doc.$__delta()[1];
        assert.deepEqual(delta, {
          $set: {'user.name': 'Val'}
        });

        doc.save(function(error) {
          assert.ifError(error);
          Event.findOne({_id: doc._id}, function(error, doc) {
            assert.ifError(error);
            assert.deepEqual(doc.user.toObject(), {email: 'a@b', name: 'Val'});
            done();
          });
        });
      });
    });

    it('single embedded schemas + update validators (gh-2689)', function(done) {
      const userSchema = new mongoose.Schema({
        name: {type: String, default: 'Val'},
        email: {type: String, required: true, match: /.+@.+/}
      }, {_id: false, id: false});

      const eventSchema = new mongoose.Schema({
        user: userSchema,
        name: String
      });

      const Event = db.model('Event', eventSchema);

      const badUpdate = {$set: {'user.email': 'a'}};
      const options = {runValidators: true};
      Event.updateOne({}, badUpdate, options, function(error) {
        assert.ok(error);
        assert.equal(error.errors['user.email'].kind, 'regexp');

        const nestedUpdate = {name: 'test'};
        const options = {upsert: true, setDefaultsOnInsert: true};
        Event.updateOne({}, nestedUpdate, options, function(error) {
          assert.ifError(error);
          Event.findOne({name: 'test'}, function(error, ev) {
            assert.ifError(error);
            assert.equal(ev.user.name, 'Val');
            done();
          });
        });
      });
    });

    it('single embedded schema update validators ignore _id (gh-6269)', function() {
      return co(function*() {
        const subDocSchema = new mongoose.Schema({ name: String });

        const schema = new mongoose.Schema({
          subDoc: subDocSchema,
          test: String
        });

        const Model = db.model('Test', schema);

        const fakeDoc = new Model({});
        yield Model.create({});

        // toggle to false to see correct behavior
        // where subdoc is not created
        const setDefaultsFlag = true;

        const res = yield Model.findOneAndUpdate({ _id: fakeDoc._id }, {
          test: 'test'
        }, { setDefaultsOnInsert: setDefaultsFlag, upsert: true, new: true });

        assert.equal(res.test, 'test');
        assert.ok(!res.subDoc);
      });
    });
  });

  describe('error processing (gh-2284)', function() {
    it('save errors', function(done) {
      const schema = new Schema({
        name: { type: String, required: true }
      });

      schema.post('save', function(error, doc, next) {
        assert.ok(doc instanceof Model);
        next(new Error('Catch all'));
      });

      schema.post('save', function(error, doc, next) {
        assert.ok(doc instanceof Model);
        next(new Error('Catch all #2'));
      });

      const Model = db.model('Test', schema);

      Model.create({}, function(error) {
        assert.ok(error);
        assert.equal(error.message, 'Catch all #2');
        done();
      });
    });

    it('validate errors (gh-4885)', function(done) {
      const testSchema = new Schema({ title: { type: String, required: true } });

      let called = 0;
      testSchema.post('validate', function(error, doc, next) {
        ++called;
        next(error);
      });

      const Test = db.model('Test', testSchema);

      Test.create({}, function(error) {
        assert.ok(error);
        assert.equal(called, 1);
        done();
      });
    });

    it('does not filter validation on unmodified paths when validateModifiedOnly not set (gh-7421)', function(done) {
      const testSchema = new Schema({ title: { type: String, required: true }, other: String });

      const Test = db.model('Test', testSchema);

      Test.create([{}], {validateBeforeSave: false}, function(createError, docs) {
        assert.equal(createError, null);
        const doc = docs[0];
        doc.other = 'something';
        assert.ok(doc.validateSync().errors);
        doc.save(function(error) {
          assert.ok(error.errors);
          done();
        });
      });
    });

    it('filters out validation on unmodified paths when validateModifiedOnly set (gh-7421)', function(done) {
      const testSchema = new Schema({ title: { type: String, required: true }, other: String });

      const Test = db.model('Test', testSchema);

      Test.create([{}], {validateBeforeSave: false}, function(createError, docs) {
        assert.equal(createError, null);
        const doc = docs[0];
        doc.other = 'something';
        assert.equal(doc.validateSync(undefined, {validateModifiedOnly: true}), null);
        doc.save({validateModifiedOnly: true}, function(error) {
          assert.equal(error, null);
          done();
        });
      });
    });

    it('does not filter validation on modified paths when validateModifiedOnly set (gh-7421)', function(done) {
      const testSchema = new Schema({ title: { type: String, required: true }, other: String });

      const Test = db.model('Test', testSchema);

      Test.create([{title: 'title'}], {validateBeforeSave: false}, function(createError, docs) {
        assert.equal(createError, null);
        const doc = docs[0];
        doc.title = '';
        assert.ok(doc.validateSync(undefined, {validateModifiedOnly: true}).errors);
        doc.save({validateModifiedOnly: true}, function(error) {
          assert.ok(error.errors);
          done();
        });
      });
    });

    it('validateModifiedOnly with pre existing validation error (gh-8091)', function() {
      const schema = mongoose.Schema({
        title: String,
        coverId: Number
      }, { validateModifiedOnly: true });

      const Model = db.model('Test', schema);

      return co(function*() {
        yield Model.collection.insertOne({ title: 'foo', coverId: parseFloat('not a number') });

        const doc = yield Model.findOne();
        doc.title = 'bar';
        // Should not throw
        yield doc.save();
      });
    });

    it('handles non-errors', function(done) {
      const schema = new Schema({
        name: { type: String, required: true }
      });

      schema.post('save', function(error, doc, next) {
        next(new Error('Catch all'));
      });

      schema.post('save', function(error, doc, next) {
        next(new Error('Catch all #2'));
      });

      const Model = db.model('Test', schema);

      Model.create({ name: 'test' }, function(error) {
        assert.ifError(error);
        done();
      });
    });
  });

  describe('bug fixes', function() {
    beforeEach(() => db.deleteModel(/.*/));

    it('single embedded schemas with populate (gh-3501)', function(done) {
      const PopulateMeSchema = new Schema({});

      const Child = db.model('Child', PopulateMeSchema);

      const SingleNestedSchema = new Schema({
        populateMeArray: [{
          type: Schema.Types.ObjectId,
          ref: 'Child'
        }]
      });

      const parentSchema = new Schema({
        singleNested: SingleNestedSchema
      });

      const P = db.model('Parent', parentSchema);

      Child.create([{}, {}], function(error, docs) {
        assert.ifError(error);
        const obj = {
          singleNested: {populateMeArray: [docs[0]._id, docs[1]._id]}
        };
        P.create(obj, function(error, doc) {
          assert.ifError(error);
          P.
            findById(doc._id).
            populate('singleNested.populateMeArray').
            exec(function(error, doc) {
              assert.ok(doc.singleNested.populateMeArray[0]._id);
              done();
            });
        });
      });
    });

    it('single embedded schemas with methods (gh-3534)', function(done) {
      const personSchema = new Schema({name: String});
      personSchema.methods.firstName = function() {
        return this.name.substr(0, this.name.indexOf(' '));
      };

      const bandSchema = new Schema({leadSinger: personSchema});
      const Band = db.model('Band', bandSchema);

      const gnr = new Band({leadSinger: {name: 'Axl Rose'}});
      assert.equal(gnr.leadSinger.firstName(), 'Axl');
      done();
    });

    it('single embedded schemas with models (gh-3535)', function(done) {
      const personSchema = new Schema({name: String});
      const Person = db.model('Person', personSchema);

      const bandSchema = new Schema({leadSinger: personSchema});
      const Band = db.model('Band', bandSchema);

      const axl = new Person({name: 'Axl Rose'});
      const gnr = new Band({leadSinger: axl});

      gnr.save(function(error) {
        assert.ifError(error);
        assert.equal(gnr.leadSinger.name, 'Axl Rose');
        done();
      });
    });

    it('single embedded schemas with indexes (gh-3594)', function(done) {
      const personSchema = new Schema({name: {type: String, unique: true}});

      const bandSchema = new Schema({leadSinger: personSchema});

      assert.equal(bandSchema.indexes().length, 1);
      const index = bandSchema.indexes()[0];
      assert.deepEqual(index[0], {'leadSinger.name': 1});
      assert.ok(index[1].unique);
      done();
    });

    it('removing single embedded docs (gh-3596)', function(done) {
      const personSchema = new Schema({name: String});

      const bandSchema = new Schema({guitarist: personSchema, name: String});
      const Band = db.model('Band', bandSchema);

      const gnr = new Band({
        name: 'Guns N\' Roses',
        guitarist: {name: 'Slash'}
      });
      gnr.save(function(error, gnr) {
        assert.ifError(error);
        gnr.guitarist = undefined;
        gnr.save(function(error, gnr) {
          assert.ifError(error);
          assert.ok(!gnr.guitarist);
          done();
        });
      });
    });

    it('setting single embedded docs (gh-3601)', function(done) {
      const personSchema = new Schema({name: String});

      const bandSchema = new Schema({guitarist: personSchema, name: String});
      const Band = db.model('Band', bandSchema);

      const gnr = new Band({
        name: 'Guns N\' Roses',
        guitarist: {name: 'Slash'}
      });
      const velvetRevolver = new Band({
        name: 'Velvet Revolver'
      });
      velvetRevolver.guitarist = gnr.guitarist;
      velvetRevolver.save(function(error) {
        assert.ifError(error);
        assert.equal(velvetRevolver.guitarist.name, 'Slash');
        done();
      });
    });

    it('single embedded docs init obeys strict mode (gh-3642)', function(done) {
      const personSchema = new Schema({name: String});

      const bandSchema = new Schema({guitarist: personSchema, name: String});
      const Band = db.model('Band', bandSchema);

      const velvetRevolver = new Band({
        name: 'Velvet Revolver',
        guitarist: {name: 'Slash', realName: 'Saul Hudson'}
      });

      velvetRevolver.save(function(error) {
        assert.ifError(error);
        const query = {name: 'Velvet Revolver'};
        Band.collection.findOne(query, function(error, band) {
          assert.ifError(error);
          assert.ok(!band.guitarist.realName);
          done();
        });
      });
    });

    it('single embedded docs post hooks (gh-3679)', function(done) {
      const postHookCalls = [];
      const personSchema = new Schema({name: String});
      personSchema.post('save', function() {
        postHookCalls.push(this);
      });

      const bandSchema = new Schema({guitarist: personSchema, name: String});
      const Band = db.model('Band', bandSchema);
      const obj = {name: 'Guns N\' Roses', guitarist: {name: 'Slash'}};

      Band.create(obj, function(error) {
        assert.ifError(error);
        setTimeout(function() {
          assert.equal(postHookCalls.length, 1);
          assert.equal(postHookCalls[0].name, 'Slash');
          done();
        });
      });
    });

    it('single embedded docs .set() (gh-3686)', function(done) {
      const personSchema = new Schema({name: String, realName: String});

      const bandSchema = new Schema({
        guitarist: personSchema,
        name: String
      });
      const Band = db.model('Band', bandSchema);
      const obj = {
        name: 'Guns N\' Roses',
        guitarist: {name: 'Slash', realName: 'Saul Hudson'}
      };

      Band.create(obj, function(error, gnr) {
        gnr.set('guitarist.name', 'Buckethead');
        gnr.save(function(error) {
          assert.ifError(error);
          assert.equal(gnr.guitarist.name, 'Buckethead');
          assert.equal(gnr.guitarist.realName, 'Saul Hudson');
          done();
        });
      });
    });

    it('single embedded docs with arrays pre hooks (gh-3680)', function(done) {
      const childSchema = new Schema({count: Number});

      let preCalls = 0;
      childSchema.pre('save', function(next) {
        ++preCalls;
        next();
      });

      const SingleNestedSchema = new Schema({
        children: [childSchema]
      });

      const ParentSchema = new Schema({
        singleNested: SingleNestedSchema
      });

      const Parent = db.model('Parent', ParentSchema);
      const obj = {singleNested: {children: [{count: 0}]}};
      Parent.create(obj, function(error) {
        assert.ifError(error);
        assert.equal(preCalls, 1);
        done();
      });
    });

    it('nested single embedded doc validation (gh-3702)', function(done) {
      const childChildSchema = new Schema({count: {type: Number, min: 1}});
      const childSchema = new Schema({child: childChildSchema});
      const parentSchema = new Schema({child: childSchema});

      const Parent = db.model('Parent', parentSchema);
      const obj = {child: {child: {count: 0}}};
      Parent.create(obj, function(error) {
        assert.ok(error);
        assert.ok(/ValidationError/.test(error.toString()));
        done();
      });
    });

    it('handles virtuals with dots correctly (gh-3618)', function(done) {
      const testSchema = new Schema({nested: {type: Object, default: {}}});
      testSchema.virtual('nested.test').get(function() {
        return true;
      });

      const Test = db.model('Test', testSchema);

      const test = new Test();

      let doc = test.toObject({getters: true, virtuals: true});
      delete doc._id;
      delete doc.id;
      assert.deepEqual(doc, {nested: {test: true}});

      doc = test.toObject({getters: false, virtuals: true});
      delete doc._id;
      delete doc.id;
      assert.deepEqual(doc, {nested: {test: true}});
      done();
    });

    it('handles pushing with numeric keys (gh-3623)', function(done) {
      const schema = new Schema({
        array: [{
          1: {
            date: Date
          },
          2: {
            date: Date
          },
          3: {
            date: Date
          }
        }]
      });

      const MyModel = db.model('Test', schema);

      const doc = {array: [{2: {}}]};
      MyModel.collection.insertOne(doc, function(error) {
        assert.ifError(error);

        MyModel.findOne({_id: doc._id}, function(error, doc) {
          assert.ifError(error);
          doc.array.push({2: {}});
          doc.save(function(error) {
            assert.ifError(error);
            done();
          });
        });
      });
    });

    it('execPopulate (gh-3753)', function(done) {
      const childSchema = new Schema({
        name: String
      });

      const parentSchema = new Schema({
        name: String,
        children: [{type: ObjectId, ref: 'Child'}]
      });

      const Child = db.model('Child', childSchema);
      const Parent = db.model('Parent', parentSchema);

      Child.create({name: 'Luke Skywalker'}, function(error, child) {
        assert.ifError(error);
        const doc = {name: 'Darth Vader', children: [child._id]};
        Parent.create(doc, function(error, doc) {
          Parent.findOne({_id: doc._id}, function(error, doc) {
            assert.ifError(error);
            assert.ok(doc);
            doc.populate('children').execPopulate().then(function(doc) {
              assert.equal(doc.children.length, 1);
              assert.equal(doc.children[0].name, 'Luke Skywalker');
              done();
            });
          });
        });
      });
    });

    it('handles 0 for numeric subdoc ids (gh-3776)', function(done) {
      const personSchema = new Schema({
        _id: Number,
        name: String,
        age: Number,
        friends: [{type: Number, ref: 'Person'}]
      });

      const Person = db.model('Person', personSchema);

      const people = [
        {_id: 0, name: 'Alice'},
        {_id: 1, name: 'Bob'}
      ];

      Person.create(people, function(error, people) {
        assert.ifError(error);
        const alice = people[0];
        alice.friends.push(people[1]);
        alice.save(function(error) {
          assert.ifError(error);
          done();
        });
      });
    });

    it('handles conflicting names (gh-3867)', function(done) {
      const testSchema = new Schema({
        name: {
          type: String,
          required: true
        },
        things: [{
          name: {
            type: String,
            required: true
          }
        }]
      });

      const M = db.model('Test', testSchema);

      const doc = M({
        things: [{}]
      });

      const fields = Object.keys(doc.validateSync().errors).sort();
      assert.deepEqual(fields, ['name', 'things.0.name']);
      done();
    });

    it('populate with lean (gh-3873)', function(done) {
      const companySchema = new mongoose.Schema({
        name:  String,
        description:  String,
        userCnt: { type: Number, default: 0, select: false }
      });

      const userSchema = new mongoose.Schema({
        name:  String,
        company: { type: mongoose.Schema.Types.ObjectId, ref: 'Company' }
      });

      const Company = db.model('Company', companySchema);
      const User = db.model('User', userSchema);

      const company = new Company({ name: 'IniTech', userCnt: 1 });
      const user = new User({ name: 'Peter', company: company._id });

      company.save(function(error) {
        assert.ifError(error);
        user.save(function(error) {
          assert.ifError(error);
          next();
        });
      });

      function next() {
        const pop = { path: 'company', select: 'name', options: { lean: true } };
        User.find({}).populate(pop).exec(function(error, docs) {
          assert.ifError(error);
          assert.equal(docs.length, 1);
          assert.strictEqual(docs[0].company.userCnt, undefined);
          done();
        });
      }
    });

    it('init single nested subdoc with select (gh-3880)', function(done) {
      const childSchema = new mongoose.Schema({
        name: { type: String },
        friends: [{ type: String }]
      });

      const parentSchema = new mongoose.Schema({
        name: { type: String },
        child: childSchema
      });

      const Parent = db.model('Parent', parentSchema);
      const p = new Parent({
        name: 'Mufasa',
        child: {
          name: 'Simba',
          friends: ['Pumbaa', 'Timon', 'Nala']
        }
      });

      p.save(function(error) {
        assert.ifError(error);
        const fields = 'name child.name';
        Parent.findById(p._id).select(fields).exec(function(error, doc) {
          assert.ifError(error);
          assert.strictEqual(doc.child.friends, void 0);
          done();
        });
      });
    });

    it('single nested subdoc isModified() (gh-3910)', function(done) {
      let called = 0;

      const ChildSchema = new Schema({
        name: String
      });

      ChildSchema.pre('save', function(next) {
        assert.ok(this.isModified('name'));
        ++called;
        next();
      });

      const ParentSchema = new Schema({
        name: String,
        child: ChildSchema
      });

      const Parent = db.model('Parent', ParentSchema);

      const p = new Parent({
        name: 'Darth Vader',
        child: {
          name: 'Luke Skywalker'
        }
      });

      p.save(function(error) {
        assert.ifError(error);
        assert.strictEqual(called, 1);
        done();
      });
    });

    it('pre and post as schema keys (gh-3902)', function(done) {
      const schema = new mongoose.Schema({
        pre: String,
        post: String
      }, { versionKey: false });
      const MyModel = db.model('Test', schema);

      MyModel.create({ pre: 'test', post: 'test' }, function(error, doc) {
        assert.ifError(error);
        assert.deepEqual(utils.omit(doc.toObject(), '_id'),
          { pre: 'test', post: 'test' });
        done();
      });
    });

    it('manual population and isNew (gh-3982)', function(done) {
      const NestedModelSchema = new mongoose.Schema({
        field: String
      });

      const NestedModel = db.model('Test', NestedModelSchema);

      const ModelSchema = new mongoose.Schema({
        field: String,
        array: [{
          type: mongoose.Schema.ObjectId,
          ref: 'Test',
          required: true
        }]
      });

      const Model = db.model('Test1', ModelSchema);

      const nestedModel = new NestedModel({
        'field': 'nestedModel'
      });

      nestedModel.save(function(error, nestedModel) {
        assert.ifError(error);
        Model.create({ array: [nestedModel._id] }, function(error, doc) {
          assert.ifError(error);
          Model.findById(doc._id).populate('array').exec(function(error, doc) {
            assert.ifError(error);
            doc.array.push(nestedModel);
            assert.strictEqual(doc.isNew, false);
            assert.strictEqual(doc.array[0].isNew, false);
            assert.strictEqual(doc.array[1].isNew, false);
            assert.strictEqual(nestedModel.isNew, false);
            done();
          });
        });
      });
    });

    it('manual population with refPath (gh-7070)', function() {
      const ChildModelSchema = new mongoose.Schema({
        name: String
      });

      const ChildModel = db.model('Child', ChildModelSchema);

      const ParentModelSchema = new mongoose.Schema({
        model: String,
        childId: { type: mongoose.ObjectId, refPath: 'model' },
        otherId: mongoose.ObjectId
      });

      const ParentModel = db.model('Parent', ParentModelSchema);

      return co(function*() {
        const child = yield ChildModel.create({ name: 'test' });

        let parent = yield ParentModel.create({
          model: 'Child',
          childId: child._id
        });

        parent = yield ParentModel.findOne();

        parent.childId = child;
        parent.otherId = child;

        assert.equal(parent.childId.name, 'test');
        assert.ok(parent.otherId instanceof mongoose.Types.ObjectId);
      });
    });

    it('doesnt skipId for single nested subdocs (gh-4008)', function(done) {
      const childSchema = new Schema({
        name: String
      });

      const parentSchema = new Schema({
        child: childSchema
      });

      const Parent = db.model('Parent', parentSchema);

      Parent.create({ child: { name: 'My child' } }, function(error, doc) {
        assert.ifError(error);
        Parent.collection.findOne({ _id: doc._id }, function(error, doc) {
          assert.ifError(error);
          assert.ok(doc.child._id);
          done();
        });
      });
    });

    it('single embedded docs with $near (gh-4014)', function(done) {
      const schema = new mongoose.Schema({
        placeName: String
      });

      const geoSchema = new mongoose.Schema({
        type: {
          type: String,
          enum: 'Point',
          default: 'Point'
        },
        coordinates: {
          type: [Number],
          default: [0, 0]
        }
      });

      schema.add({ geo: geoSchema });
      schema.index({ geo: '2dsphere' });

      const MyModel = db.model('Test', schema);

      MyModel.on('index', function(err) {
        assert.ifError(err);

        MyModel.
          where('geo').near({ center: [50, 50], spherical: true }).
          exec(function(err) {
            assert.ifError(err);
            done();
          });
      });
    });

    it('skip validation if required returns false (gh-4094)', function(done) {
      const schema = new Schema({
        div: {
          type: Number,
          required: function() { return false; },
          validate: function(v) { return !!v; }
        }
      });
      const Model = db.model('Test', schema);
      const m = new Model();
      assert.ifError(m.validateSync());
      done();
    });

    it('ability to overwrite array default (gh-4109)', function(done) {
      const schema = new Schema({
        names: {
          type: [String],
          default: void 0
        }
      });

      const Model = db.model('Test', schema);
      const m = new Model();
      assert.ok(!m.names);
      m.save(function(error, m) {
        assert.ifError(error);
        Model.collection.findOne({ _id: m._id }, function(error, doc) {
          assert.ifError(error);
          assert.ok(!('names' in doc));
          done();
        });
      });
    });

    it('validation works when setting array index (gh-3816)', function(done) {
      const mySchema = new mongoose.Schema({
        items: [
          { month: Number, date: Date }
        ]
      });

      const Test = db.model('test', mySchema);

      const a = [
        { month: 0, date: new Date() },
        { month: 1, date: new Date() }
      ];
      Test.create({ items: a }, function(error, doc) {
        assert.ifError(error);
        Test.findById(doc._id).exec(function(error, doc) {
          assert.ifError(error);
          assert.ok(doc);
          doc.items[0] = {
            month: 5,
            date : new Date()
          };
          doc.markModified('items');
          doc.save(function(error) {
            assert.ifError(error);
            done();
          });
        });
      });
    });

    it('validateSync works when setting array index nested (gh-5389)', function(done) {
      const childSchema = new mongoose.Schema({
        _id: false,
        name: String,
        age: Number
      });

      const schema = new mongoose.Schema({
        name: String,
        children: [childSchema]
      });

      const Model = db.model('Test', schema);

      Model.
        create({
          name: 'test',
          children: [
            { name: 'test-child', age: 24 }
          ]
        }).
        then(function(doc) {
          return Model.findById(doc._id);
        }).
        then(function(doc) {
          doc.children[0] = { name: 'updated-child', age: 53 };
          const errors = doc.validateSync();
          assert.ok(!errors);
          done();
        }).
        catch(done);
    });

    it('single embedded with defaults have $parent (gh-4115)', function(done) {
      const ChildSchema = new Schema({
        name: {
          type: String,
          'default': 'child'
        }
      });

      const ParentSchema = new Schema({
        child: {
          type: ChildSchema,
          'default': {}
        }
      });

      const Parent = db.model('Parent', ParentSchema);

      const p = new Parent();
      assert.equal(p.child.$parent, p);
      done();
    });

    it('removing parent doc calls remove hooks on subdocs (gh-2348) (gh-4566)', function(done) {
      const ChildSchema = new Schema({
        name: String
      });

      const called = {};
      ChildSchema.pre('remove', function(next) {
        called[this.name] = true;
        next();
      });

      const ParentSchema = new Schema({
        children: [ChildSchema],
        child: ChildSchema
      });

      const Parent = db.model('Parent', ParentSchema);

      const doc = {
        children: [{ name: 'Jacen' }, { name: 'Jaina' }],
        child: { name: 'Anakin' }
      };
      Parent.create(doc, function(error, doc) {
        assert.ifError(error);
        doc.remove(function(error, doc) {
          assert.ifError(error);
          assert.deepEqual(called, {
            Jacen: true,
            Jaina: true,
            Anakin: true
          });
          const arr = doc.children.toObject().map(function(v) { return v.name; });
          assert.deepEqual(arr, ['Jacen', 'Jaina']);
          assert.equal(doc.child.name, 'Anakin');
          done();
        });
      });
    });

    it('strings of length 12 are valid oids (gh-3365)', function(done) {
      const schema = new Schema({ myId: mongoose.Schema.Types.ObjectId });
      const M = db.model('Test', schema);
      const doc = new M({ myId: 'blablablabla' });
      doc.validate(function(error) {
        assert.ifError(error);
        done();
      });
    });

    it('set() empty obj unmodifies subpaths (gh-4182)', function(done) {
      const omeletteSchema = new Schema({
        topping: {
          meat: {
            type: String,
            enum: ['bacon', 'sausage']
          },
          cheese: Boolean
        }
      });
      const Omelette = db.model('Test', omeletteSchema);
      const doc = new Omelette({
        topping: {
          meat: 'bacon',
          cheese: true
        }
      });
      doc.topping = {};
      doc.save(function(error) {
        assert.ifError(error);
        assert.strictEqual(doc.topping.meat, void 0);
        done();
      });
    });

    it('emits cb errors on model for save (gh-3499)', function(done) {
      const testSchema = new Schema({ name: String });

      const Test = db.model('Test', testSchema);

      Test.on('error', function(error) {
        assert.equal(error.message, 'fail!');
        done();
      });

      new Test({}).save(function() {
        throw new Error('fail!');
      });
    });

    it('emits cb errors on model for save with hooks (gh-3499)', function(done) {
      const testSchema = new Schema({ name: String });

      testSchema.pre('save', function(next) {
        next();
      });

      testSchema.post('save', function(doc, next) {
        next();
      });

      const Test = db.model('Test', testSchema);

      Test.on('error', function(error) {
        assert.equal(error.message, 'fail!');
        done();
      });

      new Test({}).save(function() {
        throw new Error('fail!');
      });
    });

    it('emits cb errors on model for find() (gh-3499)', function(done) {
      const testSchema = new Schema({ name: String });

      const Test = db.model('Test', testSchema);

      Test.on('error', function(error) {
        assert.equal(error.message, 'fail!');
        done();
      });

      Test.find({}, function() {
        throw new Error('fail!');
      });
    });

    it('emits cb errors on model for find() + hooks (gh-3499)', function(done) {
      const testSchema = new Schema({ name: String });

      testSchema.post('find', function(results, next) {
        assert.equal(results.length, 0);
        next();
      });

      const Test = db.model('Test', testSchema);

      Test.on('error', function(error) {
        assert.equal(error.message, 'fail!');
        done();
      });

      Test.find({}, function() {
        throw new Error('fail!');
      });
    });

    it('clears subpaths when removing single nested (gh-4216)', function(done) {
      const RecurrenceSchema = new Schema({
        frequency: Number,
        interval: {
          type: String,
          enum: ['days', 'weeks', 'months', 'years']
        }
      }, { _id: false });

      const EventSchema = new Schema({
        name: {
          type: String,
          trim: true
        },
        recurrence: RecurrenceSchema
      });

      const Event = db.model('Test', EventSchema);
      const ev = new Event({
        name: 'test',
        recurrence: { frequency: 2, interval: 'days' }
      });
      ev.recurrence = null;
      ev.save(function(error) {
        assert.ifError(error);
        done();
      });
    });

    it('using validator.isEmail as a validator (gh-4064) (gh-4084)', function(done) {
      const schema = new Schema({
        email: { type: String, validate: validator.isEmail }
      });

      const MyModel = db.model('Test', schema);

      MyModel.create({ email: 'invalid' }, function(error) {
        assert.ok(error);
        assert.ok(error.errors['email']);
        done();
      });
    });

    it('setting path to empty object works (gh-4218)', function() {
      const schema = new Schema({
        object: {
          nested: {
            field1: { type: Number, default: 1 }
          }
        }
      });

      const MyModel = db.model('Test', schema);

      return co(function*() {
        let doc = yield MyModel.create({});
        doc.object.nested = {};
        yield doc.save();
        doc = yield MyModel.collection.findOne({ _id: doc._id });
        assert.deepEqual(doc.object.nested, {});
      });
    });

    it('setting path to object with strict and no paths in the schema (gh-6436) (gh-4218)', function() {
      const schema = new Schema({
        object: {
          nested: {
            field1: { type: Number, default: 1 }
          }
        }
      });

      const MyModel = db.model('Test', schema);

      return co(function*() {
        let doc = yield MyModel.create({});
        doc.object.nested = { field2: 'foo' }; // `field2` not in the schema
        yield doc.save();
        doc = yield MyModel.collection.findOne({ _id: doc._id });
        assert.deepEqual(doc.object.nested, {});
      });
    });

    it('minimize + empty object (gh-4337)', function(done) {
      const SomeModelSchema = new mongoose.Schema({}, {
        minimize: false
      });

      const SomeModel = db.model('Test', SomeModelSchema);

      try {
        new SomeModel({});
      } catch (error) {
        assert.ifError(error);
      }
      done();
    });

    it('directModifiedPaths() (gh-7373)', function() {
      const schema = new Schema({ foo: String, nested: { bar: String } });
      const Model = db.model('Test', schema);

      return co(function*() {
        yield Model.create({ foo: 'original', nested: { bar: 'original' } });

        const doc = yield Model.findOne();
        doc.nested.bar = 'modified';

        assert.deepEqual(doc.directModifiedPaths(), ['nested.bar']);
        assert.deepEqual(doc.modifiedPaths().sort(), ['nested', 'nested.bar']);
      });
    });

    describe('modifiedPaths', function() {
      it('doesnt markModified child paths if parent is modified (gh-4224)', function(done) {
        const childSchema = new Schema({
          name: String
        });
        const parentSchema = new Schema({
          child: childSchema
        });

        const Parent = db.model('Test', parentSchema);
        Parent.create({ child: { name: 'Jacen' } }, function(error, doc) {
          assert.ifError(error);
          doc.child = { name: 'Jaina' };
          doc.child.name = 'Anakin';
          assert.deepEqual(doc.modifiedPaths(), ['child']);
          assert.ok(doc.isModified('child.name'));
          done();
        });
      });

      it('includeChildren option (gh-6134)', function(done) {
        const personSchema = new mongoose.Schema({
          name: { type: String },
          colors: {
            primary: {
              type: String,
              default: 'white',
              enum: ['blue', 'green', 'red', 'purple', 'yellow']
            }
          }
        });

        const Person = db.model('Person', personSchema);

        const luke = new Person({
          name: 'Luke',
          colors: {
            primary: 'blue'
          }
        });
        assert.deepEqual(luke.modifiedPaths(), ['name', 'colors', 'colors.primary']);

        const obiwan = new Person({ name: 'Obi-Wan' });
        obiwan.colors.primary = 'blue';
        assert.deepEqual(obiwan.modifiedPaths(), ['name', 'colors', 'colors.primary']);

        const anakin = new Person({ name: 'Anakin' });
        anakin.colors = { primary: 'blue' };
        assert.deepEqual(anakin.modifiedPaths({ includeChildren: true }), ['name', 'colors', 'colors.primary']);

        done();
      });

      it('includeChildren option with arrays (gh-5904)', function(done) {
        const teamSchema = new mongoose.Schema({
          name: String,
          colors: {
            primary: {
              type: String,
              enum: ['blue', 'green', 'red', 'purple', 'yellow', 'white', 'black']
            }
          },
          members: [{
            name: String,
          }]
        });

        const Team = db.model('Team', teamSchema);

        const jedis = new Team({
          name: 'Jedis',
          colors: {
            primary: 'blue'
          },
          members: [{ name: 'luke' }]
        });

        const paths = jedis.modifiedPaths({ includeChildren: true });
        assert.deepEqual(paths, [
          'name',
          'colors',
          'colors.primary',
          'members',
          'members.0',
          'members.0.name'
        ]);

        done();
      });

      it('1 level down nested paths get marked modified on initial set (gh-7313) (gh-6944)', function() {
        const testSchema = new Schema({
          name: {
            first: String,
            last: String,
          },
          relatives: {
            aunt: {
              name: String,
            },
            uncle: {
              name: String,
            },
          },
        });
        const M = db.model('Test', testSchema);

        const doc = new M({
          name: { first: 'A', last: 'B' },
          relatives: {
            aunt: { name: 'foo' },
            uncle: { name: 'bar' }
          }
        });

        assert.ok(doc.modifiedPaths().indexOf('name.first') !== -1);
        assert.ok(doc.modifiedPaths().indexOf('name.last') !== -1);
        assert.ok(doc.modifiedPaths().indexOf('relatives.aunt') !== -1);
        assert.ok(doc.modifiedPaths().indexOf('relatives.uncle') !== -1);

        return Promise.resolve();
      });
    });

    it('single nested isNew (gh-4369)', function(done) {
      const childSchema = new Schema({
        name: String
      });
      const parentSchema = new Schema({
        child: childSchema
      });

      const Parent = db.model('Test', parentSchema);
      let remaining = 2;

      const doc = new Parent({ child: { name: 'Jacen' } });
      doc.child.on('isNew', function(val) {
        assert.ok(!val);
        assert.ok(!doc.child.isNew);
        --remaining || done();
      });

      doc.save(function(error, doc) {
        assert.ifError(error);
        assert.ok(!doc.child.isNew);
        --remaining || done();
      });
    });

    it('deep default array values (gh-4540)', function(done) {
      const schema = new Schema({
        arr: [{
          test: {
            type: Array,
            default: ['test']
          }
        }]
      });
      assert.doesNotThrow(function() {
        db.model('Test', schema);
      });
      done();
    });

    it('default values with subdoc array (gh-4390)', function(done) {
      const childSchema = new Schema({
        name: String
      });
      const parentSchema = new Schema({
        child: [childSchema]
      });

      parentSchema.path('child').default([{ name: 'test' }]);

      const Parent = db.model('Parent', parentSchema);

      Parent.create({}, function(error, doc) {
        assert.ifError(error);
        const arr = doc.toObject().child.map(function(doc) {
          assert.ok(doc._id);
          delete doc._id;
          return doc;
        });
        assert.deepEqual(arr, [{ name: 'test' }]);
        done();
      });
    });

    it('handles invalid dates (gh-4404)', function(done) {
      const testSchema = new Schema({
        date: Date
      });

      const Test = db.model('Test', testSchema);

      Test.create({ date: new Date('invalid date') }, function(error) {
        assert.ok(error);
        assert.equal(error.errors['date'].name, 'CastError');
        done();
      });
    });

    it('setting array subpath (gh-4472)', function(done) {
      const ChildSchema = new mongoose.Schema({
        name: String,
        age: Number
      }, { _id: false });

      const ParentSchema = new mongoose.Schema({
        data: {
          children: [ChildSchema]
        }
      });

      const Parent = db.model('Parent', ParentSchema);

      const p = new Parent();
      p.set('data.children.0', {
        name: 'Bob',
        age: 900
      });

      assert.deepEqual(p.toObject().data.children, [{ name: 'Bob', age: 900 }]);
      done();
    });

    it('ignore paths (gh-4480)', function() {
      const TestSchema = new Schema({
        name: { type: String, required: true }
      });

      const Test = db.model('Parent', TestSchema);

      return co(function*() {
        yield Test.create({ name: 'val' });

        let doc = yield Test.findOne();

        doc.name = null;
        doc.$ignore('name');

        yield doc.save();

        doc = yield Test.findById(doc._id);

        assert.equal(doc.name, 'val');
      });
    });

    it('ignore subdocs paths (gh-4480) (gh-6152)', function() {
      const childSchema = new Schema({
        name: { type: String, required: true }
      });
      const testSchema = new Schema({
        child: childSchema,
        children: [childSchema]
      });

      const Test = db.model('Test', testSchema);

      return co(function*() {
        yield Test.create({
          child: { name: 'testSingle' },
          children: [{ name: 'testArr' }]
        });

        let doc = yield Test.findOne();
        doc.child.name = null;
        doc.child.$ignore('name');

        yield doc.save();

        doc = yield Test.findById(doc._id);

        assert.equal(doc.child.name, 'testSingle');

        doc.children[0].name = null;
        doc.children[0].$ignore('name');

        yield doc.save();

        doc = yield Test.findById(doc._id);

        assert.equal(doc.children[0].name, 'testArr');
      });
    });

    it('composite _ids (gh-4542)', function(done) {
      const schema = new Schema({
        _id: {
          key1: String,
          key2: String
        },
        content: String
      });

      const Model = db.model('Test', schema);

      const object = new Model();
      object._id = {key1: 'foo', key2: 'bar'};
      object.save().
        then(function(obj) {
          obj.content = 'Hello';
          return obj.save();
        }).
        then(function(obj) {
          return Model.findOne({ _id: obj._id });
        }).
        then(function(obj) {
          assert.equal(obj.content, 'Hello');
          done();
        }).
        catch(done);
    });

    it('validateSync with undefined and conditional required (gh-4607)', function(done) {
      const schema = new mongoose.Schema({
        type: mongoose.SchemaTypes.Number,
        conditional: {
          type: mongoose.SchemaTypes.String,
          required: function() {
            return this.type === 1;
          },
          maxlength: 128
        }
      });

      const Model = db.model('Test', schema);

      assert.doesNotThrow(function() {
        new Model({
          type: 2,
          conditional: void 0
        }).validateSync();
      });

      done();
    });

    it('conditional required on single nested (gh-4663)', function(done) {
      const childSchema = new Schema({
        name: String
      });
      const schema = new Schema({
        child: {
          type: childSchema,
          required: function() {
            assert.equal(this.child.name, 'test');
          }
        }
      });

      const M = db.model('Test', schema);

      new M({ child: { name: 'test' } }).validateSync();
      done();
    });

    it('setting full path under single nested schema works (gh-4578) (gh-4528)', function(done) {
      const ChildSchema = new mongoose.Schema({
        age: Number
      });

      const ParentSchema = new mongoose.Schema({
        age: Number,
        family: {
          child: ChildSchema
        }
      });

      const M = db.model('Test', ParentSchema);

      M.create({ age: 45 }, function(error, doc) {
        assert.ifError(error);
        assert.ok(!doc.family.child);
        doc.set('family.child.age', 15);
        assert.ok(doc.family.child.schema);
        assert.ok(doc.isModified('family.child'));
        assert.ok(doc.isModified('family.child.age'));
        assert.equal(doc.family.child.toObject().age, 15);
        done();
      });
    });

    it('setting a nested path retains nested modified paths (gh-5206)', function(done) {
      const testSchema = new mongoose.Schema({
        name: String,
        surnames: {
          docarray: [{ name: String }]
        }
      });

      const Cat = db.model('Cat', testSchema);

      const kitty = new Cat({
        name: 'Test',
        surnames: {
          docarray: [{ name: 'test1' }, { name: 'test2' }]
        }
      });

      kitty.save(function(error) {
        assert.ifError(error);

        kitty.surnames = {
          docarray: [{ name: 'test1' }, { name: 'test2' }, { name: 'test3' }]
        };

        assert.deepEqual(kitty.modifiedPaths(),
          ['surnames', 'surnames.docarray']);
        done();
      });
    });

    it('toObject() does not depopulate top level (gh-3057)', function(done) {
      const Cat = db.model('Cat', { name: String });
      const Human = db.model('Person', {
        name: String,
        petCat: { type: mongoose.Schema.Types.ObjectId, ref: 'Cat' }
      });

      const kitty = new Cat({ name: 'Zildjian' });
      const person = new Human({ name: 'Val', petCat: kitty });

      assert.equal(kitty.toObject({ depopulate: true }).name, 'Zildjian');
      assert.ok(!person.toObject({ depopulate: true }).petCat.name);
      done();
    });

    it('toObject() respects schema-level depopulate (gh-6313)', function(done) {
      const personSchema = Schema({
        name: String,
        car: {
          type: Schema.Types.ObjectId,
          ref: 'Car'
        }
      });

      personSchema.set('toObject', {
        depopulate: true
      });

      const carSchema = Schema({
        name: String
      });

      const Car = db.model('Car', carSchema);
      const Person = db.model('Person', personSchema);

      const car = new Car({
        name: 'Ford'
      });

      const person = new Person({
        name: 'John',
        car: car
      });

      assert.equal(person.toObject().car.toHexString(), car._id.toHexString());
      done();
    });

    it('single nested doc conditional required (gh-4654)', function(done) {
      const ProfileSchema = new Schema({
        firstName: String,
        lastName: String
      });

      function validator() {
        assert.equal(this.email, 'test');
        return true;
      }

      const UserSchema = new Schema({
        email: String,
        profile: {
          type: ProfileSchema,
          required: [validator, 'profile required']
        }
      });

      const User = db.model('User', UserSchema);
      User.create({ email: 'test' }, function(error) {
        assert.equal(error.errors['profile'].message, 'profile required');
        done();
      });
    });

    it('handles setting single nested schema to equal value (gh-4676)', function(done) {
      const companySchema = new mongoose.Schema({
        _id: false,
        name: String,
        description: String
      });

      const userSchema = new mongoose.Schema({
        name:  String,
        company: companySchema
      });

      const User = db.model('User', userSchema);

      const user = new User({ company: { name: 'Test' } });
      user.save(function(error) {
        assert.ifError(error);
        user.company.description = 'test';
        assert.ok(user.isModified('company'));
        user.company = user.company;
        assert.ok(user.isModified('company'));
        done();
      });
    });

    it('handles setting single nested doc to null after setting (gh-4766)', function(done) {
      const EntitySchema = new Schema({
        company: {
          type: String,
          required: true
        },
        name: {
          type: String,
          required: false
        },
        email: {
          type: String,
          required: false
        }
      }, { _id: false, id: false });

      const ShipmentSchema = new Schema({
        entity: {
          shipper: {
            type: EntitySchema,
            required: false
          },
          manufacturer: {
            type: EntitySchema,
            required: false
          }
        }
      });

      const Shipment = db.model('Test', ShipmentSchema);
      const doc = new Shipment({
        entity: {
          shipper: null,
          manufacturer: {
            company: 'test',
            name: 'test',
            email: 'test@email'
          }
        }
      });

      doc.save().
        then(function() { return Shipment.findById(doc._id); }).
        then(function(shipment) {
          shipment.entity = shipment.entity;
          shipment.entity.manufacturer = null;
          return shipment.save();
        }).
        then(function() {
          done();
        }).
        catch(done);
    });

    it('buffers with subtypes as ids (gh-4506)', function(done) {
      const uuid = require('uuid');

      const UserSchema = new mongoose.Schema({
        _id: {
          type: Buffer,
          default: function() {
            return mongoose.Types.Buffer(uuid.parse(uuid.v4())).toObject(4);
          },
          required: true
        },
        email: {
          type: String,
          lowercase: true,
          required: true
        },
        name: String
      });

      const User = db.model('User', UserSchema);

      const user = new User({
        email: 'me@email.com',
        name: 'My name'
      });

      user.save().
        then(function() {
          return User.findOne({ email: 'me@email.com' });
        }).
        then(function(user) {
          user.name = 'other';
          return user.save();
        }).
        then(function() {
          return User.findOne({ email: 'me@email.com' });
        }).
        then(function(doc) {
          assert.equal(doc.name, 'other');
          done();
        }).
        catch(done);
    });

    it('embedded docs dont mark parent as invalid (gh-4681)', function(done) {
      const NestedSchema = new mongoose.Schema({
        nestedName: { type: String, required: true },
        createdAt: { type: Date, required: true }
      });
      const RootSchema = new mongoose.Schema({
        rootName:  String,
        nested: { type: [ NestedSchema ] }
      });

      const Root = db.model('Test', RootSchema);
      const root = new Root({ rootName: 'root', nested: [ { } ] });
      root.save(function(error) {
        assert.ok(error);
        assert.deepEqual(Object.keys(error.errors).sort(),
          ['nested.0.createdAt', 'nested.0.nestedName']);
        done();
      });
    });

    it('should depopulate the shard key when saving (gh-4658)', function(done) {
      const ChildSchema = new mongoose.Schema({
        name: String
      });

      const ChildModel = db.model('Child', ChildSchema);

      const ParentSchema = new mongoose.Schema({
        name: String,
        child: { type: Schema.Types.ObjectId, ref: 'Child' }
      }, {shardKey: {child: 1, _id: 1}});

      const ParentModel = db.model('Parent', ParentSchema);

      ChildModel.create({ name: 'Luke' }).
        then(function(child) {
          const p = new ParentModel({ name: 'Vader' });
          p.child = child;
          return p.save();
        }).
        then(function(p) {
          p.name = 'Anakin';
          return p.save();
        }).
        then(function(p) {
          return ParentModel.findById(p);
        }).
        then(function(doc) {
          assert.equal(doc.name, 'Anakin');
          done();
        }).
        catch(done);
    });

    it('handles setting virtual subpaths (gh-4716)', function(done) {
      const childSchema = new Schema({
        name: { type: String, default: 'John' },
        favorites: {
          color: {
            type: String,
            default: 'Blue'
          }
        }
      });

      const parentSchema = new Schema({
        name: { type: String },
        children: {
          type: [childSchema],
          default: [{}]
        }
      });

      parentSchema.virtual('favorites').set(function(v) {
        return this.children[0].set('favorites', v);
      }).get(function() {
        return this.children[0].get('favorites');
      });

      const Parent = db.model('Parent', parentSchema);
      const p = new Parent({ name: 'Anakin' });
      p.set('children.0.name', 'Leah');
      p.set('favorites.color', 'Red');
      assert.equal(p.children[0].favorites.color, 'Red');
      done();
    });

    it('handles selected nested elements with defaults (gh-4739)', function(done) {
      const userSchema = new Schema({
        preferences: {
          sleep: { type: Boolean, default: false },
          test: { type: Boolean, default: true }
        },
        name: String
      });

      const User = db.model('User', userSchema);

      const user = { name: 'test' };
      User.collection.insertOne(user, function(error) {
        assert.ifError(error);
        User.findById(user, { 'preferences.sleep': 1, name: 1 }, function(error, user) {
          assert.ifError(error);
          assert.strictEqual(user.preferences.sleep, false);
          assert.ok(!user.preferences.test);
          done();
        });
      });
    });

    it('handles mark valid in subdocs correctly (gh-4778)', function(done) {
      const SubSchema = new mongoose.Schema({
        field: {
          nestedField: {
            type: mongoose.Schema.ObjectId,
            required: false
          }
        }
      }, { _id: false, id: false });

      const Model2Schema = new mongoose.Schema({
        sub: {
          type: SubSchema,
          required: false
        }
      });
      const Model2 = db.model('Test', Model2Schema);

      const doc = new Model2({
        sub: {}
      });

      doc.sub.field.nestedField = { };
      doc.sub.field.nestedField = '574b69d0d9daf106aaa62974';
      assert.ok(!doc.validateSync());
      done();
    });

    it('timestamps set to false works (gh-7074)', function() {
      const schema = new Schema({ name: String }, { timestamps: false });
      const Test = db.model('Test', schema);
      return co(function*() {
        const doc = yield Test.create({ name: 'test' });
        assert.strictEqual(doc.updatedAt, undefined);
        assert.strictEqual(doc.createdAt, undefined);
      });
    });

    it('timestamps with nested paths (gh-5051)', function(done) {
      const schema = new Schema({ props: {} }, {
        timestamps: {
          createdAt: 'props.createdAt',
          updatedAt: 'props.updatedAt'
        }
      });

      const M = db.model('Test', schema);
      const now = Date.now();
      M.create({}, function(error, doc) {
        assert.ok(doc.props.createdAt);
        assert.ok(doc.props.createdAt instanceof Date);
        assert.ok(doc.props.createdAt.valueOf() >= now);
        assert.ok(doc.props.updatedAt);
        assert.ok(doc.props.updatedAt instanceof Date);
        assert.ok(doc.props.updatedAt.valueOf() >= now);
        done();
      });
    });

    it('Declaring defaults in your schema with timestamps defined (gh-6024)', function(done) {
      const schemaDefinition = {
        name: String,
        misc: {
          hometown: String,
          isAlive: { type: Boolean, default: true }
        }
      };

      const schemaWithTimestamps = new Schema(schemaDefinition, {timestamps: {createdAt: 'misc.createdAt'}});
      const PersonWithTimestamps = db.model('Person_timestamps', schemaWithTimestamps);
      const dude = new PersonWithTimestamps({ name: 'Keanu', misc: {hometown: 'Beirut'} });
      assert.equal(dude.misc.isAlive, true);

      done();
    });

    it('supports $where in pre save hook (gh-4004)', function(done) {
      const Promise = global.Promise;

      const schema = new Schema({
        name: String
      }, { timestamps: true, versionKey: null });

      schema.pre('save', function(next) {
        this.$where = { updatedAt: this.updatedAt };
        next();
      });

      schema.post('save', function(error, res, next) {
        assert.ok(error instanceof MongooseError.DocumentNotFoundError);
        assert.ok(error.message.indexOf('Test') !== -1, error.message);

        error = new Error('Somebody else updated the document!');
        next(error);
      });

      const MyModel = db.model('Test', schema);

      MyModel.create({ name: 'test' }).
        then(function() {
          return Promise.all([
            MyModel.findOne(),
            MyModel.findOne()
          ]);
        }).
        then(function(docs) {
          docs[0].name = 'test2';
          return Promise.all([
            docs[0].save(),
            Promise.resolve(docs[1])
          ]);
        }).
        then(function(docs) {
          docs[1].name = 'test3';
          return docs[1].save();
        }).
        then(function() {
          done(new Error('Should not get here'));
        }).
        catch(function(error) {
          assert.equal(error.message, 'Somebody else updated the document!');
          done();
        });
    });

    it('toObject() with buffer and minimize (gh-4800)', function(done) {
      const TestSchema = new mongoose.Schema({ buf: Buffer }, {
        toObject: {
          virtuals: true,
          getters: true
        }
      });

      const Test = db.model('Test', TestSchema);

      Test.create({ buf: Buffer.from('abcd') }).
        then(function(doc) {
          return Test.findById(doc._id);
        }).
        then(function(doc) {
          // Should not throw
          require('util').inspect(doc);
          done();
        }).
        catch(done);
    });

    it('buffer subtype prop (gh-5530)', function(done) {
      const TestSchema = new mongoose.Schema({
        uuid: {
          type: Buffer,
          subtype: 4
        }
      });

      const Test = db.model('Test', TestSchema);

      const doc = new Test({ uuid: 'test1' });
      assert.equal(doc.uuid._subtype, 4);
      done();
    });

    it('runs validate hooks on single nested subdocs if not directly modified (gh-3884)', function(done) {
      const childSchema = new Schema({
        name: { type: String },
        friends: [{ type: String }]
      });
      let count = 0;

      childSchema.pre('validate', function(next) {
        ++count;
        next();
      });

      const parentSchema = new Schema({
        name: { type: String },
        child: childSchema
      });

      const Parent = db.model('Parent', parentSchema);

      const p = new Parent({
        name: 'Mufasa',
        child: {
          name: 'Simba',
          friends: ['Pumbaa', 'Timon', 'Nala']
        }
      });

      p.save().
        then(function(p) {
          assert.equal(count, 1);
          p.child.friends.push('Rafiki');
          return p.save();
        }).
        then(function() {
          assert.equal(count, 2);
          done();
        }).
        catch(done);
    });

    it('runs validate hooks on arrays subdocs if not directly modified (gh-5861)', function(done) {
      const childSchema = new Schema({
        name: { type: String },
        friends: [{ type: String }]
      });
      let count = 0;

      childSchema.pre('validate', function(next) {
        ++count;
        next();
      });

      const parentSchema = new Schema({
        name: { type: String },
        children: [childSchema]
      });

      const Parent = db.model('Parent', parentSchema);

      const p = new Parent({
        name: 'Mufasa',
        children: [{
          name: 'Simba',
          friends: ['Pumbaa', 'Timon', 'Nala']
        }]
      });

      p.save().
        then(function(p) {
          assert.equal(count, 1);
          p.children[0].friends.push('Rafiki');
          return p.save();
        }).
        then(function() {
          assert.equal(count, 2);
          done();
        }).
        catch(done);
    });

    it('does not run schema type validator on single nested if not direct modified (gh-5885)', function() {
      let childValidateCalls = 0;
      const childSchema = new Schema({
        name: String,
        otherProp: {
          type: String,
          validate: () => {
            ++childValidateCalls;
            return true;
          }
        }
      });

      let validateCalls = 0;
      const parentSchema = new Schema({
        child: {
          type: childSchema,
          validate: () => {
            ++validateCalls;
            return true;
          }
        }
      });

      return co(function*() {
        const Parent = db.model('Parent', parentSchema);

        const doc = yield Parent.create({
          child: {
            name: 'test',
            otherProp: 'test'
          }
        });

        assert.equal(childValidateCalls, 1);
        assert.equal(validateCalls, 1);
        childValidateCalls = 0;
        validateCalls = 0;

        doc.set('child.name', 'test2');
        yield doc.validate();

        assert.equal(childValidateCalls, 0);
        assert.equal(validateCalls, 0);
      });
    });

    it('runs schema type validator on single nested if parent has default (gh-7493)', function() {
      const childSchema = new Schema({
        test: String
      });
      const parentSchema = new Schema({
        child: {
          type: childSchema,
          default: {},
          validate: () => false
        }
      });
      const Parent = db.model('Test', parentSchema);

      const parentDoc = new Parent({});

      parentDoc.child.test = 'foo';

      const err = parentDoc.validateSync();
      assert.ok(err);
      assert.ok(err.errors['child']);
      return Promise.resolve();
    });

    it('does not overwrite when setting nested (gh-4793)', function(done) {
      const grandchildSchema = new mongoose.Schema();
      grandchildSchema.method({
        foo: function() { return 'bar'; }
      });
      const Grandchild = db.model('Test', grandchildSchema);

      const childSchema = new mongoose.Schema({
        grandchild: grandchildSchema
      });
      const Child = db.model('Child', childSchema);

      const parentSchema = new mongoose.Schema({
        children: [childSchema]
      });
      const Parent = db.model('Parent', parentSchema);

      const grandchild = new Grandchild();
      const child = new Child({grandchild: grandchild});

      assert.equal(child.grandchild.foo(), 'bar');

      const p = new Parent({children: [child]});

      assert.equal(child.grandchild.foo(), 'bar');
      assert.equal(p.children[0].grandchild.foo(), 'bar');
      done();
    });

    it('hooks/middleware for custom methods (gh-6385) (gh-7456)', function() {
      const mySchema = new Schema({
        name: String
      });

      mySchema.methods.foo = function(cb) {
        return cb(null, this.name);
      };
      mySchema.methods.bar = function() {
        return this.name;
      };
      mySchema.methods.baz = function(arg) {
        return Promise.resolve(arg);
      };

      let preFoo = 0;
      let postFoo = 0;
      mySchema.pre('foo', function() {
        ++preFoo;
      });
      mySchema.post('foo', function() {
        ++postFoo;
      });

      let preBaz = 0;
      let postBaz = 0;
      mySchema.pre('baz', function() {
        ++preBaz;
      });
      mySchema.post('baz', function() {
        ++postBaz;
      });

      const MyModel = db.model('Test', mySchema);

      return co(function*() {
        const doc = new MyModel({ name: 'test' });

        assert.equal(doc.bar(), 'test');

        assert.equal(preFoo, 0);
        assert.equal(postFoo, 0);

        assert.equal(yield cb => doc.foo(cb), 'test');
        assert.equal(preFoo, 1);
        assert.equal(postFoo, 1);

        assert.equal(preBaz, 0);
        assert.equal(postBaz, 0);

        assert.equal(yield doc.baz('foobar'), 'foobar');
        assert.equal(preBaz, 1);
        assert.equal(preBaz, 1);
      });
    });

    it('custom methods with promises (gh-6385)', function() {
      const mySchema = new Schema({
        name: String
      });

      mySchema.methods.foo = function() {
        return Promise.resolve(this.name + ' foo');
      };
      mySchema.methods.bar = function() {
        return this.name + ' bar';
      };

      let preFoo = 0;
      let preBar = 0;
      mySchema.pre('foo', function() {
        ++preFoo;
      });
      mySchema.pre('bar', function() {
        ++preBar;
      });

      const MyModel = db.model('Test', mySchema);

      return co(function*() {
        const doc = new MyModel({ name: 'test' });

        assert.equal(preFoo, 0);
        assert.equal(preBar, 0);

        let foo = doc.foo();
        let bar = doc.bar();
        assert.ok(foo instanceof Promise);
        assert.ok(bar instanceof Promise);

        foo = yield foo;
        bar = yield bar;

        assert.equal(preFoo, 1);
        assert.equal(preBar, 1);
        assert.equal(foo, 'test foo');
        assert.equal(bar, 'test bar');
      });
    });

    it('toString() as custom method (gh-6538)', function(done) {
      const commentSchema = new Schema({ title: String });
      commentSchema.methods.toString = function() {
        return `${this.constructor.modelName}(${this.title})`;
      };
      const Comment = db.model('Comment', commentSchema);
      const c = new Comment({ title: 'test' });
      assert.strictEqual('Comment(test)', `${c}`);
      done();
    });

    it('setting to discriminator (gh-4935)', function(done) {
      const Buyer = db.model('Test1', new Schema({
        name: String,
        vehicle: { type: Schema.Types.ObjectId, ref: 'Test' }
      }));
      const Vehicle = db.model('Test', new Schema({ name: String }));
      const Car = Vehicle.discriminator('gh4935_1', new Schema({
        model: String
      }));

      const eleanor = new Car({ name: 'Eleanor', model: 'Shelby Mustang GT' });
      const nick = new Buyer({ name: 'Nicolas', vehicle: eleanor });

      assert.ok(!!nick.vehicle);
      assert.ok(nick.vehicle === eleanor);
      assert.ok(nick.vehicle instanceof Car);
      assert.equal(nick.vehicle.name, 'Eleanor');

      done();
    });

    it('handles errors in sync validators (gh-2185)', function(done) {
      const schema = new Schema({
        name: {
          type: String,
          validate: function() {
            throw new Error('woops!');
          }
        }
      });

      const M = db.model('Test', schema);

      const error = (new M({ name: 'test' })).validateSync();
      assert.ok(error);
      assert.equal(error.errors['name'].reason.message, 'woops!');

      new M({ name: 'test'}).validate(function(error) {
        assert.ok(error);
        assert.equal(error.errors['name'].reason.message, 'woops!');
        done();
      });
    });

    it('allows hook as a schema key (gh-5047)', function(done) {
      const schema = new mongoose.Schema({
        name: String,
        hook: { type: String }
      });

      const Model = db.model('Model', schema);

      Model.create({ hook: 'test '}, function(error) {
        assert.ifError(error);
        done();
      });
    });

    it('save errors with callback and promise work (gh-5216)', function(done) {
      const schema = new mongoose.Schema({});

      const Model = db.model('Test', schema);

      const _id = new mongoose.Types.ObjectId();
      const doc1 = new Model({ _id: _id });
      const doc2 = new Model({ _id: _id });

      let remaining = 2;
      Model.on('error', function(error) {
        assert.ok(error);
        --remaining || done();
      });

      doc1.save().
        then(function() { return doc2.save(); }).
        catch(function(error) {
          assert.ok(error);
          --remaining || done();
        });
    });

    it('post hooks on child subdocs run after save (gh-5085)', function(done) {
      const ChildModelSchema = new mongoose.Schema({
        text: {
          type: String
        }
      });
      ChildModelSchema.post('save', function(doc) {
        doc.text = 'bar';
      });
      const ParentModelSchema = new mongoose.Schema({
        children: [ChildModelSchema]
      });

      const Model = db.model('Parent', ParentModelSchema);

      Model.create({ children: [{ text: 'test' }] }, function(error) {
        assert.ifError(error);
        Model.findOne({}, function(error, doc) {
          assert.ifError(error);
          assert.equal(doc.children.length, 1);
          assert.equal(doc.children[0].text, 'test');
          done();
        });
      });
    });

    it('post hooks on array child subdocs run after save (gh-5085) (gh-6926)', function() {
      const subSchema = new Schema({
        val: String
      });

      subSchema.post('save', function() {
        return Promise.reject(new Error('Oops'));
      });

      const schema = new Schema({
        sub: subSchema
      });

      const Test = db.model('Test', schema);

      const test = new Test({ sub: { val: 'test' } });

      return test.save().
        then(() => assert.ok(false), err => assert.equal(err.message, 'Oops')).
        then(() => Test.findOne()).
        then(doc => assert.equal(doc.sub.val, 'test'));
    });

    it('nested docs toObject() clones (gh-5008)', function(done) {
      const schema = new mongoose.Schema({
        sub: {
          height: Number
        }
      });

      const Model = db.model('Test', schema);

      const doc = new Model({
        sub: {
          height: 3
        }
      });

      assert.equal(doc.sub.height, 3);

      const leanDoc = doc.sub.toObject();
      assert.equal(leanDoc.height, 3);

      doc.sub.height = 55;
      assert.equal(doc.sub.height, 55);
      assert.equal(leanDoc.height, 3);

      done();
    });

    it('toObject() with null (gh-5143)', function(done) {
      const schema = new mongoose.Schema({
        customer: {
          name: { type: String, required: false }
        }
      });

      const Model = db.model('Test', schema);

      const model = new Model();
      model.customer = null;
      assert.strictEqual(model.toObject().customer, null);
      assert.strictEqual(model.toObject({ getters: true }).customer, null);

      done();
    });

    it('handles array subdocs with single nested subdoc default (gh-5162)', function(done) {
      const RatingsItemSchema = new mongoose.Schema({
        value: Number
      }, { versionKey: false, _id: false });

      const RatingsSchema = new mongoose.Schema({
        ratings: {
          type: RatingsItemSchema,
          default: { id: 1, value: 0 }
        },
        _id: false
      });

      const RestaurantSchema = new mongoose.Schema({
        menu: {
          type: [RatingsSchema]
        }
      });

      const Restaurant = db.model('Test', RestaurantSchema);

      // Should not throw
      const r = new Restaurant();
      assert.deepEqual(r.toObject().menu, []);
      done();
    });

    it('iterating through nested doc keys (gh-5078)', function(done) {
      const schema = new Schema({
        nested: {
          test1: String,
          test2: String
        }
      });

      schema.virtual('tests').get(function() {
        return Object.keys(this.nested).map(key => this.nested[key]);
      });

      const M = db.model('Test', schema);

      const doc = new M({ nested: { test1: 'a', test2: 'b' } });

      assert.deepEqual(doc.toObject({ virtuals: true }).tests, ['a', 'b']);

      // Should not throw
      require('util').inspect(doc);
      JSON.stringify(doc);

      done();
    });

    it('deeply nested virtual paths (gh-5250)', function(done) {
      const TestSchema = new Schema({});
      TestSchema.
        virtual('a.b.c').
        get(function() {
          return this.v;
        }).
        set(function(value) {
          this.v = value;
        });

      const TestModel = db.model('Test', TestSchema);
      const t = new TestModel({'a.b.c': 5});
      assert.equal(t.a.b.c, 5);

      done();
    });

    it('nested virtual when populating with parent projected out (gh-7491)', function() {
      const childSchema = Schema({
        _id: Number,
        nested: { childPath: String },
        otherPath: String
      }, { toObject: { virtuals: true } });

      childSchema.virtual('nested.childVirtual').get(() => true);

      const parentSchema = Schema({
        child: { type: Number, ref: 'Child' }
      }, { toObject: { virtuals: true } });

      parentSchema.virtual('_nested').get(function() {
        return this.child.nested;
      });

      const Child = db.model('Child', childSchema);
      const Parent = db.model('Parent', parentSchema);

      return co(function*() {
        yield Child.create({
          _id: 1,
          nested: { childPath: 'foo' },
          otherPath: 'bar'
        });
        yield Parent.create({ child: 1 });

        const doc = yield Parent.findOne().populate('child', 'otherPath').
          then(doc => doc.toObject());

        assert.ok(!doc.child.nested.childPath);
      });
    });

    it('JSON.stringify nested errors (gh-5208)', function(done) {
      const AdditionalContactSchema = new Schema({
        contactName: {
          type: String,
          required: true
        },
        contactValue: {
          type: String,
          required: true
        }
      });

      const ContactSchema = new Schema({
        name: {
          type: String,
          required: true
        },
        email: {
          type: String,
          required: true
        },
        additionalContacts: [AdditionalContactSchema]
      });

      const EmergencyContactSchema = new Schema({
        contactName: {
          type: String,
          required: true
        },
        contact: ContactSchema
      });

      const EmergencyContact =
        db.model('EmergencyContact', EmergencyContactSchema);

      const contact = new EmergencyContact({
        contactName: 'Electrical Service',
        contact: {
          name: 'John Smith',
          email: 'john@gmail.com',
          additionalContacts: [
            {
              contactName: 'skype'
              // Forgotten value
            }
          ]
        }
      });
      contact.validate(function(error) {
        assert.ok(error);
        assert.ok(error.errors['contact']);
        assert.ok(error.errors['contact.additionalContacts.0.contactValue']);

        // This `JSON.stringify()` should not throw
        assert.ok(JSON.stringify(error).indexOf('contactValue') !== -1);
        done();
      });
    });

    it('handles errors in subdoc pre validate (gh-5215)', function(done) {
      const childSchema = new mongoose.Schema({});

      childSchema.pre('validate', function(next) {
        next(new Error('child pre validate'));
      });

      const parentSchema = new mongoose.Schema({
        child: childSchema
      });

      const Parent = db.model('Parent', parentSchema);

      Parent.create({ child: {} }, function(error) {
        assert.ok(error);
        assert.ok(error.errors['child']);
        assert.equal(error.errors['child'].message, 'child pre validate');
        done();
      });
    });

    it('custom error types (gh-4009)', function(done) {
      const CustomError = function() {};

      const testSchema = new mongoose.Schema({
        num: {
          type: Number,
          required: {
            ErrorConstructor: CustomError
          },
          min: 5
        }
      });

      const Test = db.model('Test', testSchema);

      Test.create({}, function(error) {
        assert.ok(error);
        assert.ok(error.errors['num']);
        assert.ok(error.errors['num'] instanceof CustomError);
        Test.create({ num: 1 }, function(error) {
          assert.ok(error);
          assert.ok(error.errors['num']);
          assert.ok(error.errors['num'].constructor.name, 'ValidatorError');
          assert.ok(!(error.errors['num'] instanceof CustomError));
          done();
        });
      });
    });

    it('saving a doc with nested string array (gh-5282)', function(done) {
      const testSchema = new mongoose.Schema({
        strs: [[String]]
      });

      const Test = db.model('Test', testSchema);

      const t = new Test({
        strs: [['a', 'b']]
      });

      t.save(function(error, t) {
        assert.ifError(error);
        assert.deepEqual(t.toObject().strs, [['a', 'b']]);
        done();
      });
    });

    it('push() onto a nested doc array (gh-6398)', function() {
      const schema = new mongoose.Schema({
        name: String,
        array: [[{key: String, value: Number}]]
      });

      const Model = db.model('Test', schema);

      return co(function*() {
        yield Model.create({
          name: 'small',
          array: [[{ key: 'answer', value: 42 }]]
        });

        let doc = yield Model.findOne();

        assert.ok(doc);
        doc.array[0].push({ key: 'lucky', value: 7 });

        yield doc.save();

        doc = yield Model.findOne();
        assert.equal(doc.array.length, 1);
        assert.equal(doc.array[0].length, 2);
        assert.equal(doc.array[0][1].key, 'lucky');
      });
    });

    it('push() onto a triple nested doc array (gh-6602) (gh-6398)', function() {
      const schema = new mongoose.Schema({
        array: [[[{key: String, value: Number}]]]
      });

      const Model = db.model('Test', schema);

      return co(function*() {
        yield Model.create({
          array: [[[{ key: 'answer', value: 42 }]]]
        });

        let doc = yield Model.findOne();

        assert.ok(doc);
        doc.array[0][0].push({ key: 'lucky', value: 7 });

        yield doc.save();

        doc = yield Model.findOne();
        assert.equal(doc.array.length, 1);
        assert.equal(doc.array[0].length, 1);
        assert.equal(doc.array[0][0].length, 2);
        assert.equal(doc.array[0][0][1].key, 'lucky');
      });
    });

    it('null _id (gh-5236)', function(done) {
      const childSchema = new mongoose.Schema({});

      const M = db.model('Test', childSchema);

      const m = new M({ _id: null });
      m.save(function(error, doc) {
        assert.equal(doc._id, null);
        done();
      });
    });

    it('setting populated path with typeKey (gh-5313)', function(done) {
      const personSchema = Schema({
        name: {$type: String},
        favorite: { $type: Schema.Types.ObjectId, ref: 'Book' },
        books: [{ $type: Schema.Types.ObjectId, ref: 'Book' }]
      }, { typeKey: '$type' });

      const bookSchema = Schema({
        title: String
      });

      const Book = db.model('Book', bookSchema);
      const Person = db.model('Person', personSchema);

      const book1 = new Book({ title: 'The Jungle Book' });
      const book2 = new Book({ title: '1984' });

      const person = new Person({
        name: 'Bob',
        favorite: book1,
        books: [book1, book2]
      });

      assert.equal(person.books[0].title, 'The Jungle Book');
      assert.equal(person.books[1].title, '1984');

      done();
    });

    it('save twice with write concern (gh-5294)', function(done) {
      const schema = new mongoose.Schema({
        name: String
      }, {
        safe: {
          w: 'majority',
          wtimeout: 1e4
        }
      });

      const M = db.model('Test', schema);

      M.create({ name: 'Test' }, function(error, doc) {
        assert.ifError(error);
        doc.name = 'test2';
        doc.save(function(error) {
          assert.ifError(error);
          done();
        });
      });
    });

    it('undefined field with conditional required (gh-5296)', function(done) {
      const schema = Schema({
        name: {
          type: String,
          maxlength: 63,
          required: function() {
            return false;
          }
        }
      });

      const Model = db.model('Test', schema);

      Model.create({ name: undefined }, function(error) {
        assert.ifError(error);
        done();
      });
    });

    it('dotted virtuals in toObject (gh-5473)', function(done) {
      const schema = new mongoose.Schema({}, {
        toObject: { virtuals: true },
        toJSON: { virtuals: true }
      });
      schema.virtual('test.a').get(function() {
        return 1;
      });
      schema.virtual('test.b').get(function() {
        return 2;
      });

      const Model = db.model('Test', schema);

      const m = new Model({});
      assert.deepEqual(m.toJSON().test, {
        a: 1,
        b: 2
      });
      assert.deepEqual(m.toObject().test, {
        a: 1,
        b: 2
      });
      assert.equal(m.toObject({ virtuals: false }).test, void 0);
      done();
    });

    it('dotted virtuals in toObject (gh-5506)', function(done) {
      const childSchema = new Schema({
        name: String,
        _id: false
      });
      const parentSchema = new Schema({
        child: {
          type: childSchema,
          default: {}
        }
      });

      const Parent = db.model('Parent', parentSchema);

      const p = new Parent({ child: { name: 'myName' } });

      p.save().
        then(function() {
          return Parent.findOne();
        }).
        then(function(doc) {
          doc.child = {};
          return doc.save();
        }).
        then(function() {
          return Parent.findOne();
        }).
        then(function(doc) {
          assert.deepEqual(doc.toObject().child, {});
          done();
        }).
        catch(done);
    });

    it('parent props not in child (gh-5470)', function(done) {
      const employeeSchema = new mongoose.Schema({
        name: {
          first: String,
          last: String
        },
        department: String
      });
      const Employee = db.model('Test', employeeSchema);

      const employee = new Employee({
        name: {
          first: 'Ron',
          last: 'Swanson'
        },
        department: 'Parks and Recreation'
      });
      const ownPropertyNames = Object.getOwnPropertyNames(employee.name);

      assert.ok(ownPropertyNames.indexOf('department') === -1, ownPropertyNames.join(','));
      assert.ok(ownPropertyNames.indexOf('first') !== -1, ownPropertyNames.join(','));
      assert.ok(ownPropertyNames.indexOf('last') !== -1, ownPropertyNames.join(','));
      done();
    });

    it('modifying array with existing ids (gh-5523)', function(done) {
      const friendSchema = new mongoose.Schema(
        {
          _id: String,
          name: String,
          age: Number,
          dob: Date
        },
        { _id: false });

      const socialSchema = new mongoose.Schema(
        {
          friends: [friendSchema]
        },
        { _id: false });

      const userSchema = new mongoose.Schema({
        social: {
          type: socialSchema,
          required: true
        }
      });

      const User = db.model('User', userSchema);

      const user = new User({
        social: {
          friends: [
            { _id: 'val', age: 28 }
          ]
        }
      });

      user.social.friends = [{ _id: 'val', name: 'Val' }];

      assert.deepEqual(user.toObject().social.friends[0], {
        _id: 'val',
        name: 'Val'
      });

      user.save(function(error) {
        assert.ifError(error);
        User.findOne({ _id: user._id }, function(error, doc) {
          assert.ifError(error);
          assert.deepEqual(doc.toObject().social.friends[0], {
            _id: 'val',
            name: 'Val'
          });
          done();
        });
      });
    });

    it('consistent setter context for single nested (gh-5363)', function(done) {
      const contentSchema = new Schema({
        blocks: [{ type: String }],
        summary: { type: String }
      });

      // Subdocument setter
      const contexts = [];
      contentSchema.path('blocks').set(function(srcBlocks) {
        if (!this.ownerDocument().isNew) {
          contexts.push(this.toObject());
        }

        return srcBlocks;
      });

      const noteSchema = new Schema({
        title: { type: String, required: true },
        body: contentSchema
      });

      const Note = db.model('Test', noteSchema);

      const note = new Note({
        title: 'Lorem Ipsum Dolor',
        body: {
          summary: 'Summary Test',
          blocks: ['html']
        }
      });

      note.save().
        then(function(note) {
          assert.equal(contexts.length, 0);
          note.set('body', {
            summary: 'New Summary',
            blocks: ['gallery', 'html']
          });
          return note.save();
        }).
        then(function() {
          assert.equal(contexts.length, 1);
          assert.deepEqual(contexts[0].blocks, ['html']);
          done();
        }).
        catch(done);
    });

    it('deeply nested subdocs and markModified (gh-5406)', function(done) {
      const nestedValueSchema = new mongoose.Schema({
        _id: false,
        value: Number
      });
      const nestedPropertySchema = new mongoose.Schema({
        _id: false,
        active: Boolean,
        nestedValue: nestedValueSchema
      });
      const nestedSchema = new mongoose.Schema({
        _id: false,
        nestedProperty: nestedPropertySchema,
        nestedTwoProperty: nestedPropertySchema
      });
      const optionsSchema = new mongoose.Schema({
        _id: false,
        nestedField: nestedSchema
      });
      const TestSchema = new mongoose.Schema({
        fieldOne: String,
        options: optionsSchema
      });

      const Test = db.model('Test', TestSchema);

      const doc = new Test({
        fieldOne: 'Test One',
        options: {
          nestedField: {
            nestedProperty: {
              active: true,
              nestedValue: {
                value: 42
              }
            }
          }
        }
      });

      doc.
        save().
        then(function(doc) {
          doc.options.nestedField.nestedTwoProperty = {
            active: true,
            nestedValue: {
              value: 1337
            }
          };

          assert.ok(doc.isModified('options'));

          return doc.save();
        }).
        then(function(doc) {
          return Test.findById(doc._id);
        }).
        then(function(doc) {
          assert.equal(doc.options.nestedField.nestedTwoProperty.nestedValue.value,
            1337);
          done();
        }).
        catch(done);
    });

    it('single nested subdoc post remove hooks (gh-5388)', function(done) {
      const contentSchema = new Schema({
        blocks: [{ type: String }],
        summary: { type: String }
      });

      let called = 0;

      contentSchema.post('remove', function() {
        ++called;
      });

      const noteSchema = new Schema({
        body: { type: contentSchema }
      });

      const Note = db.model('Test', noteSchema);

      const note = new Note({
        title: 'Lorem Ipsum Dolor',
        body: {
          summary: 'Summary Test',
          blocks: ['html']
        }
      });

      note.save(function(error) {
        assert.ifError(error);
        note.remove(function(error) {
          assert.ifError(error);
          setTimeout(function() {
            assert.equal(called, 1);
            done();
          }, 50);
        });
      });
    });

    it('push populated doc onto empty array triggers manual population (gh-5504)', function(done) {
      const ReferringSchema = new Schema({
        reference: [{
          type: Schema.Types.ObjectId,
          ref: 'Test'
        }]
      });

      const Referrer = db.model('Test', ReferringSchema);

      const referenceA = new Referrer();
      const referenceB = new Referrer();

      const referrerA = new Referrer({reference: [referenceA]});
      const referrerB = new Referrer();
      const referrerC = new Referrer();
      const referrerD = new Referrer();
      const referrerE = new Referrer();

      referrerA.reference.push(referenceB);
      assert.ok(referrerA.reference[0] instanceof Referrer);
      assert.ok(referrerA.reference[1] instanceof Referrer);

      referrerB.reference.push(referenceB);
      assert.ok(referrerB.reference[0] instanceof Referrer);

      referrerC.reference.unshift(referenceB);
      assert.ok(referrerC.reference[0] instanceof Referrer);

      referrerD.reference.splice(0, 0, referenceB);
      assert.ok(referrerD.reference[0] instanceof Referrer);

      referrerE.reference.addToSet(referenceB);
      assert.ok(referrerE.reference[0] instanceof Referrer);

      done();
    });

    it('single nested conditional required scope (gh-5569)', function(done) {
      const scopes = [];

      const ThingSchema = new mongoose.Schema({
        undefinedDisallowed: {
          type: String,
          required: function() {
            scopes.push(this);
            return this.undefinedDisallowed === undefined;
          },
          default: null
        }
      });

      const SuperDocumentSchema = new mongoose.Schema({
        thing: {
          type: ThingSchema,
          default: function() { return {}; }
        }
      });

      const SuperDocument = db.model('Test', SuperDocumentSchema);

      let doc = new SuperDocument();
      doc.thing.undefinedDisallowed = null;

      doc.save(function(error) {
        assert.ifError(error);
        doc = new SuperDocument();
        doc.thing.undefinedDisallowed = undefined;
        doc.save(function(error) {
          assert.ok(error);
          assert.ok(error.errors['thing.undefinedDisallowed']);
          done();
        });
      });
    });

    it('single nested setters only get called once (gh-5601)', function(done) {
      const vals = [];
      const ChildSchema = new mongoose.Schema({
        number: {
          type: String,
          set: function(v) {
            vals.push(v);
            return v;
          }
        },
        _id: false
      });
      ChildSchema.set('toObject', { getters: true, minimize: false });

      const ParentSchema = new mongoose.Schema({
        child: {
          type: ChildSchema,
          default: {}
        }
      });

      const Parent = db.model('Parent', ParentSchema);
      const p = new Parent();
      p.child = { number: '555.555.0123' };
      assert.equal(vals.length, 1);
      assert.equal(vals[0], '555.555.0123');
      done();
    });

    it('single getters only get called once (gh-7442)', function() {
      let called = 0;

      const childSchema = new Schema({
        value: {
          type: String,
          get: function(v) {
            ++called;
            return v;
          }
        }
      });

      const schema = new Schema({
        name: childSchema
      });
      const Model = db.model('Test', schema);

      const doc = new Model({ 'name.value': 'test' });

      called = 0;

      doc.toObject({ getters: true });
      assert.equal(called, 1);

      doc.toObject({ getters: false });
      assert.equal(called, 1);

      return Promise.resolve();
    });

    it('setting doc array to array of top-level docs works (gh-5632)', function(done) {
      const MainSchema = new Schema({
        name: { type: String },
        children: [{
          name: { type: String }
        }]
      });
      const RelatedSchema = new Schema({ name: { type: String } });
      const Model = db.model('Test', MainSchema);
      const RelatedModel = db.model('Test1', RelatedSchema);

      RelatedModel.create({ name: 'test' }, function(error, doc) {
        assert.ifError(error);
        Model.create({ name: 'test1', children: [doc] }, function(error, m) {
          assert.ifError(error);
          m.children = [doc];
          m.save(function(error) {
            assert.ifError(error);
            assert.equal(m.children.length, 1);
            assert.equal(m.children[0].name, 'test');
            done();
          });
        });
      });
    });

    it('Using set as a schema path (gh-1939)', function(done) {
      const testSchema = new Schema({ set: String });

      const Test = db.model('Test', testSchema);

      const t = new Test({ set: 'test 1' });
      assert.equal(t.set, 'test 1');
      t.save(function(error) {
        assert.ifError(error);
        t.set = 'test 2';
        t.save(function(error) {
          assert.ifError(error);
          assert.equal(t.set, 'test 2');
          done();
        });
      });
    });

    it('handles array defaults correctly (gh-5780)', function(done) {
      const testSchema = new Schema({
        nestedArr: {
          type: [[Number]],
          default: [[0, 1]]
        }
      });

      const Test = db.model('Test', testSchema);

      const t = new Test({});
      assert.deepEqual(t.toObject().nestedArr, [[0, 1]]);

      t.nestedArr.push([1, 2]);
      const t2 = new Test({});
      assert.deepEqual(t2.toObject().nestedArr, [[0, 1]]);

      done();
    });

    it('sets path to the empty string on save after query (gh-6477)', function() {
      const schema = new Schema({
        name: String,
        s: {
          type: String,
          default: ''
        }
      });

      const Test = db.model('Test', schema);

      const test = new Test;
      assert.strictEqual(test.s, '');

      return co(function* () {
        // use native driver directly to insert an empty doc
        yield Test.collection.insertOne({});

        // udate the doc with the expectation that default booleans will be saved.
        const found = yield Test.findOne({});
        found.name = 'Max';
        yield found.save();

        // use native driver directly to check doc for saved string
        const final = yield Test.collection.findOne({});
        assert.strictEqual(final.name, 'Max');
        assert.strictEqual(final.s, '');
      });
    });

    it('sets path to the default boolean on save after query (gh-6477)', function() {
      const schema = new Schema({
        name: String,
        f: {
          type: Boolean,
          default: false
        },
        t: {
          type: Boolean,
          default: true
        }
      });

      const Test = db.model('Test', schema);

      return co(function* () {
        // use native driver directly to kill the fields
        yield Test.collection.insertOne({});

        // udate the doc with the expectation that default booleans will be saved.
        const found = yield Test.findOne({});
        found.name = 'Britney';
        yield found.save();

        // use native driver directly to check doc for saved string
        const final = yield Test.collection.findOne({});
        assert.strictEqual(final.name, 'Britney');
        assert.strictEqual(final.t, true);
        assert.strictEqual(final.f, false);
      });
    });

    it('virtuals with no getters return undefined (gh-6223)', function(done) {
      const personSchema = new mongoose.Schema({
        name: { type: String },
        children: [{
          name: { type: String }
        }]
      }, {
        toObject: { getters: true, virtuals: true },
        toJSON: { getters: true, virtuals: true },
        id: false
      });

      personSchema.virtual('favoriteChild').set(function(v) {
        return this.set('children.0', v);
      });

      personSchema.virtual('heir').get(function() {
        return this.get('children.0');
      });

      const Person = db.model('Person', personSchema);

      const person = new Person({
        name: 'Anakin'
      });

      assert.strictEqual(person.favoriteChild, void 0);
      assert.ok(!('favoriteChild' in person.toJSON()));
      assert.ok(!('favoriteChild' in person.toObject()));

      done();
    });

    it('add default getter/setter (gh-6262)', function(done) {
      const testSchema = new mongoose.Schema({});

      testSchema.virtual('totalValue');

      const Test = db.model('Test', testSchema);

      assert.equal(Test.schema.virtuals.totalValue.getters.length, 1);
      assert.equal(Test.schema.virtuals.totalValue.setters.length, 1);

      const doc = new Test();
      doc.totalValue = 5;
      assert.equal(doc.totalValue, 5);

      done();
    });

    it('nested virtuals + nested toJSON (gh-6294)', function() {
      const schema = mongoose.Schema({
        nested: {
          prop: String
        }
      }, { _id: false, id: false });

      schema.virtual('nested.virtual').get(() => 'test 2');

      schema.set('toJSON', {
        virtuals: true
      });

      const MyModel = db.model('Test', schema);

      const doc = new MyModel({ nested: { prop: 'test 1' } });

      assert.deepEqual(doc.toJSON(), {
        nested: { prop: 'test 1', virtual: 'test 2' }
      });
      assert.deepEqual(doc.nested.toJSON(), {
        prop: 'test 1', virtual: 'test 2'
      });
    });

    it('Disallows writing to __proto__ and other special properties', function(done) {
      const schema = new mongoose.Schema({
        name: String
      }, { strict: false });

      const Model = db.model('prototest', schema);
      const doc = new Model({ '__proto__.x': 'foo' });

      assert.strictEqual(Model.x, void 0);
      doc.set('__proto__.y', 'bar');

      assert.strictEqual(Model.y, void 0);

      doc.set('constructor.prototype.z', 'baz');

      assert.strictEqual(Model.z, void 0);

      done();
    });

    it('save() depopulates pushed arrays (gh-6048)', function() {
      const blogPostSchema = new Schema({
        comments: [{
          type: mongoose.Schema.Types.ObjectId,
          ref: 'Comment'
        }]
      });

      const BlogPost = db.model('BlogPost', blogPostSchema);

      const commentSchema = new Schema({
        text: String
      });

      const Comment = db.model('Comment', commentSchema);

      return co(function*() {
        let blogPost = yield BlogPost.create({});
        const comment = yield Comment.create({ text: 'Hello' });

        blogPost = yield BlogPost.findById(blogPost);
        blogPost.comments.push(comment);
        yield blogPost.save();

        const savedBlogPost = yield BlogPost.collection.
          findOne({ _id: blogPost._id });
        assert.equal(savedBlogPost.comments.length, 1);
        assert.equal(savedBlogPost.comments[0].constructor.name, 'ObjectID');
        assert.equal(savedBlogPost.comments[0].toString(),
          blogPost.comments[0]._id.toString());
      });
    });

    it('Handles setting populated path set via `Document#populate()` (gh-7302)', function() {
      const authorSchema = new Schema({ name: String });
      const bookSchema = new Schema({
        author: { type: mongoose.Schema.Types.ObjectId, ref: 'Author' }
      });

      const Author = db.model('Author', authorSchema);
      const Book = db.model('Book', bookSchema);

      return Author.create({ name: 'Victor Hugo' }).
        then(function(author) { return Book.create({ author: author._id }); }).
        then(function() { return Book.findOne(); }).
        then(function(doc) { return doc.populate('author').execPopulate(); }).
        then(function(doc) {
          doc.author = {};
          assert.ok(!doc.author.name);
          assert.ifError(doc.validateSync());
        });
    });

    it('Single nested subdocs using discriminator can be modified (gh-5693)', function(done) {
      const eventSchema = new Schema({ message: String }, {
        discriminatorKey: 'kind',
        _id: false
      });

      const trackSchema = new Schema({ event: eventSchema });

      trackSchema.path('event').discriminator('Clicked', new Schema({
        element: String
      }, { _id: false }));

      trackSchema.path('event').discriminator('Purchased', new Schema({
        product: String
      }, { _id: false }));

      const MyModel = db.model('Test', trackSchema);

      const doc = new MyModel({
        event: {
          message: 'Test',
          kind: 'Clicked',
          element: 'Amazon Link'
        }
      });

      doc.save(function(error) {
        assert.ifError(error);
        assert.equal(doc.event.message, 'Test');
        assert.equal(doc.event.kind, 'Clicked');
        assert.equal(doc.event.element, 'Amazon Link');

        doc.set('event', {
          kind: 'Purchased',
          product: 'Professional AngularJS'
        });

        doc.save(function(error) {
          assert.ifError(error);
          assert.equal(doc.event.kind, 'Purchased');
          assert.equal(doc.event.product, 'Professional AngularJS');
          assert.ok(!doc.event.element);
          assert.ok(!doc.event.message);
          done();
        });
      });
    });

    it('required function only gets called once (gh-6801)', function() {
      let reqCount = 0;
      const childSchema = new Schema({
        name: {
          type: String,
          required: function() {
            reqCount++;
            return true;
          }
        }
      });
      const Child = db.model('Child', childSchema);

      const parentSchema = new Schema({
        name: String,
        child: childSchema
      });
      const Parent = db.model('Parent', parentSchema);

      const child = new Child(/* name is required */);
      const parent = new Parent({ child: child });

      return parent.validate().then(
        () => assert.ok(false),
        error => {
          assert.equal(reqCount, 1);
          assert.ok(error.errors['child.name']);
        }
      );
    });

    it('required function called again after save() (gh-6892)', function() {
      const schema = new mongoose.Schema({
        field: {
          type: String,
          default: null,
          required: function() { return this && this.field === undefined; }
        }
      });
      const Model = db.model('Test', schema);

      return co(function*() {
        yield Model.create({});
        const doc1 = yield Model.findOne({}).select({_id: 1});
        yield doc1.save();

        // Should not throw
        yield Model.create({});
      });
    });

    it('doc array: set then remove (gh-3511)', function(done) {
      const ItemChildSchema = new mongoose.Schema({
        name: {
          type: String,
          required: true
        }
      });

      const ItemParentSchema = new mongoose.Schema({
        children: [ItemChildSchema]
      });

      const ItemParent = db.model('Parent', ItemParentSchema);

      const p = new ItemParent({
        children: [{ name: 'test1' }, { name: 'test2' }]
      });

      p.save(function(error) {
        assert.ifError(error);
        ItemParent.findById(p._id, function(error, doc) {
          assert.ifError(error);
          assert.ok(doc);
          assert.equal(doc.children.length, 2);

          doc.children[1].name = 'test3';
          doc.children.remove(doc.children[0]);

          doc.save(function(error) {
            assert.ifError(error);
            ItemParent.findById(doc._id, function(error, doc) {
              assert.ifError(error);
              assert.equal(doc.children.length, 1);
              assert.equal(doc.children[0].name, 'test3');
              done();
            });
          });
        });
      });
    });

    it('doc array: modify then sort (gh-7556)', function() {
      const assetSchema = new Schema({
        name: { type: String, required: true },
        namePlural: { type: String, required: true }
      });
      assetSchema.pre('validate', function() {
        if (this.isNew) {
          this.namePlural = this.name + 's';
        }
      });
      const personSchema = new Schema({
        name: String,
        assets: [assetSchema]
      });

      const Person = db.model('Person', personSchema);

      return co(function*() {
        yield Person.create({
          name: 'test',
          assets: [{ name: 'Cash', namePlural: 'Cash' }]
        });
        const p = yield Person.findOne();

        p.assets.push({ name: 'Home' });
        p.assets.id(p.assets[0].id).set('name', 'Cash');
        p.assets.id(p.assets[0].id).set('namePlural', 'Cash');

        p.assets.sort((doc1, doc2) => doc1.name > doc2.name ? -1 : 1);

        yield p.save();
      });
    });

    it('modifying unselected nested object (gh-5800)', function() {
      const MainSchema = new mongoose.Schema({
        a: {
          b: {type: String, default: 'some default'},
          c: {type: Number, default: 0},
          d: {type: String}
        },
        e: {type: String}
      });

      MainSchema.pre('save', function(next) {
        if (this.isModified()) {
          this.set('a.c', 100, Number);
        }
        next();
      });

      const Main = db.model('Test', MainSchema);

      const doc = { a: { b: 'not the default', d: 'some value' }, e: 'e' };
      return Main.create(doc).
        then(function(doc) {
          assert.equal(doc.a.b, 'not the default');
          assert.equal(doc.a.d, 'some value');
          return Main.findOne().select('e');
        }).
        then(function(doc) {
          doc.e = 'e modified';
          return doc.save();
        }).
        then(function() {
          return Main.findOne();
        }).
        then(function(doc) {
          assert.equal(doc.a.b, 'not the default');
          assert.equal(doc.a.d, 'some value');
        });
    });

    it('set() underneath embedded discriminator (gh-6482)', function() {
      const mediaSchema = new Schema({ file: String },
        { discriminatorKey: 'kind', _id: false });

      const photoSchema = new Schema({ position: String });
      const pageSchema = new Schema({ media: mediaSchema });

      pageSchema.path('media').discriminator('photo', photoSchema);

      const Page = db.model('Test', pageSchema);

      return co(function*() {
        let doc = yield Page.create({
          media: { kind: 'photo', file: 'cover.jpg', position: 'left' }
        });

        // Using positional args syntax
        doc.set('media.position', 'right');
        assert.equal(doc.media.position, 'right');

        yield doc.save();

        doc = yield Page.findById(doc._id);
        assert.equal(doc.media.position, 'right');

        // Using object syntax
        doc.set({ 'media.position': 'left' });
        assert.equal(doc.media.position, 'left');

        yield doc.save();

        doc = yield Page.findById(doc._id);
        assert.equal(doc.media.position, 'left');
      });
    });

    it('set() underneath array embedded discriminator (gh-6526)', function() {
      const mediaSchema = new Schema({ file: String },
        { discriminatorKey: 'kind', _id: false });

      const photoSchema = new Schema({ position: String });
      const pageSchema = new Schema({ media: [mediaSchema] });

      pageSchema.path('media').discriminator('photo', photoSchema);

      const Page = db.model('Test', pageSchema);

      return co(function*() {
        let doc = yield Page.create({
          media: [{ kind: 'photo', file: 'cover.jpg', position: 'left' }]
        });

        // Using positional args syntax
        doc.set('media.0.position', 'right');
        assert.equal(doc.media[0].position, 'right');

        yield doc.save();

        doc = yield Page.findById(doc._id);
        assert.equal(doc.media[0].position, 'right');
      });
    });

    it('consistent context for nested docs (gh-5347)', function(done) {
      const contexts = [];
      const childSchema = new mongoose.Schema({
        phoneNumber: {
          type: String,
          required: function() {
            contexts.push(this);
            return this.notifications.isEnabled;
          }
        },
        notifications: {
          isEnabled: { type: Boolean, required: true }
        }
      });

      const parentSchema = new mongoose.Schema({
        name: String,
        children: [childSchema]
      });

      const Parent = db.model('Parent', parentSchema);

      Parent.create({
        name: 'test',
        children: [
          {
            phoneNumber: '123',
            notifications: {
              isEnabled: true
            }
          }
        ]
      }, function(error, doc) {
        assert.ifError(error);
        const child = doc.children.id(doc.children[0]._id);
        child.phoneNumber = '345';
        assert.equal(contexts.length, 1);
        doc.save(function(error) {
          assert.ifError(error);
          assert.equal(contexts.length, 2);
          assert.ok(contexts[0].toObject().notifications.isEnabled);
          assert.ok(contexts[1].toObject().notifications.isEnabled);
          done();
        });
      });
    });

    it('accessing arrays in setters on initial document creation (gh-6155)', function(done) {
      const artistSchema = new mongoose.Schema({
        name: {
          type: String,
          set: function(v) {
            const sp = v.split(' ');
            for (let i = 0; i < sp.length; ++i) {
              this.keywords.push(sp[i]);
            }
            return v;
          }
        },
        keywords: [String]
      });

      const Artist = db.model('Test', artistSchema);

      const artist = new Artist({ name: 'Motley Crue' });
      assert.deepEqual(artist.toObject().keywords, ['Motley', 'Crue']);

      done();
    });

    it('handles 2nd level nested field with null child (gh-6187)', function(done) {
      const NestedSchema = new Schema({
        parent: new Schema({
          name: String,
          child: {
            name: String
          }
        }, { strict: false })
      });
      const NestedModel = db.model('Nested', NestedSchema);
      const n = new NestedModel({
        parent: {
          name: 'foo',
          child: null // does not fail if undefined
        }
      });

      assert.equal(n.parent.name, 'foo');

      done();
    });

    it('does not call default function on init if value set (gh-6410)', function() {
      let called = 0;

      function generateRandomID() {
        called++;
        return called;
      }

      const TestDefaultsWithFunction = db.model('Test', new Schema({
        randomID: {type: Number, default: generateRandomID}
      }));

      const post = new TestDefaultsWithFunction;
      assert.equal(post.get('randomID'), 1);
      assert.equal(called, 1);

      return co(function*() {
        yield post.save();

        yield TestDefaultsWithFunction.findById(post._id);

        assert.equal(called, 1);
      });
    });

    it('convertToFalse and convertToTrue (gh-6758)', function() {
      const TestSchema = new Schema({ b: Boolean });
      const Test = db.model('Test', TestSchema);

      mongoose.Schema.Types.Boolean.convertToTrue.add('aye');
      mongoose.Schema.Types.Boolean.convertToFalse.add('nay');

      const doc1 = new Test({ b: 'aye' });
      const doc2 = new Test({ b: 'nay' });

      assert.strictEqual(doc1.b, true);
      assert.strictEqual(doc2.b, false);

      return doc1.save().
        then(() => Test.findOne({ b: { $exists: 'aye' } })).
        then(doc => assert.ok(doc)).
        then(() => {
          mongoose.Schema.Types.Boolean.convertToTrue.delete('aye');
          mongoose.Schema.Types.Boolean.convertToFalse.delete('nay');
        });
    });

    it('doesnt double-call getters when using get() (gh-6779)', function() {
      const schema = new Schema({
        nested: {
          arr: [{ key: String }]
        }
      });

      schema.path('nested.arr.0.key').get(v => {
        return 'foobar' + v;
      });

      const M = db.model('Test', schema);
      const test = new M();

      test.nested.arr.push({ key: 'value' });
      test.nested.arr.push({ key: 'value2' });

      assert.equal(test.get('nested.arr.0.key'), 'foobarvalue');
      assert.equal(test.get('nested.arr.1.key'), 'foobarvalue2');

      return Promise.resolve();
    });

    it('returns doubly nested field in inline sub schema when using get() (gh-6925)', function() {
      const child = new Schema({
        nested: {
          key: String
        }
      });
      const parent = new Schema({
        child: child
      });

      const M = db.model('Test', parent);
      const test = new M({
        child: {
          nested: {
            key: 'foobarvalue'
          }
        }
      });

      assert.equal(test.get('child.nested.key'), 'foobarvalue');

      return Promise.resolve();
    });

    it('defaults should see correct isNew (gh-3793)', function() {
      let isNew = [];
      const TestSchema = new mongoose.Schema({
        test: {
          type: Date,
          default: function() {
            isNew.push(this.isNew);
            if (this.isNew) {
              return Date.now();
            }
            return void 0;
          }
        }
      });

      const TestModel = db.model('Test', TestSchema);

      return co(function*() {
        yield Promise.resolve(db);

        yield TestModel.collection.insertOne({});

        let doc = yield TestModel.findOne({});
        assert.strictEqual(doc.test, void 0);
        assert.deepEqual(isNew, [false]);

        isNew = [];

        doc = yield TestModel.create({});
        assert.ok(doc.test instanceof Date);
        assert.deepEqual(isNew, [true]);
      });
    });

    it('modify multiple subdoc paths (gh-4405)', function(done) {
      const ChildObjectSchema = new Schema({
        childProperty1: String,
        childProperty2: String,
        childProperty3: String
      });

      const ParentObjectSchema = new Schema({
        parentProperty1: String,
        parentProperty2: String,
        child: ChildObjectSchema
      });

      const Parent = db.model('Parent', ParentObjectSchema);

      const p = new Parent({
        parentProperty1: 'abc',
        parentProperty2: '123',
        child: {
          childProperty1: 'a',
          childProperty2: 'b',
          childProperty3: 'c'
        }
      });
      p.save(function(error) {
        assert.ifError(error);
        Parent.findById(p._id, function(error, p) {
          assert.ifError(error);
          p.parentProperty1 = 'foo';
          p.parentProperty2 = 'bar';
          p.child.childProperty1 = 'ping';
          p.child.childProperty2 = 'pong';
          p.child.childProperty3 = 'weee';
          p.save(function(error) {
            assert.ifError(error);
            Parent.findById(p._id, function(error, p) {
              assert.ifError(error);
              assert.equal(p.child.childProperty1, 'ping');
              assert.equal(p.child.childProperty2, 'pong');
              assert.equal(p.child.childProperty3, 'weee');
              done();
            });
          });
        });
      });
    });

    it('doesnt try to cast populated embedded docs (gh-6390)', function() {
      const otherSchema = new Schema({
        name: String
      });

      const subSchema = new Schema({
        my: String,
        other: {
          type: Schema.Types.ObjectId,
          refPath: 'sub.my'
        }
      });

      const schema = new Schema({
        name: String,
        sub: subSchema
      });

      const Other = db.model('Test1', otherSchema);
      const Test = db.model('Test', schema);

      const other = new Other({ name: 'Nicole' });

      const test = new Test({
        name: 'abc',
        sub: {
          my: 'Test1',
          other: other._id
        }
      });
      return co(function* () {
        yield other.save();
        yield test.save();
        const doc = yield Test.findOne({}).populate('sub.other');
        assert.strictEqual('Nicole', doc.sub.other.name);
      });
    });
  });

  describe('clobbered Array.prototype', function() {
    beforeEach(() => db.deleteModel(/.*/));

    afterEach(function() {
      delete Array.prototype.remove;
    });

    it('handles clobbered Array.prototype.remove (gh-6431)', function(done) {
      Object.defineProperty(Array.prototype, 'remove', {
        value: 42,
        configurable: true,
        writable: false
      });

      const schema = new Schema({ arr: [{ name: String }] });
      const MyModel = db.model('Test', schema);

      const doc = new MyModel();
      assert.deepEqual(doc.toObject().arr, []);
      done();
    });

    it('calls array validators again after save (gh-6818)', function() {
      const schema = new Schema({
        roles: {
          type: [{
            name: String,
            folders: {
              type: [{ folderId: String }],
              validate: v => assert.ok(v.length === new Set(v.map(el => el.folderId)).size, 'Duplicate')
            }
          }]
        }
      });
      const Model = db.model('Test', schema);

      return co(function*() {
        yield Model.create({
          roles: [
            { name: 'admin' },
            { name: 'mod', folders: [{ folderId: 'foo' }] }
          ]
        });

        const doc = yield Model.findOne();

        doc.roles[1].folders.push({ folderId: 'bar' });

        yield doc.save();

        doc.roles[1].folders[1].folderId = 'foo';
        let threw = false;
        try {
          yield doc.save();
        } catch (error) {
          threw = true;
          assert.equal(error.errors['roles.1.folders'].reason.message, 'Duplicate');
        }
        assert.ok(threw);
      });
    });

    it('set single nested to num throws ObjectExpectedError (gh-6710) (gh-6753)', function() {
      const schema = new Schema({
        nested: new Schema({
          num: Number
        })
      });

      const Test = db.model('Test', schema);

      const doc = new Test({ nested: { num: 123 } });
      doc.nested = 123;

      return doc.validate().
        then(() => { throw new Error('Should have errored'); }).
        catch(err => {
          assert.ok(err.message.indexOf('Cast to Embedded') !== -1, err.message);
          assert.equal(err.errors['nested'].reason.name, 'ObjectExpectedError');

          const doc = new Test({ nested: { num: 123 } });
          doc.nested = [];
          return doc.validate();
        }).
        then(() => { throw new Error('Should have errored'); }).
        catch(err => {
          assert.ok(err.message.indexOf('Cast to Embedded') !== -1, err.message);
          assert.equal(err.errors['nested'].reason.name, 'ObjectExpectedError');
        });
    });

    it('set array to false throws ObjectExpectedError (gh-7242)', function() {
      const Child = new mongoose.Schema({});
      const Parent = new mongoose.Schema({
        children: [Child]
      });
      const ParentModel = db.model('Parent', Parent);
      const doc = new ParentModel({ children: false });

      return doc.save().then(
        () => assert.ok(false),
        err => {
          assert.ok(err.errors['children']);
          assert.equal(err.errors['children'].name, 'ObjectParameterError');
        }
      );
    });
  });

  it('does not save duplicate items after two saves (gh-6900)', function() {
    const M = db.model('Test', {items: [{name: String}]});
    const doc = new M();
    doc.items.push({ name: '1' });

    return co(function*() {
      yield doc.save();
      doc.items.push({ name: '2' });
      yield doc.save();

      const found = yield M.findById(doc.id);
      assert.equal(found.items.length, 2);
    });
  });

  it('validateSync() on embedded doc (gh-6931)', function() {
    const innerSchema = new mongoose.Schema({
      innerField: {
        type: mongoose.Schema.Types.ObjectId,
        required: true
      }
    });

    const schema = new mongoose.Schema({
      field: {
        type: mongoose.Schema.Types.ObjectId,
        required: true
      },
      inner: [innerSchema]
    });

    const Model = db.model('Test', schema);

    return co(function*() {
      const doc2 = new Model();
      doc2.field = mongoose.Types.ObjectId();
      doc2.inner.push({
        innerField: mongoose.Types.ObjectId()
      });
      doc2.inner[0].innerField = '';

      let err = doc2.inner[0].validateSync();
      assert.ok(err);
      assert.ok(err.errors['innerField']);

      err = yield doc2.inner[0].validate().then(() => assert.ok(false), err => err);
      assert.ok(err);
      assert.ok(err.errors['innerField']);
    });
  });

  it('retains user-defined key order with nested docs (gh-6944)', function() {
    const schema = new Schema({
      _id: String,
      foo: String,
      bar: {
        a: String
      }
    });

    const Model = db.model('Test', schema);

    const doc = new Model({ _id: 'test', foo: 'hello', bar: { a: 'world' } });

    // Same order as in the initial set above
    assert.deepEqual(Object.keys(doc._doc), ['_id', 'foo', 'bar']);

    return Promise.resolve();
  });

  it('does not mark modified if setting nested subdoc to same value (gh-7048)', function() {
    const BarSchema = new Schema({ bar: String }, { _id: false });
    const FooNestedSchema = new Schema({ foo: BarSchema });

    const Model = db.model('Test', FooNestedSchema);

    return co(function*() {
      const doc = yield Model.create({ foo: { bar: 'test' } });
      doc.set({ foo: { bar: 'test' } });

      assert.deepEqual(doc.modifiedPaths(), []);

      doc.set('foo.bar', 'test');

      assert.deepEqual(doc.modifiedPaths(), []);
    });
  });

  it('allow saving validation error in db (gh-7127)', function() {
    return co(function*() {
      const schema = new Schema({
        error: mongoose.Schema.Types.Mixed,
        name: { type: String, required: true }
      });
      const Model = db.model('Test', schema);

      const doc = new Model();

      const error = yield doc.validate().catch(error => error);

      doc.name = 'foo';
      doc.error = error;

      yield doc.save();

      const fromDb = yield Model.findOne();
      assert.ok(fromDb.error.errors.name);
    });
  });

  it('storeSubdocValidationError (gh-6802)', function() {
    return co(function*() {
      const GrandchildSchema = new Schema({
        name: {
          type: String,
          required: true
        }
      }, { storeSubdocValidationError: false });

      const ChildSchema = new Schema({
        name: String,
        child: GrandchildSchema
      }, { storeSubdocValidationError: false });

      const ParentSchema = new Schema({
        name: String,
        child: ChildSchema
      });
      const Parent = db.model('Parent', ParentSchema);

      const parent = new Parent({ child: { child: {} } });

      let err = yield parent.validate().then(() => null, err => err);
      assert.ok(err);
      assert.ok(err.errors['child.child.name']);
      assert.ok(!err.errors['child']);
      assert.ok(!err.errors['child.child']);

      err = parent.validateSync();
      assert.ok(err);
      assert.ok(err.errors['child.child.name']);
      assert.ok(!err.errors['child']);
      assert.ok(!err.errors['child.child']);
    });
  });

  it('handles mixed arrays with all syntaxes (gh-7109)', function() {
    const schema = new Schema({
      arr1: [Schema.Types.Mixed],
      arr2: [{}],
      arr3: [Object]
    });

    const Test = db.model('Test', schema);

    const test = new Test({
      arr1: ['test1', { two: 'three' }, [4, 'five', 6]],
      arr2: ['test2', { three: 'four' }, [5, 'six', 7]],
      arr3: ['test3', { four: 'five' }, [6, 'seven', 8]]
    });

    assert.ok(test.validateSync() == null, test.validateSync());

    return Promise.resolve();
  });

  it('supports validator.isUUID as a custom validator (gh-7145)', function() {
    const schema = new Schema({
      name: {
        type: String,
        validate: [validator.isUUID, 'invalid name']
      }
    });

    const Test = db.model('Test', schema);

    const doc = new Test({ name: 'not-a-uuid' });
    const error = doc.validateSync();
    assert.ok(error instanceof Error);
    assert.ok(/invalid name/.test(error.message));

    return co(function*() {
      const error = yield doc.validate().then(() => null, err => err);

      assert.ok(error instanceof Error);
      assert.ok(/invalid name/.test(error.message));
    });
  });

  it('propsParameter option (gh-7145)', function() {
    const schema = new Schema({
      name: {
        type: String,
        validate: {
          validator: (v, props) => props.validator != null,
          propsParameter: true
        }
      }
    });

    const Test = db.model('Test', schema);

    const doc = new Test({ name: 'foo' });
    const error = doc.validateSync();
    assert.ok(error == null, error);

    return co(function*() {
      const error = yield doc.validate().then(() => null, err => err);

      assert.ok(error == null, error);
    });
  });

  it('surfaces errors in subdoc pre validate (gh-7187)', function() {
    const InnerSchema = new Schema({ name: String });

    InnerSchema.pre('validate', function() {
      throw new Error('Oops!');
    });

    const TestSchema = new Schema({ subdocs: [InnerSchema] });

    const Test = db.model('Test', TestSchema);

    return Test.create({ subdocs: [{ name: 'foo' }] }).then(
      () => { throw new Error('Fail'); },
      err => { assert.ok(err.message.indexOf('Oops!') !== -1, err.message); }
    );
  });

  it('runs setter only once when doing .set() underneath single nested (gh-7196)', function() {
    let called = [];
    const InnerSchema = new Schema({
      name: String,
      withSetter: {
        type: String,
        set: function(v) {
          called.push(this);
          return v;
        }
      }
    });

    const TestSchema = new Schema({ nested: InnerSchema });

    const Model = db.model('Test', TestSchema);

    const doc = new Model({ nested: { name: 'foo' } });

    // Make sure setter only gets called once
    called = [];
    doc.set('nested.withSetter', 'bar');

    assert.equal(called.length, 1);
    assert.equal(called[0].name, 'foo');

    return Promise.resolve();
  });

  it('should enable key with dot(.) on mixed types with checkKeys (gh-7144)', function() {
    const s = new Schema({ raw: { type: Schema.Types.Mixed } });
    const M = db.model('Test', s);

    const raw = { 'foo.bar': 'baz' };

    return co(function*() {
      let doc = yield M.create([{ raw: raw }], { checkKeys: false }).
        then(res => res[0]);
      assert.deepEqual(doc.raw, raw);

      doc = yield M.findOneAndUpdate({}, { raw: { 'a.b': 2 } }, { new: true });
      assert.deepEqual(doc.raw, { 'a.b': 2 });
    });
  });

  it('doesnt mark array as modified on init if embedded schema has default (gh-7227)', function() {
    const subSchema = new mongoose.Schema({
      users: {
        type: [{ name: { type: String } }],
        // This test ensures the whole array won't be modified on init because
        // of this default
        default: [{ name: 'test' }]
      }
    });

    const schema = new mongoose.Schema({
      sub: [subSchema]
    });
    const Model = db.model('Test', schema);

    return co(function*() {
      let doc = new Model({ name: 'test', sub: [{}] });
      yield doc.save();

      assert.ok(!doc.isModified());

      doc = yield Model.findOne();
      assert.ok(!doc.isModified());
    });
  });

  it('casts defaults for doc arrays (gh-7337)', function() {
    const accountSchema = new mongoose.Schema({
      roles: {
        type: [{
          otherProperties: {
            example: Boolean,
          },
          name: String,
        }],
        default: function() {
          return [
            { otherProperties: { example: true }, name: 'First' },
            { otherProperties: { example: false }, name: 'Second' }
          ];
        }
      }
    });

    const Account = db.model('Test', accountSchema);

    return co(function*() {
      yield Account.create({});

      const doc = yield Account.findOne();

      assert.ok(doc.roles[0]._id);
      assert.ok(doc.roles[1]._id);
    });
  });

  it('updateOne() hooks (gh-7133) (gh-7423)', function() {
    const schema = new mongoose.Schema({ name: String });

    let queryCount = 0;
    let docCount = 0;
    let docPostCount = 0;

    let docRegexCount = 0;
    let docPostRegexCount = 0;

    schema.pre('updateOne', () => ++queryCount);
    schema.pre('updateOne', { document: true, query: false }, () => ++docCount);
    schema.post('updateOne', { document: true, query: false }, () => ++docPostCount);

    schema.pre(/^updateOne$/, { document: true, query: false }, () => ++docRegexCount);
    schema.post(/^updateOne$/, { document: true, query: false }, () => ++docPostRegexCount);

    let removeCount1 = 0;
    let removeCount2 = 0;
    schema.pre('remove', () => ++removeCount1);
    schema.pre('remove', { document: true, query: false }, () => ++removeCount2);

    const Model = db.model('Test', schema);

    return co(function*() {
      const doc = new Model({ name: 'test' });
      yield doc.save();

      assert.equal(queryCount, 0);
      assert.equal(docCount, 0);
      assert.equal(docPostCount, 0);
      assert.equal(docRegexCount, 0);
      assert.equal(docPostRegexCount, 0);

      yield doc.updateOne({ name: 'test2' });

      assert.equal(queryCount, 1);
      assert.equal(docCount, 1);
      assert.equal(docPostCount, 1);
      assert.equal(docRegexCount, 1);
      assert.equal(docPostRegexCount, 1);

      assert.equal(removeCount1, 0);
      assert.equal(removeCount2, 0);

      yield doc.remove();

      assert.equal(removeCount1, 1);
      assert.equal(removeCount2, 1);
    });
  });

  it('doesnt mark single nested doc date as modified if setting with string (gh-7264)', function() {
    const subSchema = new mongoose.Schema({
      date2: Date
    });

    const schema = new mongoose.Schema({
      date1: Date,
      sub: subSchema
    });

    const Model = db.model('Test', schema);

    return co(function*() {
      const date = '2018-11-22T09:00:00.000Z';

      const doc = yield Model.create({
        date1: date,
        sub: { date2: date }
      });

      assert.deepEqual(doc.modifiedPaths(), []);

      doc.set('date1', date);
      doc.set('sub.date2', date);

      assert.deepEqual(doc.modifiedPaths(), []);
    });
  });

  it('handles null `fields` param to constructor (gh-7271)', function() {
    const ActivityBareSchema = new Schema({
      _id: {
        type: Schema.Types.ObjectId,
        ref: 'Activity',
      },
      name: String
    });

    const EventSchema = new Schema({
      activity: ActivityBareSchema,
      name: String
    });

    const data = {
      name: 'Test',
      activity: {
        _id: '5bf606f6471b6056b3f2bfc9',
        name: 'Activity name'
      },
    };

    const Event = db.model('Test', EventSchema);
    const event = new Event(data, null);

    assert.equal(event.activity.name, 'Activity name');

    return event.validate();
  });

  it('flattenMaps option for toObject() (gh-7274)', function() {
    let schema = new Schema({
      test: {
        type: Map,
        of: String,
        default: new Map()
      }
    }, { versionKey: false });

    let Test = db.model('Test', schema);

    let mapTest = new Test({});
    mapTest.test.set('key1', 'value1');
    assert.equal(mapTest.toObject({ flattenMaps: true }).test.key1, 'value1');

    schema = new Schema({
      test: {
        type: Map,
        of: String,
        default: new Map()
      }
    }, { versionKey: false });
    schema.set('toObject', { flattenMaps: true });

    db.deleteModel('Test');
    Test = db.model('Test', schema);

    mapTest = new Test({});
    mapTest.test.set('key1', 'value1');
    assert.equal(mapTest.toObject({}).test.key1, 'value1');

    return Promise.resolve();
  });

  it('`collection` property with strict: false (gh-7276)', function() {
    const schema = new Schema({}, { strict: false, versionKey: false });
    const Model = db.model('Test', schema);

    return co(function*() {
      let doc = new Model({ test: 'foo', collection: 'bar' });

      yield doc.save();

      assert.equal(doc.collection, 'bar');

      doc = yield Model.findOne();
      assert.equal(doc.toObject().collection, 'bar');
    });
  });

  it('should validateSync() all elements in doc array (gh-6746)', function() {
    const Model = db.model('Test', new Schema({
      colors: [{
        name: { type: String, required: true },
        hex: { type: String, required: true }
      }]
    }));

    const model = new Model({
      colors: [
        { name: 'steelblue' },
        { hex: '#4682B4' }
      ]
    });

    const errors = model.validateSync().errors;
    const keys = Object.keys(errors).sort();
    assert.deepEqual(keys, ['colors.0.hex', 'colors.1.name']);
  });

  it('handles fake constructor (gh-7290)', function() {
    const TestSchema = new Schema({ test: String });

    const TestModel = db.model('Test', TestSchema);

    const badQuery = {
      test: {
        length: 1e10,
        constructor: {
          name: 'Array'
        }
      }
    };

    return co(function*() {
      let err = yield TestModel.findOne(badQuery).then(() => null, e => e);
      assert.equal(err.name, 'CastError', err.stack);

      err = yield TestModel.updateOne(badQuery, { name: 'foo' }).
        then(() => null, err => err);
      assert.equal(err.name, 'CastError', err.stack);

      err = yield TestModel.updateOne({}, badQuery).then(() => null, e => e);
      assert.equal(err.name, 'CastError', err.stack);

      err = yield TestModel.deleteOne(badQuery).then(() => null, e => e);
      assert.equal(err.name, 'CastError', err.stack);
    });
  });

  it('handles fake __proto__ (gh-7290)', function() {
    const TestSchema = new Schema({ test: String, name: String });

    const TestModel = db.model('Test', TestSchema);

    const badQuery = JSON.parse('{"test":{"length":1000000000,"__proto__":[]}}');

    return co(function*() {
      let err = yield TestModel.findOne(badQuery).then(() => null, e => e);
      assert.equal(err.name, 'CastError', err.stack);

      err = yield TestModel.updateOne(badQuery, { name: 'foo' }).
        then(() => null, err => err);
      assert.equal(err.name, 'CastError', err.stack);

      err = yield TestModel.updateOne({}, badQuery).then(() => null, e => e);
      assert.equal(err.name, 'CastError', err.stack);

      err = yield TestModel.deleteOne(badQuery).then(() => null, e => e);
      assert.equal(err.name, 'CastError', err.stack);
    });
  });

  it('cast error with string path set to array in db (gh-7619)', function() {
    const TestSchema = new Schema({ name: String });

    const TestModel = db.model('Test', TestSchema);

    return co(function*() {
      yield TestModel.findOne();

      yield TestModel.collection.insertOne({ name: ['foo', 'bar'] });

      const doc = yield TestModel.findOne();
      assert.ok(!doc.name);
      const err = doc.validateSync();
      assert.ok(err);
      assert.ok(err.errors['name']);
    });
  });

  it('doesnt crash if nested path with `get()` (gh-7316)', function() {
    const schema = new mongoose.Schema({ http: { get: Number } });
    const Model = db.model('Test', schema);

    return Model.create({ http: { get: 400 } }); // Should succeed
  });

  it('copies atomics from existing document array when setting doc array (gh-7472)', function() {
    const Dog = db.model('Test', new mongoose.Schema({
      name: String,
      toys: [{
        name: String
      }]
    }));

    return co(function*() {
      const dog = new Dog({ name: 'Dash' });

      dog.toys.push({ name: '1' });
      dog.toys.push({ name: '2' });
      dog.toys.push({ name: '3' });

      yield dog.save();

      for (const toy of ['4', '5', '6']) {
        dog.toys = dog.toys || [];
        dog.toys.push({ name: toy, count: 1 });
      }

      yield dog.save();

      const fromDb = yield Dog.findOne();
      assert.deepEqual(fromDb.toys.map(t => t.name), ['1', '2', '3', '4', '5', '6']);
    });
  });

  it('doesnt fail with custom update function (gh-7342)', function() {
    const catalogSchema = new mongoose.Schema({
      name: String,
      sub: new Schema({ name: String })
    }, { runSettersOnQuery: true });

    catalogSchema.methods.update = function(data) {
      for (const key in data) {
        this[key] = data[key];
      }
      return this.save();
    };

    const Catalog = db.model('Test', catalogSchema);

    return co(function*() {
      let doc = yield Catalog.create({ name: 'test', sub: { name: 'foo' } });
      doc = yield doc.update({ name: 'test2' });
      assert.equal(doc.name, 'test2');
    });
  });

  it('setters that modify `this` should work on single nested when overwriting (gh-7585)', function() {
    const NameSchema = new Schema({
      full: {
        type: String,
        set: function(v) {
          this.first = 'foo';
          this.last = 'bar';
          return v + ' baz';
        }
      },
      first: String,
      last: String
    }, { _id: false });

    const User = db.model('User', new Schema({
      name: {
        type: NameSchema,
        default: {}
      }
    }));

    const s = new User();
    s.name = { full: 'test' };
    assert.equal(s.name.first, 'foo');
    assert.equal(s.name.last, 'bar');
    assert.equal(s.name.full, 'test baz');

    return Promise.resolve();
  });

  it('handles setting embedded doc to Object.assign() from another doc (gh-7645)', function() {
    const profileSchema = new Schema({ name: String, email: String });
    const companyUserSchema = new Schema({
      profile: {
        type: profileSchema,
        default: {}
      }
    });

    const CompanyUser = db.model('User', companyUserSchema);

    const cu = new CompanyUser({ profile: { name: 'foo', email: 'bar' } });
    cu.profile = Object.assign({}, cu.profile);

    assert.equal(cu.profile.name, 'foo');
    assert.equal(cu.profile.email, 'bar');
    cu.toObject(); // shouldn't throw
  });

  it('setting single nested subdoc with custom date types and getters/setters (gh-7601)', function() {
    const moment = require('moment');

    const schema = new Schema({
      start: { type: Date, get: get, set: set, required: true },
      end: { type: Date, get: get, set: set, required: true }
    }, { toObject: { getters: true } });
    function get(v) {
      return moment(v);
    }
    function set(v) {
      return v.toDate();
    }
    const parentSchema = new Schema({
      nested: schema
    });
    const Model = db.model('Parent', parentSchema);

    return co(function*() {
      const doc = yield Model.create({
        nested: { start: moment('2019-01-01'), end: moment('2019-01-02') }
      });

      doc.nested = { start: moment('2019-03-01'), end: moment('2019-04-01') };
      yield doc.save();

      const _doc = yield Model.collection.findOne();
      assert.ok(_doc.nested.start instanceof Date);
      assert.ok(_doc.nested.end instanceof Date);
    });
  });

  it('get() and set() underneath alias (gh-7592)', function() {
    const photoSchema = new Schema({
      foo: String
    });

    const pageSchema = new Schema({
      p: { type: [photoSchema], alias: 'photos' }
    });
    const Page = db.model('Test', pageSchema);

    return co(function*() {
      const doc = yield Page.create({ p: [{ foo: 'test' }] });

      assert.equal(doc.p[0].foo, 'test');
      assert.equal(doc.get('photos.0.foo'), 'test');

      doc.set('photos.0.foo', 'bar');
      assert.equal(doc.p[0].foo, 'bar');
      assert.equal(doc.get('photos.0.foo'), 'bar');
    });
  });

  it('get() with getters: false (gh-7233)', function() {
    const testSchema = new Schema({
      foo: { type: String, get: v => v.toLowerCase() }
    });
    const Test = db.model('Test', testSchema);

    const doc = new Test({ foo: 'Bar' });
    assert.equal(doc.foo, 'bar');
    assert.equal(doc._doc.foo, 'Bar');

    assert.equal(doc.get('foo'), 'bar');
    assert.equal(doc.get('foo', null, { getters: false }), 'Bar');

    return Promise.resolve();
  });

  it('overwriting single nested (gh-7660)', function() {
    const childSchema = new mongoose.Schema({
      foo: String,
      bar: Number
    }, { _id: false, id: false });

    const parentSchema = new mongoose.Schema({
      child: childSchema
    });
    const Test = db.model('Test', parentSchema);

    const test = new Test({
      child: {
        foo: 'test',
        bar: 42
      }
    });

    test.set({
      child: {
        foo: 'modified',
        bar: 43
      }
    });

    assert.deepEqual(test.toObject().child, {
      foo: 'modified',
      bar: 43
    });

    return Promise.resolve();
  });

  it('setting path to non-POJO object (gh-7639)', function() {
    class Nested {
      constructor(prop) {
        this.prop = prop;
      }
    }

    const schema = new Schema({ nested: { prop: String } });
    const Model = db.model('Test', schema);

    const doc = new Model({ nested: { prop: '1' } });

    doc.set('nested', new Nested('2'));
    assert.equal(doc.nested.prop, '2');

    doc.set({ nested: new Nested('3') });
    assert.equal(doc.nested.prop, '3');
  });

  it('supports setting date properties with strict: false (gh-7907)', function() {
    const schema = Schema({}, { strict: false });
    const SettingsModel = db.model('Test', schema);

    const date = new Date();
    const obj = new SettingsModel({
      timestamp: date,
      subDoc: {
        timestamp: date
      }
    });

    assert.strictEqual(obj.timestamp, date);
    assert.strictEqual(obj.subDoc.timestamp, date);
  });

  it('handles .set() on doc array within embedded discriminator (gh-7656)', function() {
    const pageElementSchema = new Schema({
      type: { type: String, required: true }
    }, { discriminatorKey: 'type' });

    const textElementSchema = new Schema({
      body: { type: String }
    });

    const blockElementSchema = new Schema({
      elements: [pageElementSchema]
    });

    blockElementSchema.path('elements').discriminator('block', blockElementSchema);
    blockElementSchema.path('elements').discriminator('text', textElementSchema);

    const pageSchema = new Schema({ elements: [pageElementSchema] });

    pageSchema.path('elements').discriminator('block', blockElementSchema);
    pageSchema.path('elements').discriminator('text', textElementSchema);

    const Page = db.model('Test', pageSchema);
    const page = new Page({
      elements: [
        { type: 'text', body: 'Page Title' },
        { type: 'block', elements: [{ type: 'text', body: 'Page Content' }] }
      ]
    });

    page.set('elements.0.body', 'Page Heading');
    assert.equal(page.elements[0].body, 'Page Heading');
    assert.equal(page.get('elements.0.body'), 'Page Heading');

    page.set('elements.1.elements.0.body', 'Page Body');
    assert.equal(page.elements[1].elements[0].body, 'Page Body');
    assert.equal(page.get('elements.1.elements.0.body'), 'Page Body');

    page.elements[1].elements[0].body = 'Page Body';
    assert.equal(page.elements[1].elements[0].body, 'Page Body');
    assert.equal(page.get('elements.1.elements.0.body'), 'Page Body');
  });

  it('$isEmpty() (gh-5369)', function() {
    const schema = new Schema({
      nested: { foo: String },
      subdoc: new Schema({ bar: String }, { _id: false }),
      docArr: [new Schema({ baz: String }, { _id: false })],
      mixed: {}
    });

    const Model = db.model('Test', schema);
    const doc = new Model({ subdoc: {}, docArr: [{}] });

    assert.ok(doc.nested.$isEmpty());
    assert.ok(doc.subdoc.$isEmpty());
    assert.ok(doc.docArr[0].$isEmpty());
    assert.ok(doc.$isEmpty('nested'));
    assert.ok(doc.$isEmpty('subdoc'));
    assert.ok(doc.$isEmpty('docArr.0'));
    assert.ok(doc.$isEmpty('mixed'));

    doc.nested.foo = 'test';
    assert.ok(!doc.nested.$isEmpty());
    assert.ok(doc.subdoc.$isEmpty());
    assert.ok(doc.docArr[0].$isEmpty());
    assert.ok(!doc.$isEmpty('nested'));
    assert.ok(doc.$isEmpty('subdoc'));
    assert.ok(doc.$isEmpty('docArr.0'));
    assert.ok(doc.$isEmpty('mixed'));

    doc.subdoc.bar = 'test';
    assert.ok(!doc.nested.$isEmpty());
    assert.ok(!doc.subdoc.$isEmpty());
    assert.ok(doc.docArr[0].$isEmpty());
    assert.ok(!doc.$isEmpty('nested'));
    assert.ok(!doc.$isEmpty('subdoc'));
    assert.ok(doc.$isEmpty('docArr.0'));
    assert.ok(doc.$isEmpty('mixed'));

    doc.docArr[0].baz = 'test';
    assert.ok(!doc.nested.$isEmpty());
    assert.ok(!doc.subdoc.$isEmpty());
    assert.ok(!doc.docArr[0].$isEmpty());
    assert.ok(!doc.$isEmpty('nested'));
    assert.ok(!doc.$isEmpty('subdoc'));
    assert.ok(!doc.$isEmpty('docArr.0'));
    assert.ok(doc.$isEmpty('mixed'));

    doc.mixed = {};
    assert.ok(doc.$isEmpty('mixed'));

    doc.mixed.test = 1;
    assert.ok(!doc.$isEmpty('mixed'));

    return Promise.resolve();
  });

  it('push() onto discriminator doc array (gh-7704)', function() {
    const opts = {
      minimize: false, // So empty objects are returned
      strict: true,
      typeKey: '$type', // So that we can use fields named `type`
      discriminatorKey: 'type',
    };

    const IssueSchema = new mongoose.Schema({
      _id: String,
      text: String,
      type: String,
    }, opts);

    const IssueModel = db.model('Test', IssueSchema);

    const SubIssueSchema = new mongoose.Schema({
      checklist: [{
        completed: {$type: Boolean, default: false},
      }]
    }, opts);
    IssueModel.discriminator('gh7704_sub', SubIssueSchema);

    const doc = new IssueModel({ _id: 'foo', text: 'text', type: 'gh7704_sub' });
    doc.checklist.push({ completed: true });

    assert.ifError(doc.validateSync());

    return Promise.resolve();
  });

  it('doesnt call getter when saving (gh-7719)', function() {
    let called = 0;
    const kittySchema = new mongoose.Schema({
      name: {
        type: String,
        get: function(v) {
          ++called;
          return v;
        }
      }
    });
    const Kitten = db.model('Test', kittySchema);

    const k = new Kitten({ name: 'Mr Sprinkles' });
    return k.save().then(() => assert.equal(called, 0));
  });

  it('skips malformed validators property (gh-7720)', function() {
    const NewSchema = new Schema({
      object: {
        type: 'string',
        validators: ['string'] // This caused the issue
      }
    });

    const TestModel = db.model('Test', NewSchema);
    const instance = new TestModel();
    instance.object = 'value';

    assert.ifError(instance.validateSync());

    return instance.validate();
  });

  it('nested set on subdocs works (gh-7748)', function() {
    const geojsonSchema = new Schema({
      type: { type: String, default: 'Feature' },
      geometry: {
        type: {
          type: String,
          required: true
        },
        coordinates: { type: [] }
      },
      properties: { type: Object }
    });

    const userSchema = new Schema({
      position: geojsonSchema
    });

    const User = db.model('User', userSchema);

    return co(function*() {
      const position = {
        geometry: {
          type: 'Point',
          coordinates: [1.11111, 2.22222]
        },
        properties: {
          a: 'b'
        }
      };

      const newUser = new User({
        position: position
      });
      yield newUser.save();

      const editUser = yield User.findById(newUser._id);
      editUser.position = position;

      yield editUser.validate();
      yield editUser.save();

      const fromDb = yield User.findById(newUser._id);
      assert.equal(fromDb.position.properties.a, 'b');
      assert.equal(fromDb.position.geometry.coordinates[0], 1.11111);
    });
  });

  it('does not convert array to object with strict: false (gh-7733)', function() {
    const ProductSchema = new mongoose.Schema({}, { strict: false });
    const Product = db.model('Test', ProductSchema);

    return co(function*() {
      yield Product.create({ arr: [{ test: 1 }, { test: 2 }] });

      const doc = yield Product.collection.findOne();
      assert.ok(Array.isArray(doc.arr));
      assert.deepEqual(doc.arr, [{ test: 1 }, { test: 2 }]);
    });
  });

  it('does not crash with array property named "undefined" (gh-7756)', function() {
    const schema = new Schema({ 'undefined': [String] });
    const Model = db.model('Test', schema);

    return co(function*() {
      const doc = yield Model.create({ 'undefined': ['foo'] });

      doc['undefined'].push('bar');
      yield doc.save();

      const _doc = yield Model.collection.findOne();
      assert.equal(_doc['undefined'][0], 'foo');
    });
  });

  it('fires pre save hooks on nested child schemas (gh-7792)', function() {
    const childSchema1 = new mongoose.Schema({ name: String });
    let called1 = 0;
    childSchema1.pre('save', function() {
      ++called1;
    });

    const childSchema2 = new mongoose.Schema({ name: String });
    let called2 = 0;
    childSchema2.pre('save', function() {
      ++called2;
    });

    const parentSchema = new mongoose.Schema({
      nested: {
        child: childSchema1,
        arr: [childSchema2]
      }
    });

    const Parent = db.model('Parent', parentSchema);

    const obj = { nested: { child: { name: 'foo' }, arr: [{ name: 'bar' }] } };
    return Parent.create(obj).then(() => {
      assert.equal(called1, 1);
      assert.equal(called2, 1);
    });
  });

  it('takes message from async custom validator promise rejection (gh-4913)', function() {
    const schema = new Schema({
      name: {
        type: String,
        validate: function() {
          return co(function*() {
            yield cb => setImmediate(cb);
            throw new Error('Oops!');
          });
        }
      }
    });
    const Model = db.model('Test', schema);

    return Model.create({ name: 'foo' }).then(() => assert.ok(false), err => {
      assert.equal(err.errors['name'].message, 'Oops!');
      assert.ok(err.message.indexOf('Oops!') !== -1, err.message);
    });
  });

  it('handles nested properties named `schema` (gh-7831)', function() {
    const schema = new mongoose.Schema({ nested: { schema: String } });
    const Model = db.model('Test', schema);

    return co(function*() {
      yield Model.collection.insertOne({ nested: { schema: 'test' } });

      const doc = yield Model.findOne();
      assert.strictEqual(doc.nested.schema, 'test');
    });
  });

  describe('overwrite() (gh-7830)', function() {
    let Model;

    beforeEach(function() {
      const schema = new Schema({
        _id: Number,
        name: String,
        nested: {
          prop: String
        },
        arr: [Number],
        immutable: {
          type: String,
          immutable: true
        }
      });
      Model = db.model('Test', schema);
    });

    it('works', function() {
      return co(function*() {
        const doc = yield Model.create({
          _id: 1,
          name: 'test',
          nested: { prop: 'foo' },
          immutable: 'bar'
        });
        doc.overwrite({ name: 'test2' });

        assert.deepEqual(doc.toObject(), {
          _id: 1,
          __v: 0,
          name: 'test2',
          immutable: 'bar'
        });
      });
    });

    it('skips version key', function() {
      return co(function*() {
        yield Model.collection.insertOne({
          _id: 2,
          __v: 5,
          name: 'test',
          nested: { prop: 'foo' },
          immutable: 'bar'
        });
        const doc = yield Model.findOne({ _id: 2 });
        doc.overwrite({ _id: 2, name: 'test2' });

        assert.deepEqual(doc.toObject(), {
          _id: 2,
          __v: 5,
          name: 'test2',
          immutable: 'bar'
        });
      });
    });
  });

  it('copies virtuals from array subdocs when casting array of docs with same schema (gh-7898)', function() {
    const ChildSchema = new Schema({ name: String },
      { _id: false, id: false });

    ChildSchema.virtual('foo').
      set(function(foo) { this.__foo = foo; }).
      get(function() { return this.__foo || 0; });

    const ParentSchema = new Schema({
      name: String,
      children: [ChildSchema]
    }, { _id: false, id: false });

    const WrapperSchema = new Schema({
      name: String,
      parents: [ParentSchema]
    }, { _id: false, id: false });

    const Parent = db.model('Parent', ParentSchema);
    const Wrapper = db.model('Test', WrapperSchema);

    const data = { name: 'P1', children: [{ name: 'C1' }, { name: 'C2' }] };
    const parent = new Parent(data);
    parent.children[0].foo = 123;

    const wrapper = new Wrapper({ name: 'test', parents: [parent] });
    assert.equal(wrapper.parents[0].children[0].foo, 123);
  });

  describe('immutable properties (gh-7671)', function() {
    let Model;

    beforeEach(function() {
      const schema = new Schema({
        createdAt: {
          type: Date,
          immutable: true,
          default: new Date('6/1/2019')
        },
        name: String
      });
      Model = db.model('Test', schema);
    });

    it('SchemaType#immutable()', function() {
      const schema = new Schema({
        createdAt: {
          type: Date,
          default: new Date('6/1/2019')
        },
        name: String
      });

      assert.ok(!schema.path('createdAt').$immutable);

      schema.path('createdAt').immutable(true);
      assert.ok(schema.path('createdAt').$immutable);
      assert.equal(schema.path('createdAt').setters.length, 1);

      schema.path('createdAt').immutable(false);
      assert.ok(!schema.path('createdAt').$immutable);
      assert.equal(schema.path('createdAt').setters.length, 0);
    });

    it('with save()', function() {
      let doc = new Model({ name: 'Foo' });
      return co(function*() {
        assert.equal(doc.createdAt.toLocaleDateString('en-us'), '6/1/2019');
        yield doc.save();

        doc = yield Model.findOne({ createdAt: new Date('6/1/2019') });
        doc.createdAt = new Date('6/1/2017');
        assert.equal(doc.createdAt.toLocaleDateString('en-us'), '6/1/2019');

        doc.set({ createdAt: new Date('6/1/2021') });
        assert.equal(doc.createdAt.toLocaleDateString('en-us'), '6/1/2019');

        yield doc.save();

        doc = yield Model.findOne({ createdAt: new Date('6/1/2019') });
        assert.ok(doc);
      });
    });

    it('with update', function() {
      let doc = new Model({ name: 'Foo' });
      return co(function*() {
        assert.equal(doc.createdAt.toLocaleDateString('en-us'), '6/1/2019');
        yield doc.save();

        const update = { createdAt: new Date('6/1/2020') };

        yield Model.updateOne({}, update);

        doc = yield Model.findOne();
        assert.equal(doc.createdAt.toLocaleDateString('en-us'), '6/1/2019');

        const err = yield Model.updateOne({}, update, { strict: 'throw' }).
          then(() => null, err => err);
        assert.equal(err.name, 'StrictModeError');
        assert.ok(err.message.indexOf('createdAt') !== -1, err.message);
      });
    });

    it('conditional immutable (gh-8001)', function() {
      const schema = new Schema({
        name: String,
        test: {
          type: String,
          immutable: doc => doc.name === 'foo'
        }
      });
      const Model = db.model('Test1', schema);

      return co(function*() {
        const doc1 = yield Model.create({ name: 'foo', test: 'before' });
        const doc2 = yield Model.create({ name: 'bar', test: 'before' });

        doc1.set({ test: 'after' });
        doc2.set({ test: 'after' });
        yield doc1.save();
        yield doc2.save();

        const fromDb1 = yield Model.collection.findOne({ name: 'foo' });
        const fromDb2 = yield Model.collection.findOne({ name: 'bar' });
        assert.equal(fromDb1.test, 'before');
        assert.equal(fromDb2.test, 'after');
      });
    });

    it('immutable with strict mode (gh-8149)', function() {
      return co(function*() {
        const schema = new mongoose.Schema({
          name: String,
          yearOfBirth: { type: Number, immutable: true }
        }, { strict: 'throw' });
        const Person = db.model('Person', schema);
        const joe = yield Person.create({ name: 'Joe', yearOfBirth: 2001 });

        joe.set({ yearOfBirth: 2002 });
        const err = yield joe.save().then(() => null, err => err);
        assert.ok(err);
        assert.equal(err.errors['yearOfBirth'].name, 'StrictModeError');
      });
    });
  });

  it('consistent post order traversal for array subdocs (gh-7929)', function() {
    const Grandchild = Schema({ value: Number });
    const Child = Schema({ children: [Grandchild] });
    const Parent = Schema({ children: [Child] });

    const calls = [];
    Grandchild.pre('save', () => calls.push(1));
    Child.pre('save', () => calls.push(2));
    Parent.pre('save', () => calls.push(3));

    const Model = db.model('Parent', Parent);

    return Model.create({ children: [{ children: [{ value: 3 }] }] }).then(() => {
      assert.deepEqual(calls, [1, 2, 3]);
    });
  });

  it('respects projection for getters (gh-7940)', function() {
    const schema = new Schema({
      foo: String,
      bar: {
        type: String,
        get: () => {
          return 'getter value';
        }
      }
    }, { toObject : { getters: true } });

    const Model = db.model('Test', schema);

    return co(function*() {
      yield Model.create({ foo: 'test', bar: 'baz' });

      const doc = yield Model.findOne({ foo: 'test' }, 'foo');

      assert.ok(!doc.toObject().bar);
    });
  });

  it('loads doc with a `once` property successfully (gh-7958)', function() {
    const eventSchema = Schema({ once: { prop: String } });
    const Event = db.model('Test', eventSchema);

    return co(function*() {
      yield Event.create({ once: { prop: 'test' } });

      const doc = yield Event.findOne();
      assert.equal(doc.once.prop, 'test');
    });
  });

  it('caster that converts to Number class works (gh-8150)', function() {
    return co(function*() {
      const mySchema = new Schema({
        id: {
          type: Number,
          set: value => new Number(value.valueOf())
        }
      });

      const MyModel = db.model('Test', mySchema);

      yield MyModel.create({ id: 12345 });

      const doc = yield MyModel.findOne({ id: 12345 });
      assert.ok(doc);
    });
  });

  it('handles objectids and decimals with strict: false (gh-7973)', function() {
    const testSchema = Schema({}, { strict: false });
    const Test = db.model('Test', testSchema);

    let doc = new Test({
      testId: new mongoose.Types.ObjectId(),
      testDecimal: new mongoose.Types.Decimal128('1.23')
    });

    assert.ok(doc.testId instanceof mongoose.Types.ObjectId);
    assert.ok(doc.testDecimal instanceof mongoose.Types.Decimal128);

    return co(function*() {
      yield doc.save();

      doc = yield Test.collection.findOne();
      assert.ok(doc.testId instanceof mongoose.Types.ObjectId);
      assert.ok(doc.testDecimal instanceof mongoose.Types.Decimal128);
    });
  });

  it('allows enum on array of array of strings (gh-7926)', function() {
    const schema = new Schema({
      test: {
        type: [[String]],
        enum: ['bar']
      }
    });

    const Model = db.model('Test', schema);

    return Model.create({ test: [['foo']] }).then(() => assert.ok(false), err => {
      assert.ok(err);
      assert.ok(err.errors['test.0.0']);
      assert.ok(err.errors['test.0.0'].message.indexOf('foo') !== -1,
        err.errors['test.0.0'].message);
    });
  });

  it('allows saving an unchanged document if required populated path is null (gh-8018)', function() {
    const schema = Schema({ test: String });
    const schema2 = Schema({
      keyToPopulate: {
        type: mongoose.Schema.Types.ObjectId,
        ref: 'Child',
        required: true
      }
    });

    const Child = db.model('Child', schema);
    const Parent = db.model('Parent', schema2);

    return co(function*() {
      const child = yield Child.create({ test: 'test' });
      yield Parent.create({ keyToPopulate: child._id });

      yield child.deleteOne();

      const doc = yield Parent.findOne().populate('keyToPopulate');

      // Should not throw
      yield doc.save();
    });
  });

  it('only calls validator once on mixed validator (gh-8067)', function() {
    let called = 0;
    function validator() {
      ++called;
      return true;
    }

    const itemArray = new Schema({
      timer: {
        time: {
          type: {},
          validate: {
            validator: validator
          }
        }
      }
    });

    const schema = new Schema({
      items: [itemArray]
    });
    const Model = db.model('Test', schema);

    const obj = new Model({
      items: [
        { timer: { time: { type: { hours: 24, allowed: true } } } }
      ]
    });

    obj.validateSync();
    assert.equal(called, 1);
  });

  it('only calls validator once on nested mixed validator (gh-8117)', function() {
    const called = [];
    const Model = db.model('Test', Schema({
      name: { type: String },
      level1: {
        level2: {
          type: Object,
          validate: {
            validator: v => {
              called.push(v);
              return true;
            }
          }
        }
      }
    }));

    const doc = new Model({ name: 'bob' });
    doc.level1 = { level2: { a: 'one', b: 'two', c: 'three' } };
    return doc.validate().then(() => {
      assert.equal(called.length, 1);
      assert.deepEqual(called[0], { a: 'one', b: 'two', c: 'three' });
    });
  });

  it('handles populate() with custom type that does not cast to doc (gh-8062)', function() {
    class Gh8062 extends mongoose.SchemaType {
      cast(val) {
        if (typeof val === 'string') {
          return val;
        }
        throw new Error('Failed!');
      }
    }

    mongoose.Schema.Types.Gh8062 = Gh8062;

    const schema = new Schema({ arr: [{ type: Gh8062, ref: 'Child' }] });
    const Model = db.model('Test', schema);
    const Child = db.model('Child', Schema({ _id: Gh8062 }));

    return co(function*() {
      yield Child.create({ _id: 'test' });
      yield Model.create({ arr: ['test'] });

      const doc = yield Model.findOne().populate('arr');
      assert.ok(doc.populated('arr'));
      assert.equal(doc.arr[0]._id, 'test');
      assert.ok(doc.arr[0].$__ != null);
    });
  });

  it('can inspect() on a document array (gh-8037)', function() {
    const subdocSchema = mongoose.Schema({ a: String });
    const schema = mongoose.Schema({ subdocs: { type: [subdocSchema] } });
    const Model = db.model('Test', schema);
    const data = { _id: new mongoose.Types.ObjectId(), subdocs: [{a: 'a'}] };
    const doc = new Model();
    doc.init(data);
    require('util').inspect(doc.subdocs);
  });

  it('set() merge option with single nested (gh-8201)', function() {
    const AddressSchema = Schema({
      street: { type: String, required: true },
      city: { type: String, required: true }
    });
    const PersonSchema = Schema({
      name: { type: String, required: true },
      address: { type: AddressSchema, required: true }
    });
    const Person = db.model('Person', PersonSchema);

    return co(function*() {
      yield Person.create({
        name: 'John Smith',
        address: {
          street: 'Real Street',
          city: 'Somewhere'
        }
      });

      const person = yield Person.findOne();
      const obj = {
        name: 'John Smythe',
        address: { street: 'Fake Street' }
      };
      person.set(obj, undefined, { merge: true });

      assert.equal(person.address.city, 'Somewhere');
      yield person.save();
    });
  });

  it('setting single nested subdoc with timestamps (gh-8251)', function() {
    const ActivitySchema = Schema({ description: String }, { timestamps: true });
    const RequestSchema = Schema({ activity: ActivitySchema });
    const Request = db.model('Test', RequestSchema);

    return co(function*() {
      const doc = yield Request.create({
        activity: { description: 'before' }
      });
      doc.activity.set({ description: 'after' });
      yield doc.save();

      const fromDb = yield Request.findOne().lean();
      assert.equal(fromDb.activity.description, 'after');
    });
  });

  it('passing an object with toBSON() into `save()` (gh-8299)', function() {
    const ActivitySchema = Schema({ description: String });
    const RequestSchema = Schema({ activity: ActivitySchema });
    const Request = db.model('Test', RequestSchema);

    return co(function*() {
      const doc = yield Request.create({
        activity: { description: 'before' }
      });
      doc.activity.set({ description: 'after' });
      yield doc.save();

      const fromDb = yield Request.findOne().lean();
      assert.equal(fromDb.activity.description, 'after');
    });
  });

  it('handles getter setting virtual on manually populated doc when calling toJSON (gh-8295)', function() {
    const childSchema = Schema({}, { toJSON: { getters: true } });
    childSchema.virtual('field').
      get(function() { return this._field; }).
      set(function(v) { return this._field = v; });
    const Child = db.model('Child', childSchema);

    const parentSchema = Schema({
      child: { type: mongoose.ObjectId, ref: 'Child', get: get }
    }, { toJSON: { getters: true } });
    const Parent = db.model('Parent', parentSchema);

    function get(child) {
      child.field = true;
      return child;
    }

    let p = new Parent({ child: new Child({}) });
    assert.strictEqual(p.toJSON().child.field, true);

    p = new Parent({ child: new Child({}) });
    assert.strictEqual(p.child.toJSON().field, true);
  });

  it('enum validator for number (gh-8139)', function() {
    const schema = Schema({
      num: {
        type: Number,
        enum: [1, 2, 3]
      }
    });
    const Model = db.model('Test', schema);

    let doc = new Model({});
    let err = doc.validateSync();
    assert.ifError(err);

    doc = new Model({ num: 4 });
    err = doc.validateSync();
    assert.ok(err);
    assert.equal(err.errors['num'].name, 'ValidatorError');

    doc = new Model({ num: 2 });
    err = doc.validateSync();
    assert.ifError(err);
  });

  it('support `pathsToValidate()` option for `validate()` (gh-7587)', function() {
    const schema = Schema({
      name: {
        type: String,
        required: true
      },
      age: {
        type: Number,
        required: true
      },
      rank: String
    });
    const Model = db.model('Test', schema);

    return co(function*() {
      const doc = new Model({});

      let err = yield doc.validate(['name', 'rank']).catch(err => err);
      assert.deepEqual(Object.keys(err.errors), ['name']);

      err = yield doc.validate(['age', 'rank']).catch(err => err);
      assert.deepEqual(Object.keys(err.errors), ['age']);
    });
  });

  it('array push with $position (gh-4322)', function() {
    const schema = Schema({
      nums: [Number]
    });
    const Model = db.model('Test', schema);

    return co(function*() {
      const doc = yield Model.create({ nums: [3, 4] });

      doc.nums.push({
        $each: [1, 2],
        $position: 0
      });
      assert.deepEqual(doc.toObject().nums, [1, 2, 3, 4]);

      yield doc.save();

      const fromDb = yield Model.findOne({ _id: doc._id });
      assert.deepEqual(fromDb.toObject().nums, [1, 2, 3, 4]);

      doc.nums.push({
        $each: [0],
        $position: 0
      });
      assert.throws(() => {
        doc.nums.push({ $each: [5] });
      }, /Cannot call.*multiple times/);
      assert.throws(() => {
        doc.nums.push(5);
      }, /Cannot call.*multiple times/);
    });
  });

  it('setting a path to a single nested document should update the single nested doc parent (gh-8400)', function() {
    const schema = Schema({
      name: String,
      subdoc: new Schema({
        name: String
      })
    });
    const Model = db.model('Test', schema);

    const doc1 = new Model({ name: 'doc1', subdoc: { name: 'subdoc1' } });
    const doc2 = new Model({ name: 'doc2', subdoc: { name: 'subdoc2' } });

    doc1.subdoc = doc2.subdoc;
    assert.equal(doc1.subdoc.name, 'subdoc2');
    assert.equal(doc2.subdoc.name, 'subdoc2');
    assert.strictEqual(doc1.subdoc.ownerDocument(), doc1);
    assert.strictEqual(doc2.subdoc.ownerDocument(), doc2);
  });

  it('setting an array to an array with some populated documents depopulates the whole array (gh-8443)', function() {
    const A = db.model('Test1', Schema({
      name: String,
      rel: [{ type: mongoose.ObjectId, ref: 'Test' }]
    }));

    const B = db.model('Test', Schema({ name: String }));

    return co(function*() {
      const b = yield B.create({ name: 'testb' });
      yield A.create({ name: 'testa', rel: [b._id] });

      const a = yield A.findOne().populate('rel');

      const b2 = yield B.create({ name: 'testb2' });
      a.rel = [a.rel[0], b2._id];
      yield a.save();

      assert.ok(!a.populated('rel'));
      assert.ok(a.rel[0] instanceof mongoose.Types.ObjectId);
      assert.ok(a.rel[1] instanceof mongoose.Types.ObjectId);
    });
  });

  it('handles errors with name set to "ValidationError" (gh-8466)', () => {
    const childSchema = Schema({ name: String });

    childSchema.pre('validate', function() {
      if (this.name === 'Invalid') {
        const error = new Error('invalid name');
        error.name = 'ValidationError';
        throw error;
      }
    });

    const fatherSchema = Schema({ children: [childSchema] });
    const Father = db.model('Test', fatherSchema);

    const doc = new Father({
      children: [{ name: 'Valid' }, { name: 'Invalid' }]
    });

    return doc.validate().then(() => assert.ok(false), err => {
      assert.ok(err);
      assert.ok(err.errors['children']);
      assert.equal(err.errors['children'].message, 'invalid name');
    });
  });

  it('throws an error if running validate() multiple times in parallel (gh-8468)', () => {
    const Model = db.model('Test', Schema({ name: String }));

    const doc = new Model({ name: 'test' });

    doc.validate();

    return doc.save().then(() => assert.ok(false), err => {
      assert.equal(err.name, 'ParallelValidateError');
    });
  });

  it('avoids parallel validate error when validating nested path with double nested subdocs (gh-8486)', function() {
    const testSchema = new Schema({
      foo: {
        bar: Schema({
          baz: Schema({
            num: Number
          })
        })
      }
    });
    const Test = db.model('Test', testSchema);

    return co(function*() {
      const doc = yield Test.create({});

      doc.foo = {
        bar: {
          baz: {
            num: 1
          }
        }
      };

      // Should not throw
      yield doc.save();

      const raw = yield Test.collection.findOne();
      assert.equal(raw.foo.bar.baz.num, 1);
    });
  });

  it('supports function for date min/max validator error (gh-8512)', function() {
    const schema = Schema({
      startDate: {
        type: Date,
        required: true,
        min: [new Date('2020-01-01'), () => 'test'],
      }
    });

    db.deleteModel(/Test/);
    const Model = db.model('Test', schema);
    const doc = new Model({ startDate: new Date('2019-06-01') });

    const err = doc.validateSync();
    assert.ok(err.errors['startDate']);
    assert.equal(err.errors['startDate'].message, 'test');
  });

  it('sets parent and ownerDocument correctly with document array default (gh-8509)', function() {
    const locationSchema = Schema({
      name: String,
      city: String
    });
    const owners = [];

    // Middleware to set a default location name derived from the parent organization doc
    locationSchema.pre('validate', function(next) {
      const owner = this.ownerDocument();
      owners.push(owner);
      if (this.isNew && !this.get('name') && owner.get('name')) {
        this.set('name', `${owner.get('name')} Office`);
      }
      next();
    });

    const organizationSchema = Schema({
      name: String,
      // Having a default doc this way causes issues
      locations: { type: [locationSchema], default: [{}] }
    });
    const Organization = db.model('Test', organizationSchema);

    return co(function*() {
      const org = new Organization();
      org.set('name', 'MongoDB');

      yield org.save();

      assert.equal(owners.length, 1);
      assert.ok(owners[0] === org);

      assert.equal(org.locations[0].name, 'MongoDB Office');
    });
  });

  it('doesnt add `null` if property is undefined with minimize false (gh-8504)', function() {
    const minimize = false;
    const schema = Schema({
      num: Number,
      beta: { type: String }
    },
    {
      toObject: { virtuals: true, minimize: minimize },
      toJSON: { virtuals: true, minimize: minimize }
    }
    );
    const Test = db.model('Test', schema);

    const dummy1 = new Test({ num: 1, beta: null });
    const dummy2 = new Test({ num: 2, beta: void 0 });

    return co(function*() {
      yield dummy1.save();
      yield dummy2.save();

      const res = yield Test.find().lean().sort({ num: 1 });

      assert.strictEqual(res[0].beta, null);
      assert.ok(!res[1].hasOwnProperty('beta'));
    });
  });

  it('creates document array defaults in forward order, not reverse (gh-8514)', function() {
    let num = 0;
    const schema = Schema({
      arr: [{ val: { type: Number, default: () => ++num } }]
    });
    const Model = db.model('Test', schema);

    const doc = new Model({ arr: [{}, {}, {}] });
    assert.deepEqual(doc.toObject().arr.map(v => v.val), [1, 2, 3]);
  });

  it('can call subdocument validate multiple times in parallel (gh-8539)', function() {
    const schema = Schema({
      arr: [{ val: String }],
      single: Schema({ val: String })
    });
    const Model = db.model('Test', schema);

    return co(function*() {
      const doc = new Model({ arr: [{ val: 'test' }], single: { val: 'test' } });

      yield [doc.arr[0].validate(), doc.arr[0].validate()];
      yield [doc.single.validate(), doc.single.validate()];
    });
  });

  it('sets `Document#op` when calling `validate()` (gh-8439)', function() {
    const schema = Schema({ name: String });
    const ops = [];
    schema.pre('validate', function() {
      ops.push(this.$op);
    });
    schema.post('validate', function() {
      ops.push(this.$op);
    });

    const Model = db.model('Test', schema);
    const doc = new Model({ name: 'test' });

    const promise = doc.validate();
    assert.equal(doc.$op, 'validate');

    return promise.then(() => assert.deepEqual(ops, ['validate', 'validate']));
  });
<<<<<<< HEAD
=======

  it('schema-level transform (gh-8403)', function() {
    const schema = Schema({
      myDate: {
        type: Date,
        transform: v => v.getFullYear()
      },
      dates: [{
        type: Date,
        transform: v => v.getFullYear()
      }],
      arr: [{
        myDate: {
          type: Date,
          transform: v => v.getFullYear()
        }
      }]
    });
    const Model = db.model('Test', schema);

    const doc = new Model({
      myDate: new Date('2015/06/01'),
      dates: [new Date('2016/06/01')],
      arr: [{ myDate: new Date('2017/06/01') }]
    });
    assert.equal(doc.toObject({ transform: true }).myDate, '2015');
    assert.equal(doc.toObject({ transform: true }).dates[0], '2016');
    //assert.equal(doc.toObject({ transform: true }).arr[0].myDate, '2017');
  });
>>>>>>> f2e4cd3a
});<|MERGE_RESOLUTION|>--- conflicted
+++ resolved
@@ -8666,8 +8666,6 @@
 
     return promise.then(() => assert.deepEqual(ops, ['validate', 'validate']));
   });
-<<<<<<< HEAD
-=======
 
   it('schema-level transform (gh-8403)', function() {
     const schema = Schema({
@@ -8697,5 +8695,4 @@
     assert.equal(doc.toObject({ transform: true }).dates[0], '2016');
     //assert.equal(doc.toObject({ transform: true }).arr[0].myDate, '2017');
   });
->>>>>>> f2e4cd3a
 });