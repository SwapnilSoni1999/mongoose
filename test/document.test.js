--- conflicted
+++ resolved
@@ -10349,7 +10349,6 @@
     });
   });
 
-<<<<<<< HEAD
   describe('reserved keywords can be used optionally (gh-9010)', () => {
     describe('Document#validate(...)', () => {
       it('is available as `$validate`', async() => {
@@ -10398,7 +10397,7 @@
       });
     });
   });
-=======
+
   describe('virtuals `pathsToSkip` (gh-10120)', () => {
     it('adds support for `pathsToSkip` for virtuals feat-10120', function() {
       const schema = new mongoose.Schema({
@@ -10545,5 +10544,4 @@
     }
   });
 
->>>>>>> bb28759a
 });