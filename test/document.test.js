'use strict';

/**
 * Module dependencies.
 */

const Document = require('../lib/document');
const EventEmitter = require('events').EventEmitter;
const EmbeddedDocument = require('../lib/types/embedded');
const Query = require('../lib/query');
const _ = require('lodash');
const assert = require('assert');
const co = require('co');
const random = require('../lib/utils').random;
const start = require('./common');
const validator = require('validator');
const Buffer = require('safe-buffer').Buffer;

const mongoose = start.mongoose;
const Schema = mongoose.Schema;
const ObjectId = Schema.ObjectId;
const DocumentObjectId = mongoose.Types.ObjectId;
const SchemaType = mongoose.SchemaType;
const ValidatorError = SchemaType.ValidatorError;
const ValidationError = mongoose.Document.ValidationError;
const MongooseError = mongoose.Error;

/**
 * Test Document constructor.
 */

function TestDocument() {
  Document.apply(this, arguments);
}

/**
 * Inherits from Document.
 */

TestDocument.prototype.__proto__ = Document.prototype;

for (const i in EventEmitter.prototype) {
  TestDocument[i] = EventEmitter.prototype[i];
}

/**
 * Set a dummy schema to simulate compilation.
 */

const em = new Schema({title: String, body: String});
em.virtual('works').get(function() {
  return 'em virtual works';
});
const schema = new Schema({
  test: String,
  oids: [ObjectId],
  numbers: [Number],
  nested: {
    age: Number,
    cool: ObjectId,
    deep: {x: String},
    path: String,
    setr: String
  },
  nested2: {
    nested: String,
    yup: {
      nested: Boolean,
      yup: String,
      age: Number
    }
  },
  em: [em],
  date: Date
});

TestDocument.prototype.$__setSchema(schema);

schema.virtual('nested.agePlus2').get(function() {
  return this.nested.age + 2;
});
schema.virtual('nested.setAge').set(function(v) {
  this.nested.age = v;
});
schema.path('nested.path').get(function(v) {
  return (this.nested.age || '') + (v ? v : '');
});
schema.path('nested.setr').set(function(v) {
  return v + ' setter';
});

let dateSetterCalled = false;
schema.path('date').set(function(v) {
  // should not have been cast to a Date yet
  if (v !== undefined) {
    assert.equal(typeof v, 'string');
  }
  dateSetterCalled = true;
  return v;
});

/**
 * Method subject to hooks. Simply fires the callback once the hooks are
 * executed.
 */

TestDocument.prototype.hooksTest = function(fn) {
  fn(null, arguments);
};

const childSchema = new Schema({counter: Number});

const parentSchema = new Schema({
  name: String,
  children: [childSchema]
});

/**
 * Test.
 */

describe('document', function() {
  let db;

  before(function() {
    db = start();
  });

  after(function(done) {
    db.close(done);
  });

  describe('delete', function() {
    it('deletes the document', function() {
      const schema = new Schema({ x: String });
      const Test = db.model('gh6940', schema);
      return co(function* () {
        const test = new Test({ x: 'test' });
        const doc = yield test.save();
        yield doc.delete();
        const found = yield Test.findOne({ _id: doc._id });
        assert.strictEqual(found, null);
      });
    });
  });

  describe('updateOne', function() {
    it('updates the document', function() {
      const schema = new Schema({ x: String, y: String });
      const Test = db.model('gh6940_2', schema);
      return co(function* () {
        const test = new Test({ x: 'test' });
        const doc = yield test.save();
        yield doc.updateOne({ y: 'test' });
        const found = yield Test.findOne({ _id: doc._id });
        assert.strictEqual(found.y, 'test');
      });
    });
  });

  describe('replaceOne', function() {
    it('replaces the document', function() {
      const schema = new Schema({ x: String });
      const Test = db.model('gh6940_3', schema);
      return co(function* () {
        const test = new Test({ x: 'test' });
        const doc = yield test.save();
        yield doc.replaceOne({ x: 'updated' });
        const found = yield Test.findOne({ _id: doc._id });
        assert.strictEqual(found.x, 'updated');
      });
    });
  });

  describe('shortcut getters', function() {
    it('return undefined for properties with a null/undefined parent object (gh-1326)', function(done) {
      const doc = new TestDocument;
      doc.init({nested: null});
      assert.strictEqual(undefined, doc.nested.age);
      done();
    });

    it('work', function(done) {
      const doc = new TestDocument();
      doc.init({
        test: 'test',
        oids: [],
        nested: {
          age: 5,
          cool: DocumentObjectId.createFromHexString('4c6c2d6240ced95d0e00003c'),
          path: 'my path'
        }
      });

      assert.equal(doc.test, 'test');
      assert.ok(doc.oids instanceof Array);
      assert.equal(doc.nested.age, 5);
      assert.equal(String(doc.nested.cool), '4c6c2d6240ced95d0e00003c');
      assert.equal(doc.nested.agePlus2, 7);
      assert.equal(doc.nested.path, '5my path');
      doc.nested.setAge = 10;
      assert.equal(doc.nested.age, 10);
      doc.nested.setr = 'set it';
      assert.equal(doc.getValue('nested.setr'), 'set it setter');

      const doc2 = new TestDocument();
      doc2.init({
        test: 'toop',
        oids: [],
        nested: {
          age: 2,
          cool: DocumentObjectId.createFromHexString('4cf70857337498f95900001c'),
          deep: {x: 'yay'}
        }
      });

      assert.equal(doc2.test, 'toop');
      assert.ok(doc2.oids instanceof Array);
      assert.equal(doc2.nested.age, 2);

      // GH-366
      assert.equal(doc2.nested.bonk, undefined);
      assert.equal(doc2.nested.nested, undefined);
      assert.equal(doc2.nested.test, undefined);
      assert.equal(doc2.nested.age.test, undefined);
      assert.equal(doc2.nested.age.nested, undefined);
      assert.equal(doc2.oids.nested, undefined);
      assert.equal(doc2.nested.deep.x, 'yay');
      assert.equal(doc2.nested.deep.nested, undefined);
      assert.equal(doc2.nested.deep.cool, undefined);
      assert.equal(doc2.nested2.yup.nested, undefined);
      assert.equal(doc2.nested2.yup.nested2, undefined);
      assert.equal(doc2.nested2.yup.yup, undefined);
      assert.equal(doc2.nested2.yup.age, undefined);
      assert.equal(typeof doc2.nested2.yup, 'object');

      doc2.nested2.yup = {
        age: 150,
        yup: 'Yesiree',
        nested: true
      };

      assert.equal(doc2.nested2.nested, undefined);
      assert.equal(doc2.nested2.yup.nested, true);
      assert.equal(doc2.nested2.yup.yup, 'Yesiree');
      assert.equal(doc2.nested2.yup.age, 150);
      doc2.nested2.nested = 'y';
      assert.equal(doc2.nested2.nested, 'y');
      assert.equal(doc2.nested2.yup.nested, true);
      assert.equal(doc2.nested2.yup.yup, 'Yesiree');
      assert.equal(doc2.nested2.yup.age, 150);

      assert.equal(String(doc2.nested.cool), '4cf70857337498f95900001c');

      assert.ok(doc.oids !== doc2.oids);
      done();
    });
  });

  it('test shortcut setters', function(done) {
    const doc = new TestDocument();

    doc.init({
      test: 'Test',
      nested: {
        age: 5
      }
    });

    assert.equal(doc.isModified('test'), false);
    doc.test = 'Woot';
    assert.equal(doc.test, 'Woot');
    assert.equal(doc.isModified('test'), true);

    assert.equal(doc.isModified('nested.age'), false);
    doc.nested.age = 2;
    assert.equal(doc.nested.age, 2);
    assert.ok(doc.isModified('nested.age'));

    doc.nested = {path: 'overwrite the entire nested object'};
    assert.equal(doc.nested.age, undefined);
    assert.equal(Object.keys(doc._doc.nested).length, 1);
    assert.equal(doc.nested.path, 'overwrite the entire nested object');
    assert.ok(doc.isModified('nested'));
    done();
  });

  it('test accessor of id', function(done) {
    const doc = new TestDocument();
    assert.ok(doc._id instanceof DocumentObjectId);
    done();
  });

  it('test shortcut of id hexString', function(done) {
    const doc = new TestDocument();
    assert.equal(typeof doc.id, 'string');
    done();
  });

  it('toObject options', function(done) {
    const doc = new TestDocument();

    doc.init({
      test: 'test',
      oids: [],
      em: [{title: 'asdf'}],
      nested: {
        age: 5,
        cool: DocumentObjectId.createFromHexString('4c6c2d6240ced95d0e00003c'),
        path: 'my path'
      },
      nested2: {},
      date: new Date
    });

    let clone = doc.toObject({getters: true, virtuals: false});

    assert.equal(clone.test, 'test');
    assert.ok(clone.oids instanceof Array);
    assert.equal(clone.nested.age, 5);
    assert.equal(clone.nested.cool.toString(), '4c6c2d6240ced95d0e00003c');
    assert.equal(clone.nested.path, '5my path');
    assert.equal(clone.nested.agePlus2, undefined);
    assert.equal(clone.em[0].works, undefined);
    assert.ok(clone.date instanceof Date);

    clone = doc.toObject({virtuals: true});

    assert.equal(clone.test, 'test');
    assert.ok(clone.oids instanceof Array);
    assert.equal(clone.nested.age, 5);
    assert.equal(clone.nested.cool.toString(), '4c6c2d6240ced95d0e00003c');
    assert.equal(clone.nested.path, 'my path');
    assert.equal(clone.nested.agePlus2, 7);
    assert.equal(clone.em[0].works, 'em virtual works');

    clone = doc.toObject({getters: true});

    assert.equal(clone.test, 'test');
    assert.ok(clone.oids instanceof Array);
    assert.equal(clone.nested.age, 5);
    assert.equal(clone.nested.cool.toString(), '4c6c2d6240ced95d0e00003c');
    assert.equal(clone.nested.path, '5my path');
    assert.equal(clone.nested.agePlus2, 7);
    assert.equal(clone.em[0].works, 'em virtual works');

    // test toObject options
    doc.schema.options.toObject = {virtuals: true};
    clone = doc.toObject({transform: false, virtuals: true});
    assert.equal(clone.test, 'test');
    assert.ok(clone.oids instanceof Array);
    assert.equal(clone.nested.age, 5);
    assert.equal(clone.nested.cool.toString(), '4c6c2d6240ced95d0e00003c');

    assert.equal(clone.nested.path, 'my path');
    assert.equal(clone.nested.agePlus2, 7);
    assert.equal(clone.em[0].title, 'asdf');
    delete doc.schema.options.toObject;

    // minimize
    clone = doc.toObject({minimize: true});
    assert.equal(clone.nested2, undefined);
    clone = doc.toObject({minimize: true, getters: true});
    assert.equal(clone.nested2, undefined);
    clone = doc.toObject({minimize: false});
    assert.equal(clone.nested2.constructor.name, 'Object');
    assert.equal(Object.keys(clone.nested2).length, 1);
    clone = doc.toObject('2');
    assert.equal(clone.nested2, undefined);

    doc.schema.options.toObject = {minimize: false};
    clone = doc.toObject({transform: false, minimize: false});
    assert.equal(clone.nested2.constructor.name, 'Object');
    assert.equal(Object.keys(clone.nested2).length, 1);
    delete doc.schema.options.toObject;

    doc.schema.options.minimize = false;
    clone = doc.toObject();
    assert.equal(clone.nested2.constructor.name, 'Object');
    assert.equal(Object.keys(clone.nested2).length, 1);
    doc.schema.options.minimize = true;
    clone = doc.toObject();
    assert.equal(clone.nested2, undefined);

    // transform
    doc.schema.options.toObject = {};
    doc.schema.options.toObject.transform = function xform(doc, ret) {
      // ignore embedded docs
      if (typeof doc.ownerDocument === 'function') {
        return;
      }

      delete ret.em;
      delete ret.numbers;
      delete ret.oids;
      ret._id = ret._id.toString();
    };

    clone = doc.toObject();
    assert.equal(doc.id, clone._id);
    assert.ok(undefined === clone.em);
    assert.ok(undefined === clone.numbers);
    assert.ok(undefined === clone.oids);
    assert.equal(clone.test, 'test');
    assert.equal(clone.nested.age, 5);

    // transform with return value
    const out = {myid: doc._id.toString()};
    doc.schema.options.toObject.transform = function(doc, ret) {
      // ignore embedded docs
      if (typeof doc.ownerDocument === 'function') {
        return;
      }

      return {myid: ret._id.toString()};
    };

    clone = doc.toObject();
    assert.deepEqual(out, clone);

    // ignored transform with inline options
    clone = doc.toObject({x: 1, transform: false});
    assert.ok(!('myid' in clone));
    assert.equal(clone.test, 'test');
    assert.ok(clone.oids instanceof Array);
    assert.equal(clone.nested.age, 5);
    assert.equal(clone.nested.cool.toString(), '4c6c2d6240ced95d0e00003c');
    assert.equal(clone.nested.path, 'my path');
    assert.equal(clone.em[0].constructor.name, 'Object');

    // applied transform when inline transform is true
    clone = doc.toObject({x: 1});
    assert.deepEqual(out, clone);

    // transform passed inline
    function xform(self, doc, opts) {
      opts.fields.split(' ').forEach(function(field) {
        delete doc[field];
      });
    }

    clone = doc.toObject({
      transform: xform,
      fields: '_id em numbers oids nested'
    });
    assert.equal(doc.test, 'test');
    assert.ok(undefined === clone.em);
    assert.ok(undefined === clone.numbers);
    assert.ok(undefined === clone.oids);
    assert.ok(undefined === clone._id);
    assert.ok(undefined === clone.nested);

    // all done
    delete doc.schema.options.toObject;
    done();
  });

  it('toObject transform', function(done) {
    const schema = new Schema({
      name: String,
      places: [{type: ObjectId, ref: 'toObject-transform-places'}]
    });

    const schemaPlaces = new Schema({
      identity: String
    });

    schemaPlaces.set('toObject', {
      transform: function(doc, ret) {
        // here should be only toObject-transform-places documents
        assert.equal(doc.constructor.modelName, 'toObject-transform-places');
        return ret;
      }
    });

    const Test = db.model('toObject-transform', schema);
    const Places = db.model('toObject-transform-places', schemaPlaces);

    Places.create({identity: 'a'}, {identity: 'b'}, {identity: 'c'}, function(err, a, b, c) {
      Test.create({name: 'chetverikov', places: [a, b, c]}, function(err) {
        assert.ifError(err);
        Test.findOne({}).populate('places').exec(function(err, docs) {
          assert.ifError(err);

          docs.toObject({transform: true});

          done();
        });
      });
    });
  });

  it('saves even if `_id` is null (gh-6406)', function() {
    const schema = new Schema({ _id: Number, val: String });
    const Model = db.model('gh6406', schema);

    return co(function*() {
      yield Model.updateOne({ _id: null }, { val: 'test' }, { upsert: true });

      let doc = yield Model.findOne();

      doc.val = 'test2';

      // Should not throw
      yield doc.save();

      doc = yield Model.findOne();
      assert.strictEqual(doc._id, null);
      assert.equal(doc.val, 'test2');
    });
  });

  it('allows you to skip validation on save (gh-2981)', function() {
    const schema = new Schema({ name: { type: String, required: true } });
    const MyModel = db.model('gh2981', schema);

    const doc = new MyModel();
    return doc.save({ validateBeforeSave: false });
  });

  it('doesnt use custom toObject options on save', function(done) {
    const schema = new Schema({
      name: String,
      iWillNotBeDelete: Boolean,
      nested: {
        iWillNotBeDeleteToo: Boolean
      }
    });

    schema.set('toObject', {
      transform: function(doc, ret) {
        delete ret.iWillNotBeDelete;
        delete ret.nested.iWillNotBeDeleteToo;

        return ret;
      }
    });
    const Test = db.model('TestToObject', schema);

    Test.create({name: 'chetverikov', iWillNotBeDelete: true, 'nested.iWillNotBeDeleteToo': true}, function(err) {
      assert.ifError(err);
      Test.findOne({}, function(err, doc) {
        assert.ifError(err);

        assert.equal(doc._doc.iWillNotBeDelete, true);
        assert.equal(doc._doc.nested.iWillNotBeDeleteToo, true);

        done();
      });
    });
  });

  describe('toObject', function() {
    it('does not apply toObject functions of subdocuments to root document', function(done) {
      const subdocSchema = new Schema({
        test: String,
        wow: String
      });

      subdocSchema.options.toObject = {};
      subdocSchema.options.toObject.transform = function(doc, ret) {
        delete ret.wow;
      };

      const docSchema = new Schema({
        foo: String,
        wow: Boolean,
        sub: [subdocSchema]
      });

      const Doc = db.model('Doc', docSchema);

      Doc.create({
        foo: 'someString',
        wow: true,
        sub: [{
          test: 'someOtherString',
          wow: 'thisIsAString'
        }]
      }, function(err, doc) {
        const obj = doc.toObject({
          transform: function(doc, ret) {
            ret.phew = 'new';
          }
        });

        assert.equal(obj.phew, 'new');
        assert.ok(!doc.sub.wow);

        done();
      });
    });

    it('handles child schema transforms', function(done) {
      const userSchema = new Schema({
        name: String,
        email: String
      });
      const topicSchema = new Schema({
        title: String,
        email: String,
        followers: [userSchema]
      });

      userSchema.options.toObject = {
        transform: function(doc, ret) {
          delete ret.email;
        }
      };

      topicSchema.options.toObject = {
        transform: function(doc, ret) {
          ret.title = ret.title.toLowerCase();
        }
      };

      const Topic = db.model('gh2691', topicSchema, 'gh2691');

      const topic = new Topic({
        title: 'Favorite Foods',
        email: 'a@b.co',
        followers: [{name: 'Val', email: 'val@test.co'}]
      });

      const output = topic.toObject({transform: true});
      assert.equal(output.title, 'favorite foods');
      assert.equal(output.email, 'a@b.co');
      assert.equal(output.followers[0].name, 'Val');
      assert.equal(output.followers[0].email, undefined);
      done();
    });

    it('doesnt clobber child schema options when called with no params (gh-2035)', function(done) {
      const userSchema = new Schema({
        firstName: String,
        lastName: String,
        password: String
      });

      userSchema.virtual('fullName').get(function() {
        return this.firstName + ' ' + this.lastName;
      });

      userSchema.set('toObject', {virtuals: false});

      const postSchema = new Schema({
        owner: {type: Schema.Types.ObjectId, ref: 'gh-2035-user'},
        content: String
      });

      postSchema.virtual('capContent').get(function() {
        return this.content.toUpperCase();
      });

      postSchema.set('toObject', {virtuals: true});
      const User = db.model('gh-2035-user', userSchema, 'gh-2035-user');
      const Post = db.model('gh-2035-post', postSchema, 'gh-2035-post');

      const user = new User({firstName: 'Joe', lastName: 'Smith', password: 'password'});

      user.save(function(err, savedUser) {
        assert.ifError(err);
        const post = new Post({owner: savedUser._id, content: 'lorem ipsum'});
        post.save(function(err, savedPost) {
          assert.ifError(err);
          Post.findById(savedPost._id).populate('owner').exec(function(err, newPost) {
            assert.ifError(err);
            const obj = newPost.toObject();
            assert.equal(obj.owner.fullName, undefined);
            done();
          });
        });
      });
    });
  });

  describe('toJSON', function() {
    it('toJSON options', function(done) {
      const doc = new TestDocument();

      doc.init({
        test: 'test',
        oids: [],
        em: [{title: 'asdf'}],
        nested: {
          age: 5,
          cool: DocumentObjectId.createFromHexString('4c6c2d6240ced95d0e00003c'),
          path: 'my path'
        },
        nested2: {}
      });

      // override to check if toJSON gets fired
      const path = TestDocument.prototype.schema.path('em');
      path.casterConstructor.prototype.toJSON = function() {
        return {};
      };

      doc.schema.options.toJSON = {virtuals: true};
      let clone = doc.toJSON();
      assert.equal(clone.test, 'test');
      assert.ok(clone.oids instanceof Array);
      assert.equal(clone.nested.age, 5);
      assert.equal(clone.nested.cool.toString(), '4c6c2d6240ced95d0e00003c');
      assert.equal(clone.nested.path, 'my path');
      assert.equal(clone.nested.agePlus2, 7);
      assert.equal(clone.em[0].constructor.name, 'Object');
      assert.equal(Object.keys(clone.em[0]).length, 0);
      delete doc.schema.options.toJSON;
      delete path.casterConstructor.prototype.toJSON;

      doc.schema.options.toJSON = {minimize: false};
      clone = doc.toJSON();
      assert.equal(clone.nested2.constructor.name, 'Object');
      assert.equal(Object.keys(clone.nested2).length, 1);
      clone = doc.toJSON('8');
      assert.equal(clone.nested2.constructor.name, 'Object');
      assert.equal(Object.keys(clone.nested2).length, 1);

      // gh-852
      const arr = [doc];
      let err = false;
      let str;
      try {
        str = JSON.stringify(arr);
      } catch (_) {
        err = true;
      }
      assert.equal(err, false);
      assert.ok(/nested2/.test(str));
      assert.equal(clone.nested2.constructor.name, 'Object');
      assert.equal(Object.keys(clone.nested2).length, 1);

      // transform
      doc.schema.options.toJSON = {};
      doc.schema.options.toJSON.transform = function xform(doc, ret) {
        // ignore embedded docs
        if (typeof doc.ownerDocument === 'function') {
          return;
        }

        delete ret.em;
        delete ret.numbers;
        delete ret.oids;
        ret._id = ret._id.toString();
      };

      clone = doc.toJSON();
      assert.equal(clone._id, doc.id);
      assert.ok(undefined === clone.em);
      assert.ok(undefined === clone.numbers);
      assert.ok(undefined === clone.oids);
      assert.equal(clone.test, 'test');
      assert.equal(clone.nested.age, 5);

      // transform with return value
      const out = {myid: doc._id.toString()};
      doc.schema.options.toJSON.transform = function(doc, ret) {
        // ignore embedded docs
        if (typeof doc.ownerDocument === 'function') {
          return;
        }

        return {myid: ret._id.toString()};
      };

      clone = doc.toJSON();
      assert.deepEqual(out, clone);

      // ignored transform with inline options
      clone = doc.toJSON({x: 1, transform: false});
      assert.ok(!('myid' in clone));
      assert.equal(clone.test, 'test');
      assert.ok(clone.oids instanceof Array);
      assert.equal(clone.nested.age, 5);
      assert.equal(clone.nested.cool.toString(), '4c6c2d6240ced95d0e00003c');
      assert.equal(clone.nested.path, 'my path');
      assert.equal(clone.em[0].constructor.name, 'Object');

      // applied transform when inline transform is true
      clone = doc.toJSON({x: 1});
      assert.deepEqual(out, clone);

      // transform passed inline
      function xform(self, doc, opts) {
        opts.fields.split(' ').forEach(function(field) {
          delete doc[field];
        });
      }

      clone = doc.toJSON({
        transform: xform,
        fields: '_id em numbers oids nested'
      });
      assert.equal(doc.test, 'test');
      assert.ok(undefined === clone.em);
      assert.ok(undefined === clone.numbers);
      assert.ok(undefined === clone.oids);
      assert.ok(undefined === clone._id);
      assert.ok(undefined === clone.nested);

      // all done
      delete doc.schema.options.toJSON;
      done();
    });

    it('jsonifying an object', function(done) {
      const doc = new TestDocument({test: 'woot'});
      const oidString = doc._id.toString();
      // convert to json string
      const json = JSON.stringify(doc);
      // parse again
      const obj = JSON.parse(json);

      assert.equal(obj.test, 'woot');
      assert.equal(obj._id, oidString);
      done();
    });

    it('jsonifying an object\'s populated items works (gh-1376)', function(done) {
      const userSchema = new Schema({name: String});
      // includes virtual path when 'toJSON'
      userSchema.set('toJSON', {getters: true});
      userSchema.virtual('hello').get(function() {
        return 'Hello, ' + this.name;
      });
      const User = db.model('User', userSchema);

      const groupSchema = new Schema({
        name: String,
        _users: [{type: Schema.ObjectId, ref: 'User'}]
      });

      const Group = db.model('Group', groupSchema);

      User.create({name: 'Alice'}, {name: 'Bob'}, function(err, alice, bob) {
        assert.ifError(err);

        new Group({name: 'mongoose', _users: [alice, bob]}).save(function(err, group) {
          Group.findById(group).populate('_users').exec(function(err, group) {
            assert.ifError(err);
            assert.ok(group.toJSON()._users[0].hello);
            done();
          });
        });
      });
    });
  });

  describe('inspect', function() {
    it('inspect inherits schema options (gh-4001)', function(done) {
      const opts = {
        toObject: { virtuals: true },
        toJSON: { virtuals: true }
      };
      const taskSchema = mongoose.Schema({
        name: {
          type: String,
          required: true
        }
      }, opts);

      taskSchema.virtual('title').
        get(function() {
          return this.name;
        }).
        set(function(title) {
          this.name = title;
        });

      const Task = db.model('gh4001', taskSchema);

      const doc = { name: 'task1', title: 'task999' };
      Task.collection.insertOne(doc, function(error) {
        assert.ifError(error);
        Task.findById(doc._id, function(error, doc) {
          assert.ifError(error);
          assert.equal(doc.inspect().title, 'task1');
          done();
        });
      });
    });

    it('does not apply transform to populated docs (gh-4213)', function(done) {
      const UserSchema = new Schema({
        name: String
      });

      const PostSchema = new Schema({
        title: String,
        postedBy: {
          type: mongoose.Schema.Types.ObjectId,
          ref: 'gh4213'
        }
      }, {
        toObject: {
          transform: function(doc, ret) {
            delete ret._id;
          }
        },
        toJSON: {
          transform: function(doc, ret) {
            delete ret._id;
          }
        }
      });

      const User = db.model('gh4213', UserSchema);
      const Post = db.model('gh4213_0', PostSchema);

      const val = new User({ name: 'Val' });
      const post = new Post({ title: 'Test', postedBy: val._id });

      Post.create(post, function(error) {
        assert.ifError(error);
        User.create(val, function(error) {
          assert.ifError(error);
          Post.find({}).
            populate('postedBy').
            exec(function(error, posts) {
              assert.ifError(error);
              assert.equal(posts.length, 1);
              assert.ok(posts[0].postedBy._id);
              done();
            });
        });
      });
    });

    it('populate on nested path (gh-5703)', function() {
      const toySchema = new mongoose.Schema({ color: String });
      const Toy = db.model('gh5703', toySchema);

      const childSchema = new mongoose.Schema({
        name: String,
        values: {
          toy: { type: mongoose.Schema.Types.ObjectId, ref: 'gh5703' }
        }
      });
      const Child = db.model('gh5703_0', childSchema);

      return Toy.create({ color: 'blue' }).
        then(function(toy) {
          return Child.create({ values: { toy: toy._id } });
        }).
        then(function(child) {
          return Child.findById(child._id);
        }).
        then(function(child) {
          return child.values.populate('toy').execPopulate().then(function() {
            return child;
          });
        }).
        then(function(child) {
          assert.equal(child.values.toy.color, 'blue');
        });
    });
  });

  describe.skip('#update', function() {
    it('returns a Query', function(done) {
      const mg = new mongoose.Mongoose;
      const M = mg.model('doc#update', {s: String});
      const doc = new M;
      assert.ok(doc.update() instanceof Query);
      done();
    });
    it('calling update on document should relay to its model (gh-794)', function(done) {
      const Docs = new Schema({text: String});
      const docs = db.model('docRelayUpdate', Docs);
      const d = new docs({text: 'A doc'});
      let called = false;
      d.save(function() {
        const oldUpdate = docs.update;
        docs.update = function(query, operation) {
          assert.equal(Object.keys(query).length, 1);
          assert.equal(d._id, query._id);
          assert.equal(Object.keys(operation).length, 1);
          assert.equal(Object.keys(operation.$set).length, 1);
          assert.equal(operation.$set.text, 'A changed doc');
          called = true;
          docs.update = oldUpdate;
          oldUpdate.apply(docs, arguments);
        };
        d.update({$set: {text: 'A changed doc'}}, function(err) {
          assert.ifError(err);
          assert.equal(called, true);
          done();
        });
      });
    });
  });

  it('toObject should not set undefined values to null', function(done) {
    const doc = new TestDocument();
    const obj = doc.toObject();

    delete obj._id;
    assert.deepEqual(obj, {numbers: [], oids: [], em: []});
    done();
  });

  describe('Errors', function() {
    it('MongooseErrors should be instances of Error (gh-209)', function(done) {
      const MongooseError = require('../lib/error');
      const err = new MongooseError('Some message');
      assert.ok(err instanceof Error);
      done();
    });
    it('ValidationErrors should be instances of Error', function(done) {
      const ValidationError = Document.ValidationError;
      const err = new ValidationError(new TestDocument);
      assert.ok(err instanceof Error);
      done();
    });
  });

  it('methods on embedded docs should work', function(done) {
    const ESchema = new Schema({name: String});

    ESchema.methods.test = function() {
      return this.name + ' butter';
    };
    ESchema.statics.ten = function() {
      return 10;
    };

    const E = db.model('EmbeddedMethodsAndStaticsE', ESchema);
    const PSchema = new Schema({embed: [ESchema]});
    const P = db.model('EmbeddedMethodsAndStaticsP', PSchema);

    let p = new P({embed: [{name: 'peanut'}]});
    assert.equal(typeof p.embed[0].test, 'function');
    assert.equal(typeof E.ten, 'function');
    assert.equal(p.embed[0].test(), 'peanut butter');
    assert.equal(E.ten(), 10);

    // test push casting
    p = new P;
    p.embed.push({name: 'apple'});
    assert.equal(typeof p.embed[0].test, 'function');
    assert.equal(typeof E.ten, 'function');
    assert.equal(p.embed[0].test(), 'apple butter');
    done();
  });

  it('setting a positional path does not cast value to array', function(done) {
    const doc = new TestDocument;
    doc.init({numbers: [1, 3]});
    assert.equal(doc.numbers[0], 1);
    assert.equal(doc.numbers[1], 3);
    doc.set('numbers.1', 2);
    assert.equal(doc.numbers[0], 1);
    assert.equal(doc.numbers[1], 2);
    done();
  });

  it('no maxListeners warning should occur', function(done) {
    let traced = false;
    const trace = console.trace;

    console.trace = function() {
      traced = true;
      console.trace = trace;
    };

    const schema = new Schema({
      title: String,
      embed1: [new Schema({name: String})],
      embed2: [new Schema({name: String})],
      embed3: [new Schema({name: String})],
      embed4: [new Schema({name: String})],
      embed5: [new Schema({name: String})],
      embed6: [new Schema({name: String})],
      embed7: [new Schema({name: String})],
      embed8: [new Schema({name: String})],
      embed9: [new Schema({name: String})],
      embed10: [new Schema({name: String})],
      embed11: [new Schema({name: String})]
    });

    const S = db.model('noMaxListeners', schema);

    new S({title: 'test'});
    assert.equal(traced, false);
    done();
  });

  it('unselected required fields should pass validation', function(done) {
    const Tschema = new Schema({
      name: String,
      req: {type: String, required: true}
    });
    const T = db.model('unselectedRequiredFieldValidation', Tschema);

    const t = new T({name: 'teeee', req: 'i am required'});
    t.save(function(err) {
      assert.ifError(err);
      T.findById(t).select('name').exec(function(err, t) {
        assert.ifError(err);
        assert.equal(t.req, void 0);
        t.name = 'wooo';
        t.save(function(err) {
          assert.ifError(err);

          T.findById(t).select('name').exec(function(err, t) {
            assert.ifError(err);
            t.req = undefined;
            t.save(function(err) {
              err = String(err);
              const invalid = /Path `req` is required./.test(err);
              assert.ok(invalid);
              t.req = 'it works again';
              t.save(function(err) {
                assert.ifError(err);

                T.findById(t).select('_id').exec(function(err, t) {
                  assert.ifError(err);
                  t.save(function(err) {
                    assert.ifError(err);
                    done();
                  });
                });
              });
            });
          });
        });
      });
    });
  });

  describe('#validate', function() {
    const collection = 'validateschema_' + random();

    it('works (gh-891)', function(done) {
      let schema = null;
      let called = false;

      const validate = [function() {
        called = true;
        return true;
      }, 'BAM'];

      schema = new Schema({
        prop: {type: String, required: true, validate: validate},
        nick: {type: String, required: true}
      });

      const M = db.model('validateSchema', schema, collection);
      const m = new M({prop: 'gh891', nick: 'validation test'});
      m.save(function(err) {
        assert.ifError(err);
        assert.equal(called, true);
        called = false;
        M.findById(m, 'nick', function(err, m) {
          assert.equal(called, false);
          assert.ifError(err);
          m.nick = 'gh-891';
          m.save(function(err) {
            assert.equal(called, false);
            assert.ifError(err);
            done();
          });
        });
      });
    });

    it('can return a promise', function(done) {
      let schema = null;

      const validate = [function() {
        return true;
      }, 'BAM'];

      schema = new Schema({
        prop: {type: String, required: true, validate: validate},
        nick: {type: String, required: true}
      });

      const M = db.model('validateSchemaPromise', schema, collection);
      const m = new M({prop: 'gh891', nick: 'validation test'});
      const mBad = new M({prop: 'other'});

      const promise = m.validate();
      promise.then(function() {
        const promise2 = mBad.validate();
        promise2.catch(function(err) {
          assert.ok(!!err);
          clearTimeout(timeout);
          done();
        });
      });

      const timeout = setTimeout(function() {
        db.close();
        throw new Error('Promise not fulfilled!');
      }, 500);
    });

    it('doesnt have stale cast errors (gh-2766)', function(done) {
      const testSchema = new Schema({name: String});
      const M = db.model('gh2766', testSchema);

      const m = new M({_id: 'this is not a valid _id'});
      assert.ok(!m.$isValid('_id'));
      assert.ok(m.validateSync().errors['_id'].name, 'CastError');

      m._id = '000000000000000000000001';
      assert.ok(m.$isValid('_id'));
      assert.ifError(m.validateSync());
      m.validate(function(error) {
        assert.ifError(error);
        done();
      });
    });

    it('cast errors persist across validate() calls (gh-2766)', function(done) {
      const db = start();
      const testSchema = new Schema({name: String});
      const M = db.model('gh2766', testSchema);

      const m = new M({_id: 'this is not a valid _id'});
      assert.ok(!m.$isValid('_id'));
      m.validate(function(error) {
        assert.ok(error);
        assert.equal(error.errors['_id'].name, 'CastError');
        m.validate(function(error) {
          assert.ok(error);
          assert.equal(error.errors['_id'].name, 'CastError');

          const err1 = m.validateSync();
          const err2 = m.validateSync();
          assert.equal(err1.errors['_id'].name, 'CastError');
          assert.equal(err2.errors['_id'].name, 'CastError');
          db.close(done);
        });
      });
    });

    it('returns a promise when there are no validators', function(done) {
      let schema = null;

      schema = new Schema({_id: String});

      const M = db.model('validateSchemaPromise2', schema, collection);
      const m = new M();

      const promise = m.validate();
      promise.then(function() {
        clearTimeout(timeout);
        done();
      });

      const timeout = setTimeout(function() {
        db.close();
        throw new Error('Promise not fulfilled!');
      }, 500);
    });

    describe('works on arrays', function() {
      it('with required', function(done) {
        const schema = new Schema({
          name: String,
          arr: {type: [], required: true}
        });
        const M = db.model('validateSchema-array1', schema, collection);
        const m = new M({name: 'gh1109-1', arr: null});
        m.save(function(err) {
          assert.ok(/Path `arr` is required/.test(err));
          m.arr = null;
          m.save(function(err) {
            assert.ok(/Path `arr` is required/.test(err));
            m.arr = [];
            m.arr.push('works');
            m.save(function(err) {
              assert.ifError(err);
              done();
            });
          });
        });
      });

      it('with custom validator', function(done) {
        let called = false;

        function validator(val) {
          called = true;
          return val && val.length > 1;
        }

        const validate = [validator, 'BAM'];

        const schema = new Schema({
          arr: {type: [], validate: validate}
        });

        const M = db.model('validateSchema-array2', schema, collection);
        const m = new M({name: 'gh1109-2', arr: [1]});
        assert.equal(called, false);
        m.save(function(err) {
          assert.equal(String(err), 'ValidationError: arr: BAM');
          assert.equal(called, true);
          m.arr.push(2);
          called = false;
          m.save(function(err) {
            assert.equal(called, true);
            assert.ifError(err);
            done();
          });
        });
      });

      it('with both required + custom validator', function(done) {
        function validator(val) {
          return val && val.length > 1;
        }

        const validate = [validator, 'BAM'];

        const schema = new Schema({
          arr: {type: [], required: true, validate: validate}
        });

        const M = db.model('validateSchema-array3', schema, collection);
        const m = new M({name: 'gh1109-3', arr: null});
        m.save(function(err) {
          assert.equal(err.errors.arr.message, 'Path `arr` is required.');
          m.arr = [{nice: true}];
          m.save(function(err) {
            assert.equal(String(err), 'ValidationError: arr: BAM');
            m.arr.push(95);
            m.save(function(err) {
              assert.ifError(err);
              done();
            });
          });
        });
      });
    });

    it('validator should run only once gh-1743', function(done) {
      let count = 0;

      const Control = new Schema({
        test: {
          type: String,
          validate: function(value, done) {
            count++;
            return done(true);
          }
        }
      });
      const PostSchema = new Schema({
        controls: [Control]
      });

      const Post = db.model('post', PostSchema);

      const post = new Post({
        controls: [{
          test: 'xx'
        }]
      });

      post.save(function() {
        assert.equal(count, 1);
        done();
      });
    });

    it('validator should run only once per sub-doc gh-1743', function(done) {
      this.timeout(process.env.TRAVIS ? 8000 : 4500);

      let count = 0;
      const db = start();

      const Control = new Schema({
        test: {
          type: String,
          validate: function(value, done) {
            count++;
            return done(true);
          }
        }
      });
      const PostSchema = new Schema({
        controls: [Control]
      });

      const Post = db.model('post', PostSchema);

      const post = new Post({
        controls: [{
          test: 'xx'
        }, {
          test: 'yy'
        }]
      });

      post.save(function() {
        assert.equal(count, post.controls.length);
        db.close(done);
      });
    });


    it('validator should run in parallel', function(done) {
      let count = 0;
      let startTime, endTime;

      const SchemaWithValidator = new Schema({
        preference: {
          type: String,
          required: true,
          validate: {
            validator: function validator(value, done) {
              count++;
              if (count === 1) startTime = Date.now();
              else if (count === 4) endTime = Date.now();
              setTimeout(done.bind(null, true), 150);
            },
            isAsync: true
          }
        }
      });

      const MWSV = db.model('mwv', new Schema({subs: [SchemaWithValidator]}));
      const m = new MWSV({
        subs: [{
          preference: 'xx'
        }, {
          preference: 'yy'
        }, {
          preference: '1'
        }, {
          preference: '2'
        }]
      });

      m.save(function(err) {
        assert.ifError(err);
        assert.equal(count, 4);
        assert(endTime - startTime < 150 * 4); // serial >= 150 * 4, parallel < 150 * 4
        done();
      });
    });
  });

  it('#invalidate', function(done) {
    let InvalidateSchema = null;
    let Post = null;
    let post = null;

    InvalidateSchema = new Schema({prop: {type: String}},
      {strict: false});

    mongoose.model('InvalidateSchema', InvalidateSchema);

    Post = db.model('InvalidateSchema');
    post = new Post();
    post.set({baz: 'val'});
    const _err = post.invalidate('baz', 'validation failed for path {PATH}',
      'val', 'custom error');
    assert.ok(_err instanceof ValidationError);

    post.save(function(err) {
      assert.ok(err instanceof MongooseError);
      assert.ok(err instanceof ValidationError);
      assert.ok(err.errors.baz instanceof ValidatorError);
      assert.equal(err.errors.baz.message, 'validation failed for path baz');
      assert.equal(err.errors.baz.path, 'baz');
      assert.equal(err.errors.baz.value, 'val');
      assert.equal(err.errors.baz.kind, 'custom error');

      post.save(function(err) {
        assert.strictEqual(err, null);
        done();
      });
    });
  });

  describe('#equals', function() {
    describe('should work', function() {
      let S;
      let N;
      let O;
      let B;
      let M;

      before(function() {
        S = db.model('equals-S', new Schema({_id: String}));
        N = db.model('equals-N', new Schema({_id: Number}));
        O = db.model('equals-O', new Schema({_id: Schema.ObjectId}));
        B = db.model('equals-B', new Schema({_id: Buffer}));
        M = db.model('equals-I', new Schema({name: String}, {_id: false}));
      });

      it('with string _ids', function(done) {
        const s1 = new S({_id: 'one'});
        const s2 = new S({_id: 'one'});
        assert.ok(s1.equals(s2));
        done();
      });
      it('with number _ids', function(done) {
        const n1 = new N({_id: 0});
        const n2 = new N({_id: 0});
        assert.ok(n1.equals(n2));
        done();
      });
      it('with ObjectId _ids', function(done) {
        let id = new mongoose.Types.ObjectId;
        let o1 = new O({_id: id});
        let o2 = new O({_id: id});
        assert.ok(o1.equals(o2));

        id = String(new mongoose.Types.ObjectId);
        o1 = new O({_id: id});
        o2 = new O({_id: id});
        assert.ok(o1.equals(o2));
        done();
      });
      it('with Buffer _ids', function(done) {
        const n1 = new B({_id: 0});
        const n2 = new B({_id: 0});
        assert.ok(n1.equals(n2));
        done();
      });
      it('with _id disabled (gh-1687)', function(done) {
        const m1 = new M;
        const m2 = new M;
        assert.doesNotThrow(function() {
          m1.equals(m2);
        });
        done();
      });
    });
  });

  describe('setter', function() {
    describe('order', function() {
      it('is applied correctly', function(done) {
        const date = 'Thu Aug 16 2012 09:45:59 GMT-0700';
        const d = new TestDocument();
        dateSetterCalled = false;
        d.date = date;
        assert.ok(dateSetterCalled);
        dateSetterCalled = false;
        assert.ok(d._doc.date instanceof Date);
        assert.ok(d.date instanceof Date);
        assert.equal(+d.date, +new Date(date));
        done();
      });
    });

    it('works with undefined (gh-1892)', function(done) {
      const d = new TestDocument();
      d.nested.setr = undefined;
      assert.equal(d.nested.setr, 'undefined setter');
      dateSetterCalled = false;
      d.date = undefined;
      d.validate(function(err) {
        assert.ifError(err);
        assert.ok(dateSetterCalled);
        done();
      });
    });

    describe('on nested paths', function() {
      describe('using set(path, object)', function() {
        it('overwrites the entire object', function(done) {
          let doc = new TestDocument();

          doc.init({
            test: 'Test',
            nested: {
              age: 5
            }
          });

          doc.set('nested', {path: 'overwrite the entire nested object'});
          assert.equal(doc.nested.age, undefined);
          assert.equal(Object.keys(doc._doc.nested).length, 1);
          assert.equal(doc.nested.path, 'overwrite the entire nested object');
          assert.ok(doc.isModified('nested'));

          // vs merging using doc.set(object)
          doc.set({test: 'Test', nested: {age: 4}});
          assert.equal(doc.nested.path, '4overwrite the entire nested object');
          assert.equal(doc.nested.age, 4);
          assert.equal(Object.keys(doc._doc.nested).length, 2);
          assert.ok(doc.isModified('nested'));

          doc = new TestDocument();
          doc.init({
            test: 'Test',
            nested: {
              age: 5
            }
          });

          // vs merging using doc.set(path, object, {merge: true})
          doc.set('nested', {path: 'did not overwrite the nested object'}, {
            merge: true
          });
          assert.equal(doc.nested.path, '5did not overwrite the nested object');
          assert.equal(doc.nested.age, 5);
          assert.equal(Object.keys(doc._doc.nested).length, 3);
          assert.ok(doc.isModified('nested'));

          doc = new TestDocument();
          doc.init({
            test: 'Test',
            nested: {
              age: 5
            }
          });

          doc.set({test: 'Test', nested: {age: 5}});
          assert.ok(!doc.isModified());
          assert.ok(!doc.isModified('test'));
          assert.ok(!doc.isModified('nested'));
          assert.ok(!doc.isModified('nested.age'));

          doc.nested = {path: 'overwrite the entire nested object', age: 5};
          assert.equal(doc.nested.age, 5);
          assert.equal(Object.keys(doc._doc.nested).length, 2);
          assert.equal(doc.nested.path, '5overwrite the entire nested object');
          assert.ok(doc.isModified('nested'));

          doc.nested.deep = {x: 'Hank and Marie'};
          assert.equal(Object.keys(doc._doc.nested).length, 3);
          assert.equal(doc.nested.path, '5overwrite the entire nested object');
          assert.ok(doc.isModified('nested'));
          assert.equal(doc.nested.deep.x, 'Hank and Marie');

          doc = new TestDocument();
          doc.init({
            test: 'Test',
            nested: {
              age: 5
            }
          });

          doc.set('nested.deep', {x: 'Hank and Marie'});
          assert.equal(Object.keys(doc._doc.nested).length, 2);
          assert.equal(Object.keys(doc._doc.nested.deep).length, 1);
          assert.ok(doc.isModified('nested'));
          assert.ok(!doc.isModified('nested.path'));
          assert.ok(!doc.isModified('nested.age'));
          assert.ok(doc.isModified('nested.deep'));
          assert.equal(doc.nested.deep.x, 'Hank and Marie');

          done();
        });

        it('allows positional syntax on mixed nested paths (gh-6738)', function() {
          const schema = new Schema({ nested: {} });
          const M = mongoose.model('gh6738', schema);
          const doc = new M({
            'nested.x': 'foo',
            'nested.y': 42,
            'nested.a.b.c': { d: { e: { f: 'g' } } }
          });
          assert.strictEqual(doc.nested.x, 'foo');
          assert.strictEqual(doc.nested.y, 42);
          assert.strictEqual(doc.nested.a.b.c.d.e.f, 'g');
        });

        it('gh-1954', function(done) {
          const schema = new Schema({
            schedule: [new Schema({open: Number, close: Number})]
          });

          const M = mongoose.model('Blog', schema);

          const doc = new M({
            schedule: [{
              open: 1000,
              close: 1900
            }]
          });

          assert.ok(doc.schedule[0] instanceof EmbeddedDocument);
          doc.set('schedule.0.open', 1100);
          assert.ok(doc.schedule);
          assert.ok(doc.schedule.isMongooseDocumentArray);
          assert.ok(doc.schedule[0] instanceof EmbeddedDocument);
          assert.equal(doc.schedule[0].open, 1100);
          assert.equal(doc.schedule[0].close, 1900);

          done();
        });
      });

      describe('when overwriting with a document instance', function() {
        it('does not cause StackOverflows (gh-1234)', function(done) {
          const doc = new TestDocument({nested: {age: 35}});
          doc.nested = doc.nested;
          assert.doesNotThrow(function() {
            doc.nested.age;
          });
          done();
        });
      });
    });
  });

  describe('virtual', function() {
    describe('setter', function() {
      let val;
      let M;

      before(function(done) {
        const schema = new mongoose.Schema({v: Number});
        schema.virtual('thang').set(function(v) {
          val = v;
        });

        M = db.model('gh-1154', schema);
        done();
      });

      it('works with objects', function(done) {
        new M({thang: {}});
        assert.deepEqual({}, val);
        done();
      });
      it('works with arrays', function(done) {
        new M({thang: []});
        assert.deepEqual([], val);
        done();
      });
      it('works with numbers', function(done) {
        new M({thang: 4});
        assert.deepEqual(4, val);
        done();
      });
      it('works with strings', function(done) {
        new M({thang: '3'});
        assert.deepEqual('3', val);
        done();
      });
    });
  });

  describe('gh-2082', function() {
    it('works', function(done) {
      const Parent = db.model('gh2082', parentSchema, 'gh2082');

      const parent = new Parent({name: 'Hello'});
      parent.save(function(err, parent) {
        assert.ifError(err);
        parent.children.push({counter: 0});
        parent.save(function(err, parent) {
          assert.ifError(err);
          parent.children[0].counter += 1;
          parent.save(function(err, parent) {
            assert.ifError(err);
            parent.children[0].counter += 1;
            parent.save(function(err) {
              assert.ifError(err);
              Parent.findOne({}, function(error, parent) {
                assert.ifError(error);
                assert.equal(parent.children[0].counter, 2);
                done();
              });
            });
          });
        });
      });
    });
  });

  describe('gh-1933', function() {
    it('works', function(done) {
      const M = db.model('gh1933', new Schema({id: String, field: Number}), 'gh1933');

      M.create({}, function(error) {
        assert.ifError(error);
        M.findOne({}, function(error, doc) {
          assert.ifError(error);
          doc.__v = 123;
          doc.field = 5; // .push({ _id: '123', type: '456' });
          doc.save(function(error) {
            assert.ifError(error);
            done();
          });
        });
      });
    });
  });

  describe('gh-1638', function() {
    it('works', function(done) {
      const ItemChildSchema = new mongoose.Schema({
        name: {type: String, required: true, default: 'hello'}
      });

      const ItemParentSchema = new mongoose.Schema({
        children: [ItemChildSchema]
      });

      const ItemParent = db.model('gh-1638-1', ItemParentSchema, 'gh-1638-1');
      const ItemChild = db.model('gh-1638-2', ItemChildSchema, 'gh-1638-2');

      const c1 = new ItemChild({name: 'first child'});
      const c2 = new ItemChild({name: 'second child'});

      const p = new ItemParent({
        children: [c1, c2]
      });

      p.save(function(error) {
        assert.ifError(error);

        c2.name = 'updated 2';
        p.children = [c2];
        p.save(function(error, doc) {
          assert.ifError(error);
          assert.equal(doc.children.length, 1);
          done();
        });
      });
    });
  });

  describe('gh-2434', function() {
    it('will save the new value', function(done) {
      const ItemSchema = new mongoose.Schema({
        st: Number,
        s: []
      });

      const Item = db.model('gh-2434', ItemSchema, 'gh-2434');

      const item = new Item({st: 1});

      item.save(function(error) {
        assert.ifError(error);
        item.st = 3;
        item.s = [];
        item.save(function(error) {
          assert.ifError(error);
          // item.st is 3 but may not be saved to DB
          Item.findById(item._id, function(error, doc) {
            assert.ifError(error);
            assert.equal(doc.st, 3);
            done();
          });
        });
      });
    });
  });

  it('properly calls queue functions (gh-2856)', function(done) {
    const personSchema = new mongoose.Schema({
      name: String
    });

    let calledName;
    personSchema.methods.fn = function() {
      calledName = this.name;
    };
    personSchema.queue('fn');

    const Person = db.model('gh2856', personSchema, 'gh2856');
    new Person({name: 'Val'});
    assert.equal(calledName, 'Val');
    done();
  });

  describe('bug fixes', function() {
    it('applies toJSON transform correctly for populated docs (gh-2910) (gh-2990)', function(done) {
      const parentSchema = mongoose.Schema({
        c: {type: mongoose.Schema.Types.ObjectId, ref: 'gh-2910-1'}
      });

      let called = [];
      parentSchema.options.toJSON = {
        transform: function(doc, ret) {
          called.push(ret);
          return ret;
        }
      };

      const childSchema = mongoose.Schema({
        name: String
      });

      let childCalled = [];
      childSchema.options.toJSON = {
        transform: function(doc, ret) {
          childCalled.push(ret);
          return ret;
        }
      };

      const Child = db.model('gh-2910-1', childSchema);
      const Parent = db.model('gh-2910-0', parentSchema);

      Child.create({name: 'test'}, function(error, c) {
        Parent.create({c: c._id}, function(error, p) {
          Parent.findOne({_id: p._id}).populate('c').exec(function(error, p) {
            let doc = p.toJSON();
            assert.equal(called.length, 1);
            assert.equal(called[0]._id.toString(), p._id.toString());
            assert.equal(doc._id.toString(), p._id.toString());
            assert.equal(childCalled.length, 1);
            assert.equal(childCalled[0]._id.toString(), c._id.toString());

            called = [];
            childCalled = [];

            // JSON.stringify() passes field name, so make sure we don't treat
            // that as a param to toJSON (gh-2990)
            doc = JSON.parse(JSON.stringify({parent: p})).parent;
            assert.equal(called.length, 1);
            assert.equal(called[0]._id.toString(), p._id.toString());
            assert.equal(doc._id.toString(), p._id.toString());
            assert.equal(childCalled.length, 1);
            assert.equal(childCalled[0]._id.toString(), c._id.toString());

            done();
          });
        });
      });
    });

    it('single nested schema transform with save() (gh-5807)', function() {
      const embeddedSchema = new Schema({
        test: String
      });

      let called = false;
      embeddedSchema.options.toObject = {
        transform: function(doc, ret) {
          called = true;
          delete ret.test;
          return ret;
        }
      };
      const topLevelSchema = new Schema({
        embedded: embeddedSchema
      });
      const MyModel = db.model('gh5807', topLevelSchema);

      return MyModel.create({}).
        then(function(doc) {
          doc.embedded = { test: '123' };
          return doc.save();
        }).
        then(function(doc) {
          return MyModel.findById(doc._id);
        }).
        then(function(doc) {
          assert.equal(doc.embedded.test, '123');
          assert.ok(!called);
        });
    });

    it('setters firing with objects on real paths (gh-2943)', function(done) {
      const M = mongoose.model('gh2943', {
        myStr: {
          type: String, set: function(v) {
            return v.value;
          }
        },
        otherStr: String
      });

      const t = new M({myStr: {value: 'test'}});
      assert.equal(t.myStr, 'test');

      new M({otherStr: {value: 'test'}});
      assert.ok(!t.otherStr);

      done();
    });

    describe('gh-2782', function() {
      it('should set data from a sub doc', function(done) {
        const schema1 = new mongoose.Schema({
          data: {
            email: String
          }
        });
        const schema2 = new mongoose.Schema({
          email: String
        });
        const Model1 = mongoose.model('gh-2782-1', schema1);
        const Model2 = mongoose.model('gh-2782-2', schema2);

        const doc1 = new Model1({'data.email': 'some@example.com'});
        assert.equal(doc1.data.email, 'some@example.com');
        const doc2 = new Model2();
        doc2.set(doc1.data);
        assert.equal(doc2.email, 'some@example.com');
        done();
      });
    });

    it('set data from subdoc keys (gh-3346)', function(done) {
      const schema1 = new mongoose.Schema({
        data: {
          email: String
        }
      });
      const Model1 = mongoose.model('gh3346', schema1);

      const doc1 = new Model1({'data.email': 'some@example.com'});
      assert.equal(doc1.data.email, 'some@example.com');
      const doc2 = new Model1({data: doc1.data});
      assert.equal(doc2.data.email, 'some@example.com');
      done();
    });

    it('doesnt attempt to cast generic objects as strings (gh-3030)', function(done) {
      const M = mongoose.model('gh3030', {
        myStr: {
          type: String
        }
      });

      const t = new M({myStr: {thisIs: 'anObject'}});
      assert.ok(!t.myStr);
      t.validate(function(error) {
        assert.ok(error);
        done();
      });
    });

    it('single embedded schemas 1 (gh-2689)', function(done) {
      const userSchema = new mongoose.Schema({
        name: String,
        email: String
      }, {_id: false, id: false});

      let userHookCount = 0;
      userSchema.pre('save', function(next) {
        ++userHookCount;
        next();
      });

      const eventSchema = new mongoose.Schema({
        user: userSchema,
        name: String
      });

      let eventHookCount = 0;
      eventSchema.pre('save', function(next) {
        ++eventHookCount;
        next();
      });

      const Event = db.model('gh2689', eventSchema);

      const e = new Event({name: 'test', user: {name: 123, email: 'val'}});
      e.save(function(error) {
        assert.ifError(error);
        assert.strictEqual(e.user.name, '123');
        assert.equal(eventHookCount, 1);
        assert.equal(userHookCount, 1);

        Event.findOne({user: {name: '123', email: 'val'}}, function(err, doc) {
          assert.ifError(err);
          assert.ok(doc);

          Event.findOne({user: {$in: [{name: '123', email: 'val'}]}}, function(err, doc) {
            assert.ifError(err);
            assert.ok(doc);
            done();
          });
        });
      });
    });

    it('single embedded schemas with validation (gh-2689)', function(done) {
      const userSchema = new mongoose.Schema({
        name: String,
        email: {type: String, required: true, match: /.+@.+/}
      }, {_id: false, id: false});

      const eventSchema = new mongoose.Schema({
        user: userSchema,
        name: String
      });

      const Event = db.model('gh2689_1', eventSchema);

      const e = new Event({name: 'test', user: {}});
      let error = e.validateSync();
      assert.ok(error);
      assert.ok(error.errors['user.email']);
      assert.equal(error.errors['user.email'].kind, 'required');

      e.user.email = 'val';
      error = e.validateSync();

      assert.ok(error);
      assert.ok(error.errors['user.email']);
      assert.equal(error.errors['user.email'].kind, 'regexp');

      done();
    });

    it('single embedded parent() (gh-5134)', function(done) {
      const userSchema = new mongoose.Schema({
        name: String,
        email: {type: String, required: true, match: /.+@.+/}
      }, {_id: false, id: false});

      const eventSchema = new mongoose.Schema({
        user: userSchema,
        name: String
      });

      const Event = db.model('gh5134', eventSchema);

      const e = new Event({name: 'test', user: {}});
      assert.strictEqual(e.user.parent(), e.user.ownerDocument());

      done();
    });

    it('single embedded schemas with markmodified (gh-2689)', function(done) {
      const userSchema = new mongoose.Schema({
        name: String,
        email: {type: String, required: true, match: /.+@.+/}
      }, {_id: false, id: false});

      const eventSchema = new mongoose.Schema({
        user: userSchema,
        name: String
      });

      const Event = db.model('gh2689_2', eventSchema);

      const e = new Event({name: 'test', user: {email: 'a@b'}});
      e.save(function(error, doc) {
        assert.ifError(error);
        assert.ok(doc);
        assert.ok(!doc.isModified('user'));
        assert.ok(!doc.isModified('user.email'));
        assert.ok(!doc.isModified('user.name'));
        doc.user.name = 'Val';
        assert.ok(doc.isModified('user'));
        assert.ok(!doc.isModified('user.email'));
        assert.ok(doc.isModified('user.name'));

        const delta = doc.$__delta()[1];
        assert.deepEqual(delta, {
          $set: {'user.name': 'Val'}
        });

        doc.save(function(error) {
          assert.ifError(error);
          Event.findOne({_id: doc._id}, function(error, doc) {
            assert.ifError(error);
            assert.deepEqual(doc.user.toObject(), {email: 'a@b', name: 'Val'});
            done();
          });
        });
      });
    });

    it('single embedded schemas + update validators (gh-2689)', function(done) {
      const userSchema = new mongoose.Schema({
        name: {type: String, default: 'Val'},
        email: {type: String, required: true, match: /.+@.+/}
      }, {_id: false, id: false});

      const eventSchema = new mongoose.Schema({
        user: userSchema,
        name: String
      });

      const Event = db.model('gh2689_3', eventSchema);

      const badUpdate = {$set: {'user.email': 'a'}};
      const options = {runValidators: true};
      Event.updateOne({}, badUpdate, options, function(error) {
        assert.ok(error);
        assert.equal(error.errors['user.email'].kind, 'regexp');

        const nestedUpdate = {name: 'test'};
        const options = {upsert: true, setDefaultsOnInsert: true};
        Event.updateOne({}, nestedUpdate, options, function(error) {
          assert.ifError(error);
          Event.findOne({name: 'test'}, function(error, ev) {
            assert.ifError(error);
            assert.equal(ev.user.name, 'Val');
            done();
          });
        });
      });
    });

    it('single embedded schema update validators ignore _id (gh-6269)', function() {
      return co(function*() {
        const subDocSchema = new mongoose.Schema({ name: String });

        const schema = new mongoose.Schema({
          subDoc: subDocSchema,
          test: String
        });

        const Model = db.model('gh6269', schema);

        const fakeDoc = new Model({});
        yield Model.create({});

        // toggle to false to see correct behavior
        // where subdoc is not created
        const setDefaultsFlag = true;

        const res = yield Model.findOneAndUpdate({ _id: fakeDoc._id }, {
          test: 'test'
        }, { setDefaultsOnInsert: setDefaultsFlag, upsert: true, new: true });

        assert.equal(res.test, 'test');
        assert.ok(!res.subDoc);
      });
    });
  });

  describe('error processing (gh-2284)', function() {
    it('save errors', function(done) {
      const schema = new Schema({
        name: { type: String, required: true }
      });

      schema.post('save', function(error, doc, next) {
        assert.ok(doc instanceof Model);
        next(new Error('Catch all'));
      });

      schema.post('save', function(error, doc, next) {
        assert.ok(doc instanceof Model);
        next(new Error('Catch all #2'));
      });

      const Model = mongoose.model('gh2284', schema);

      Model.create({}, function(error) {
        assert.ok(error);
        assert.equal(error.message, 'Catch all #2');
        done();
      });
    });

    it('validate errors (gh-4885)', function(done) {
      const testSchema = new Schema({ title: { type: String, required: true } });

      let called = 0;
      testSchema.post('validate', function(error, doc, next) {
        ++called;
        next(error);
      });

      const Test = db.model('gh4885', testSchema);

      Test.create({}, function(error) {
        assert.ok(error);
        assert.equal(called, 1);
        done();
      });
    });

    it('handles non-errors', function(done) {
      const schema = new Schema({
        name: { type: String, required: true }
      });

      schema.post('save', function(error, doc, next) {
        next(new Error('Catch all'));
      });

      schema.post('save', function(error, doc, next) {
        next(new Error('Catch all #2'));
      });

      const Model = db.model('gh2284_1', schema);

      Model.create({ name: 'test' }, function(error) {
        assert.ifError(error);
        done();
      });
    });
  });

  describe('bug fixes', function() {
    let db;

    before(function() {
      db = start();
    });

    after(function(done) {
      db.close(done);
    });

    it('single embedded schemas with populate (gh-3501)', function(done) {
      const PopulateMeSchema = new Schema({});

      const Child = db.model('gh3501', PopulateMeSchema);

      const SingleNestedSchema = new Schema({
        populateMeArray: [{
          type: Schema.Types.ObjectId,
          ref: 'gh3501'
        }]
      });

      const parentSchema = new Schema({
        singleNested: SingleNestedSchema
      });

      const P = db.model('gh3501_1', parentSchema);

      Child.create([{}, {}], function(error, docs) {
        assert.ifError(error);
        const obj = {
          singleNested: {populateMeArray: [docs[0]._id, docs[1]._id]}
        };
        P.create(obj, function(error, doc) {
          assert.ifError(error);
          P.
            findById(doc._id).
            populate('singleNested.populateMeArray').
            exec(function(error, doc) {
              assert.ok(doc.singleNested.populateMeArray[0]._id);
              done();
            });
        });
      });
    });

    it('single embedded schemas with methods (gh-3534)', function(done) {
      const personSchema = new Schema({name: String});
      personSchema.methods.firstName = function() {
        return this.name.substr(0, this.name.indexOf(' '));
      };

      const bandSchema = new Schema({leadSinger: personSchema});
      const Band = db.model('gh3534', bandSchema);

      const gnr = new Band({leadSinger: {name: 'Axl Rose'}});
      assert.equal(gnr.leadSinger.firstName(), 'Axl');
      done();
    });

    it('single embedded schemas with models (gh-3535)', function(done) {
      const personSchema = new Schema({name: String});
      const Person = db.model('gh3535_0', personSchema);

      const bandSchema = new Schema({leadSinger: personSchema});
      const Band = db.model('gh3535', bandSchema);

      const axl = new Person({name: 'Axl Rose'});
      const gnr = new Band({leadSinger: axl});

      gnr.save(function(error) {
        assert.ifError(error);
        assert.equal(gnr.leadSinger.name, 'Axl Rose');
        done();
      });
    });

    it('single embedded schemas with indexes (gh-3594)', function(done) {
      const personSchema = new Schema({name: {type: String, unique: true}});

      const bandSchema = new Schema({leadSinger: personSchema});

      assert.equal(bandSchema.indexes().length, 1);
      const index = bandSchema.indexes()[0];
      assert.deepEqual(index[0], {'leadSinger.name': 1});
      assert.ok(index[1].unique);
      done();
    });

    it('removing single embedded docs (gh-3596)', function(done) {
      const personSchema = new Schema({name: String});

      const bandSchema = new Schema({guitarist: personSchema, name: String});
      const Band = db.model('gh3596', bandSchema);

      const gnr = new Band({
        name: 'Guns N\' Roses',
        guitarist: {name: 'Slash'}
      });
      gnr.save(function(error, gnr) {
        assert.ifError(error);
        gnr.guitarist = undefined;
        gnr.save(function(error, gnr) {
          assert.ifError(error);
          assert.ok(!gnr.guitarist);
          done();
        });
      });
    });

    it('setting single embedded docs (gh-3601)', function(done) {
      const personSchema = new Schema({name: String});

      const bandSchema = new Schema({guitarist: personSchema, name: String});
      const Band = db.model('gh3601', bandSchema);

      const gnr = new Band({
        name: 'Guns N\' Roses',
        guitarist: {name: 'Slash'}
      });
      const velvetRevolver = new Band({
        name: 'Velvet Revolver'
      });
      velvetRevolver.guitarist = gnr.guitarist;
      velvetRevolver.save(function(error) {
        assert.ifError(error);
        assert.equal(velvetRevolver.guitarist, gnr.guitarist);
        done();
      });
    });

    it('single embedded docs init obeys strict mode (gh-3642)', function(done) {
      const personSchema = new Schema({name: String});

      const bandSchema = new Schema({guitarist: personSchema, name: String});
      const Band = db.model('gh3642', bandSchema);

      const velvetRevolver = new Band({
        name: 'Velvet Revolver',
        guitarist: {name: 'Slash', realName: 'Saul Hudson'}
      });

      velvetRevolver.save(function(error) {
        assert.ifError(error);
        const query = {name: 'Velvet Revolver'};
        Band.collection.findOne(query, function(error, band) {
          assert.ifError(error);
          assert.ok(!band.guitarist.realName);
          done();
        });
      });
    });

    it('single embedded docs post hooks (gh-3679)', function(done) {
      const postHookCalls = [];
      const personSchema = new Schema({name: String});
      personSchema.post('save', function() {
        postHookCalls.push(this);
      });

      const bandSchema = new Schema({guitarist: personSchema, name: String});
      const Band = db.model('gh3679', bandSchema);
      const obj = {name: 'Guns N\' Roses', guitarist: {name: 'Slash'}};

      Band.create(obj, function(error) {
        assert.ifError(error);
        setTimeout(function() {
          assert.equal(postHookCalls.length, 1);
          assert.equal(postHookCalls[0].name, 'Slash');
          done();
        });
      });
    });

    it('single embedded docs .set() (gh-3686)', function(done) {
      const personSchema = new Schema({name: String, realName: String});

      const bandSchema = new Schema({
        guitarist: personSchema,
        name: String
      });
      const Band = db.model('gh3686', bandSchema);
      const obj = {
        name: 'Guns N\' Roses',
        guitarist: {name: 'Slash', realName: 'Saul Hudson'}
      };

      Band.create(obj, function(error, gnr) {
        gnr.set('guitarist.name', 'Buckethead');
        gnr.save(function(error) {
          assert.ifError(error);
          assert.equal(gnr.guitarist.name, 'Buckethead');
          assert.equal(gnr.guitarist.realName, 'Saul Hudson');
          done();
        });
      });
    });

    it('single embedded docs with arrays pre hooks (gh-3680)', function(done) {
      const childSchema = new Schema({count: Number});

      let preCalls = 0;
      childSchema.pre('save', function(next) {
        ++preCalls;
        next();
      });

      const SingleNestedSchema = new Schema({
        children: [childSchema]
      });

      const ParentSchema = new Schema({
        singleNested: SingleNestedSchema
      });

      const Parent = db.model('gh3680', ParentSchema);
      const obj = {singleNested: {children: [{count: 0}]}};
      Parent.create(obj, function(error) {
        assert.ifError(error);
        assert.equal(preCalls, 1);
        done();
      });
    });

    it('nested single embedded doc validation (gh-3702)', function(done) {
      const childChildSchema = new Schema({count: {type: Number, min: 1}});
      const childSchema = new Schema({child: childChildSchema});
      const parentSchema = new Schema({child: childSchema});

      const Parent = db.model('gh3702', parentSchema);
      const obj = {child: {child: {count: 0}}};
      Parent.create(obj, function(error) {
        assert.ok(error);
        assert.ok(/ValidationError/.test(error.toString()));
        done();
      });
    });

    it('handles virtuals with dots correctly (gh-3618)', function(done) {
      const testSchema = new Schema({nested: {type: Object, default: {}}});
      testSchema.virtual('nested.test').get(function() {
        return true;
      });

      const Test = db.model('gh3618', testSchema);

      const test = new Test();

      let doc = test.toObject({getters: true, virtuals: true});
      delete doc._id;
      delete doc.id;
      assert.deepEqual(doc, {nested: {test: true}});

      doc = test.toObject({getters: false, virtuals: true});
      delete doc._id;
      delete doc.id;
      assert.deepEqual(doc, {nested: {test: true}});
      done();
    });

    it('handles pushing with numeric keys (gh-3623)', function(done) {
      const schema = new Schema({
        array: [{
          1: {
            date: Date
          },
          2: {
            date: Date
          },
          3: {
            date: Date
          }
        }]
      });

      const MyModel = db.model('gh3623', schema);

      const doc = {array: [{2: {}}]};
      MyModel.collection.insertOne(doc, function(error) {
        assert.ifError(error);

        MyModel.findOne({_id: doc._id}, function(error, doc) {
          assert.ifError(error);
          doc.array.push({2: {}});
          doc.save(function(error) {
            assert.ifError(error);
            done();
          });
        });
      });
    });

    it('execPopulate (gh-3753)', function(done) {
      const childSchema = new Schema({
        name: String
      });

      const parentSchema = new Schema({
        name: String,
        children: [{type: ObjectId, ref: 'gh3753'}]
      });

      const Child = db.model('gh3753', childSchema);
      const Parent = db.model('gh3753_0', parentSchema);

      Child.create({name: 'Luke Skywalker'}, function(error, child) {
        assert.ifError(error);
        const doc = {name: 'Darth Vader', children: [child._id]};
        Parent.create(doc, function(error, doc) {
          Parent.findOne({_id: doc._id}, function(error, doc) {
            assert.ifError(error);
            assert.ok(doc);
            doc.populate('children').execPopulate().then(function(doc) {
              assert.equal(doc.children.length, 1);
              assert.equal(doc.children[0].name, 'Luke Skywalker');
              done();
            });
          });
        });
      });
    });

    it('handles 0 for numeric subdoc ids (gh-3776)', function(done) {
      const personSchema = new Schema({
        _id: Number,
        name: String,
        age: Number,
        friends: [{type: Number, ref: 'gh3776'}]
      });

      const Person = db.model('gh3776', personSchema);

      const people = [
        {_id: 0, name: 'Alice'},
        {_id: 1, name: 'Bob'}
      ];

      Person.create(people, function(error, people) {
        assert.ifError(error);
        const alice = people[0];
        alice.friends.push(people[1]);
        alice.save(function(error) {
          assert.ifError(error);
          done();
        });
      });
    });

    it('handles conflicting names (gh-3867)', function(done) {
      const testSchema = new Schema({
        name: {
          type: String,
          required: true
        },
        things: [{
          name: {
            type: String,
            required: true
          }
        }]
      });

      const M = mongoose.model('gh3867', testSchema);

      const doc = M({
        things: [{}]
      });

      const fields = Object.keys(doc.validateSync().errors).sort();
      assert.deepEqual(fields, ['name', 'things.0.name']);
      done();
    });

    it('populate with lean (gh-3873)', function(done) {
      const companySchema = new mongoose.Schema({
        name:  String,
        description:  String,
        userCnt: { type: Number, default: 0, select: false }
      });

      const userSchema = new mongoose.Schema({
        name:  String,
        company: { type: mongoose.Schema.Types.ObjectId, ref: 'gh3873' }
      });

      const Company = db.model('gh3873', companySchema);
      const User = db.model('gh3873_0', userSchema);

      const company = new Company({ name: 'IniTech', userCnt: 1 });
      const user = new User({ name: 'Peter', company: company._id });

      company.save(function(error) {
        assert.ifError(error);
        user.save(function(error) {
          assert.ifError(error);
          next();
        });
      });

      function next() {
        const pop = { path: 'company', select: 'name', options: { lean: true } };
        User.find({}).populate(pop).exec(function(error, docs) {
          assert.ifError(error);
          assert.equal(docs.length, 1);
          assert.strictEqual(docs[0].company.userCnt, undefined);
          done();
        });
      }
    });

    it('init single nested subdoc with select (gh-3880)', function(done) {
      const childSchema = new mongoose.Schema({
        name: { type: String },
        friends: [{ type: String }]
      });

      const parentSchema = new mongoose.Schema({
        name: { type: String },
        child: childSchema
      });

      const Parent = db.model('gh3880', parentSchema);
      const p = new Parent({
        name: 'Mufasa',
        child: {
          name: 'Simba',
          friends: ['Pumbaa', 'Timon', 'Nala']
        }
      });

      p.save(function(error) {
        assert.ifError(error);
        const fields = 'name child.name';
        Parent.findById(p._id).select(fields).exec(function(error, doc) {
          assert.ifError(error);
          assert.strictEqual(doc.child.friends, void 0);
          done();
        });
      });
    });

    it('single nested subdoc isModified() (gh-3910)', function(done) {
      let called = 0;

      const ChildSchema = new Schema({
        name: String
      });

      ChildSchema.pre('save', function(next) {
        assert.ok(this.isModified('name'));
        ++called;
        next();
      });

      const ParentSchema = new Schema({
        name: String,
        child: ChildSchema
      });

      const Parent = db.model('gh3910', ParentSchema);

      const p = new Parent({
        name: 'Darth Vader',
        child: {
          name: 'Luke Skywalker'
        }
      });

      p.save(function(error) {
        assert.ifError(error);
        assert.strictEqual(called, 1);
        done();
      });
    });

    it('pre and post as schema keys (gh-3902)', function(done) {
      const schema = new mongoose.Schema({
        pre: String,
        post: String
      }, { versionKey: false });
      const MyModel = db.model('gh3902', schema);

      MyModel.create({ pre: 'test', post: 'test' }, function(error, doc) {
        assert.ifError(error);
        assert.deepEqual(_.omit(doc.toObject(), '_id'),
          { pre: 'test', post: 'test' });
        done();
      });
    });

    it('manual population and isNew (gh-3982)', function(done) {
      const NestedModelSchema = new mongoose.Schema({
        field: String
      });

      const NestedModel = db.model('gh3982', NestedModelSchema);

      const ModelSchema = new mongoose.Schema({
        field: String,
        array: [{
          type: mongoose.Schema.ObjectId,
          ref: 'gh3982',
          required: true
        }]
      });

      const Model = db.model('gh3982_0', ModelSchema);

      const nestedModel = new NestedModel({
        'field': 'nestedModel'
      });

      nestedModel.save(function(error, nestedModel) {
        assert.ifError(error);
        Model.create({ array: [nestedModel._id] }, function(error, doc) {
          assert.ifError(error);
          Model.findById(doc._id).populate('array').exec(function(error, doc) {
            assert.ifError(error);
            doc.array.push(nestedModel);
            assert.strictEqual(doc.isNew, false);
            assert.strictEqual(doc.array[0].isNew, false);
            assert.strictEqual(doc.array[1].isNew, false);
            assert.strictEqual(nestedModel.isNew, false);
            done();
          });
        });
      });
    });

    it('manual population with refPath (gh-7070)', function() {
      const ChildModelSchema = new mongoose.Schema({
        name: String
      });

      const ChildModel = db.model('gh7070_Child', ChildModelSchema);

      const ParentModelSchema = new mongoose.Schema({
        model: String,
        childId: { type: mongoose.ObjectId, refPath: 'model' },
        otherId: mongoose.ObjectId
      });

      const ParentModel = db.model('gh7070', ParentModelSchema);

      return co(function*() {
        const child = yield ChildModel.create({ name: 'test' });

        let parent = yield ParentModel.create({
          model: 'gh7070_Child',
          childId: child._id
        });

        parent = yield ParentModel.findOne();

        parent.childId = child;
        parent.otherId = child;

        assert.equal(parent.childId.name, 'test');
        assert.ok(parent.otherId instanceof mongoose.Types.ObjectId);
      });
    });

    it('doesnt skipId for single nested subdocs (gh-4008)', function(done) {
      const childSchema = new Schema({
        name: String
      });

      const parentSchema = new Schema({
        child: childSchema
      });

      const Parent = db.model('gh4008', parentSchema);

      Parent.create({ child: { name: 'My child' } }, function(error, doc) {
        assert.ifError(error);
        Parent.collection.findOne({ _id: doc._id }, function(error, doc) {
          assert.ifError(error);
          assert.ok(doc.child._id);
          done();
        });
      });
    });

    it('single embedded docs with $near (gh-4014)', function(done) {
      const schema = new mongoose.Schema({
        placeName: String
      });

      const geoSchema = new mongoose.Schema({
        type: {
          type: String,
          enum: 'Point',
          default: 'Point'
        },
        coordinates: {
          type: [Number],
          default: [0, 0]
        }
      });

      schema.add({ geo: geoSchema });
      schema.index({ geo: '2dsphere' });

      const MyModel = db.model('gh4014', schema);

      MyModel.on('index', function(err) {
        assert.ifError(err);

        MyModel.
          where('geo').near({ center: [50, 50], spherical: true }).
          exec(function(err) {
            assert.ifError(err);
            done();
          });
      });
    });

    it('skip validation if required returns false (gh-4094)', function(done) {
      const schema = new Schema({
        div: {
          type: Number,
          required: function() { return false; },
          validate: function(v) { return !!v; }
        }
      });
      const Model = db.model('gh4094', schema);
      const m = new Model();
      assert.ifError(m.validateSync());
      done();
    });

    it('ability to overwrite array default (gh-4109)', function(done) {
      const schema = new Schema({
        names: {
          type: [String],
          default: void 0
        }
      });

      const Model = db.model('gh4109', schema);
      const m = new Model();
      assert.ok(!m.names);
      m.save(function(error, m) {
        assert.ifError(error);
        Model.collection.findOne({ _id: m._id }, function(error, doc) {
          assert.ifError(error);
          assert.ok(!('names' in doc));
          done();
        });
      });
    });

    it('validation works when setting array index (gh-3816)', function(done) {
      const mySchema = new mongoose.Schema({
        items: [
          { month: Number, date: Date }
        ]
      });

      const Test = db.model('test', mySchema);

      const a = [
        { month: 0, date: new Date() },
        { month: 1, date: new Date() }
      ];
      Test.create({ items: a }, function(error, doc) {
        assert.ifError(error);
        Test.findById(doc._id).exec(function(error, doc) {
          assert.ifError(error);
          assert.ok(doc);
          doc.items[0] = {
            month: 5,
            date : new Date()
          };
          doc.markModified('items');
          doc.save(function(error) {
            assert.ifError(error);
            done();
          });
        });
      });
    });

    it('validateSync works when setting array index nested (gh-5389)', function(done) {
      const childSchema = new mongoose.Schema({
        _id: false,
        name: String,
        age: Number
      });

      const schema = new mongoose.Schema({
        name: String,
        children: [childSchema]
      });

      const Model = db.model('gh5389', schema);

      Model.
        create({
          name: 'test',
          children: [
            { name: 'test-child', age: 24 }
          ]
        }).
        then(function(doc) {
          return Model.findById(doc._id);
        }).
        then(function(doc) {
          doc.children[0] = { name: 'updated-child', age: 53 };
          const errors = doc.validateSync();
          assert.ok(!errors);
          done();
        }).
        catch(done);
    });

    it('single embedded with defaults have $parent (gh-4115)', function(done) {
      const ChildSchema = new Schema({
        name: {
          type: String,
          'default': 'child'
        }
      });

      const ParentSchema = new Schema({
        child: {
          type: ChildSchema,
          'default': {}
        }
      });

      const Parent = db.model('gh4115', ParentSchema);

      const p = new Parent();
      assert.equal(p.child.$parent, p);
      done();
    });

    it('removing parent doc calls remove hooks on subdocs (gh-2348) (gh-4566)', function(done) {
      const ChildSchema = new Schema({
        name: String
      });

      const called = {};
      ChildSchema.pre('remove', function(next) {
        called[this.name] = true;
        next();
      });

      const ParentSchema = new Schema({
        children: [ChildSchema],
        child: ChildSchema
      });

      const Parent = db.model('gh2348', ParentSchema);

      const doc = {
        children: [{ name: 'Jacen' }, { name: 'Jaina' }],
        child: { name: 'Anakin' }
      };
      Parent.create(doc, function(error, doc) {
        assert.ifError(error);
        doc.remove(function(error, doc) {
          assert.ifError(error);
          assert.deepEqual(called, {
            Jacen: true,
            Jaina: true,
            Anakin: true
          });
          const arr = doc.children.toObject().map(function(v) { return v.name; });
          assert.deepEqual(arr, ['Jacen', 'Jaina']);
          assert.equal(doc.child.name, 'Anakin');
          done();
        });
      });
    });

    it('strings of length 12 are valid oids (gh-3365)', function(done) {
      const schema = new Schema({ myId: mongoose.Schema.Types.ObjectId });
      const M = db.model('gh3365', schema);
      const doc = new M({ myId: 'blablablabla' });
      doc.validate(function(error) {
        assert.ifError(error);
        done();
      });
    });

    it('set() empty obj unmodifies subpaths (gh-4182)', function(done) {
      const omeletteSchema = new Schema({
        topping: {
          meat: {
            type: String,
            enum: ['bacon', 'sausage']
          },
          cheese: Boolean
        }
      });
      const Omelette = db.model('gh4182', omeletteSchema);
      const doc = new Omelette({
        topping: {
          meat: 'bacon',
          cheese: true
        }
      });
      doc.topping = {};
      doc.save(function(error) {
        assert.ifError(error);
        assert.strictEqual(doc.topping.meat, void 0);
        done();
      });
    });

    it('emits cb errors on model for save (gh-3499)', function(done) {
      const testSchema = new Schema({ name: String });

      const Test = db.model('gh3499', testSchema);

      Test.on('error', function(error) {
        assert.equal(error.message, 'fail!');
        done();
      });

      new Test({}).save(function() {
        throw new Error('fail!');
      });
    });

    it('emits cb errors on model for save with hooks (gh-3499)', function(done) {
      const testSchema = new Schema({ name: String });

      testSchema.pre('save', function(next) {
        next();
      });

      testSchema.post('save', function(doc, next) {
        next();
      });

      const Test = db.model('gh3499_0', testSchema);

      Test.on('error', function(error) {
        assert.equal(error.message, 'fail!');
        done();
      });

      new Test({}).save(function() {
        throw new Error('fail!');
      });
    });

    it('emits cb errors on model for find() (gh-3499)', function(done) {
      const testSchema = new Schema({ name: String });

      const Test = db.model('gh3499_1', testSchema);

      Test.on('error', function(error) {
        assert.equal(error.message, 'fail!');
        done();
      });

      Test.find({}, function() {
        throw new Error('fail!');
      });
    });

    it('emits cb errors on model for find() + hooks (gh-3499)', function(done) {
      const testSchema = new Schema({ name: String });

      testSchema.post('find', function(results, next) {
        assert.equal(results.length, 0);
        next();
      });

      const Test = db.model('gh3499_2', testSchema);

      Test.on('error', function(error) {
        assert.equal(error.message, 'fail!');
        done();
      });

      Test.find({}, function() {
        throw new Error('fail!');
      });
    });

    it('clears subpaths when removing single nested (gh-4216)', function(done) {
      const RecurrenceSchema = new Schema({
        frequency: Number,
        interval: {
          type: String,
          enum: ['days', 'weeks', 'months', 'years']
        }
      }, { _id: false });

      const EventSchema = new Schema({
        name: {
          type: String,
          trim: true
        },
        recurrence: RecurrenceSchema
      });

      const Event = db.model('gh4216', EventSchema);
      const ev = new Event({
        name: 'test',
        recurrence: { frequency: 2, interval: 'days' }
      });
      ev.recurrence = null;
      ev.save(function(error) {
        assert.ifError(error);
        done();
      });
    });

    it('using validator.isEmail as a validator (gh-4064) (gh-4084)', function(done) {
      const schema = new Schema({
        email: { type: String, validate: validator.isEmail }
      });

      const MyModel = db.model('gh4064', schema);

      MyModel.create({ email: 'invalid' }, function(error) {
        assert.ok(error);
        assert.ok(error.errors['email']);
        done();
      });
    });

    it('setting path to empty object works (gh-4218)', function() {
      const schema = new Schema({
        object: {
          nested: {
            field1: { type: Number, default: 1 }
          }
        }
      });

      const MyModel = db.model('gh4218', schema);

      return co(function*() {
        let doc = yield MyModel.create({});
        doc.object.nested = {};
        yield doc.save();
        doc = yield MyModel.collection.findOne({ _id: doc._id });
        assert.deepEqual(doc.object.nested, {});
      });
    });

    it('setting path to object with strict and no paths in the schema (gh-6436) (gh-4218)', function() {
      const schema = new Schema({
        object: {
          nested: {
            field1: { type: Number, default: 1 }
          }
        }
      });

      const MyModel = db.model('gh6436', schema);

      return co(function*() {
        let doc = yield MyModel.create({});
        doc.object.nested = { field2: 'foo' }; // `field2` not in the schema
        yield doc.save();
        doc = yield MyModel.collection.findOne({ _id: doc._id });
        assert.deepEqual(doc.object.nested, {});
      });
    });

    it('minimize + empty object (gh-4337)', function(done) {
      const SomeModelSchema = new mongoose.Schema({}, {
        minimize: false
      });

      const SomeModel = mongoose.model('somemodel', SomeModelSchema);

      try {
        new SomeModel({});
      } catch (error) {
        assert.ifError(error);
      }
      done();
    });

    describe('modifiedPaths', function() {
      it('doesnt markModified child paths if parent is modified (gh-4224)', function(done) {
        const childSchema = new Schema({
          name: String
        });
        const parentSchema = new Schema({
          child: childSchema
        });

        const Parent = db.model('gh4224', parentSchema);
        Parent.create({ child: { name: 'Jacen' } }, function(error, doc) {
          assert.ifError(error);
          doc.child = { name: 'Jaina' };
          doc.child.name = 'Anakin';
          assert.deepEqual(doc.modifiedPaths(), ['child']);
          assert.ok(doc.isModified('child.name'));
          done();
        });
      });

      it('includeChildren option (gh-6134)', function(done) {
        const personSchema = new mongoose.Schema({
          name: { type: String },
          colors: {
            primary: {
              type: String,
              default: 'white',
              enum: ['blue', 'green', 'red', 'purple', 'yellow']
            }
          }
        });

        const Person = db.model('Person', personSchema);

        const luke = new Person({
          name: 'Luke',
          colors: {
            primary: 'blue'
          }
        });
        assert.deepEqual(luke.modifiedPaths(), ['name', 'colors', 'colors.primary']);

        const obiwan = new Person({ name: 'Obi-Wan' });
        obiwan.colors.primary = 'blue';
        assert.deepEqual(obiwan.modifiedPaths(), ['name', 'colors', 'colors.primary']);

        const anakin = new Person({ name: 'Anakin' });
        anakin.colors = { primary: 'blue' };
        assert.deepEqual(anakin.modifiedPaths({ includeChildren: true }), ['name', 'colors', 'colors.primary']);

        done();
      });

      it('includeChildren option with arrays (gh-5904)', function(done) {
        const teamSchema = new mongoose.Schema({
          name: String,
          colors: {
            primary: {
              type: String,
              enum: ['blue', 'green', 'red', 'purple', 'yellow', 'white', 'black']
            }
          },
          members: [{
            name: String,
          }]
        });

        const Team = db.model('gh5904', teamSchema);

        const jedis = new Team({
          name: 'Jedis',
          colors: {
            primary: 'blue'
          },
          members: [{ name: 'luke' }]
        });

        const paths = jedis.modifiedPaths({ includeChildren: true });
        assert.deepEqual(paths, [
          'name',
          'colors',
          'colors.primary',
          'members',
          'members.0',
          'members.0.name'
        ]);

        done();
      });
    });

    it('single nested isNew (gh-4369)', function(done) {
      const childSchema = new Schema({
        name: String
      });
      const parentSchema = new Schema({
        child: childSchema
      });

      const Parent = db.model('gh4369', parentSchema);
      let remaining = 2;

      const doc = new Parent({ child: { name: 'Jacen' } });
      doc.child.on('isNew', function(val) {
        assert.ok(!val);
        assert.ok(!doc.child.isNew);
        --remaining || done();
      });

      doc.save(function(error, doc) {
        assert.ifError(error);
        assert.ok(!doc.child.isNew);
        --remaining || done();
      });
    });

    it('deep default array values (gh-4540)', function(done) {
      const schema = new Schema({
        arr: [{
          test: {
            type: Array,
            default: ['test']
          }
        }]
      });
      assert.doesNotThrow(function() {
        db.model('gh4540', schema);
      });
      done();
    });

    it('default values with subdoc array (gh-4390)', function(done) {
      const childSchema = new Schema({
        name: String
      });
      const parentSchema = new Schema({
        child: [childSchema]
      });

      parentSchema.path('child').default([{ name: 'test' }]);

      const Parent = db.model('gh4390', parentSchema);

      Parent.create({}, function(error, doc) {
        assert.ifError(error);
        const arr = doc.toObject().child.map(function(doc) {
          assert.ok(doc._id);
          delete doc._id;
          return doc;
        });
        assert.deepEqual(arr, [{ name: 'test' }]);
        done();
      });
    });

    it('handles invalid dates (gh-4404)', function(done) {
      const testSchema = new Schema({
        date: Date
      });

      const Test = db.model('gh4404', testSchema);

      Test.create({ date: new Date('invalid date') }, function(error) {
        assert.ok(error);
        assert.equal(error.errors['date'].name, 'CastError');
        done();
      });
    });

    it('setting array subpath (gh-4472)', function(done) {
      const ChildSchema = new mongoose.Schema({
        name: String,
        age: Number
      }, { _id: false });

      const ParentSchema = new mongoose.Schema({
        data: {
          children: [ChildSchema]
        }
      });

      const Parent = db.model('gh4472', ParentSchema);

      const p = new Parent();
      p.set('data.children.0', {
        name: 'Bob',
        age: 900
      });

      assert.deepEqual(p.toObject().data.children, [{ name: 'Bob', age: 900 }]);
      done();
    });

    it('ignore paths (gh-4480)', function() {
      const TestSchema = new Schema({
        name: { type: String, required: true }
      });

      const Test = db.model('gh4480', TestSchema);

      return co(function*() {
        yield Test.create({ name: 'val' });

        let doc = yield Test.findOne();

        doc.name = null;
        doc.$ignore('name');

        yield doc.save();

        doc = yield Test.findById(doc._id);

        assert.equal(doc.name, 'val');
      });
    });

    it('ignore subdocs paths (gh-4480) (gh-6152)', function() {
      const childSchema = new Schema({
        name: { type: String, required: true }
      });
      const testSchema = new Schema({
        child: childSchema,
        children: [childSchema]
      });

      const Test = db.model('gh6152', testSchema);

      return co(function*() {
        yield Test.create({
          child: { name: 'testSingle' },
          children: [{ name: 'testArr' }]
        });

        let doc = yield Test.findOne();
        doc.child.name = null;
        doc.child.$ignore('name');

        yield doc.save();

        doc = yield Test.findById(doc._id);

        assert.equal(doc.child.name, 'testSingle');

        doc.children[0].name = null;
        doc.children[0].$ignore('name');

        yield doc.save();

        doc = yield Test.findById(doc._id);

        assert.equal(doc.children[0].name, 'testArr');
      });
    });

    it('composite _ids (gh-4542)', function(done) {
      const schema = new Schema({
        _id: {
          key1: String,
          key2: String
        },
        content: String
      });

      const Model = db.model('gh4542', schema);

      const object = new Model();
      object._id = {key1: 'foo', key2: 'bar'};
      object.save().
        then(function(obj) {
          obj.content = 'Hello';
          return obj.save();
        }).
        then(function(obj) {
          return Model.findOne({ _id: obj._id });
        }).
        then(function(obj) {
          assert.equal(obj.content, 'Hello');
          done();
        }).
        catch(done);
    });

    it('validateSync with undefined and conditional required (gh-4607)', function(done) {
      const schema = new mongoose.Schema({
        type: mongoose.SchemaTypes.Number,
        conditional: {
          type: mongoose.SchemaTypes.String,
          required: function() {
            return this.type === 1;
          },
          maxlength: 128
        }
      });

      const Model = db.model('gh4607', schema);

      assert.doesNotThrow(function() {
        new Model({
          type: 2,
          conditional: void 0
        }).validateSync();
      });

      done();
    });

    it('conditional required on single nested (gh-4663)', function(done) {
      const childSchema = new Schema({
        name: String
      });
      const schema = new Schema({
        child: {
          type: childSchema,
          required: function() {
            assert.equal(this.child.name, 'test');
          }
        }
      });

      const M = db.model('gh4663', schema);

      new M({ child: { name: 'test' } }).validateSync();
      done();
    });

    it('setting full path under single nested schema works (gh-4578) (gh-4528)', function(done) {
      const ChildSchema = new mongoose.Schema({
        age: Number
      });

      const ParentSchema = new mongoose.Schema({
        age: Number,
        family: {
          child: ChildSchema
        }
      });

      const M = db.model('gh4578', ParentSchema);

      M.create({ age: 45 }, function(error, doc) {
        assert.ifError(error);
        assert.ok(!doc.family.child);
        doc.set('family.child.age', 15);
        assert.ok(doc.family.child.schema);
        assert.ok(doc.isModified('family.child'));
        assert.ok(doc.isModified('family.child.age'));
        assert.equal(doc.family.child.toObject().age, 15);
        done();
      });
    });

    it('setting a nested path retains nested modified paths (gh-5206)', function(done) {
      const testSchema = new mongoose.Schema({
        name: String,
        surnames: {
          docarray: [{ name: String }]
        }
      });

      const Cat = db.model('gh5206', testSchema);

      const kitty = new Cat({
        name: 'Test',
        surnames: {
          docarray: [{ name: 'test1' }, { name: 'test2' }]
        }
      });

      kitty.save(function(error) {
        assert.ifError(error);

        kitty.surnames = {
          docarray: [{ name: 'test1' }, { name: 'test2' }, { name: 'test3' }]
        };

        assert.deepEqual(kitty.modifiedPaths(),
          ['surnames', 'surnames.docarray']);
        done();
      });
    });

    it('toObject() does not depopulate top level (gh-3057)', function(done) {
      const Cat = db.model('gh3057', { name: String });
      const Human = db.model('gh3057_0', {
        name: String,
        petCat: { type: mongoose.Schema.Types.ObjectId, ref: 'gh3057' }
      });

      const kitty = new Cat({ name: 'Zildjian' });
      const person = new Human({ name: 'Val', petCat: kitty });

      assert.equal(kitty.toObject({ depopulate: true }).name, 'Zildjian');
      assert.ok(!person.toObject({ depopulate: true }).petCat.name);
      done();
    });

    it('toObject() respects schema-level depopulate (gh-6313)', function(done) {
      const personSchema = Schema({
        name: String,
        car: {
          type: Schema.Types.ObjectId,
          ref: 'gh6313_Car'
        }
      });

      personSchema.set('toObject', {
        depopulate: true
      });

      const carSchema = Schema({
        name: String
      });

      const Car = db.model('gh6313_Car', carSchema);
      const Person = db.model('gh6313_Person', personSchema);

      const car = new Car({
        name: 'Ford'
      });

      const person = new Person({
        name: 'John',
        car: car
      });

      assert.equal(person.toObject().car.toHexString(), car._id.toHexString());
      done();
    });

    it('single nested doc conditional required (gh-4654)', function(done) {
      const ProfileSchema = new Schema({
        firstName: String,
        lastName: String
      });

      function validator() {
        assert.equal(this.email, 'test');
        return true;
      }

      const UserSchema = new Schema({
        email: String,
        profile: {
          type: ProfileSchema,
          required: [validator, 'profile required']
        }
      });

      const User = db.model('gh4654', UserSchema);
      User.create({ email: 'test' }, function(error) {
        assert.equal(error.errors['profile'].message, 'profile required');
        done();
      });
    });

    it('handles setting single nested schema to equal value (gh-4676)', function(done) {
      const companySchema = new mongoose.Schema({
        _id: false,
        name: String,
        description: String
      });

      const userSchema = new mongoose.Schema({
        name:  String,
        company: companySchema
      });

      const User = db.model('gh4676', userSchema);

      const user = new User({ company: { name: 'Test' } });
      user.save(function(error) {
        assert.ifError(error);
        user.company.description = 'test';
        assert.ok(user.isModified('company'));
        user.company = user.company;
        assert.ok(user.isModified('company'));
        done();
      });
    });

    it('handles setting single nested doc to null after setting (gh-4766)', function(done) {
      const EntitySchema = new Schema({
        company: {
          type: String,
          required: true
        },
        name: {
          type: String,
          required: false
        },
        email: {
          type: String,
          required: false
        }
      }, { _id: false, id: false });

      const ShipmentSchema = new Schema({
        entity: {
          shipper: {
            type: EntitySchema,
            required: false
          },
          manufacturer: {
            type: EntitySchema,
            required: false
          }
        }
      });

      const Shipment = db.model('gh4766', ShipmentSchema);
      const doc = new Shipment({
        entity: {
          shipper: null,
          manufacturer: {
            company: 'test',
            name: 'test',
            email: 'test@email'
          }
        }
      });

      doc.save().
        then(function() { return Shipment.findById(doc._id); }).
        then(function(shipment) {
          shipment.entity = shipment.entity;
          shipment.entity.manufacturer = null;
          return shipment.save();
        }).
        then(function() {
          done();
        }).
        catch(done);
    });

    it('buffers with subtypes as ids (gh-4506)', function(done) {
      const uuid = require('uuid');

      const UserSchema = new mongoose.Schema({
        _id: {
          type: Buffer,
          default: function() {
            return mongoose.Types.Buffer(uuid.parse(uuid.v4())).toObject(4);
          },
          required: true
        },
        email: {
          type: String,
          unique: true,
          lowercase: true,
          required: true
        },
        name: String
      });

      const User = db.model('gh4506', UserSchema);

      const user = new User({
        email: 'me@email.com',
        name: 'My name'
      });

      user.save().
        then(function() {
          return User.findOne({ email: 'me@email.com' });
        }).
        then(function(user) {
          user.name = 'other';
          return user.save();
        }).
        then(function() {
          return User.findOne({ email: 'me@email.com' });
        }).
        then(function(doc) {
          assert.equal(doc.name, 'other');
          done();
        }).
        catch(done);
    });

    it('embedded docs dont mark parent as invalid (gh-4681)', function(done) {
      const NestedSchema = new mongoose.Schema({
        nestedName: { type: String, required: true },
        createdAt: { type: Date, required: true }
      });
      const RootSchema = new mongoose.Schema({
        rootName:  String,
        nested: { type: [ NestedSchema ] }
      });

      const Root = db.model('gh4681', RootSchema);
      const root = new Root({ rootName: 'root', nested: [ { } ] });
      root.save(function(error) {
        assert.ok(error);
        assert.deepEqual(Object.keys(error.errors).sort(),
          ['nested.0.createdAt', 'nested.0.nestedName']);
        done();
      });
    });

    it('should depopulate the shard key when saving (gh-4658)', function(done) {
      const ChildSchema = new mongoose.Schema({
        name: String
      });

      const ChildModel = db.model('gh4658', ChildSchema);

      const ParentSchema = new mongoose.Schema({
        name: String,
        child: { type: Schema.Types.ObjectId, ref: 'gh4658' }
      }, {shardKey: {child: 1, _id: 1}});

      const ParentModel = db.model('gh4658_0', ParentSchema);

      ChildModel.create({ name: 'Luke' }).
        then(function(child) {
          const p = new ParentModel({ name: 'Vader' });
          p.child = child;
          return p.save();
        }).
        then(function(p) {
          p.name = 'Anakin';
          return p.save();
        }).
        then(function(p) {
          return ParentModel.findById(p);
        }).
        then(function(doc) {
          assert.equal(doc.name, 'Anakin');
          done();
        }).
        catch(done);
    });

    it('handles setting virtual subpaths (gh-4716)', function(done) {
      const childSchema = new Schema({
        name: { type: String, default: 'John' },
        favorites: {
          color: {
            type: String,
            default: 'Blue'
          }
        }
      });

      const parentSchema = new Schema({
        name: { type: String },
        children: {
          type: [childSchema],
          default: [{}]
        }
      });

      parentSchema.virtual('favorites').set(function(v) {
        return this.children[0].set('favorites', v);
      }).get(function() {
        return this.children[0].get('favorites');
      });

      const Parent = db.model('gh4716', parentSchema);
      const p = new Parent({ name: 'Anakin' });
      p.set('children.0.name', 'Leah');
      p.set('favorites.color', 'Red');
      assert.equal(p.children[0].favorites.color, 'Red');
      done();
    });

    it('handles selected nested elements with defaults (gh-4739)', function(done) {
      const userSchema = new Schema({
        preferences: {
          sleep: { type: Boolean, default: false },
          test: { type: Boolean, default: true }
        },
        name: String
      });

      const User = db.model('User', userSchema);

      const user = { name: 'test' };
      User.collection.insertOne(user, function(error) {
        assert.ifError(error);
        User.findById(user, { 'preferences.sleep': 1, name: 1 }, function(error, user) {
          assert.ifError(error);
          assert.strictEqual(user.preferences.sleep, false);
          assert.ok(!user.preferences.test);
          done();
        });
      });
    });

    it('handles mark valid in subdocs correctly (gh-4778)', function(done) {
      const SubSchema = new mongoose.Schema({
        field: {
          nestedField: {
            type: mongoose.Schema.ObjectId,
            required: false
          }
        }
      }, { _id: false, id: false });

      const Model2Schema = new mongoose.Schema({
        sub: {
          type: SubSchema,
          required: false
        }
      });
      const Model2 = db.model('gh4778', Model2Schema);

      const doc = new Model2({
        sub: {}
      });

      doc.sub.field.nestedField = { };
      doc.sub.field.nestedField = '574b69d0d9daf106aaa62974';
      assert.ok(!doc.validateSync());
      done();
    });

    it('timestamps set to false works (gh-7074)', function() {
      const schema = new Schema({ name: String }, { timestamps: false });
      const Test = db.model('gh7074', schema);
      return co(function*() {
        const doc = yield Test.create({ name: 'test' });
        assert.strictEqual(doc.updatedAt, undefined);
        assert.strictEqual(doc.createdAt, undefined);
      });
    });

    it('timestamps with nested paths (gh-5051)', function(done) {
      const schema = new Schema({ props: {} }, {
        timestamps: {
          createdAt: 'props.createdAt',
          updatedAt: 'props.updatedAt'
        }
      });

      const M = db.model('gh5051', schema);
      const now = Date.now();
      M.create({}, function(error, doc) {
        assert.ok(doc.props.createdAt);
        assert.ok(doc.props.createdAt instanceof Date);
        assert.ok(doc.props.createdAt.valueOf() >= now);
        assert.ok(doc.props.updatedAt);
        assert.ok(doc.props.updatedAt instanceof Date);
        assert.ok(doc.props.updatedAt.valueOf() >= now);
        done();
      });
    });

    it('Declaring defaults in your schema with timestamps defined (gh-6024)', function(done) {
      const schemaDefinition = {
        name: String,
        misc: {
          hometown: String,
          isAlive: { type: Boolean, default: true }
        }
      };

      const schemaWithTimestamps = new Schema(schemaDefinition, {timestamps: {createdAt: 'misc.createdAt'}});
      const PersonWithTimestamps = db.model('Person_timestamps', schemaWithTimestamps);
      const dude = new PersonWithTimestamps({ name: 'Keanu', misc: {hometown: 'Beirut'} });
      assert.equal(dude.misc.isAlive, true);

      done();
    });

    it('supports $where in pre save hook (gh-4004)', function(done) {
      const Promise = global.Promise;

      const schema = new Schema({
        name: String
      }, { timestamps: true, versionKey: null });

      schema.pre('save', function(next) {
        this.$where = { updatedAt: this.updatedAt };
        next();
      });

      schema.post('save', function(error, res, next) {
        if (error instanceof MongooseError.DocumentNotFoundError) {
          error = new Error('Somebody else updated the document!');
        }
        next(error);
      });

      const MyModel = db.model('gh4004', schema);

      MyModel.create({ name: 'test' }).
        then(function() {
          return Promise.all([
            MyModel.findOne(),
            MyModel.findOne()
          ]);
        }).
        then(function(docs) {
          docs[0].name = 'test2';
          return Promise.all([
            docs[0].save(),
            Promise.resolve(docs[1])
          ]);
        }).
        then(function(docs) {
          docs[1].name = 'test3';
          return docs[1].save();
        }).
        then(function() {
          done(new Error('Should not get here'));
        }).
        catch(function(error) {
          assert.equal(error.message, 'Somebody else updated the document!');
          done();
        });
    });

    it('toObject() with buffer and minimize (gh-4800)', function(done) {
      const TestSchema = new mongoose.Schema({ buf: Buffer }, {
        toObject: {
          virtuals: true,
          getters: true
        }
      });

      const Test = db.model('gh4800', TestSchema);

      Test.create({ buf: Buffer.from('abcd') }).
        then(function(doc) {
          return Test.findById(doc._id);
        }).
        then(function(doc) {
          // Should not throw
          require('util').inspect(doc);
          done();
        }).
        catch(done);
    });

    it('buffer subtype prop (gh-5530)', function(done) {
      const TestSchema = new mongoose.Schema({
        uuid: {
          type: Buffer,
          subtype: 4
        }
      });

      const Test = db.model('gh5530', TestSchema);

      const doc = new Test({ uuid: 'test1' });
      assert.equal(doc.uuid._subtype, 4);
      done();
    });

    it('runs validate hooks on single nested subdocs if not directly modified (gh-3884)', function(done) {
      const childSchema = new Schema({
        name: { type: String },
        friends: [{ type: String }]
      });
      let count = 0;

      childSchema.pre('validate', function(next) {
        ++count;
        next();
      });

      const parentSchema = new Schema({
        name: { type: String },
        child: childSchema
      });

      const Parent = db.model('gh3884', parentSchema);

      const p = new Parent({
        name: 'Mufasa',
        child: {
          name: 'Simba',
          friends: ['Pumbaa', 'Timon', 'Nala']
        }
      });

      p.save().
        then(function(p) {
          assert.equal(count, 1);
          p.child.friends.push('Rafiki');
          return p.save();
        }).
        then(function() {
          assert.equal(count, 2);
          done();
        }).
        catch(done);
    });

    it('runs validate hooks on arrays subdocs if not directly modified (gh-5861)', function(done) {
      const childSchema = new Schema({
        name: { type: String },
        friends: [{ type: String }]
      });
      let count = 0;

      childSchema.pre('validate', function(next) {
        ++count;
        next();
      });

      const parentSchema = new Schema({
        name: { type: String },
        children: [childSchema]
      });

      const Parent = db.model('gh5861', parentSchema);

      const p = new Parent({
        name: 'Mufasa',
        children: [{
          name: 'Simba',
          friends: ['Pumbaa', 'Timon', 'Nala']
        }]
      });

      p.save().
        then(function(p) {
          assert.equal(count, 1);
          p.children[0].friends.push('Rafiki');
          return p.save();
        }).
        then(function() {
          assert.equal(count, 2);
          done();
        }).
        catch(done);
    });

    it('does not run schema type validator on single nested if not direct modified (gh-5885)', function() {
      let childValidateCalls = 0;
      const childSchema = new Schema({
        name: String,
        otherProp: {
          type: String,
          validate: () => {
            ++childValidateCalls;
            return true;
          }
        }
      });

      let validateCalls = 0;
      const parentSchema = new Schema({
        child: {
          type: childSchema,
          validate: () => {
            ++validateCalls;
            return true;
          }
        }
      });

      return co(function*() {
        const Parent = db.model('gh5885', parentSchema);

        const doc = yield Parent.create({
          child: {
            name: 'test',
            otherProp: 'test'
          }
        });

        assert.equal(childValidateCalls, 1);
        assert.equal(validateCalls, 1);
        childValidateCalls = 0;
        validateCalls = 0;

        doc.set('child.name', 'test2');
        yield doc.validate();

        assert.equal(childValidateCalls, 0);
        assert.equal(validateCalls, 0);
      });
    });

    it('does not overwrite when setting nested (gh-4793)', function(done) {
      const grandchildSchema = new mongoose.Schema();
      grandchildSchema.method({
        foo: function() { return 'bar'; }
      });
      const Grandchild = db.model('gh4793_0', grandchildSchema);

      const childSchema = new mongoose.Schema({
        grandchild: grandchildSchema
      });
      const Child = mongoose.model('gh4793_1', childSchema);

      const parentSchema = new mongoose.Schema({
        children: [childSchema]
      });
      const Parent = mongoose.model('gh4793_2', parentSchema);

      const grandchild = new Grandchild();
      const child = new Child({grandchild: grandchild});

      assert.equal(child.grandchild.foo(), 'bar');

      const p = new Parent({children: [child]});

      assert.equal(child.grandchild.foo(), 'bar');
      assert.equal(p.children[0].grandchild.foo(), 'bar');
      done();
    });

    it('hooks/middleware for custom methods (gh-6385)', function() {
      const mySchema = new Schema({
        name: String
      });

      mySchema.methods.foo = function(cb) {
        return cb(null, this.name);
      };
      mySchema.methods.bar = function() {
        return this.name;
      };

      let preFoo = 0;
      let postFoo = 0;
      mySchema.pre('foo', function() {
        ++preFoo;
      });
      mySchema.post('foo', function() {
        ++postFoo;
      });

      const MyModel = db.model('gh6385', mySchema);

      return co(function*() {
        const doc = new MyModel({ name: 'test' });

        assert.equal(doc.bar(), 'test');

        assert.equal(preFoo, 0);
        assert.equal(postFoo, 0);

        assert.equal(yield cb => doc.foo(cb), 'test');
        assert.equal(preFoo, 1);
        assert.equal(postFoo, 1);
      });
    });

    it('custom methods with promises (gh-6385)', function() {
      const mySchema = new Schema({
        name: String
      });

      mySchema.methods.foo = function() {
        return Promise.resolve(this.name + ' foo');
      };
      mySchema.methods.bar = function() {
        return this.name + ' bar';
      };

      let preFoo = 0;
      let preBar = 0;
      mySchema.pre('foo', function() {
        ++preFoo;
      });
      mySchema.pre('bar', function() {
        ++preBar;
      });

      const MyModel = db.model('gh6385_1', mySchema);

      return co(function*() {
        const doc = new MyModel({ name: 'test' });

        assert.equal(preFoo, 0);
        assert.equal(preBar, 0);

        let foo = doc.foo();
        let bar = doc.bar();
        assert.ok(foo instanceof Promise);
        assert.ok(bar instanceof Promise);

        foo = yield foo;
        bar = yield bar;

        assert.equal(preFoo, 1);
        assert.equal(preBar, 1);
        assert.equal(foo, 'test foo');
        assert.equal(bar, 'test bar');
      });
    });

    it('toString() as custom method (gh-6538)', function(done) {
      const commentSchema = new Schema({ title: String });
      commentSchema.methods.toString = function() {
        return `${this.constructor.modelName}(${this.title})`;
      };
      const Comment = db.model('gh6538_Comment', commentSchema);
      const c = new Comment({ title: 'test' });
      assert.strictEqual('gh6538_Comment(test)', `${c}`);
      done();
    });

    it('setting to discriminator (gh-4935)', function(done) {
      const Buyer = db.model('gh4935_0', new Schema({
        name: String,
        vehicle: { type: Schema.Types.ObjectId, ref: 'gh4935' }
      }));
      const Vehicle = db.model('gh4935', new Schema({ name: String }));
      const Car = Vehicle.discriminator('gh4935_1', new Schema({
        model: String
      }));

      const eleanor = new Car({ name: 'Eleanor', model: 'Shelby Mustang GT' });
      const nick = new Buyer({ name: 'Nicolas', vehicle: eleanor });

      assert.ok(!!nick.vehicle);
      assert.ok(nick.vehicle === eleanor);
      assert.ok(nick.vehicle instanceof Car);
      assert.equal(nick.vehicle.name, 'Eleanor');

      done();
    });

    it('handles errors in sync validators (gh-2185)', function(done) {
      const schema = new Schema({
        name: {
          type: String,
          validate: function() {
            throw new Error('woops!');
          }
        }
      });

      const M = db.model('gh2185', schema);

      const error = (new M({ name: 'test' })).validateSync();
      assert.ok(error);
      assert.equal(error.errors['name'].reason.message, 'woops!');

      new M({ name: 'test'}).validate(function(error) {
        assert.ok(error);
        assert.equal(error.errors['name'].reason.message, 'woops!');
        done();
      });
    });

    it('allows hook as a schema key (gh-5047)', function(done) {
      const schema = new mongoose.Schema({
        name: String,
        hook: { type: String }
      });

      const Model = db.model('Model', schema);

      Model.create({ hook: 'test '}, function(error) {
        assert.ifError(error);
        done();
      });
    });

    it('save errors with callback and promise work (gh-5216)', function(done) {
      const schema = new mongoose.Schema({});

      const Model = db.model('gh5216', schema);

      const _id = new mongoose.Types.ObjectId();
      const doc1 = new Model({ _id: _id });
      const doc2 = new Model({ _id: _id });

      let remaining = 2;
      Model.on('error', function(error) {
        assert.ok(error);
        --remaining || done();
      });

      doc1.save().
        then(function() { return doc2.save(); }).
        catch(function(error) {
          assert.ok(error);
          --remaining || done();
        });
    });

    it('post hooks on child subdocs run after save (gh-5085)', function(done) {
      const ChildModelSchema = new mongoose.Schema({
        text: {
          type: String
        }
      });
      ChildModelSchema.post('save', function(doc) {
        doc.text = 'bar';
      });
      const ParentModelSchema = new mongoose.Schema({
        children: [ChildModelSchema]
      });

      const Model = db.model('gh5085', ParentModelSchema);

      Model.create({ children: [{ text: 'test' }] }, function(error) {
        assert.ifError(error);
        Model.findOne({}, function(error, doc) {
          assert.ifError(error);
          assert.equal(doc.children.length, 1);
          assert.equal(doc.children[0].text, 'test');
          done();
        });
      });
    });

    it('post hooks on array child subdocs run after save (gh-5085) (gh-6926)', function() {
      const subSchema = new Schema({
        val: String
      });

      subSchema.post('save', function() {
        return Promise.reject(new Error('Oops'));
      });

      const schema = new Schema({
        sub: subSchema
      });

      const Test = db.model('gh6926', schema);

      const test = new Test({ sub: { val: 'test' } });

      return test.save().
        then(() => assert.ok(false), err => assert.equal(err.message, 'Oops')).
        then(() => Test.findOne()).
        then(doc => assert.equal(doc.sub.val, 'test'));
    });

    it('nested docs toObject() clones (gh-5008)', function(done) {
      const schema = new mongoose.Schema({
        sub: {
          height: Number
        }
      });

      const Model = db.model('gh5008', schema);

      const doc = new Model({
        sub: {
          height: 3
        }
      });

      assert.equal(doc.sub.height, 3);

      const leanDoc = doc.sub.toObject();
      assert.equal(leanDoc.height, 3);

      doc.sub.height = 55;
      assert.equal(doc.sub.height, 55);
      assert.equal(leanDoc.height, 3);

      done();
    });

    it('toObject() with null (gh-5143)', function(done) {
      const schema = new mongoose.Schema({
        customer: {
          name: { type: String, required: false }
        }
      });

      const Model = db.model('gh5143', schema);

      const model = new Model();
      model.customer = null;
      assert.strictEqual(model.toObject().customer, null);
      assert.strictEqual(model.toObject({ getters: true }).customer, null);

      done();
    });

    it('handles array subdocs with single nested subdoc default (gh-5162)', function(done) {
      const RatingsItemSchema = new mongoose.Schema({
        value: Number
      }, { versionKey: false, _id: false });

      const RatingsSchema = new mongoose.Schema({
        ratings: {
          type: RatingsItemSchema,
          default: { id: 1, value: 0 }
        },
        _id: false
      });

      const RestaurantSchema = new mongoose.Schema({
        menu: {
          type: [RatingsSchema]
        }
      });

      const Restaurant = db.model('gh5162', RestaurantSchema);

      // Should not throw
      const r = new Restaurant();
      assert.deepEqual(r.toObject().menu, []);
      done();
    });

    it('iterating through nested doc keys (gh-5078)', function(done) {
      const schema = new Schema({
        nested: {
          test1: String,
          test2: String
        }
      });

      schema.virtual('tests').get(function() {
        return _.map(this.nested, function(v) {
          return v;
        });
      });

      const M = db.model('gh5078', schema);

      const doc = new M({ nested: { test1: 'a', test2: 'b' } });

      assert.deepEqual(doc.toObject({ virtuals: true }).tests, ['a', 'b']);

      // Should not throw
      require('util').inspect(doc);
      JSON.stringify(doc);

      done();
    });

    it('deeply nested virtual paths (gh-5250)', function(done) {
      const TestSchema = new Schema({});
      TestSchema.
        virtual('a.b.c').
        get(function() {
          return this.v;
        }).
        set(function(value) {
          this.v = value;
        });

      const TestModel = db.model('gh5250', TestSchema);
      const t = new TestModel({'a.b.c': 5});
      assert.equal(t.a.b.c, 5);

      done();
    });

    it('JSON.stringify nested errors (gh-5208)', function(done) {
      const AdditionalContactSchema = new Schema({
        contactName: {
          type: String,
          required: true
        },
        contactValue: {
          type: String,
          required: true
        }
      });

      const ContactSchema = new Schema({
        name: {
          type: String,
          required: true
        },
        email: {
          type: String,
          required: true
        },
        additionalContacts: [AdditionalContactSchema]
      });

      const EmergencyContactSchema = new Schema({
        contactName: {
          type: String,
          required: true
        },
        contact: ContactSchema
      });

      const EmergencyContact =
        db.model('EmergencyContact', EmergencyContactSchema);

      const contact = new EmergencyContact({
        contactName: 'Electrical Service',
        contact: {
          name: 'John Smith',
          email: 'john@gmail.com',
          additionalContacts: [
            {
              contactName: 'skype'
              // Forgotten value
            }
          ]
        }
      });
      contact.validate(function(error) {
        assert.ok(error);
        assert.ok(error.errors['contact']);
        assert.ok(error.errors['contact.additionalContacts.0.contactValue']);

        // This `JSON.stringify()` should not throw
        assert.ok(JSON.stringify(error).indexOf('contactValue') !== -1);
        done();
      });
    });

    it('handles errors in subdoc pre validate (gh-5215)', function(done) {
      const childSchema = new mongoose.Schema({});

      childSchema.pre('validate', function(next) {
        next(new Error('child pre validate'));
      });

      const parentSchema = new mongoose.Schema({
        child: childSchema
      });

      const Parent = db.model('gh5215', parentSchema);

      Parent.create({ child: {} }, function(error) {
        assert.ok(error);
        assert.ok(error.errors['child']);
        assert.equal(error.errors['child'].message, 'child pre validate');
        done();
      });
    });

    it('custom error types (gh-4009)', function(done) {
      const CustomError = function() {};

      const testSchema = new mongoose.Schema({
        num: {
          type: Number,
          required: {
            ErrorConstructor: CustomError
          },
          min: 5
        }
      });

      const Test = db.model('gh4009', testSchema);

      Test.create({}, function(error) {
        assert.ok(error);
        assert.ok(error.errors['num']);
        assert.ok(error.errors['num'] instanceof CustomError);
        Test.create({ num: 1 }, function(error) {
          assert.ok(error);
          assert.ok(error.errors['num']);
          assert.ok(error.errors['num'].constructor.name, 'ValidatorError');
          assert.ok(!(error.errors['num'] instanceof CustomError));
          done();
        });
      });
    });

    it('saving a doc with nested string array (gh-5282)', function(done) {
      const testSchema = new mongoose.Schema({
        strs: [[String]]
      });

      const Test = db.model('gh5282', testSchema);

      const t = new Test({
        strs: [['a', 'b']]
      });

      t.save(function(error, t) {
        assert.ifError(error);
        assert.deepEqual(t.toObject().strs, [['a', 'b']]);
        done();
      });
    });

    it('push() onto a nested doc array (gh-6398)', function() {
      const schema = new mongoose.Schema({
        name: String,
        array: [[{key: String, value: Number}]]
      });

      const Model = db.model('gh6398', schema);

      return co(function*() {
        yield Model.create({
          name: 'small',
          array: [[{ key: 'answer', value: 42 }]]
        });

        let doc = yield Model.findOne();

        assert.ok(doc);
        doc.array[0].push({ key: 'lucky', value: 7 });

        yield doc.save();

        doc = yield Model.findOne();
        assert.equal(doc.array.length, 1);
        assert.equal(doc.array[0].length, 2);
        assert.equal(doc.array[0][1].key, 'lucky');
      });
    });

    it('push() onto a triple nested doc array (gh-6602) (gh-6398)', function() {
      const schema = new mongoose.Schema({
        array: [[[{key: String, value: Number}]]]
      });

      const Model = db.model('gh6602', schema);

      return co(function*() {
        yield Model.create({
          array: [[[{ key: 'answer', value: 42 }]]]
        });

        let doc = yield Model.findOne();

        assert.ok(doc);
        doc.array[0][0].push({ key: 'lucky', value: 7 });

        yield doc.save();

        doc = yield Model.findOne();
        assert.equal(doc.array.length, 1);
        assert.equal(doc.array[0].length, 1);
        assert.equal(doc.array[0][0].length, 2);
        assert.equal(doc.array[0][0][1].key, 'lucky');
      });
    });

    it('null _id (gh-5236)', function(done) {
      const childSchema = new mongoose.Schema({});

      const M = db.model('gh5236', childSchema);

      const m = new M({ _id: null });
      m.save(function(error, doc) {
        assert.equal(doc._id, null);
        done();
      });
    });

    it('setting populated path with typeKey (gh-5313)', function(done) {
      const personSchema = Schema({
        name: {$type: String},
        favorite: { $type: Schema.Types.ObjectId, ref: 'gh5313' },
        books: [{ $type: Schema.Types.ObjectId, ref: 'gh5313' }]
      }, { typeKey: '$type' });

      const bookSchema = Schema({
        title: String
      });

      const Book = mongoose.model('gh5313', bookSchema);
      const Person = mongoose.model('gh5313_0', personSchema);

      const book1 = new Book({ title: 'The Jungle Book' });
      const book2 = new Book({ title: '1984' });

      const person = new Person({
        name: 'Bob',
        favorite: book1,
        books: [book1, book2]
      });

      assert.equal(person.books[0].title, 'The Jungle Book');
      assert.equal(person.books[1].title, '1984');

      done();
    });

    it('save twice with write concern (gh-5294)', function(done) {
      const schema = new mongoose.Schema({
        name: String
      }, {
        safe: {
          w: 'majority',
          wtimeout: 1e4
        }
      });

      const M = db.model('gh5294', schema);

      M.create({ name: 'Test' }, function(error, doc) {
        assert.ifError(error);
        doc.name = 'test2';
        doc.save(function(error) {
          assert.ifError(error);
          done();
        });
      });
    });

    it('undefined field with conditional required (gh-5296)', function(done) {
      const schema = Schema({
        name: {
          type: String,
          maxlength: 63,
          required: function() {
            return false;
          }
        }
      });

      const Model = db.model('gh5296', schema);

      Model.create({ name: undefined }, function(error) {
        assert.ifError(error);
        done();
      });
    });

    it('dotted virtuals in toObject (gh-5473)', function(done) {
      const schema = new mongoose.Schema({}, {
        toObject: { virtuals: true },
        toJSON: { virtuals: true }
      });
      schema.virtual('test.a').get(function() {
        return 1;
      });
      schema.virtual('test.b').get(function() {
        return 2;
      });

      const Model = mongoose.model('gh5473', schema);

      const m = new Model({});
      assert.deepEqual(m.toJSON().test, {
        a: 1,
        b: 2
      });
      assert.deepEqual(m.toObject().test, {
        a: 1,
        b: 2
      });
      assert.equal(m.toObject({ virtuals: false }).test, void 0);
      done();
    });

    it('dotted virtuals in toObject (gh-5506)', function(done) {
      const childSchema = new Schema({
        name: String,
        _id: false
      });
      const parentSchema = new Schema({
        child: {
          type: childSchema,
          default: {}
        }
      });

      const Parent = db.model('gh5506', parentSchema);

      const p = new Parent({ child: { name: 'myName' } });

      p.save().
        then(function() {
          return Parent.findOne();
        }).
        then(function(doc) {
          doc.child = {};
          return doc.save();
        }).
        then(function() {
          return Parent.findOne();
        }).
        then(function(doc) {
          assert.deepEqual(doc.toObject().child, {});
          done();
        }).
        catch(done);
    });

    it('parent props not in child (gh-5470)', function(done) {
      const employeeSchema = new mongoose.Schema({
        name: {
          first: String,
          last: String
        },
        department: String
      });
      const Employee = mongoose.model('Test', employeeSchema);

      const employee = new Employee({
        name: {
          first: 'Ron',
          last: 'Swanson'
        },
        department: 'Parks and Recreation'
      });
      const ownPropertyNames = Object.getOwnPropertyNames(employee.name);

      assert.ok(ownPropertyNames.indexOf('department') === -1, ownPropertyNames.join(','));
      assert.ok(ownPropertyNames.indexOf('first') !== -1, ownPropertyNames.join(','));
      assert.ok(ownPropertyNames.indexOf('last') !== -1, ownPropertyNames.join(','));
      done();
    });

    it('modifying array with existing ids (gh-5523)', function(done) {
      const friendSchema = new mongoose.Schema(
        {
          _id: String,
          name: String,
          age: Number,
          dob: Date
        },
        { _id: false });

      const socialSchema = new mongoose.Schema(
        {
          friends: [friendSchema]
        },
        { _id: false });

      const userSchema = new mongoose.Schema({
        social: {
          type: socialSchema,
          required: true
        }
      });

      const User = db.model('gh5523', userSchema);

      const user = new User({
        social: {
          friends: [
            { _id: 'val', age: 28 }
          ]
        }
      });

      user.social.friends = [{ _id: 'val', name: 'Val' }];

      assert.deepEqual(user.toObject().social.friends[0], {
        _id: 'val',
        name: 'Val'
      });

      user.save(function(error) {
        assert.ifError(error);
        User.findOne({ _id: user._id }, function(error, doc) {
          assert.ifError(error);
          assert.deepEqual(doc.toObject().social.friends[0], {
            _id: 'val',
            name: 'Val'
          });
          done();
        });
      });
    });

    it('consistent setter context for single nested (gh-5363)', function(done) {
      const contentSchema = new Schema({
        blocks: [{ type: String }],
        summary: { type: String }
      });

      // Subdocument setter
      const contexts = [];
      contentSchema.path('blocks').set(function(srcBlocks) {
        if (!this.ownerDocument().isNew) {
          contexts.push(this.toObject());
        }

        return srcBlocks;
      });

      const noteSchema = new Schema({
        title: { type: String, required: true },
        body: { type: contentSchema }
      });

      const Note = db.model('gh5363', noteSchema);

      const note = new Note({
        title: 'Lorem Ipsum Dolor',
        body: {
          summary: 'Summary Test',
          blocks: ['html']
        }
      });

      note.save().
        then(function(note) {
          assert.equal(contexts.length, 0);
          note.set('body', {
            summary: 'New Summary',
            blocks: ['gallery', 'html']
          });
          return note.save();
        }).
        then(function() {
          assert.equal(contexts.length, 1);
          assert.deepEqual(contexts[0].blocks, ['html']);
          done();
        }).
        catch(done);
    });

    it('deeply nested subdocs and markModified (gh-5406)', function(done) {
      const nestedValueSchema = new mongoose.Schema({
        _id: false,
        value: Number
      });
      const nestedPropertySchema = new mongoose.Schema({
        _id: false,
        active: Boolean,
        nestedValue: nestedValueSchema
      });
      const nestedSchema = new mongoose.Schema({
        _id: false,
        nestedProperty: nestedPropertySchema,
        nestedTwoProperty: nestedPropertySchema
      });
      const optionsSchema = new mongoose.Schema({
        _id: false,
        nestedField: nestedSchema
      });
      const TestSchema = new mongoose.Schema({
        fieldOne: String,
        options: optionsSchema
      });

      const Test = db.model('gh5406', TestSchema);

      const doc = new Test({
        fieldOne: 'Test One',
        options: {
          nestedField: {
            nestedProperty: {
              active: true,
              nestedValue: {
                value: 42
              }
            }
          }
        }
      });

      doc.
        save().
        then(function(doc) {
          doc.options.nestedField.nestedTwoProperty = {
            active: true,
            nestedValue: {
              value: 1337
            }
          };

          assert.ok(doc.isModified('options'));

          return doc.save();
        }).
        then(function(doc) {
          return Test.findById(doc._id);
        }).
        then(function(doc) {
          assert.equal(doc.options.nestedField.nestedTwoProperty.nestedValue.value,
            1337);
          done();
        }).
        catch(done);
    });

    it('single nested subdoc post remove hooks (gh-5388)', function(done) {
      const contentSchema = new Schema({
        blocks: [{ type: String }],
        summary: { type: String }
      });

      let called = 0;

      contentSchema.post('remove', function() {
        ++called;
      });

      const noteSchema = new Schema({
        body: { type: contentSchema }
      });

      const Note = db.model('gh5388', noteSchema);

      const note = new Note({
        title: 'Lorem Ipsum Dolor',
        body: {
          summary: 'Summary Test',
          blocks: ['html']
        }
      });

      note.save(function(error) {
        assert.ifError(error);
        note.remove(function(error) {
          assert.ifError(error);
          setTimeout(function() {
            assert.equal(called, 1);
            done();
          }, 50);
        });
      });
    });

    it('push populated doc onto empty array triggers manual population (gh-5504)', function(done) {
      const ReferringSchema = new Schema({
        reference: [{
          type: Schema.Types.ObjectId,
          ref: 'gh5504'
        }]
      });

      const Referrer = db.model('gh5504', ReferringSchema);

      const referenceA = new Referrer();
      const referenceB = new Referrer();

      const referrerA = new Referrer({reference: [referenceA]});
      const referrerB = new Referrer();
      const referrerC = new Referrer();
      const referrerD = new Referrer();
      const referrerE = new Referrer();

      referrerA.reference.push(referenceB);
      assert.ok(referrerA.reference[0] instanceof Referrer);
      assert.ok(referrerA.reference[1] instanceof Referrer);

      referrerB.reference.push(referenceB);
      assert.ok(referrerB.reference[0] instanceof Referrer);

      referrerC.reference.unshift(referenceB);
      assert.ok(referrerC.reference[0] instanceof Referrer);

      referrerD.reference.splice(0, 0, referenceB);
      assert.ok(referrerD.reference[0] instanceof Referrer);

      referrerE.reference.addToSet(referenceB);
      assert.ok(referrerE.reference[0] instanceof Referrer);

      done();
    });

    it('single nested conditional required scope (gh-5569)', function(done) {
      const scopes = [];

      const ThingSchema = new mongoose.Schema({
        undefinedDisallowed: {
          type: String,
          required: function() {
            scopes.push(this);
            return this.undefinedDisallowed === undefined;
          },
          default: null
        }
      });

      const SuperDocumentSchema = new mongoose.Schema({
        thing: {
          type: ThingSchema,
          default: function() { return {}; }
        }
      });

      const SuperDocument = db.model('gh5569', SuperDocumentSchema);

      let doc = new SuperDocument();
      doc.thing.undefinedDisallowed = null;

      doc.save(function(error) {
        assert.ifError(error);
        doc = new SuperDocument();
        doc.thing.undefinedDisallowed = undefined;
        doc.save(function(error) {
          assert.ok(error);
          assert.ok(error.errors['thing.undefinedDisallowed']);
          done();
        });
      });
    });

    it('single nested setters only get called once (gh-5601)', function(done) {
      const vals = [];
      const ChildSchema = new mongoose.Schema({
        number: {
          type: String,
          set: function(v) {
            vals.push(v);
            return v;
          }
        },
        _id: false
      });
      ChildSchema.set('toObject', { getters: true, minimize: false });

      const ParentSchema = new mongoose.Schema({
        child: {
          type: ChildSchema,
          default: {}
        }
      });

      const Parent = db.model('gh5601', ParentSchema);
      const p = new Parent();
      p.child = { number: '555.555.0123' };
      assert.equal(vals.length, 1);
      assert.equal(vals[0], '555.555.0123');
      done();
    });

    it('setting doc array to array of top-level docs works (gh-5632)', function(done) {
      const MainSchema = new Schema({
        name: { type: String },
        children: [{
          name: { type: String }
        }]
      });
      const RelatedSchema = new Schema({ name: { type: String } });
      const Model = db.model('gh5632', MainSchema);
      const RelatedModel = db.model('gh5632_0', RelatedSchema);

      RelatedModel.create({ name: 'test' }, function(error, doc) {
        assert.ifError(error);
        Model.create({ name: 'test1', children: [doc] }, function(error, m) {
          assert.ifError(error);
          m.children = [doc];
          m.save(function(error) {
            assert.ifError(error);
            assert.equal(m.children.length, 1);
            assert.equal(m.children[0].name, 'test');
            done();
          });
        });
      });
    });

    it('Using set as a schema path (gh-1939)', function(done) {
      const testSchema = new Schema({ set: String });

      const Test = db.model('gh1939', testSchema);

      const t = new Test({ set: 'test 1' });
      assert.equal(t.set, 'test 1');
      t.save(function(error) {
        assert.ifError(error);
        t.set = 'test 2';
        t.save(function(error) {
          assert.ifError(error);
          assert.equal(t.set, 'test 2');
          done();
        });
      });
    });

    it('handles array defaults correctly (gh-5780)', function(done) {
      const testSchema = new Schema({
        nestedArr: {
          type: [[Number]],
          default: [[0, 1]]
        }
      });

      const Test = db.model('gh5780', testSchema);

      const t = new Test({});
      assert.deepEqual(t.toObject().nestedArr, [[0, 1]]);

      t.nestedArr.push([1, 2]);
      const t2 = new Test({});
      assert.deepEqual(t2.toObject().nestedArr, [[0, 1]]);

      done();
    });

    it('sets path to the empty string on save after query (gh-6477)', function() {
      const schema = new Schema({
        name: String,
        s: {
          type: String,
          default: ''
        }
      });

      const Test = db.model('gh6477_2', schema);

      const test = new Test;
      assert.strictEqual(test.s, '');

      return co(function* () {
        // use native driver directly to insert an empty doc
        yield Test.collection.insertOne({});

        // udate the doc with the expectation that default booleans will be saved.
        const found = yield Test.findOne({});
        found.name = 'Max';
        yield found.save();

        // use native driver directly to check doc for saved string
        const final = yield Test.collection.findOne({});
        assert.strictEqual(final.name, 'Max');
        assert.strictEqual(final.s, '');
      });
    });

    it('sets path to the default boolean on save after query (gh-6477)', function() {
      const schema = new Schema({
        name: String,
        f: {
          type: Boolean,
          default: false
        },
        t: {
          type: Boolean,
          default: true
        }
      });

      const Test = db.model('gh6477', schema);

      return co(function* () {
        // use native driver directly to kill the fields
        yield Test.collection.insertOne({});

        // udate the doc with the expectation that default booleans will be saved.
        const found = yield Test.findOne({});
        found.name = 'Britney';
        yield found.save();

        // use native driver directly to check doc for saved string
        const final = yield Test.collection.findOne({});
        assert.strictEqual(final.name, 'Britney');
        assert.strictEqual(final.t, true);
        assert.strictEqual(final.f, false);
      });
    });

    it('virtuals with no getters return undefined (gh-6223)', function(done) {
      const personSchema = new mongoose.Schema({
        name: { type: String },
        children: [{
          name: { type: String }
        }]
      }, {
        toObject: { getters: true, virtuals: true },
        toJSON: { getters: true, virtuals: true },
        id: false
      });

      personSchema.virtual('favoriteChild').set(function(v) {
        return this.set('children.0', v);
      });

      personSchema.virtual('heir').get(function() {
        return this.get('children.0');
      });

      const Person = db.model('gh6223', personSchema);

      const person = new Person({
        name: 'Anakin'
      });

      assert.strictEqual(person.favoriteChild, void 0);
      assert.ok(!('favoriteChild' in person.toJSON()));
      assert.ok(!('favoriteChild' in person.toObject()));

      done();
    });

    it('add default getter/setter (gh-6262)', function(done) {
      const testSchema = new mongoose.Schema({});

      testSchema.virtual('totalValue');

      const Test = db.model('gh6262', testSchema);

      assert.equal(Test.schema.virtuals.totalValue.getters.length, 1);
      assert.equal(Test.schema.virtuals.totalValue.setters.length, 1);

      const doc = new Test();
      doc.totalValue = 5;
      assert.equal(doc.totalValue, 5);

      done();
    });

    it('nested virtuals + nested toJSON (gh-6294)', function() {
      const schema = mongoose.Schema({
        nested: {
          prop: String
        }
      }, { _id: false, id: false });

      schema.virtual('nested.virtual').get(() => 'test 2');

      schema.set('toJSON', {
        virtuals: true
      });

      const MyModel = db.model('gh6294', schema);

      const doc = new MyModel({ nested: { prop: 'test 1' } });

      assert.deepEqual(doc.toJSON(), {
        nested: { prop: 'test 1', virtual: 'test 2' }
      });
      assert.deepEqual(doc.nested.toJSON(), {
        prop: 'test 1', virtual: 'test 2'
      });
    });

    it('Disallows writing to __proto__ and other special properties', function(done) {
      const schema = new mongoose.Schema({
        name: String
      }, { strict: false });

      const Model = db.model('prototest', schema);
      const doc = new Model({ '__proto__.x': 'foo' });

      assert.strictEqual(Model.x, void 0);
      doc.set('__proto__.y', 'bar');

      assert.strictEqual(Model.y, void 0);

      doc.set('constructor.prototype.z', 'baz');

      assert.strictEqual(Model.z, void 0);

      done();
    });

    it('save() depopulates pushed arrays (gh-6048)', function() {
      const blogPostSchema = new Schema({
        comments: [{
          type: mongoose.Schema.Types.ObjectId,
          ref: 'gh6048_0'
        }]
      });

      const BlogPost = db.model('gh6048', blogPostSchema);

      const commentSchema = new Schema({
        text: String
      });

      const Comment = db.model('gh6048_0', commentSchema);

      return co(function*() {
        let blogPost = yield BlogPost.create({});
        const comment = yield Comment.create({ text: 'Hello' });

        blogPost = yield BlogPost.findById(blogPost);
        blogPost.comments.push(comment);
        yield blogPost.save();

        const savedBlogPost = yield BlogPost.collection.
          findOne({ _id: blogPost._id });
        assert.equal(savedBlogPost.comments.length, 1);
        assert.equal(savedBlogPost.comments[0].constructor.name, 'ObjectID');
        assert.equal(savedBlogPost.comments[0].toString(),
          blogPost.comments[0]._id.toString());
      });
    });

    it('Single nested subdocs using discriminator can be modified (gh-5693)', function(done) {
      const eventSchema = new Schema({ message: String }, {
        discriminatorKey: 'kind',
        _id: false
      });

      const trackSchema = new Schema({ event: eventSchema });

      trackSchema.path('event').discriminator('Clicked', new Schema({
        element: String
      }, { _id: false }));

      trackSchema.path('event').discriminator('Purchased', new Schema({
        product: String
      }, { _id: false }));

      const MyModel = db.model('gh5693', trackSchema);

      const doc = new MyModel({
        event: {
          message: 'Test',
          kind: 'Clicked',
          element: 'Amazon Link'
        }
      });

      doc.save(function(error) {
        assert.ifError(error);
        assert.equal(doc.event.message, 'Test');
        assert.equal(doc.event.kind, 'Clicked');
        assert.equal(doc.event.element, 'Amazon Link');

        doc.set('event', {
          kind: 'Purchased',
          product: 'Professional AngularJS'
        });

        doc.save(function(error) {
          assert.ifError(error);
          assert.equal(doc.event.kind, 'Purchased');
          assert.equal(doc.event.product, 'Professional AngularJS');
          assert.ok(!doc.event.element);
          assert.ok(!doc.event.message);
          done();
        });
      });
    });

    it('required function only gets called once (gh-6801)', function() {
      let reqCount = 0;
      const childSchema = new Schema({
        name: {
          type: String,
          required: function() {
            reqCount++;
            return true;
          }
        }
      });
      const Child = mongoose.model('gh6801_Child', childSchema);

      const parentSchema = new Schema({
        name: String,
        child: childSchema
      });
      const Parent = mongoose.model('gh6801_Parent', parentSchema);

      const child = new Child(/* name is required */);
      const parent = new Parent({ child: child });

      return parent.validate().then(
        () => assert.ok(false),
        error => {
          assert.equal(reqCount, 1);
          assert.ok(error.errors['child.name']);
        }
      );
    });

    it('required function called again after save() (gh-6892)', function() {
      const schema = new mongoose.Schema({
        field: {
          type: String,
          default: null,
          required: function() { return this && this.field === undefined; }
        }
      });
      const Model = db.model('gh6892', schema);

      return co(function*() {
        yield Model.create({});
        const doc1 = yield Model.findOne({}).select({_id: 1});
        yield doc1.save();

        // Should not throw
        yield Model.create({});
      });
    });

    it('doc array: set then remove (gh-3511)', function(done) {
      const ItemChildSchema = new mongoose.Schema({
        name: {
          type: String,
          required: true
        }
      });

      const ItemParentSchema = new mongoose.Schema({
        children: [ItemChildSchema]
      });

      const ItemParent = db.model('gh3511', ItemParentSchema);

      const p = new ItemParent({
        children: [{ name: 'test1' }, { name: 'test2' }]
      });

      p.save(function(error) {
        assert.ifError(error);
        ItemParent.findById(p._id, function(error, doc) {
          assert.ifError(error);
          assert.ok(doc);
          assert.equal(doc.children.length, 2);

          doc.children[1].name = 'test3';
          doc.children.remove(doc.children[0]);

          doc.save(function(error) {
            assert.ifError(error);
            ItemParent.findById(doc._id, function(error, doc) {
              assert.ifError(error);
              assert.equal(doc.children.length, 1);
              assert.equal(doc.children[0].name, 'test3');
              done();
            });
          });
        });
      });
    });

    it('modifying unselected nested object (gh-5800)', function() {
      const MainSchema = new mongoose.Schema({
        a: {
          b: {type: String, default: 'some default'},
          c: {type: Number, default: 0},
          d: {type: String}
        },
        e: {type: String}
      });

      MainSchema.pre('save', function(next) {
        if (this.isModified()) {
          this.set('a.c', 100, Number);
        }
        next();
      });

      const Main = db.model('gh5800', MainSchema);

      const doc = { a: { b: 'not the default', d: 'some value' }, e: 'e' };
      return Main.create(doc).
        then(function(doc) {
          assert.equal(doc.a.b, 'not the default');
          assert.equal(doc.a.d, 'some value');
          return Main.findOne().select('e');
        }).
        then(function(doc) {
          doc.e = 'e modified';
          return doc.save();
        }).
        then(function() {
          return Main.findOne();
        }).
        then(function(doc) {
          assert.equal(doc.a.b, 'not the default');
          assert.equal(doc.a.d, 'some value');
        });
    });

    it('set() underneath embedded discriminator (gh-6482)', function() {
      const mediaSchema = new Schema({ file: String },
        { discriminatorKey: 'kind', _id: false });

      const photoSchema = new Schema({ position: String });
      const pageSchema = new Schema({ media: mediaSchema });

      pageSchema.path('media').discriminator('photo', photoSchema);

      const Page = db.model('gh6482_Page', pageSchema);

      return co(function*() {
        let doc = yield Page.create({
          media: { kind: 'photo', file: 'cover.jpg', position: 'left' }
        });

        // Using positional args syntax
        doc.set('media.position', 'right');
        assert.equal(doc.media.position, 'right');

        yield doc.save();

        doc = yield Page.findById(doc._id);
        assert.equal(doc.media.position, 'right');

        // Using object syntax
        doc.set({ 'media.position': 'left' });
        assert.equal(doc.media.position, 'left');

        yield doc.save();

        doc = yield Page.findById(doc._id);
        assert.equal(doc.media.position, 'left');
      });
    });

    it('set() underneath array embedded discriminator (gh-6526)', function() {
      const mediaSchema = new Schema({ file: String },
        { discriminatorKey: 'kind', _id: false });

      const photoSchema = new Schema({ position: String });
      const pageSchema = new Schema({ media: [mediaSchema] });

      pageSchema.path('media').discriminator('photo', photoSchema);

      const Page = db.model('gh6526_Page', pageSchema);

      return co(function*() {
        let doc = yield Page.create({
          media: [{ kind: 'photo', file: 'cover.jpg', position: 'left' }]
        });

        // Using positional args syntax
        doc.set('media.0.position', 'right');
        assert.equal(doc.media[0].position, 'right');

        yield doc.save();

        doc = yield Page.findById(doc._id);
        assert.equal(doc.media[0].position, 'right');
      });
    });

    it('consistent context for nested docs (gh-5347)', function(done) {
      const contexts = [];
      const childSchema = new mongoose.Schema({
        phoneNumber: {
          type: String,
          required: function() {
            contexts.push(this);
            return this.notifications.isEnabled;
          }
        },
        notifications: {
          isEnabled: { type: Boolean, required: true }
        }
      });

      const parentSchema = new mongoose.Schema({
        name: String,
        children: [childSchema]
      });

      const Parent = db.model('gh5347', parentSchema);

      Parent.create({
        name: 'test',
        children: [
          {
            phoneNumber: '123',
            notifications: {
              isEnabled: true
            }
          }
        ]
      }, function(error, doc) {
        assert.ifError(error);
        const child = doc.children.id(doc.children[0]._id);
        child.phoneNumber = '345';
        assert.equal(contexts.length, 1);
        doc.save(function(error) {
          assert.ifError(error);
          assert.equal(contexts.length, 2);
          assert.ok(contexts[0].toObject().notifications.isEnabled);
          assert.ok(contexts[1].toObject().notifications.isEnabled);
          done();
        });
      });
    });

    it('accessing arrays in setters on initial document creation (gh-6155)', function(done) {
      const artistSchema = new mongoose.Schema({
        name: {
          type: String,
          set: function(v) {
            const sp = v.split(' ');
            for (let i = 0; i < sp.length; ++i) {
              this.keywords.push(sp[i]);
            }
            return v;
          }
        },
        keywords: [String]
      });

      const Artist = db.model('gh6155', artistSchema);

      const artist = new Artist({ name: 'Motley Crue' });
      assert.deepEqual(artist.toObject().keywords, ['Motley', 'Crue']);

      done();
    });

    it('handles 2nd level nested field with null child (gh-6187)', function(done) {
      const NestedSchema = new Schema({
        parent: new Schema({
          name: String,
          child: {
            name: String
          }
        }, { strict: false })
      });
      const NestedModel = db.model('Nested', NestedSchema);
      const n = new NestedModel({
        parent: {
          name: 'foo',
          child: null // does not fail if undefined
        }
      });

      assert.equal(n.parent.name, 'foo');

      done();
    });

    it('does not call default function on init if value set (gh-6410)', function() {
      let called = 0;

      function generateRandomID() {
        called++;
        return called;
      }

      const TestDefaultsWithFunction = db.model('gh6410', new Schema({
        randomID: {type: Number, default: generateRandomID}
      }));

      const post = new TestDefaultsWithFunction;
      assert.equal(post.get('randomID'), 1);
      assert.equal(called, 1);

      return co(function*() {
        yield post.save();

        yield TestDefaultsWithFunction.findById(post._id);

        assert.equal(called, 1);
      });
    });

    it('convertToFalse and convertToTrue (gh-6758)', function() {
      const TestSchema = new Schema({ b: Boolean });
      const Test = db.model('gh6758', TestSchema);

      mongoose.Schema.Types.Boolean.convertToTrue.add('aye');
      mongoose.Schema.Types.Boolean.convertToFalse.add('nay');

      const doc1 = new Test({ b: 'aye' });
      const doc2 = new Test({ b: 'nay' });

      assert.strictEqual(doc1.b, true);
      assert.strictEqual(doc2.b, false);

      return doc1.save().
        then(() => Test.findOne({ b: { $exists: 'aye' } })).
        then(doc => assert.ok(doc)).
        then(() => {
          mongoose.Schema.Types.Boolean.convertToTrue.delete('aye');
          mongoose.Schema.Types.Boolean.convertToFalse.delete('nay');
        });
    });

    it('doesnt double-call getters when using get() (gh-6779)', function() {
      const schema = new Schema({
        nested: {
          arr: [{ key: String }]
        }
      });

      schema.path('nested.arr.0.key').get(v => {
        return 'foobar' + v;
      });

      const M = db.model('gh6779', schema);
      const test = new M();

      test.nested.arr.push({ key: 'value' });
      test.nested.arr.push({ key: 'value2' });

      assert.equal(test.get('nested.arr.0.key'), 'foobarvalue');
      assert.equal(test.get('nested.arr.1.key'), 'foobarvalue2');

      return Promise.resolve();
    });

    it('returns doubly nested field in inline sub schema when using get() (gh-6925)', function() {
      const child = new Schema({
        nested: {
          key: String
        }
      });
      const parent = new Schema({
        child: child
      });

      const M = db.model('gh6925', parent);
      const test = new M({
        child: {
          nested: {
            key: 'foobarvalue'
          }
        }
      });

      assert.equal(test.get('child.nested.key'), 'foobarvalue');

      return Promise.resolve();
    });

    it('defaults should see correct isNew (gh-3793)', function() {
      let isNew = [];
      const TestSchema = new mongoose.Schema({
        test: {
          type: Date,
          default: function() {
            isNew.push(this.isNew);
            if (this.isNew) {
              return Date.now();
            }
            return void 0;
          }
        }
      });

      const TestModel = db.model('gh3793', TestSchema);

      return co(function*() {
        yield Promise.resolve(db);

        yield TestModel.collection.insertOne({});

        let doc = yield TestModel.findOne({});
        assert.strictEqual(doc.test, void 0);
        assert.deepEqual(isNew, [false]);

        isNew = [];

        doc = yield TestModel.create({});
        assert.ok(doc.test instanceof Date);
        assert.deepEqual(isNew, [true]);
      });
    });

    it('modify multiple subdoc paths (gh-4405)', function(done) {
      const ChildObjectSchema = new Schema({
        childProperty1: String,
        childProperty2: String,
        childProperty3: String
      });

      const ParentObjectSchema = new Schema({
        parentProperty1: String,
        parentProperty2: String,
        child: ChildObjectSchema
      });

      const Parent = db.model('gh4405', ParentObjectSchema);

      const p = new Parent({
        parentProperty1: 'abc',
        parentProperty2: '123',
        child: {
          childProperty1: 'a',
          childProperty2: 'b',
          childProperty3: 'c'
        }
      });
      p.save(function(error) {
        assert.ifError(error);
        Parent.findById(p._id, function(error, p) {
          assert.ifError(error);
          p.parentProperty1 = 'foo';
          p.parentProperty2 = 'bar';
          p.child.childProperty1 = 'ping';
          p.child.childProperty2 = 'pong';
          p.child.childProperty3 = 'weee';
          p.save(function(error) {
            assert.ifError(error);
            Parent.findById(p._id, function(error, p) {
              assert.ifError(error);
              assert.equal(p.child.childProperty1, 'ping');
              assert.equal(p.child.childProperty2, 'pong');
              assert.equal(p.child.childProperty3, 'weee');
              done();
            });
          });
        });
      });
    });

    it('doesnt try to cast populated embedded docs (gh-6390)', function() {
      const otherSchema = new Schema({
        name: String
      });

      const subSchema = new Schema({
        my: String,
        other: {
          type: Schema.Types.ObjectId,
          refPath: 'sub.my'
        }
      });

      const schema = new Schema({
        name: String,
        sub: subSchema
      });

      const Other = db.model('gh6390', otherSchema);
      const Test = db.model('6h6390_2', schema);

      const other = new Other({ name: 'Nicole' });

      const test = new Test({
        name: 'abc',
        sub: {
          my: 'gh6390',
          other: other._id
        }
      });
      return co(function* () {
        yield other.save();
        yield test.save();
        const doc = yield Test.findOne({}).populate('sub.other');
        assert.strictEqual('Nicole', doc.sub.other.name);
      });
    });
  });

  describe('clobbered Array.prototype', function() {
    afterEach(function() {
      delete Array.prototype.remove;
    });

    it('handles clobbered Array.prototype.remove (gh-6431)', function(done) {
      Object.defineProperty(Array.prototype, 'remove', {
        value: 42,
        configurable: true,
        writable: false
      });

      const schema = new Schema({ arr: [{ name: String }] });
      const MyModel = db.model('gh6431', schema);

      const doc = new MyModel();
      assert.deepEqual(doc.toObject().arr, []);
      done();
    });

    it('calls array validators again after save (gh-6818)', function() {
      const schema = new Schema({
        roles: {
          type: [{
            name: String,
            folders: {
              type: [{ folderId: String }],
              validate: v => assert.ok(v.length === new Set(v.map(el => el.folderId)).size, 'Duplicate')
            }
          }]
        }
      });
      const Model = db.model('gh6818', schema);

      return co(function*() {
        yield Model.create({
          roles: [
            { name: 'admin' },
            { name: 'mod', folders: [{ folderId: 'foo' }] }
          ]
        });

        const doc = yield Model.findOne();

        doc.roles[1].folders.push({ folderId: 'bar' });

        yield doc.save();

        doc.roles[1].folders[1].folderId = 'foo';
        let threw = false;
        try {
          yield doc.save();
        } catch (error) {
          threw = true;
          assert.equal(error.errors['roles.1.folders'].reason.message, 'Duplicate');
        }
        assert.ok(threw);
      });
    });

    it('set single nested to num throws ObjectExpectedError (gh-6710) (gh-6753)', function() {
      const schema = new Schema({
        nested: new Schema({
          num: Number
        })
      });

      const Test = mongoose.model('gh6710', schema);

      const doc = new Test({ nested: { num: 123 } });
      doc.nested = 123;

      return doc.validate().
        then(() => { throw new Error('Should have errored'); }).
        catch(err => {
          assert.ok(err.message.indexOf('Cast to Embedded') !== -1, err.message);
          assert.equal(err.errors['nested'].reason.name, 'ObjectExpectedError');

          const doc = new Test({ nested: { num: 123 } });
          doc.nested = [];
          return doc.validate();
        }).
        then(() => { throw new Error('Should have errored'); }).
        catch(err => {
          assert.ok(err.message.indexOf('Cast to Embedded') !== -1, err.message);
          assert.equal(err.errors['nested'].reason.name, 'ObjectExpectedError');
        });
    });

    it('set array to false throws ObjectExpectedError (gh-7242)', function() {
      const Child = new mongoose.Schema({});
      const Parent = new mongoose.Schema({
        children: [Child]
      });
      const ParentModel = db.model('gh7242', Parent);
      const doc = new ParentModel({ children: false });

      return doc.save().then(
        () => assert.ok(false),
        err => {
          assert.ok(err.errors['children']);
          assert.equal(err.errors['children'].name, 'ObjectParameterError');
        }
      );
    });
  });

  it('does not save duplicate items after two saves (gh-6900)', function() {
    const M = db.model('gh6900', {items: [{name: String}]});
    const doc = new M();
    doc.items.push({ name: '1' });

    return co(function*() {
      yield doc.save();
      doc.items.push({ name: '2' });
      yield doc.save();

      const found = yield M.findById(doc.id);
      assert.equal(found.items.length, 2);
    });
  });

  it('validateSync() on embedded doc (gh-6931)', function() {
    const innerSchema = new mongoose.Schema({
      innerField: {
        type: mongoose.Schema.Types.ObjectId,
        required: true
      }
    });

    const schema = new mongoose.Schema({
      field: {
        type: mongoose.Schema.Types.ObjectId,
        required: true
      },
      inner: [innerSchema]
    });

    const Model = db.model('gh6931', schema);

    return co(function*() {
      const doc2 = new Model();
      doc2.field = mongoose.Types.ObjectId();
      doc2.inner.push({
        innerField: mongoose.Types.ObjectId()
      });
      doc2.inner[0].innerField = '';

      let err = doc2.inner[0].validateSync();
      assert.ok(err);
      assert.ok(err.errors['innerField']);

      err = yield doc2.inner[0].validate().then(() => assert.ok(false), err => err);
      assert.ok(err);
      assert.ok(err.errors['innerField']);
    });
  });

  it('retains user-defined key order with nested docs (gh-6944)', function() {
    const schema = new Schema({
      _id: String,
      foo: String,
      bar: {
        a: String
      }
    });

    const Model = db.model('gh6944', schema);

    const doc = new Model({ _id: 'test', foo: 'hello', bar: { a: 'world' } });

    // Same order as in the initial set above
    assert.deepEqual(Object.keys(doc._doc), ['_id', 'foo', 'bar']);

    return Promise.resolve();
  });

  it('does not mark modified if setting nested subdoc to same value (gh-7048)', function() {
    const BarSchema = new Schema({ bar: String }, { _id: false });
    const FooNestedSchema = new Schema({ foo: BarSchema });

    const Model = db.model('gh7048', FooNestedSchema);

    return co(function*() {
      const doc = yield Model.create({ foo: { bar: 'test' } });
      doc.set({ foo: { bar: 'test' } });

      assert.deepEqual(doc.modifiedPaths(), []);

      doc.set('foo.bar', 'test');

      assert.deepEqual(doc.modifiedPaths(), []);
    });
  });

  it('allow saving validation error in db (gh-7127)', function() {
    return co(function*() {
      const schema = new Schema({
        error: mongoose.Schema.Types.Mixed,
        name: { type: String, required: true }
      });
      const Model = db.model('gh7127', schema);

      const doc = new Model();

      const error = yield doc.validate().catch(error => error);

      doc.name = 'foo';
      doc.error = error;

      yield doc.save();

      const fromDb = yield Model.findOne();
      assert.ok(fromDb.error.errors.name);
    });
  });

  it('storeSubdocValidationError (gh-6802)', function() {
    return co(function*() {
      const GrandchildSchema = new Schema({
        name: {
          type: String,
          required: true
        }
      }, { storeSubdocValidationError: false });

      const ChildSchema = new Schema({
        name: String,
        child: GrandchildSchema
      }, { storeSubdocValidationError: false });

      const ParentSchema = new Schema({
        name: String,
        child: ChildSchema
      });
      const Parent = db.model('gh6802', ParentSchema);

      const parent = new Parent({ child: { child: {} } });

      let err = yield parent.validate().then(() => null, err => err);
      assert.ok(err);
      assert.ok(err.errors['child.child.name']);
      assert.ok(!err.errors['child']);
      assert.ok(!err.errors['child.child']);

      err = parent.validateSync();
      assert.ok(err);
      assert.ok(err.errors['child.child.name']);
      assert.ok(!err.errors['child']);
      assert.ok(!err.errors['child.child']);
    });
  });

  it('handles mixed arrays with all syntaxes (gh-7109)', function() {
    const schema = new Schema({
      arr1: [Schema.Types.Mixed],
      arr2: [{}],
      arr3: [Object]
    });

    const Test = db.model('gh7109', schema);

    const test = new Test({
      arr1: ['test1', { two: 'three' }, [4, 'five', 6]],
      arr2: ['test2', { three: 'four' }, [5, 'six', 7]],
      arr3: ['test3', { four: 'five' }, [6, 'seven', 8]]
    });

    assert.ok(test.validateSync() == null, test.validateSync());

    return Promise.resolve();
  });

  it('supports validator.isUUID as a custom validator (gh-7145)', function() {
    const schema = new Schema({
      name: {
        type: String,
        validate: [validator.isUUID, 'invalid name']
      }
    });

    const Test = db.model('gh7145', schema);

    const doc = new Test({ name: 'not-a-uuid' });
    const error = doc.validateSync();
    assert.ok(error instanceof Error);
    assert.ok(/invalid name/.test(error.message));

    return co(function*() {
      const error = yield doc.validate().then(() => null, err => err);

      assert.ok(error instanceof Error);
      assert.ok(/invalid name/.test(error.message));
    });
  });

  it('propsParameter option (gh-7145)', function() {
    const schema = new Schema({
      name: {
        type: String,
        validate: {
          validator: (v, props) => props.validator != null,
          propsParameter: true
        }
      }
    });

    const Test = db.model('gh7145_0', schema);

    const doc = new Test({ name: 'foo' });
    const error = doc.validateSync();
    assert.ok(error == null, error);

    return co(function*() {
      const error = yield doc.validate().then(() => null, err => err);

      assert.ok(error == null, error);
    });
  });

  it('surfaces errors in subdoc pre validate (gh-7187)', function() {
    const InnerSchema = new Schema({ name: String });

    InnerSchema.pre('validate', function() {
      throw new Error('Oops!');
    });

    const TestSchema = new Schema({ subdocs: [InnerSchema] });

    const Test = db.model('gh7187', TestSchema);

    return Test.create({ subdocs: [{ name: 'foo' }] }).then(
      () => { throw new Error('Fail'); },
      err => { assert.ok(err.message.indexOf('Oops!') !== -1, err.message); }
    );
  });

  it('runs setter only once when doing .set() underneath single nested (gh-7196)', function() {
    let called = [];
    const InnerSchema = new Schema({
      name: String,
      withSetter: {
        type: String,
        set: function(v) {
          called.push(this);
          return v;
        }
      }
    });

    const TestSchema = new Schema({ nested: InnerSchema });

    const Model = db.model('gh7196', TestSchema);

    const doc = new Model({ nested: { name: 'foo' } });

    // Make sure setter only gets called once
    called = [];
    doc.set('nested.withSetter', 'bar');

    assert.equal(called.length, 1);
    assert.equal(called[0].name, 'foo');

    return Promise.resolve();
  });

  it('should enable key with dot(.) on mixed types with checkKeys (gh-7144)', function() {
    const s = new Schema({ raw: { type: Schema.Types.Mixed } });
    const M = db.model('gh7144', s);

    const raw = { 'foo.bar': 'baz' };

    return co(function*() {
      let doc = yield M.create([{ raw: raw }], { checkKeys: false }).
        then(res => res[0]);
      assert.deepEqual(doc.raw, raw);

      doc = yield M.findOneAndUpdate({}, { raw: { 'a.b': 2 } }, { new: true });
      assert.deepEqual(doc.raw, { 'a.b': 2 });
    });
  });

  it('doesnt mark array as modified on init if embedded schema has default (gh-7227)', function() {
    const subSchema = new mongoose.Schema({
      users: {
        type: [{ name: { type: String } }],
        // This test ensures the whole array won't be modified on init because
        // of this default
        default: [{ name: 'test' }]
      }
    });

    const schema = new mongoose.Schema({
      sub: [subSchema]
    });
    const Model = db.model('gh7227', schema);

    return co(function*() {
      let doc = new Model({ name: 'test', sub: [{}] });
      yield doc.save();

      assert.ok(!doc.isModified());

      doc = yield Model.findOne();
      assert.ok(!doc.isModified());
    });
  });

<<<<<<< HEAD
  it('updateOne() hooks (gh-7133)', function() {
    const schema = new mongoose.Schema({ name: String });

    let queryCount = 0;
    let docCount = 0;

    schema.pre('updateOne', () => ++queryCount);
    schema.pre('updateOne', { document: true, query: false }, () => ++docCount);

    let removeCount1 = 0;
    let removeCount2 = 0;
    schema.pre('remove', () => ++removeCount1);
    schema.pre('remove', { document: true, query: false }, () => ++removeCount2);

    const Model = db.model('gh7133', schema);

    return co(function*() {
      const doc = new Model({ name: 'test' });
      yield doc.save();

      assert.equal(queryCount, 0);
      assert.equal(docCount, 0);

      yield doc.updateOne({ name: 'test2' });

      assert.equal(queryCount, 1);
      assert.equal(docCount, 1);

      assert.equal(removeCount1, 0);
      assert.equal(removeCount2, 0);

      yield doc.remove();

      assert.equal(removeCount1, 1);
      assert.equal(removeCount2, 1);
=======
  it('doesnt mark single nested doc date as modified if setting with string (gh-7264)', function() {
    const subSchema = new mongoose.Schema({
      date2: Date
    });
    
    const schema = new mongoose.Schema({
      date1: Date,
      sub: subSchema
    });
    
    const Model = db.model('gh7264', schema);

    return co(function*() {
      const date = '2018-11-22T09:00:00.000Z';

      const doc = yield Model.create({
        date1: date,
        sub: { date2: date }
      });

      assert.deepEqual(doc.modifiedPaths(), []);

      doc.set('date1', date);
      doc.set('sub.date2', date);

      assert.deepEqual(doc.modifiedPaths(), []);
>>>>>>> 3914e012
    });
  });
});<|MERGE_RESOLUTION|>--- conflicted
+++ resolved
@@ -6485,7 +6485,6 @@
     });
   });
 
-<<<<<<< HEAD
   it('updateOne() hooks (gh-7133)', function() {
     const schema = new mongoose.Schema({ name: String });
 
@@ -6521,7 +6520,9 @@
 
       assert.equal(removeCount1, 1);
       assert.equal(removeCount2, 1);
-=======
+    });
+  });
+
   it('doesnt mark single nested doc date as modified if setting with string (gh-7264)', function() {
     const subSchema = new mongoose.Schema({
       date2: Date
@@ -6548,7 +6549,6 @@
       doc.set('sub.date2', date);
 
       assert.deepEqual(doc.modifiedPaths(), []);
->>>>>>> 3914e012
     });
   });
 });