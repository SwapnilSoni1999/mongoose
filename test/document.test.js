--- conflicted
+++ resolved
@@ -10257,20 +10257,6 @@
     });
   });
 
-<<<<<<< HEAD
-  describe('pathsToSkip (gh-10230)', () => {
-    it('support `pathsToSkip` option for `Document#validate()`', function() {
-      return co(function*() {
-        const User = getUserModel();
-        const user = new User();
-
-        const err1 = yield user.validate({ pathsToSkip: ['age'] }).then(() => null, err => err);
-        assert.deepEqual(Object.keys(err1.errors), ['name']);
-
-        const err2 = yield user.validate({ pathsToSkip: ['name'] }).then(() => null, err => err);
-        assert.deepEqual(Object.keys(err2.errors), ['age']);
-      });
-=======
   it('clears child document modified when setting map path underneath single nested (gh-10295)', function() {
     const SecondMapSchema = new mongoose.Schema({
       data: { type: Map, of: Number, default: {}, _id: false }
@@ -10374,73 +10360,73 @@
     assert.equal(obj.nested.hello, 'world');
   });
 
-  it('support `pathsToSkip` option for `validate()` (feat-10230)', function() {
-    const schema = Schema({
-      name: {
-        type: String,
-        required: true
-      },
-      age: {
-        type: Number,
-        required: true
-      },
-      rank: String
->>>>>>> dd531316
-    });
-
-    it('support `pathsToSkip` option for `Document#validateSync()`', () => {
-      const User = getUserModel();
-
-      const user = new User();
-
-      const err1 = user.validateSync({ pathsToSkip: ['age'] });
-      assert.deepEqual(Object.keys(err1.errors), ['name']);
-
-      const err2 = user.validateSync({ pathsToSkip: ['name'] });
-      assert.deepEqual(Object.keys(err2.errors), ['age']);
-    });
-
-    // skip until gh-10367 is implemented
-    xit('support `pathsToSkip` option for `Model.validate()`', () => {
+  describe('pathsToSkip (gh-10230)', () => {
+    it('support `pathsToSkip` option for `Document#validate()`', function() {
       return co(function*() {
         const User = getUserModel();
-        const err1 = yield User.validate({}, { pathsToSkip: ['age'] });
+        const user = new User();
+
+        const err1 = yield user.validate({ pathsToSkip: ['age'] }).then(() => null, err => err);
         assert.deepEqual(Object.keys(err1.errors), ['name']);
 
-        const err2 = yield User.validate({}, { pathsToSkip: ['name'] });
+        const err2 = yield user.validate({ pathsToSkip: ['name'] }).then(() => null, err => err);
         assert.deepEqual(Object.keys(err2.errors), ['age']);
       });
-    });
-    it('`pathsToSkip` accepts space separated paths', () => {
-      const userSchema = Schema({
-        name: { type: String, required: true },
-        age: { type: Number, required: true },
-        country: { type: String, required: true },
-        rank: { type: String, required: true }
-      });
-
-      const User = db.model('User', userSchema);
-      return co(function* () {
-        const user = new User({ name: 'Sam', age: 26 });
-
-        const err1 = user.validateSync({ pathsToSkip: 'country rank' });
-        assert.ok(err1 == null);
-
-        const err2 = yield user.validate({ pathsToSkip: 'country rank' }).then(() => null, err => err);
-        assert.ok(err2 == null);
-      });
-    });
-
-    function getUserModel() {
-      const userSchema = Schema({
-        name: { type: String, required: true },
-        age: { type: Number, required: true },
-        rank: String
-      });
-
-      const User = db.model('User', userSchema);
-      return User;
-    }
-  });
-
+
+      it('support `pathsToSkip` option for `Document#validateSync()`', () => {
+        const User = getUserModel();
+
+        const user = new User();
+
+        const err1 = user.validateSync({ pathsToSkip: ['age'] });
+        assert.deepEqual(Object.keys(err1.errors), ['name']);
+
+        const err2 = user.validateSync({ pathsToSkip: ['name'] });
+        assert.deepEqual(Object.keys(err2.errors), ['age']);
+      });
+
+      // skip until gh-10367 is implemented
+      xit('support `pathsToSkip` option for `Model.validate()`', () => {
+        return co(function*() {
+          const User = getUserModel();
+          const err1 = yield User.validate({}, { pathsToSkip: ['age'] });
+          assert.deepEqual(Object.keys(err1.errors), ['name']);
+
+          const err2 = yield User.validate({}, { pathsToSkip: ['name'] });
+          assert.deepEqual(Object.keys(err2.errors), ['age']);
+        });
+      });
+
+      it('`pathsToSkip` accepts space separated paths', () => {
+        const userSchema = Schema({
+          name: { type: String, required: true },
+          age: { type: Number, required: true },
+          country: { type: String, required: true },
+          rank: { type: String, required: true }
+        });
+
+        const User = db.model('User', userSchema);
+        return co(function* () {
+          const user = new User({ name: 'Sam', age: 26 });
+
+          const err1 = user.validateSync({ pathsToSkip: 'country rank' });
+          assert.ok(err1 == null);
+
+          const err2 = yield user.validate({ pathsToSkip: 'country rank' }).then(() => null, err => err);
+          assert.ok(err2 == null);
+        });
+      });
+
+      function getUserModel() {
+        const userSchema = Schema({
+          name: { type: String, required: true },
+          age: { type: Number, required: true },
+          rank: String
+        });
+
+        const User = db.model('User', userSchema);
+        return User;
+      }
+    });
+  });
 });