'use strict';

/**
 * Module dependencies.
 */

const start = require('./common');

const Document = require('../lib/document');
const EventEmitter = require('events').EventEmitter;
const EmbeddedDocument = require('../lib/types/embedded');
const Query = require('../lib/query');
const assert = require('assert');
const co = require('co');
const util = require('./util');
const utils = require('../lib/utils');
const validator = require('validator');
const Buffer = require('safe-buffer').Buffer;

const mongoose = start.mongoose;
const Schema = mongoose.Schema;
const ObjectId = Schema.ObjectId;
const DocumentObjectId = mongoose.Types.ObjectId;
const SchemaType = mongoose.SchemaType;
const ValidatorError = SchemaType.ValidatorError;
const ValidationError = mongoose.Document.ValidationError;
const MongooseError = mongoose.Error;
const DocumentNotFoundError = mongoose.Error.DocumentNotFoundError;

/**
 * Test Document constructor.
 */

function TestDocument() {
  Document.apply(this, arguments);
}

/**
 * Inherits from Document.
 */

TestDocument.prototype.__proto__ = Document.prototype;

for (const i in EventEmitter.prototype) {
  TestDocument[i] = EventEmitter.prototype[i];
}

/**
 * Set a dummy schema to simulate compilation.
 */

const em = new Schema({ title: String, body: String });
em.virtual('works').get(function() {
  return 'em virtual works';
});
const schema = new Schema({
  test: String,
  oids: [ObjectId],
  numbers: [Number],
  nested: {
    age: Number,
    cool: ObjectId,
    deep: { x: String },
    path: String,
    setr: String
  },
  nested2: {
    nested: String,
    yup: {
      nested: Boolean,
      yup: String,
      age: Number
    }
  },
  em: [em],
  date: Date
});

TestDocument.prototype.$__setSchema(schema);

schema.virtual('nested.agePlus2').get(function() {
  return this.nested.age + 2;
});
schema.virtual('nested.setAge').set(function(v) {
  this.nested.age = v;
});
schema.path('nested.path').get(function(v) {
  return (this.nested.age || '') + (v ? v : '');
});
schema.path('nested.setr').set(function(v) {
  return v + ' setter';
});

let dateSetterCalled = false;
schema.path('date').set(function(v) {
  // should not have been cast to a Date yet
  if (v !== undefined) {
    assert.equal(typeof v, 'string');
  }
  dateSetterCalled = true;
  return v;
});

/**
 * Method subject to hooks. Simply fires the callback once the hooks are
 * executed.
 */

TestDocument.prototype.hooksTest = function(fn) {
  fn(null, arguments);
};

const childSchema = new Schema({ counter: Number });

const parentSchema = new Schema({
  name: String,
  children: [childSchema]
});

/**
 * Test.
 */

describe('document', function() {
  let db;

  before(function() {
    db = start();
  });

  after(function(done) {
    db.close(done);
  });

  beforeEach(() => db.deleteModel(/.*/));
  afterEach(() => util.clearTestData(db));
  afterEach(() => util.stopRemainingOps(db));

  describe('constructor', function() {
    it('supports passing in schema directly (gh-8237)', function() {
      const myUserDoc = new Document({}, { name: String });
      assert.ok(!myUserDoc.name);
      myUserDoc.name = 123;
      assert.strictEqual(myUserDoc.name, '123');

      assert.ifError(myUserDoc.validateSync());
    });
  });

  describe('delete', function() {
    it('deletes the document', function() {
      const schema = new Schema({ x: String });
      const Test = db.model('Test', schema);
      return co(function* () {
        const test = new Test({ x: 'test' });
        const doc = yield test.save();
        yield doc.delete();
        const found = yield Test.findOne({ _id: doc._id });
        assert.strictEqual(found, null);
      });
    });
  });

  describe('updateOne', function() {
    let Test;

    before(function() {
      const schema = new Schema({ x: String, y: String });
      db.deleteModel(/^Test$/);
      Test = db.model('Test', schema);
    });

    it('updates the document', function() {
      return co(function* () {
        const test = new Test({ x: 'test' });
        const doc = yield test.save();
        yield doc.updateOne({ y: 'test' });
        const found = yield Test.findOne({ _id: doc._id });
        assert.strictEqual(found.y, 'test');
      });
    });

    it('returns a query', function() {
      const doc = new Test({ x: 'test' });
      assert.ok(doc.updateOne() instanceof Test.Query);
    });

    it('middleware (gh-8262)', function() {
      const schema = new Schema({ x: String, y: String });
      const docs = [];
      schema.post('updateOne', { document: true, query: false }, function(doc, next) {
        docs.push(doc);
        next();
      });
      const Model = db.model('Test', schema);

      return co(function*() {
        const doc = yield Model.create({ x: 2, y: 4 });

        yield doc.updateOne({ x: 4 });
        assert.equal(docs.length, 1);
        assert.equal(docs[0], doc);
      });
    });
  });

  describe('replaceOne', function() {
    it('replaces the document', function() {
      const schema = new Schema({ x: String });
      const Test = db.model('Test', schema);
      return co(function* () {
        const test = new Test({ x: 'test' });
        const doc = yield test.save();
        yield doc.replaceOne({ x: 'updated' });
        const found = yield Test.findOne({ _id: doc._id });
        assert.strictEqual(found.x, 'updated');
      });
    });
  });

  describe('shortcut getters', function() {
    it('return undefined for properties with a null/undefined parent object (gh-1326)', function() {
      const doc = new TestDocument;
      doc.init({ nested: null });
      assert.strictEqual(undefined, doc.nested.age);
    });

    it('work', function() {
      const doc = new TestDocument();
      doc.init({
        test: 'test',
        oids: [],
        nested: {
          age: 5,
          cool: DocumentObjectId.createFromHexString('4c6c2d6240ced95d0e00003c'),
          path: 'my path'
        }
      });

      assert.equal(doc.test, 'test');
      assert.ok(doc.oids instanceof Array);
      assert.equal(doc.nested.age, 5);
      assert.equal(String(doc.nested.cool), '4c6c2d6240ced95d0e00003c');
      assert.equal(doc.nested.agePlus2, 7);
      assert.equal(doc.nested.path, '5my path');
      doc.nested.setAge = 10;
      assert.equal(doc.nested.age, 10);
      doc.nested.setr = 'set it';
      assert.equal(doc.$__getValue('nested.setr'), 'set it setter');

      const doc2 = new TestDocument();
      doc2.init({
        test: 'toop',
        oids: [],
        nested: {
          age: 2,
          cool: DocumentObjectId.createFromHexString('4cf70857337498f95900001c'),
          deep: { x: 'yay' }
        }
      });

      assert.equal(doc2.test, 'toop');
      assert.ok(doc2.oids instanceof Array);
      assert.equal(doc2.nested.age, 2);

      // GH-366
      assert.equal(doc2.nested.bonk, undefined);
      assert.equal(doc2.nested.nested, undefined);
      assert.equal(doc2.nested.test, undefined);
      assert.equal(doc2.nested.age.test, undefined);
      assert.equal(doc2.nested.age.nested, undefined);
      assert.equal(doc2.oids.nested, undefined);
      assert.equal(doc2.nested.deep.x, 'yay');
      assert.equal(doc2.nested.deep.nested, undefined);
      assert.equal(doc2.nested.deep.cool, undefined);
      assert.equal(doc2.nested2.yup.nested, undefined);
      assert.equal(doc2.nested2.yup.nested2, undefined);
      assert.equal(doc2.nested2.yup.yup, undefined);
      assert.equal(doc2.nested2.yup.age, undefined);
      assert.equal(typeof doc2.nested2.yup, 'object');

      doc2.nested2.yup = {
        age: 150,
        yup: 'Yesiree',
        nested: true
      };

      assert.equal(doc2.nested2.nested, undefined);
      assert.equal(doc2.nested2.yup.nested, true);
      assert.equal(doc2.nested2.yup.yup, 'Yesiree');
      assert.equal(doc2.nested2.yup.age, 150);
      doc2.nested2.nested = 'y';
      assert.equal(doc2.nested2.nested, 'y');
      assert.equal(doc2.nested2.yup.nested, true);
      assert.equal(doc2.nested2.yup.yup, 'Yesiree');
      assert.equal(doc2.nested2.yup.age, 150);

      assert.equal(String(doc2.nested.cool), '4cf70857337498f95900001c');

      assert.ok(doc.oids !== doc2.oids);
    });
  });

  it('test shortcut setters', function() {
    const doc = new TestDocument();

    doc.init({
      test: 'Test',
      nested: {
        age: 5
      }
    });

    assert.equal(doc.isModified('test'), false);
    doc.test = 'Woot';
    assert.equal(doc.test, 'Woot');
    assert.equal(doc.isModified('test'), true);

    assert.equal(doc.isModified('nested.age'), false);
    doc.nested.age = 2;
    assert.equal(doc.nested.age, 2);
    assert.ok(doc.isModified('nested.age'));

    doc.nested = { path: 'overwrite the entire nested object' };
    assert.equal(doc.nested.age, undefined);
    assert.equal(Object.keys(doc._doc.nested).length, 1);
    assert.equal(doc.nested.path, 'overwrite the entire nested object');
    assert.ok(doc.isModified('nested'));
  });

  it('test accessor of id', function() {
    const doc = new TestDocument();
    assert.ok(doc._id instanceof DocumentObjectId);
  });

  it('test shortcut of id hexString', function() {
    const doc = new TestDocument();
    assert.equal(typeof doc.id, 'string');
  });

  it('toObject options', function() {
    const doc = new TestDocument();

    doc.init({
      test: 'test',
      oids: [],
      em: [{ title: 'asdf' }],
      nested: {
        age: 5,
        cool: DocumentObjectId.createFromHexString('4c6c2d6240ced95d0e00003c'),
        path: 'my path'
      },
      nested2: {},
      date: new Date
    });

    let clone = doc.toObject({ getters: true, virtuals: false });

    assert.equal(clone.test, 'test');
    assert.ok(clone.oids instanceof Array);
    assert.equal(clone.nested.age, 5);
    assert.equal(clone.nested.cool.toString(), '4c6c2d6240ced95d0e00003c');
    assert.equal(clone.nested.path, '5my path');
    assert.equal(clone.nested.agePlus2, undefined);
    assert.equal(clone.em[0].works, undefined);
    assert.ok(clone.date instanceof Date);

    clone = doc.toObject({ virtuals: true });

    assert.equal(clone.test, 'test');
    assert.ok(clone.oids instanceof Array);
    assert.equal(clone.nested.age, 5);
    assert.equal(clone.nested.cool.toString(), '4c6c2d6240ced95d0e00003c');
    assert.equal(clone.nested.path, 'my path');
    assert.equal(clone.nested.agePlus2, 7);
    assert.equal(clone.em[0].works, 'em virtual works');

    clone = doc.toObject({ getters: true });

    assert.equal(clone.test, 'test');
    assert.ok(clone.oids instanceof Array);
    assert.equal(clone.nested.age, 5);
    assert.equal(clone.nested.cool.toString(), '4c6c2d6240ced95d0e00003c');
    assert.equal(clone.nested.path, '5my path');
    assert.equal(clone.nested.agePlus2, 7);
    assert.equal(clone.em[0].works, 'em virtual works');

    // test toObject options
    doc.schema.options.toObject = { virtuals: true };
    clone = doc.toObject({ transform: false, virtuals: true });
    assert.equal(clone.test, 'test');
    assert.ok(clone.oids instanceof Array);
    assert.equal(clone.nested.age, 5);
    assert.equal(clone.nested.cool.toString(), '4c6c2d6240ced95d0e00003c');

    assert.equal(clone.nested.path, 'my path');
    assert.equal(clone.nested.agePlus2, 7);
    assert.equal(clone.em[0].title, 'asdf');
    delete doc.schema.options.toObject;

    // minimize
    clone = doc.toObject({ minimize: true });
    assert.equal(clone.nested2, undefined);
    clone = doc.toObject({ minimize: true, getters: true });
    assert.equal(clone.nested2, undefined);
    clone = doc.toObject({ minimize: false });
    assert.equal(clone.nested2.constructor.name, 'Object');
    assert.equal(Object.keys(clone.nested2).length, 1);
    clone = doc.toObject('2');
    assert.equal(clone.nested2, undefined);

    doc.schema.options.toObject = { minimize: false };
    clone = doc.toObject({ transform: false, minimize: false });
    assert.equal(clone.nested2.constructor.name, 'Object');
    assert.equal(Object.keys(clone.nested2).length, 1);
    delete doc.schema.options.toObject;

    doc.schema.options.minimize = false;
    clone = doc.toObject();
    assert.equal(clone.nested2.constructor.name, 'Object');
    assert.equal(Object.keys(clone.nested2).length, 1);
    doc.schema.options.minimize = true;
    clone = doc.toObject();
    assert.equal(clone.nested2, undefined);

    // transform
    doc.schema.options.toObject = {};
    doc.schema.options.toObject.transform = function xform(doc, ret) {
      // ignore embedded docs
      if (typeof doc.ownerDocument === 'function') {
        return;
      }

      delete ret.em;
      delete ret.numbers;
      delete ret.oids;
      ret._id = ret._id.toString();
    };

    clone = doc.toObject();
    assert.equal(doc.id, clone._id);
    assert.ok(undefined === clone.em);
    assert.ok(undefined === clone.numbers);
    assert.ok(undefined === clone.oids);
    assert.equal(clone.test, 'test');
    assert.equal(clone.nested.age, 5);

    // transform with return value
    const out = { myid: doc._id.toString() };
    doc.schema.options.toObject.transform = function(doc, ret) {
      // ignore embedded docs
      if (typeof doc.ownerDocument === 'function') {
        return;
      }

      return { myid: ret._id.toString() };
    };

    clone = doc.toObject();
    assert.deepEqual(out, clone);

    // ignored transform with inline options
    clone = doc.toObject({ x: 1, transform: false });
    assert.ok(!('myid' in clone));
    assert.equal(clone.test, 'test');
    assert.ok(clone.oids instanceof Array);
    assert.equal(clone.nested.age, 5);
    assert.equal(clone.nested.cool.toString(), '4c6c2d6240ced95d0e00003c');
    assert.equal(clone.nested.path, 'my path');
    assert.equal(clone.em[0].constructor.name, 'Object');

    // applied transform when inline transform is true
    clone = doc.toObject({ x: 1 });
    assert.deepEqual(out, clone);

    // transform passed inline
    function xform(self, doc, opts) {
      opts.fields.split(' ').forEach(function(field) {
        delete doc[field];
      });
    }

    clone = doc.toObject({
      transform: xform,
      fields: '_id em numbers oids nested'
    });
    assert.equal(doc.test, 'test');
    assert.ok(undefined === clone.em);
    assert.ok(undefined === clone.numbers);
    assert.ok(undefined === clone.oids);
    assert.ok(undefined === clone._id);
    assert.ok(undefined === clone.nested);

    // all done
    delete doc.schema.options.toObject;
  });

  it('toObject transform', function(done) {
    const schema = new Schema({
      name: String,
      places: [{ type: ObjectId, ref: 'Place' }]
    });

    const schemaPlaces = new Schema({
      identity: String
    });

    schemaPlaces.set('toObject', {
      transform: function(doc, ret) {
        assert.equal(doc.constructor.modelName, 'Place');
        return ret;
      }
    });

    const Test = db.model('Test', schema);
    const Places = db.model('Place', schemaPlaces);

    Places.create({ identity: 'a' }, { identity: 'b' }, { identity: 'c' }, function(err, a, b, c) {
      Test.create({ name: 'chetverikov', places: [a, b, c] }, function(err) {
        assert.ifError(err);
        Test.findOne({}).populate('places').exec(function(err, docs) {
          assert.ifError(err);

          docs.toObject({ transform: true });

          done();
        });
      });
    });
  });

  it('disabling aliases in toObject options (gh-7548)', function() {
    const schema = new mongoose.Schema({
      name: {
        type: String,
        alias: 'nameAlias'
      },
      age: Number
    });
    schema.virtual('answer').get(() => 42);

    const Model = db.model('Person', schema);

    const doc = new Model({ name: 'Jean-Luc Picard', age: 59 });

    let obj = doc.toObject({ virtuals: true });
    assert.equal(obj.nameAlias, 'Jean-Luc Picard');
    assert.equal(obj.answer, 42);

    obj = doc.toObject({ virtuals: true, aliases: false });
    assert.ok(!obj.nameAlias);
    assert.equal(obj.answer, 42);
  });

  it('can save multiple times with changes to complex subdocuments (gh-8531)', () => {
    const clipSchema = Schema({
      height: Number,
      rows: Number,
      width: Number
    }, { _id: false, id: false });
    const questionSchema = Schema({
      type: String,
      age: Number,
      clip: {
        type: clipSchema
      }
    }, { _id: false, id: false });
    const keySchema = Schema({ ql: [questionSchema] }, { _id: false, id: false });
    const Model = db.model('Test', Schema({
      name: String,
      keys: [keySchema]
    }));
    const doc = new Model({
      name: 'test',
      keys: [
        { ql: [
          { type: 'mc', clip: { width: 1 } },
          { type: 'mc', clip: { height: 1, rows: 1 } },
          { type: 'mc', clip: { height: 2, rows: 1 } },
          { type: 'mc', clip: { height: 3, rows: 1 } }
        ] }
      ]
    });
    return doc.save().then(() => {
      // The following was failing before fixing gh-8531 because
      // the validation was called for the "clip" document twice in the
      // same stack, causing a "can't validate() the same doc multiple times in
      // parallel" warning
      doc.keys[0].ql[0].clip = { width: 4.3, rows: 3 };
      doc.keys[0].ql[0].age = 42;

      return doc.save();
    }); // passes
  });

  it('saves even if `_id` is null (gh-6406)', function() {
    const schema = new Schema({ _id: Number, val: String });
    const Model = db.model('Test', schema);

    return co(function*() {
      yield Model.updateOne({ _id: null }, { val: 'test' }, { upsert: true });

      let doc = yield Model.findOne();

      doc.val = 'test2';

      // Should not throw
      yield doc.save();

      doc = yield Model.findOne();
      assert.strictEqual(doc._id, null);
      assert.equal(doc.val, 'test2');
    });
  });

  it('allows you to skip validation on save (gh-2981)', function() {
    const schema = new Schema({ name: { type: String, required: true } });
    const MyModel = db.model('Test', schema);

    const doc = new MyModel();
    return doc.save({ validateBeforeSave: false });
  });

  it('doesnt use custom toObject options on save', function(done) {
    const schema = new Schema({
      name: String,
      iWillNotBeDelete: Boolean,
      nested: {
        iWillNotBeDeleteToo: Boolean
      }
    });

    schema.set('toObject', {
      transform: function(doc, ret) {
        delete ret.iWillNotBeDelete;
        delete ret.nested.iWillNotBeDeleteToo;

        return ret;
      }
    });
    const Test = db.model('Test', schema);

    Test.create({ name: 'chetverikov', iWillNotBeDelete: true, 'nested.iWillNotBeDeleteToo': true }, function(err) {
      assert.ifError(err);
      Test.findOne({}, function(err, doc) {
        assert.ifError(err);

        assert.equal(doc._doc.iWillNotBeDelete, true);
        assert.equal(doc._doc.nested.iWillNotBeDeleteToo, true);

        done();
      });
    });
  });

  describe('toObject', function() {
    it('does not apply toObject functions of subdocuments to root document', function(done) {
      const subdocSchema = new Schema({
        test: String,
        wow: String
      });

      subdocSchema.options.toObject = {};
      subdocSchema.options.toObject.transform = function(doc, ret) {
        delete ret.wow;
      };

      const docSchema = new Schema({
        foo: String,
        wow: Boolean,
        sub: [subdocSchema]
      });

      const Doc = db.model('Test', docSchema);

      Doc.create({
        foo: 'someString',
        wow: true,
        sub: [{
          test: 'someOtherString',
          wow: 'thisIsAString'
        }]
      }, function(err, doc) {
        const obj = doc.toObject({
          transform: function(doc, ret) {
            ret.phew = 'new';
          }
        });

        assert.equal(obj.phew, 'new');
        assert.ok(!doc.sub.wow);

        done();
      });
    });

    it('handles child schema transforms', function() {
      const userSchema = new Schema({
        name: String,
        email: String
      });
      const topicSchema = new Schema({
        title: String,
        email: String,
        followers: [userSchema]
      });

      userSchema.options.toObject = {
        transform: function(doc, ret) {
          delete ret.email;
        }
      };

      topicSchema.options.toObject = {
        transform: function(doc, ret) {
          ret.title = ret.title.toLowerCase();
        }
      };

      const Topic = db.model('Test', topicSchema);

      const topic = new Topic({
        title: 'Favorite Foods',
        email: 'a@b.co',
        followers: [{ name: 'Val', email: 'val@test.co' }]
      });

      const output = topic.toObject({ transform: true });
      assert.equal(output.title, 'favorite foods');
      assert.equal(output.email, 'a@b.co');
      assert.equal(output.followers[0].name, 'Val');
      assert.equal(output.followers[0].email, undefined);
    });

    it('doesnt clobber child schema options when called with no params (gh-2035)', function(done) {
      const userSchema = new Schema({
        firstName: String,
        lastName: String,
        password: String
      });

      userSchema.virtual('fullName').get(function() {
        return this.firstName + ' ' + this.lastName;
      });

      userSchema.set('toObject', { virtuals: false });

      const postSchema = new Schema({
        owner: { type: Schema.Types.ObjectId, ref: 'User' },
        content: String
      });

      postSchema.virtual('capContent').get(function() {
        return this.content.toUpperCase();
      });

      postSchema.set('toObject', { virtuals: true });
      const User = db.model('User', userSchema);
      const Post = db.model('BlogPost', postSchema);

      const user = new User({ firstName: 'Joe', lastName: 'Smith', password: 'password' });

      user.save(function(err, savedUser) {
        assert.ifError(err);
        const post = new Post({ owner: savedUser._id, content: 'lorem ipsum' });
        post.save(function(err, savedPost) {
          assert.ifError(err);
          Post.findById(savedPost._id).populate('owner').exec(function(err, newPost) {
            assert.ifError(err);
            const obj = newPost.toObject();
            assert.equal(obj.owner.fullName, undefined);
            done();
          });
        });
      });
    });

    it('respects child schemas minimize (gh-9405)', function() {
      const postSchema = new Schema({
        owner: { type: Schema.Types.ObjectId, ref: 'User' },
        props: { type: Object, default: {} }
      });
      const userSchema = new Schema({
        firstName: String,
        props: { type: Object, default: {} }
      }, { minimize: false });

      const User = db.model('User', userSchema);
      const Post = db.model('BlogPost', postSchema);

      const user = new User({ firstName: 'test' });
      const post = new Post({ owner: user });

      let obj = post.toObject();
      assert.strictEqual(obj.props, void 0);
      assert.deepEqual(obj.owner.props, {});

      obj = post.toObject({ minimize: false });
      assert.deepEqual(obj.props, {});
      assert.deepEqual(obj.owner.props, {});

      obj = post.toObject({ minimize: true });
      assert.strictEqual(obj.props, void 0);
      assert.strictEqual(obj.owner.props, void 0);
    });
  });

  describe('toJSON', function() {
    it('toJSON options', function() {
      const doc = new TestDocument();

      doc.init({
        test: 'test',
        oids: [],
        em: [{ title: 'asdf' }],
        nested: {
          age: 5,
          cool: DocumentObjectId.createFromHexString('4c6c2d6240ced95d0e00003c'),
          path: 'my path'
        },
        nested2: {}
      });

      // override to check if toJSON gets fired
      const path = TestDocument.prototype.schema.path('em');
      path.casterConstructor.prototype.toJSON = function() {
        return {};
      };

      doc.schema.options.toJSON = { virtuals: true };
      let clone = doc.toJSON();
      assert.equal(clone.test, 'test');
      assert.ok(clone.oids instanceof Array);
      assert.equal(clone.nested.age, 5);
      assert.equal(clone.nested.cool.toString(), '4c6c2d6240ced95d0e00003c');
      assert.equal(clone.nested.path, 'my path');
      assert.equal(clone.nested.agePlus2, 7);
      assert.equal(clone.em[0].constructor.name, 'Object');
      assert.equal(Object.keys(clone.em[0]).length, 0);
      delete doc.schema.options.toJSON;
      delete path.casterConstructor.prototype.toJSON;

      doc.schema.options.toJSON = { minimize: false };
      clone = doc.toJSON();
      assert.equal(clone.nested2.constructor.name, 'Object');
      assert.equal(Object.keys(clone.nested2).length, 1);
      clone = doc.toJSON('8');
      assert.equal(clone.nested2.constructor.name, 'Object');
      assert.equal(Object.keys(clone.nested2).length, 1);

      // gh-852
      const arr = [doc];
      let err = false;
      let str;
      try {
        str = JSON.stringify(arr);
      } catch (_) {
        err = true;
      }
      assert.equal(err, false);
      assert.ok(/nested2/.test(str));
      assert.equal(clone.nested2.constructor.name, 'Object');
      assert.equal(Object.keys(clone.nested2).length, 1);

      // transform
      doc.schema.options.toJSON = {};
      doc.schema.options.toJSON.transform = function xform(doc, ret) {
        // ignore embedded docs
        if (typeof doc.ownerDocument === 'function') {
          return;
        }

        delete ret.em;
        delete ret.numbers;
        delete ret.oids;
        ret._id = ret._id.toString();
      };

      clone = doc.toJSON();
      assert.equal(clone._id, doc.id);
      assert.ok(undefined === clone.em);
      assert.ok(undefined === clone.numbers);
      assert.ok(undefined === clone.oids);
      assert.equal(clone.test, 'test');
      assert.equal(clone.nested.age, 5);

      // transform with return value
      const out = { myid: doc._id.toString() };
      doc.schema.options.toJSON.transform = function(doc, ret) {
        // ignore embedded docs
        if (typeof doc.ownerDocument === 'function') {
          return;
        }

        return { myid: ret._id.toString() };
      };

      clone = doc.toJSON();
      assert.deepEqual(out, clone);

      // ignored transform with inline options
      clone = doc.toJSON({ x: 1, transform: false });
      assert.ok(!('myid' in clone));
      assert.equal(clone.test, 'test');
      assert.ok(clone.oids instanceof Array);
      assert.equal(clone.nested.age, 5);
      assert.equal(clone.nested.cool.toString(), '4c6c2d6240ced95d0e00003c');
      assert.equal(clone.nested.path, 'my path');
      assert.equal(clone.em[0].constructor.name, 'Object');

      // applied transform when inline transform is true
      clone = doc.toJSON({ x: 1 });
      assert.deepEqual(out, clone);

      // transform passed inline
      function xform(self, doc, opts) {
        opts.fields.split(' ').forEach(function(field) {
          delete doc[field];
        });
      }

      clone = doc.toJSON({
        transform: xform,
        fields: '_id em numbers oids nested'
      });
      assert.equal(doc.test, 'test');
      assert.ok(undefined === clone.em);
      assert.ok(undefined === clone.numbers);
      assert.ok(undefined === clone.oids);
      assert.ok(undefined === clone._id);
      assert.ok(undefined === clone.nested);

      // all done
      delete doc.schema.options.toJSON;
    });

    it('jsonifying an object', function() {
      const doc = new TestDocument({ test: 'woot' });
      const oidString = doc._id.toString();
      // convert to json string
      const json = JSON.stringify(doc);
      // parse again
      const obj = JSON.parse(json);

      assert.equal(obj.test, 'woot');
      assert.equal(obj._id, oidString);
    });

    it('jsonifying an object\'s populated items works (gh-1376)', function(done) {
      const userSchema = new Schema({ name: String });
      // includes virtual path when 'toJSON'
      userSchema.set('toJSON', { getters: true });
      userSchema.virtual('hello').get(function() {
        return 'Hello, ' + this.name;
      });
      const User = db.model('User', userSchema);

      const groupSchema = new Schema({
        name: String,
        _users: [{ type: Schema.ObjectId, ref: 'User' }]
      });

      const Group = db.model('Group', groupSchema);

      User.create({ name: 'Alice' }, { name: 'Bob' }, function(err, alice, bob) {
        assert.ifError(err);

        Group.create({ name: 'mongoose', _users: [alice, bob] }, function(err, group) {
          Group.findById(group).populate('_users').exec(function(err, group) {
            assert.ifError(err);
            assert.ok(group.toJSON()._users[0].hello);
            done();
          });
        });
      });
    });
  });

  describe('inspect', function() {
    it('inspect inherits schema options (gh-4001)', function(done) {
      const opts = {
        toObject: { virtuals: true },
        toJSON: { virtuals: true }
      };
      const taskSchema = mongoose.Schema({
        name: {
          type: String,
          required: true
        }
      }, opts);

      taskSchema.virtual('title').
        get(function() {
          return this.name;
        }).
        set(function(title) {
          this.name = title;
        });

      const Task = db.model('Test', taskSchema);

      const doc = { name: 'task1', title: 'task999' };
      Task.collection.insertOne(doc, function(error) {
        assert.ifError(error);
        Task.findById(doc._id, function(error, doc) {
          assert.ifError(error);
          assert.equal(doc.inspect().title, 'task1');
          done();
        });
      });
    });

    it('does not apply transform to populated docs (gh-4213)', function(done) {
      const UserSchema = new Schema({
        name: String
      });

      const PostSchema = new Schema({
        title: String,
        postedBy: {
          type: mongoose.Schema.Types.ObjectId,
          ref: 'User'
        }
      }, {
        toObject: {
          transform: function(doc, ret) {
            delete ret._id;
          }
        },
        toJSON: {
          transform: function(doc, ret) {
            delete ret._id;
          }
        }
      });

      const User = db.model('User', UserSchema);
      const Post = db.model('BlogPost', PostSchema);

      const val = new User({ name: 'Val' });
      const post = new Post({ title: 'Test', postedBy: val._id });

      Post.create(post, function(error) {
        assert.ifError(error);
        User.create(val, function(error) {
          assert.ifError(error);
          Post.find({}).
            populate('postedBy').
            exec(function(error, posts) {
              assert.ifError(error);
              assert.equal(posts.length, 1);
              assert.ok(posts[0].postedBy._id);
              done();
            });
        });
      });
    });

    it('populate on nested path (gh-5703)', function() {
      const toySchema = new mongoose.Schema({ color: String });
      const Toy = db.model('Cat', toySchema);

      const childSchema = new mongoose.Schema({
        name: String,
        values: {
          toy: { type: mongoose.Schema.Types.ObjectId, ref: 'Cat' }
        }
      });
      const Child = db.model('Child', childSchema);

      return Toy.create({ color: 'brown' }).
        then(function(toy) {
          return Child.create({ values: { toy: toy._id } });
        }).
        then(function(child) {
          return Child.findById(child._id);
        }).
        then(function(child) {
          return child.values.populate('toy').execPopulate().then(function() {
            return child;
          });
        }).
        then(function(child) {
          assert.equal(child.values.toy.color, 'brown');
        });
    });
  });

  describe.skip('#update', function() {
    it('returns a Query', function() {
      const mg = new mongoose.Mongoose;
      const M = mg.model('Test', { s: String });
      const doc = new M;
      assert.ok(doc.update() instanceof Query);
    });
    it('calling update on document should relay to its model (gh-794)', function(done) {
      const Docs = new Schema({ text: String });
      const docs = db.model('Test', Docs);
      const d = new docs({ text: 'A doc' });
      let called = false;
      d.save(function() {
        const oldUpdate = docs.update;
        docs.update = function(query, operation) {
          assert.equal(Object.keys(query).length, 1);
          assert.equal(d._id, query._id);
          assert.equal(Object.keys(operation).length, 1);
          assert.equal(Object.keys(operation.$set).length, 1);
          assert.equal(operation.$set.text, 'A changed doc');
          called = true;
          docs.update = oldUpdate;
          oldUpdate.apply(docs, arguments);
        };
        d.update({ $set: { text: 'A changed doc' } }, function(err) {
          assert.ifError(err);
          assert.equal(called, true);
          done();
        });
      });
    });
  });

  it('toObject should not set undefined values to null', function() {
    const doc = new TestDocument();
    const obj = doc.toObject();

    delete obj._id;
    assert.deepEqual(obj, { numbers: [], oids: [], em: [] });
  });

  describe('Errors', function() {
    it('MongooseErrors should be instances of Error (gh-209)', function() {
      const MongooseError = require('../lib/error');
      const err = new MongooseError('Some message');
      assert.ok(err instanceof Error);
    });
    it('ValidationErrors should be instances of Error', function() {
      const ValidationError = Document.ValidationError;
      const err = new ValidationError(new TestDocument);
      assert.ok(err instanceof Error);
    });
  });

  it('methods on embedded docs should work', function() {
    const ESchema = new Schema({ name: String });

    ESchema.methods.test = function() {
      return this.name + ' butter';
    };
    ESchema.statics.ten = function() {
      return 10;
    };

    const E = db.model('Test', ESchema);
    const PSchema = new Schema({ embed: [ESchema] });
    const P = db.model('Test2', PSchema);

    let p = new P({ embed: [{ name: 'peanut' }] });
    assert.equal(typeof p.embed[0].test, 'function');
    assert.equal(typeof E.ten, 'function');
    assert.equal(p.embed[0].test(), 'peanut butter');
    assert.equal(E.ten(), 10);

    // test push casting
    p = new P;
    p.embed.push({ name: 'apple' });
    assert.equal(typeof p.embed[0].test, 'function');
    assert.equal(typeof E.ten, 'function');
    assert.equal(p.embed[0].test(), 'apple butter');
  });

  it('setting a positional path does not cast value to array', function() {
    const doc = new TestDocument;
    doc.init({ numbers: [1, 3] });
    assert.equal(doc.numbers[0], 1);
    assert.equal(doc.numbers[1], 3);
    doc.set('numbers.1', 2);
    assert.equal(doc.numbers[0], 1);
    assert.equal(doc.numbers[1], 2);
  });

  it('no maxListeners warning should occur', function() {
    let traced = false;
    const trace = console.trace;

    console.trace = function() {
      traced = true;
      console.trace = trace;
    };

    const schema = new Schema({
      title: String,
      embed1: [new Schema({ name: String })],
      embed2: [new Schema({ name: String })],
      embed3: [new Schema({ name: String })],
      embed4: [new Schema({ name: String })],
      embed5: [new Schema({ name: String })],
      embed6: [new Schema({ name: String })],
      embed7: [new Schema({ name: String })],
      embed8: [new Schema({ name: String })],
      embed9: [new Schema({ name: String })],
      embed10: [new Schema({ name: String })],
      embed11: [new Schema({ name: String })]
    });

    const S = db.model('Test', schema);

    new S({ title: 'test' });
    assert.equal(traced, false);
  });

  it('unselected required fields should pass validation', function(done) {
    const Tschema = new Schema({
      name: String,
      req: { type: String, required: true }
    });
    const T = db.model('Test', Tschema);

    const t = new T({ name: 'teeee', req: 'i am required' });
    t.save(function(err) {
      assert.ifError(err);
      T.findById(t).select('name').exec(function(err, t) {
        assert.ifError(err);
        assert.equal(t.req, void 0);
        t.name = 'wooo';
        t.save(function(err) {
          assert.ifError(err);

          T.findById(t).select('name').exec(function(err, t) {
            assert.ifError(err);
            t.req = undefined;
            t.save(function(err) {
              err = String(err);
              const invalid = /Path `req` is required./.test(err);
              assert.ok(invalid);
              t.req = 'it works again';
              t.save(function(err) {
                assert.ifError(err);

                T.findById(t).select('_id').exec(function(err, t) {
                  assert.ifError(err);
                  t.save(function(err) {
                    assert.ifError(err);
                    done();
                  });
                });
              });
            });
          });
        });
      });
    });
  });

  describe('#validate', function() {
    it('works (gh-891)', function(done) {
      let schema = null;
      let called = false;

      const validate = [function() {
        called = true;
        return true;
      }, 'BAM'];

      schema = new Schema({
        prop: { type: String, required: true, validate: validate },
        nick: { type: String, required: true }
      });

      const M = db.model('Test', schema);
      const m = new M({ prop: 'gh891', nick: 'validation test' });
      m.save(function(err) {
        assert.ifError(err);
        assert.equal(called, true);
        called = false;
        M.findById(m, 'nick', function(err, m) {
          assert.equal(called, false);
          assert.ifError(err);
          m.nick = 'gh-891';
          m.save(function(err) {
            assert.equal(called, false);
            assert.ifError(err);
            done();
          });
        });
      });
    });

    it('can return a promise', function(done) {
      let schema = null;

      const validate = [function() {
        return true;
      }, 'BAM'];

      schema = new Schema({
        prop: { type: String, required: true, validate: validate },
        nick: { type: String, required: true }
      });

      const M = db.model('Test', schema);
      const m = new M({ prop: 'gh891', nick: 'validation test' });
      const mBad = new M({ prop: 'other' });

      const promise = m.validate();
      promise.then(function() {
        const promise2 = mBad.validate();
        promise2.catch(function(err) {
          assert.ok(!!err);
          clearTimeout(timeout);
          done();
        });
      });

      const timeout = setTimeout(function() {
        db.close();
        throw new Error('Promise not fulfilled!');
      }, 500);
    });

    it('doesnt have stale cast errors (gh-2766)', function(done) {
      const testSchema = new Schema({ name: String });
      const M = db.model('Test', testSchema);

      const m = new M({ _id: 'this is not a valid _id' });
      assert.ok(!m.$isValid('_id'));
      assert.ok(m.validateSync().errors['_id'].name, 'CastError');

      m._id = '000000000000000000000001';
      assert.ok(m.$isValid('_id'));
      assert.ifError(m.validateSync());
      m.validate(function(error) {
        assert.ifError(error);
        done();
      });
    });

    it('cast errors persist across validate() calls (gh-2766)', function(done) {
      const db = start();
      const testSchema = new Schema({ name: String });
      const M = db.model('Test', testSchema);

      const m = new M({ _id: 'this is not a valid _id' });
      assert.ok(!m.$isValid('_id'));
      m.validate(function(error) {
        assert.ok(error);
        assert.equal(error.errors['_id'].name, 'CastError');
        m.validate(function(error) {
          assert.ok(error);
          assert.equal(error.errors['_id'].name, 'CastError');

          const err1 = m.validateSync();
          const err2 = m.validateSync();
          assert.equal(err1.errors['_id'].name, 'CastError');
          assert.equal(err2.errors['_id'].name, 'CastError');
          db.close(done);
        });
      });
    });

    it('returns a promise when there are no validators', function(done) {
      let schema = null;

      schema = new Schema({ _id: String });

      const M = db.model('Test', schema);
      const m = new M();

      const promise = m.validate();
      promise.then(function() {
        clearTimeout(timeout);
        done();
      });

      const timeout = setTimeout(function() {
        db.close();
        throw new Error('Promise not fulfilled!');
      }, 500);
    });

    describe('works on arrays', function() {
      it('with required', function(done) {
        const schema = new Schema({
          name: String,
          arr: { type: [], required: true }
        });
        const M = db.model('Test', schema);
        const m = new M({ name: 'gh1109-1', arr: null });
        m.save(function(err) {
          assert.ok(/Path `arr` is required/.test(err));
          m.arr = null;
          m.save(function(err) {
            assert.ok(/Path `arr` is required/.test(err));
            m.arr = [];
            m.arr.push('works');
            m.save(function(err) {
              assert.ifError(err);
              done();
            });
          });
        });
      });

      it('with custom validator', function(done) {
        let called = false;

        function validator(val) {
          called = true;
          return val && val.length > 1;
        }

        const validate = [validator, 'BAM'];

        const schema = new Schema({
          arr: { type: [], validate: validate }
        });

        const M = db.model('Test', schema);
        const m = new M({ name: 'gh1109-2', arr: [1] });
        assert.equal(called, false);
        m.save(function(err) {
          assert.equal(String(err), 'ValidationError: arr: BAM');
          assert.equal(called, true);
          m.arr.push(2);
          called = false;
          m.save(function(err) {
            assert.equal(called, true);
            assert.ifError(err);
            done();
          });
        });
      });

      it('with both required + custom validator', function(done) {
        function validator(val) {
          return val && val.length > 1;
        }

        const validate = [validator, 'BAM'];

        const schema = new Schema({
          arr: { type: [], required: true, validate: validate }
        });

        const M = db.model('Test', schema);
        const m = new M({ name: 'gh1109-3', arr: null });
        m.save(function(err) {
          assert.equal(err.errors.arr.message, 'Path `arr` is required.');
          m.arr = [{ nice: true }];
          m.save(function(err) {
            assert.equal(String(err), 'ValidationError: arr: BAM');
            m.arr.push(95);
            m.save(function(err) {
              assert.ifError(err);
              done();
            });
          });
        });
      });
    });

    it('validator should run only once gh-1743', function(done) {
      let count = 0;

      const Control = new Schema({
        test: {
          type: String,
          validate: function(value, done) {
            count++;
            return done(true);
          }
        }
      });
      const PostSchema = new Schema({
        controls: [Control]
      });

      const Post = db.model('BlogPost', PostSchema);

      const post = new Post({
        controls: [{
          test: 'xx'
        }]
      });

      post.save(function() {
        assert.equal(count, 1);
        done();
      });
    });

    it('validator should run only once per sub-doc gh-1743', function(done) {
      this.timeout(process.env.TRAVIS ? 8000 : 4500);

      let count = 0;
      const db = start();

      const Control = new Schema({
        test: {
          type: String,
          validate: function(value, done) {
            count++;
            return done(true);
          }
        }
      });
      const PostSchema = new Schema({
        controls: [Control]
      });

      const Post = db.model('BlogPost', PostSchema);

      const post = new Post({
        controls: [{
          test: 'xx'
        }, {
          test: 'yy'
        }]
      });

      post.save(function() {
        assert.equal(count, post.controls.length);
        db.close(done);
      });
    });


    it('validator should run in parallel', function(done) {
      let count = 0;
      let startTime, endTime;

      const SchemaWithValidator = new Schema({
        preference: {
          type: String,
          required: true,
          validate: {
            validator: function validator(value, done) {
              count++;
              if (count === 1) startTime = Date.now();
              else if (count === 4) endTime = Date.now();
              setTimeout(done.bind(null, true), 150);
            },
            isAsync: true
          }
        }
      });

      const MWSV = db.model('Test', new Schema({ subs: [SchemaWithValidator] }));
      const m = new MWSV({
        subs: [{
          preference: 'xx'
        }, {
          preference: 'yy'
        }, {
          preference: '1'
        }, {
          preference: '2'
        }]
      });

      m.save(function(err) {
        assert.ifError(err);
        assert.equal(count, 4);
        assert(endTime - startTime < 150 * 4); // serial >= 150 * 4, parallel < 150 * 4
        done();
      });
    });
  });

  it('#invalidate', function(done) {
    let InvalidateSchema = null;
    let Post = null;
    let post = null;

    InvalidateSchema = new Schema({ prop: { type: String } },
      { strict: false });

    Post = db.model('Test', InvalidateSchema);
    post = new Post();
    post.set({ baz: 'val' });
    const _err = post.invalidate('baz', 'validation failed for path {PATH}',
      'val', 'custom error');
    assert.ok(_err instanceof ValidationError);

    post.save(function(err) {
      assert.ok(err instanceof MongooseError);
      assert.ok(err instanceof ValidationError);
      assert.ok(err.errors.baz instanceof ValidatorError);
      assert.equal(err.errors.baz.message, 'validation failed for path baz');
      assert.equal(err.errors.baz.path, 'baz');
      assert.equal(err.errors.baz.value, 'val');
      assert.equal(err.errors.baz.kind, 'custom error');

      post.save(function(err) {
        assert.strictEqual(err, null);
        done();
      });
    });
  });

  describe('#equals', function() {
    describe('should work', function() {
      let S;
      let N;
      let O;
      let B;
      let M;

      before(function() {
        db.deleteModel(/^Test/);
        S = db.model('Test', new Schema({ _id: String }));
        N = db.model('Test2', new Schema({ _id: Number }));
        O = db.model('Test3', new Schema({ _id: Schema.ObjectId }));
        B = db.model('Test4', new Schema({ _id: Buffer }));
        M = db.model('Test5', new Schema({ name: String }, { _id: false }));
      });

      it('with string _ids', function() {
        const s1 = new S({ _id: 'one' });
        const s2 = new S({ _id: 'one' });
        assert.ok(s1.equals(s2));
      });
      it('with number _ids', function() {
        const n1 = new N({ _id: 0 });
        const n2 = new N({ _id: 0 });
        assert.ok(n1.equals(n2));
      });
      it('with ObjectId _ids', function() {
        let id = new mongoose.Types.ObjectId;
        let o1 = new O({ _id: id });
        let o2 = new O({ _id: id });
        assert.ok(o1.equals(o2));

        id = String(new mongoose.Types.ObjectId);
        o1 = new O({ _id: id });
        o2 = new O({ _id: id });
        assert.ok(o1.equals(o2));
      });
      it('with Buffer _ids', function() {
        const n1 = new B({ _id: 0 });
        const n2 = new B({ _id: 0 });
        assert.ok(n1.equals(n2));
      });
      it('with _id disabled (gh-1687)', function() {
        const m1 = new M;
        const m2 = new M;
        assert.doesNotThrow(function() {
          m1.equals(m2);
        });
      });
    });
  });

  describe('setter', function() {
    describe('order', function() {
      it('is applied correctly', function() {
        const date = 'Thu Aug 16 2012 09:45:59 GMT-0700';
        const d = new TestDocument();
        dateSetterCalled = false;
        d.date = date;
        assert.ok(dateSetterCalled);
        dateSetterCalled = false;
        assert.ok(d._doc.date instanceof Date);
        assert.ok(d.date instanceof Date);
        assert.equal(+d.date, +new Date(date));
      });
    });

    it('works with undefined (gh-1892)', function(done) {
      const d = new TestDocument();
      d.nested.setr = undefined;
      assert.equal(d.nested.setr, 'undefined setter');
      dateSetterCalled = false;
      d.date = undefined;
      d.validate(function(err) {
        assert.ifError(err);
        assert.ok(dateSetterCalled);
        done();
      });
    });

    describe('on nested paths', function() {
      describe('using set(path, object)', function() {
        it('overwrites the entire object', function() {
          let doc = new TestDocument();

          doc.init({
            test: 'Test',
            nested: {
              age: 5
            }
          });

          doc.set('nested', { path: 'overwrite the entire nested object' });
          assert.equal(doc.nested.age, undefined);
          assert.equal(Object.keys(doc._doc.nested).length, 1);
          assert.equal(doc.nested.path, 'overwrite the entire nested object');
          assert.ok(doc.isModified('nested'));

          // vs merging using doc.set(object)
          doc.set({ test: 'Test', nested: { age: 4 } });
          assert.equal(doc.nested.path, '4overwrite the entire nested object');
          assert.equal(doc.nested.age, 4);
          assert.equal(Object.keys(doc._doc.nested).length, 2);
          assert.ok(doc.isModified('nested'));

          doc = new TestDocument();
          doc.init({
            test: 'Test',
            nested: {
              age: 5
            }
          });

          // vs merging using doc.set(path, object, {merge: true})
          doc.set('nested', { path: 'did not overwrite the nested object' }, {
            merge: true
          });
          assert.equal(doc.nested.path, '5did not overwrite the nested object');
          assert.equal(doc.nested.age, 5);
          assert.equal(Object.keys(doc._doc.nested).length, 3);
          assert.ok(doc.isModified('nested'));

          doc = new TestDocument();
          doc.init({
            test: 'Test',
            nested: {
              age: 5
            }
          });

          doc.set({ test: 'Test', nested: { age: 5 } });
          assert.ok(!doc.isModified());
          assert.ok(!doc.isModified('test'));
          assert.ok(!doc.isModified('nested'));
          assert.ok(!doc.isModified('nested.age'));

          doc.nested = { path: 'overwrite the entire nested object', age: 5 };
          assert.equal(doc.nested.age, 5);
          assert.equal(Object.keys(doc._doc.nested).length, 2);
          assert.equal(doc.nested.path, '5overwrite the entire nested object');
          assert.ok(doc.isModified('nested'));

          doc.nested.deep = { x: 'Hank and Marie' };
          assert.equal(Object.keys(doc._doc.nested).length, 3);
          assert.equal(doc.nested.path, '5overwrite the entire nested object');
          assert.ok(doc.isModified('nested'));
          assert.equal(doc.nested.deep.x, 'Hank and Marie');

          doc = new TestDocument();
          doc.init({
            test: 'Test',
            nested: {
              age: 5
            }
          });

          doc.set('nested.deep', { x: 'Hank and Marie' });
          assert.equal(Object.keys(doc._doc.nested).length, 2);
          assert.equal(Object.keys(doc._doc.nested.deep).length, 1);
          assert.ok(doc.isModified('nested'));
          assert.ok(!doc.isModified('nested.path'));
          assert.ok(!doc.isModified('nested.age'));
          assert.ok(doc.isModified('nested.deep'));
          assert.equal(doc.nested.deep.x, 'Hank and Marie');
        });

        it('allows positional syntax on mixed nested paths (gh-6738)', function() {
          const schema = new Schema({ nested: {} });
          const M = db.model('Test', schema);
          const doc = new M({
            'nested.x': 'foo',
            'nested.y': 42,
            'nested.a.b.c': { d: { e: { f: 'g' } } }
          });
          assert.strictEqual(doc.nested.x, 'foo');
          assert.strictEqual(doc.nested.y, 42);
          assert.strictEqual(doc.nested.a.b.c.d.e.f, 'g');
        });

        it('gh-1954', function() {
          const schema = new Schema({
            schedule: [new Schema({ open: Number, close: Number })]
          });

          const M = db.model('BlogPost', schema);

          const doc = new M({
            schedule: [{
              open: 1000,
              close: 1900
            }]
          });

          assert.ok(doc.schedule[0] instanceof EmbeddedDocument);
          doc.set('schedule.0.open', 1100);
          assert.ok(doc.schedule);
          assert.ok(doc.schedule.isMongooseDocumentArray);
          assert.ok(doc.schedule[0] instanceof EmbeddedDocument);
          assert.equal(doc.schedule[0].open, 1100);
          assert.equal(doc.schedule[0].close, 1900);
        });
      });

      describe('when overwriting with a document instance', function() {
        it('does not cause StackOverflows (gh-1234)', function() {
          const doc = new TestDocument({ nested: { age: 35 } });
          doc.nested = doc.nested;
          assert.doesNotThrow(function() {
            doc.nested.age;
          });
        });
      });
    });
  });

  describe('virtual', function() {
    describe('setter', function() {
      let val;
      let M;

      beforeEach(function() {
        const schema = new mongoose.Schema({ v: Number });
        schema.virtual('thang').set(function(v) {
          val = v;
        });

        db.deleteModel(/Test/);
        M = db.model('Test', schema);
      });

      it('works with objects', function() {
        new M({ thang: {} });
        assert.deepEqual({}, val);
      });
      it('works with arrays', function() {
        new M({ thang: [] });
        assert.deepEqual([], val);
      });
      it('works with numbers', function() {
        new M({ thang: 4 });
        assert.deepEqual(4, val);
      });
      it('works with strings', function() {
        new M({ thang: '3' });
        assert.deepEqual('3', val);
      });
    });

    it('passes doc as third param for arrow functions (gh-4143)', function() {
      const schema = new mongoose.Schema({
        name: {
          first: String,
          last: String
        }
      });
      schema.virtual('fullname').
        get((v, virtual, doc) => `${doc.name.first} ${doc.name.last}`).
        set((v, virtual, doc) => {
          const parts = v.split(' ');
          doc.name.first = parts.slice(0, parts.length - 1).join(' ');
          doc.name.last = parts[parts.length - 1];
        });
      const Model = db.model('Person', schema);

      const doc = new Model({ name: { first: 'Jean-Luc', last: 'Picard' } });
      assert.equal(doc.fullname, 'Jean-Luc Picard');

      doc.fullname = 'Will Riker';
      assert.equal(doc.name.first, 'Will');
      assert.equal(doc.name.last, 'Riker');
    });
  });

  describe('gh-2082', function() {
    it('works', function(done) {
      const Parent = db.model('Test', parentSchema);

      const parent = new Parent({ name: 'Hello' });
      parent.save(function(err, parent) {
        assert.ifError(err);
        parent.children.push({ counter: 0 });
        parent.save(function(err, parent) {
          assert.ifError(err);
          parent.children[0].counter += 1;
          parent.save(function(err, parent) {
            assert.ifError(err);
            parent.children[0].counter += 1;
            parent.save(function(err) {
              assert.ifError(err);
              Parent.findOne({}, function(error, parent) {
                assert.ifError(error);
                assert.equal(parent.children[0].counter, 2);
                done();
              });
            });
          });
        });
      });
    });
  });

  describe('gh-1933', function() {
    it('works', function(done) {
      const M = db.model('Test', new Schema({ id: String, field: Number }));

      M.create({}, function(error) {
        assert.ifError(error);
        M.findOne({}, function(error, doc) {
          assert.ifError(error);
          doc.__v = 123;
          doc.field = 5; // .push({ _id: '123', type: '456' });
          doc.save(function(error) {
            assert.ifError(error);
            done();
          });
        });
      });
    });
  });

  describe('gh-1638', function() {
    it('works', function(done) {
      const ItemChildSchema = new mongoose.Schema({
        name: { type: String, required: true, default: 'hello' }
      });

      const ItemParentSchema = new mongoose.Schema({
        children: [ItemChildSchema]
      });

      const ItemParent = db.model('Parent', ItemParentSchema);
      const ItemChild = db.model('Child', ItemChildSchema);

      const c1 = new ItemChild({ name: 'first child' });
      const c2 = new ItemChild({ name: 'second child' });

      const p = new ItemParent({
        children: [c1, c2]
      });

      p.save(function(error) {
        assert.ifError(error);

        c2.name = 'updated 2';
        p.children = [c2];
        p.save(function(error, doc) {
          assert.ifError(error);
          assert.equal(doc.children.length, 1);
          done();
        });
      });
    });
  });

  describe('gh-2434', function() {
    it('will save the new value', function(done) {
      const ItemSchema = new mongoose.Schema({
        st: Number,
        s: []
      });

      const Item = db.model('Test', ItemSchema);

      const item = new Item({ st: 1 });

      item.save(function(error) {
        assert.ifError(error);
        item.st = 3;
        item.s = [];
        item.save(function(error) {
          assert.ifError(error);
          // item.st is 3 but may not be saved to DB
          Item.findById(item._id, function(error, doc) {
            assert.ifError(error);
            assert.equal(doc.st, 3);
            done();
          });
        });
      });
    });
  });

  describe('gh-8371', function() {
    beforeEach(() => co(function*() {
      const Person = db.model('Person', Schema({ name: String }));

      yield Person.deleteMany({});

      db.deleteModel('Person');
    }));

    it('setting isNew to true makes save tries to insert a new document (gh-8371)', function() {
      return co(function*() {
        const personSchema = new Schema({ name: String });
        const Person = db.model('Person', personSchema);

        const createdPerson = yield Person.create({ name: 'Hafez' });
        const removedPerson = yield Person.findOneAndRemove({ _id: createdPerson._id });

        removedPerson.isNew = true;

        yield removedPerson.save();

        const foundPerson = yield Person.findOne({ _id: removedPerson._id });
        assert.ok(foundPerson);
      });
    });

    it('setting isNew to true throws an error when a document already exists (gh-8371)', function() {
      return co(function*() {
        const personSchema = new Schema({ name: String });
        const Person = db.model('Person', personSchema);

        const createdPerson = yield Person.create({ name: 'Hafez' });

        createdPerson.isNew = true;

        let threw = false;
        try {
          yield createdPerson.save();
        }
        catch (err) {
          threw = true;
          assert.equal(err.code, 11000);
        }

        assert.equal(threw, true);
      });
    });

    it('saving a document with no changes, throws an error when document is not found', function() {
      return co(function*() {
        const personSchema = new Schema({ name: String });
        const Person = db.model('Person', personSchema);

        const person = yield Person.create({ name: 'Hafez' });

        yield Person.deleteOne({ _id: person._id });

        let threw = false;
        try {
          yield person.save();
        }
        catch (err) {
          assert.equal(err instanceof DocumentNotFoundError, true);
          assert.equal(err.message, `No document found for query "{ _id: ${person._id} }" on model "Person"`);
          threw = true;
        }

        assert.equal(threw, true);
      });
    });

    it('saving a document with changes, throws an error when document is not found', function() {
      return co(function*() {
        const personSchema = new Schema({ name: String });
        const Person = db.model('Person', personSchema);

        const person = yield Person.create({ name: 'Hafez' });

        yield Person.deleteOne({ _id: person._id });

        person.name = 'Different Name';

        let threw = false;
        try {
          yield person.save();
        }
        catch (err) {
          assert.equal(err instanceof DocumentNotFoundError, true);
          assert.equal(err.message, `No document found for query "{ _id: ${person._id} }" on model "Person"`);
          threw = true;
        }

        assert.equal(threw, true);
      });
    });

    it('passes save custom options to Model.exists(...) when no changes are present (gh-8739)', function() {
      const personSchema = new Schema({ name: String });

      let optionInMiddleware;

      personSchema.pre('findOne', function(next) {
        optionInMiddleware = this.getOptions().customOption;

        return next();
      });

      const Person = db.model('Person', personSchema);
      return co(function*() {
        const person = yield Person.create({ name: 'Hafez' });
        yield person.save({ customOption: 'test' });

        assert.equal(optionInMiddleware, 'test');
      });
    });
  });

  it('properly calls queue functions (gh-2856)', function() {
    const personSchema = new mongoose.Schema({
      name: String
    });

    let calledName;
    personSchema.methods.fn = function() {
      calledName = this.name;
    };
    personSchema.queue('fn');

    const Person = db.model('Person', personSchema);
    new Person({ name: 'Val' });
    assert.equal(calledName, 'Val');
  });

  describe('bug fixes', function() {
    it('applies toJSON transform correctly for populated docs (gh-2910) (gh-2990)', function(done) {
      const parentSchema = mongoose.Schema({
        c: { type: mongoose.Schema.Types.ObjectId, ref: 'Child' }
      });

      let called = [];
      parentSchema.options.toJSON = {
        transform: function(doc, ret) {
          called.push(ret);
          return ret;
        }
      };

      const childSchema = mongoose.Schema({
        name: String
      });

      let childCalled = [];
      childSchema.options.toJSON = {
        transform: function(doc, ret) {
          childCalled.push(ret);
          return ret;
        }
      };

      const Child = db.model('Child', childSchema);
      const Parent = db.model('Parent', parentSchema);

      Child.create({ name: 'test' }, function(error, c) {
        Parent.create({ c: c._id }, function(error, p) {
          Parent.findOne({ _id: p._id }).populate('c').exec(function(error, p) {
            let doc = p.toJSON();
            assert.equal(called.length, 1);
            assert.equal(called[0]._id.toString(), p._id.toString());
            assert.equal(doc._id.toString(), p._id.toString());
            assert.equal(childCalled.length, 1);
            assert.equal(childCalled[0]._id.toString(), c._id.toString());

            called = [];
            childCalled = [];

            // JSON.stringify() passes field name, so make sure we don't treat
            // that as a param to toJSON (gh-2990)
            doc = JSON.parse(JSON.stringify({ parent: p })).parent;
            assert.equal(called.length, 1);
            assert.equal(called[0]._id.toString(), p._id.toString());
            assert.equal(doc._id.toString(), p._id.toString());
            assert.equal(childCalled.length, 1);
            assert.equal(childCalled[0]._id.toString(), c._id.toString());

            done();
          });
        });
      });
    });

    it('single nested schema transform with save() (gh-5807)', function() {
      const embeddedSchema = new Schema({
        test: String
      });

      let called = false;
      embeddedSchema.options.toObject = {
        transform: function(doc, ret) {
          called = true;
          delete ret.test;
          return ret;
        }
      };
      const topLevelSchema = new Schema({
        embedded: embeddedSchema
      });
      const MyModel = db.model('Test', topLevelSchema);

      return MyModel.create({}).
        then(function(doc) {
          doc.embedded = { test: '123' };
          return doc.save();
        }).
        then(function(doc) {
          return MyModel.findById(doc._id);
        }).
        then(function(doc) {
          assert.equal(doc.embedded.test, '123');
          assert.ok(!called);
        });
    });

    it('setters firing with objects on real paths (gh-2943)', function() {
      const M = db.model('Test', {
        myStr: {
          type: String, set: function(v) {
            return v.value;
          }
        },
        otherStr: String
      });

      const t = new M({ myStr: { value: 'test' } });
      assert.equal(t.myStr, 'test');

      new M({ otherStr: { value: 'test' } });
      assert.ok(!t.otherStr);
    });

    describe('gh-2782', function() {
      it('should set data from a sub doc', function() {
        const schema1 = new mongoose.Schema({
          data: {
            email: String
          }
        });
        const schema2 = new mongoose.Schema({
          email: String
        });
        const Model1 = db.model('Test', schema1);
        const Model2 = db.model('Test1', schema2);

        const doc1 = new Model1({ 'data.email': 'some@example.com' });
        assert.equal(doc1.data.email, 'some@example.com');
        const doc2 = new Model2();
        doc2.set(doc1.data);
        assert.equal(doc2.email, 'some@example.com');
      });
    });

    it('set data from subdoc keys (gh-3346)', function() {
      const schema1 = new mongoose.Schema({
        data: {
          email: String
        }
      });
      const Model1 = db.model('Test', schema1);

      const doc1 = new Model1({ 'data.email': 'some@example.com' });
      assert.equal(doc1.data.email, 'some@example.com');
      const doc2 = new Model1({ data: doc1.data });
      assert.equal(doc2.data.email, 'some@example.com');
    });

    it('doesnt attempt to cast generic objects as strings (gh-3030)', function(done) {
      const M = db.model('Test', {
        myStr: {
          type: String
        }
      });

      const t = new M({ myStr: { thisIs: 'anObject' } });
      assert.ok(!t.myStr);
      t.validate(function(error) {
        assert.ok(error);
        done();
      });
    });

    it('single embedded schemas 1 (gh-2689)', function(done) {
      const userSchema = new mongoose.Schema({
        name: String,
        email: String
      }, { _id: false, id: false });

      let userHookCount = 0;
      userSchema.pre('save', function(next) {
        ++userHookCount;
        next();
      });

      const eventSchema = new mongoose.Schema({
        user: userSchema,
        name: String
      });

      let eventHookCount = 0;
      eventSchema.pre('save', function(next) {
        ++eventHookCount;
        next();
      });

      const Event = db.model('Event', eventSchema);

      const e = new Event({ name: 'test', user: { name: 123, email: 'val' } });
      e.save(function(error) {
        assert.ifError(error);
        assert.strictEqual(e.user.name, '123');
        assert.equal(eventHookCount, 1);
        assert.equal(userHookCount, 1);

        Event.findOne({ user: { name: '123', email: 'val' } }, function(err, doc) {
          assert.ifError(err);
          assert.ok(doc);

          Event.findOne({ user: { $in: [{ name: '123', email: 'val' }] } }, function(err, doc) {
            assert.ifError(err);
            assert.ok(doc);
            done();
          });
        });
      });
    });

    it('single embedded schemas with validation (gh-2689)', function() {
      const userSchema = new mongoose.Schema({
        name: String,
        email: { type: String, required: true, match: /.+@.+/ }
      }, { _id: false, id: false });

      const eventSchema = new mongoose.Schema({
        user: userSchema,
        name: String
      });

      const Event = db.model('Event', eventSchema);

      const e = new Event({ name: 'test', user: {} });
      let error = e.validateSync();
      assert.ok(error);
      assert.ok(error.errors['user.email']);
      assert.equal(error.errors['user.email'].kind, 'required');

      e.user.email = 'val';
      error = e.validateSync();

      assert.ok(error);
      assert.ok(error.errors['user.email']);
      assert.equal(error.errors['user.email'].kind, 'regexp');
    });

    it('single embedded parent() (gh-5134)', function() {
      const userSchema = new mongoose.Schema({
        name: String,
        email: { type: String, required: true, match: /.+@.+/ }
      }, { _id: false, id: false });

      const eventSchema = new mongoose.Schema({
        user: userSchema,
        name: String
      });

      const Event = db.model('Event', eventSchema);

      const e = new Event({ name: 'test', user: {} });
      assert.strictEqual(e.user.parent(), e.user.ownerDocument());
    });

    it('single embedded schemas with markmodified (gh-2689)', function(done) {
      const userSchema = new mongoose.Schema({
        name: String,
        email: { type: String, required: true, match: /.+@.+/ }
      }, { _id: false, id: false });

      const eventSchema = new mongoose.Schema({
        user: userSchema,
        name: String
      });

      const Event = db.model('Event', eventSchema);

      const e = new Event({ name: 'test', user: { email: 'a@b' } });
      e.save(function(error, doc) {
        assert.ifError(error);
        assert.ok(doc);
        assert.ok(!doc.isModified('user'));
        assert.ok(!doc.isModified('user.email'));
        assert.ok(!doc.isModified('user.name'));
        doc.user.name = 'Val';
        assert.ok(doc.isModified('user'));
        assert.ok(!doc.isModified('user.email'));
        assert.ok(doc.isModified('user.name'));

        const delta = doc.$__delta()[1];
        assert.deepEqual(delta, {
          $set: { 'user.name': 'Val' }
        });

        doc.save(function(error) {
          assert.ifError(error);
          Event.findOne({ _id: doc._id }, function(error, doc) {
            assert.ifError(error);
            assert.deepEqual(doc.user.toObject(), { email: 'a@b', name: 'Val' });
            done();
          });
        });
      });
    });

    it('single embedded schemas + update validators (gh-2689)', function(done) {
      const userSchema = new mongoose.Schema({
        name: { type: String, default: 'Val' },
        email: { type: String, required: true, match: /.+@.+/ }
      }, { _id: false, id: false });

      const eventSchema = new mongoose.Schema({
        user: userSchema,
        name: String
      });

      const Event = db.model('Event', eventSchema);

      const badUpdate = { $set: { 'user.email': 'a' } };
      const options = { runValidators: true };
      Event.updateOne({}, badUpdate, options, function(error) {
        assert.ok(error);
        assert.equal(error.errors['user.email'].kind, 'regexp');

        const nestedUpdate = { name: 'test' };
        const options = { upsert: true, setDefaultsOnInsert: true };
        Event.updateOne({}, nestedUpdate, options, function(error) {
          assert.ifError(error);
          Event.findOne({ name: 'test' }, function(error, ev) {
            assert.ifError(error);
            assert.equal(ev.user.name, 'Val');
            done();
          });
        });
      });
    });

    it('single embedded schema update validators ignore _id (gh-6269)', function() {
      return co(function*() {
        const subDocSchema = new mongoose.Schema({ name: String });

        const schema = new mongoose.Schema({
          subDoc: subDocSchema,
          test: String
        });

        const Model = db.model('Test', schema);

        const fakeDoc = new Model({});
        yield Model.create({});

        // toggle to false to see correct behavior
        // where subdoc is not created
        const setDefaultsFlag = true;

        const res = yield Model.findOneAndUpdate({ _id: fakeDoc._id }, {
          test: 'test'
        }, { setDefaultsOnInsert: setDefaultsFlag, upsert: true, new: true });

        assert.equal(res.test, 'test');
        assert.ok(!res.subDoc);
      });
    });
  });

  describe('error processing (gh-2284)', function() {
    it('save errors', function(done) {
      const schema = new Schema({
        name: { type: String, required: true }
      });

      schema.post('save', function(error, doc, next) {
        assert.ok(doc instanceof Model);
        next(new Error('Catch all'));
      });

      schema.post('save', function(error, doc, next) {
        assert.ok(doc instanceof Model);
        next(new Error('Catch all #2'));
      });

      const Model = db.model('Test', schema);

      Model.create({}, function(error) {
        assert.ok(error);
        assert.equal(error.message, 'Catch all #2');
        done();
      });
    });

    it('validate errors (gh-4885)', function(done) {
      const testSchema = new Schema({ title: { type: String, required: true } });

      let called = 0;
      testSchema.post('validate', function(error, doc, next) {
        ++called;
        next(error);
      });

      const Test = db.model('Test', testSchema);

      Test.create({}, function(error) {
        assert.ok(error);
        assert.equal(called, 1);
        done();
      });
    });

    it('does not filter validation on unmodified paths when validateModifiedOnly not set (gh-7421)', function(done) {
      const testSchema = new Schema({ title: { type: String, required: true }, other: String });

      const Test = db.model('Test', testSchema);

      Test.create([{}], { validateBeforeSave: false }, function(createError, docs) {
        assert.equal(createError, null);
        const doc = docs[0];
        doc.other = 'something';
        assert.ok(doc.validateSync().errors);
        doc.save(function(error) {
          assert.ok(error.errors);
          done();
        });
      });
    });

    it('filters out validation on unmodified paths when validateModifiedOnly set (gh-7421) (gh-9963)', function(done) {
      const testSchema = new Schema({
        title: { type: String, required: true },
        other: String,
        subdocs: [{ name: { type: String, required: true } }]
      });

      const Test = db.model('Test', testSchema);

      const doc = { subdocs: [{ name: null }, { name: 'test' }] };
      Test.create([doc], { validateBeforeSave: false }, function(createError, docs) {
        assert.equal(createError, null);
        const doc = docs[0];
        doc.other = 'something';
        doc.subdocs[1].name = 'test2';
        assert.equal(doc.validateSync({ validateModifiedOnly: true }), null);
        assert.equal(doc.validateSync('other'), null);
        assert.ok(doc.validateSync('other title').errors['title']);
        doc.save({ validateModifiedOnly: true }, function(error) {
          assert.equal(error, null);
          done();
        });
      });
    });

    it('does not filter validation on modified paths when validateModifiedOnly set (gh-7421)', function(done) {
      const testSchema = new Schema({ title: { type: String, required: true }, other: String });

      const Test = db.model('Test', testSchema);

      Test.create([{ title: 'title' }], { validateBeforeSave: false }, function(createError, docs) {
        assert.equal(createError, null);
        const doc = docs[0];
        doc.title = '';
        assert.ok(doc.validateSync({ validateModifiedOnly: true }).errors);
        doc.save({ validateModifiedOnly: true }, function(error) {
          assert.ok(error.errors);
          done();
        });
      });
    });

    it('validateModifiedOnly with pre existing validation error (gh-8091)', function() {
      const schema = mongoose.Schema({
        title: String,
        coverId: Number
      }, { validateModifiedOnly: true });

      const Model = db.model('Test', schema);

      return co(function*() {
        yield Model.collection.insertOne({ title: 'foo', coverId: parseFloat('not a number') });

        const doc = yield Model.findOne();
        doc.title = 'bar';
        // Should not throw
        yield doc.save();
      });
    });

    it('handles non-errors', function(done) {
      const schema = new Schema({
        name: { type: String, required: true }
      });

      schema.post('save', function(error, doc, next) {
        next(new Error('Catch all'));
      });

      schema.post('save', function(error, doc, next) {
        next(new Error('Catch all #2'));
      });

      const Model = db.model('Test', schema);

      Model.create({ name: 'test' }, function(error) {
        assert.ifError(error);
        done();
      });
    });
  });

  describe('bug fixes', function() {
    beforeEach(() => db.deleteModel(/.*/));

    it('single embedded schemas with populate (gh-3501)', function(done) {
      const PopulateMeSchema = new Schema({});

      const Child = db.model('Child', PopulateMeSchema);

      const SingleNestedSchema = new Schema({
        populateMeArray: [{
          type: Schema.Types.ObjectId,
          ref: 'Child'
        }]
      });

      const parentSchema = new Schema({
        singleNested: SingleNestedSchema
      });

      const P = db.model('Parent', parentSchema);

      Child.create([{}, {}], function(error, docs) {
        assert.ifError(error);
        const obj = {
          singleNested: { populateMeArray: [docs[0]._id, docs[1]._id] }
        };
        P.create(obj, function(error, doc) {
          assert.ifError(error);
          P.
            findById(doc._id).
            populate('singleNested.populateMeArray').
            exec(function(error, doc) {
              assert.ok(doc.singleNested.populateMeArray[0]._id);
              done();
            });
        });
      });
    });

    it('single embedded schemas with methods (gh-3534)', function() {
      const personSchema = new Schema({ name: String });
      personSchema.methods.firstName = function() {
        return this.name.substr(0, this.name.indexOf(' '));
      };

      const bandSchema = new Schema({ leadSinger: personSchema });
      const Band = db.model('Band', bandSchema);

      const gnr = new Band({ leadSinger: { name: 'Axl Rose' } });
      assert.equal(gnr.leadSinger.firstName(), 'Axl');
    });

    it('single embedded schemas with models (gh-3535)', function(done) {
      const personSchema = new Schema({ name: String });
      const Person = db.model('Person', personSchema);

      const bandSchema = new Schema({ leadSinger: personSchema });
      const Band = db.model('Band', bandSchema);

      const axl = new Person({ name: 'Axl Rose' });
      const gnr = new Band({ leadSinger: axl });

      gnr.save(function(error) {
        assert.ifError(error);
        assert.equal(gnr.leadSinger.name, 'Axl Rose');
        done();
      });
    });

    it('single embedded schemas with indexes (gh-3594)', function() {
      const personSchema = new Schema({ name: { type: String, unique: true } });

      const bandSchema = new Schema({ leadSinger: personSchema });

      assert.equal(bandSchema.indexes().length, 1);
      const index = bandSchema.indexes()[0];
      assert.deepEqual(index[0], { 'leadSinger.name': 1 });
      assert.ok(index[1].unique);
    });

    it('removing single embedded docs (gh-3596)', function(done) {
      const personSchema = new Schema({ name: String });

      const bandSchema = new Schema({ guitarist: personSchema, name: String });
      const Band = db.model('Band', bandSchema);

      const gnr = new Band({
        name: 'Guns N\' Roses',
        guitarist: { name: 'Slash' }
      });
      gnr.save(function(error, gnr) {
        assert.ifError(error);
        gnr.guitarist = undefined;
        gnr.save(function(error, gnr) {
          assert.ifError(error);
          assert.ok(!gnr.guitarist);
          done();
        });
      });
    });

    it('setting single embedded docs (gh-3601)', function(done) {
      const personSchema = new Schema({ name: String });

      const bandSchema = new Schema({ guitarist: personSchema, name: String });
      const Band = db.model('Band', bandSchema);

      const gnr = new Band({
        name: 'Guns N\' Roses',
        guitarist: { name: 'Slash' }
      });
      const velvetRevolver = new Band({
        name: 'Velvet Revolver'
      });
      velvetRevolver.guitarist = gnr.guitarist;
      velvetRevolver.save(function(error) {
        assert.ifError(error);
        assert.equal(velvetRevolver.guitarist.name, 'Slash');
        done();
      });
    });

    it('single embedded docs init obeys strict mode (gh-3642)', function(done) {
      const personSchema = new Schema({ name: String });

      const bandSchema = new Schema({ guitarist: personSchema, name: String });
      const Band = db.model('Band', bandSchema);

      const velvetRevolver = new Band({
        name: 'Velvet Revolver',
        guitarist: { name: 'Slash', realName: 'Saul Hudson' }
      });

      velvetRevolver.save(function(error) {
        assert.ifError(error);
        const query = { name: 'Velvet Revolver' };
        Band.collection.findOne(query, function(error, band) {
          assert.ifError(error);
          assert.ok(!band.guitarist.realName);
          done();
        });
      });
    });

    it('single embedded docs post hooks (gh-3679)', function(done) {
      const postHookCalls = [];
      const personSchema = new Schema({ name: String });
      personSchema.post('save', function() {
        postHookCalls.push(this);
      });

      const bandSchema = new Schema({ guitarist: personSchema, name: String });
      const Band = db.model('Band', bandSchema);
      const obj = { name: 'Guns N\' Roses', guitarist: { name: 'Slash' } };

      Band.create(obj, function(error) {
        assert.ifError(error);
        setTimeout(function() {
          assert.equal(postHookCalls.length, 1);
          assert.equal(postHookCalls[0].name, 'Slash');
          done();
        });
      });
    });

    it('single embedded docs .set() (gh-3686)', function(done) {
      const personSchema = new Schema({ name: String, realName: String });

      const bandSchema = new Schema({
        guitarist: personSchema,
        name: String
      });
      const Band = db.model('Band', bandSchema);
      const obj = {
        name: 'Guns N\' Roses',
        guitarist: { name: 'Slash', realName: 'Saul Hudson' }
      };

      Band.create(obj, function(error, gnr) {
        gnr.set('guitarist.name', 'Buckethead');
        gnr.save(function(error) {
          assert.ifError(error);
          assert.equal(gnr.guitarist.name, 'Buckethead');
          assert.equal(gnr.guitarist.realName, 'Saul Hudson');
          done();
        });
      });
    });

    it('single embedded docs with arrays pre hooks (gh-3680)', function(done) {
      const childSchema = new Schema({ count: Number });

      let preCalls = 0;
      childSchema.pre('save', function(next) {
        ++preCalls;
        next();
      });

      const SingleNestedSchema = new Schema({
        children: [childSchema]
      });

      const ParentSchema = new Schema({
        singleNested: SingleNestedSchema
      });

      const Parent = db.model('Parent', ParentSchema);
      const obj = { singleNested: { children: [{ count: 0 }] } };
      Parent.create(obj, function(error) {
        assert.ifError(error);
        assert.equal(preCalls, 1);
        done();
      });
    });

    it('nested single embedded doc validation (gh-3702)', function(done) {
      const childChildSchema = new Schema({ count: { type: Number, min: 1 } });
      const childSchema = new Schema({ child: childChildSchema });
      const parentSchema = new Schema({ child: childSchema });

      const Parent = db.model('Parent', parentSchema);
      const obj = { child: { child: { count: 0 } } };
      Parent.create(obj, function(error) {
        assert.ok(error);
        assert.ok(/ValidationError/.test(error.toString()));
        done();
      });
    });

    it('handles virtuals with dots correctly (gh-3618)', function() {
      const testSchema = new Schema({ nested: { type: Object, default: {} } });
      testSchema.virtual('nested.test').get(function() {
        return true;
      });

      const Test = db.model('Test', testSchema);

      const test = new Test();

      let doc = test.toObject({ getters: true, virtuals: true });
      delete doc._id;
      delete doc.id;
      assert.deepEqual(doc, { nested: { test: true } });

      doc = test.toObject({ getters: false, virtuals: true });
      delete doc._id;
      delete doc.id;
      assert.deepEqual(doc, { nested: { test: true } });
    });

    it('handles pushing with numeric keys (gh-3623)', function(done) {
      const schema = new Schema({
        array: [{
          1: {
            date: Date
          },
          2: {
            date: Date
          },
          3: {
            date: Date
          }
        }]
      });

      const MyModel = db.model('Test', schema);

      const doc = { array: [{ 2: {} }] };
      MyModel.collection.insertOne(doc, function(error) {
        assert.ifError(error);

        MyModel.findOne({ _id: doc._id }, function(error, doc) {
          assert.ifError(error);
          doc.array.push({ 2: {} });
          doc.save(function(error) {
            assert.ifError(error);
            done();
          });
        });
      });
    });

    it('execPopulate (gh-3753)', function(done) {
      const childSchema = new Schema({
        name: String
      });

      const parentSchema = new Schema({
        name: String,
        children: [{ type: ObjectId, ref: 'Child' }]
      });

      const Child = db.model('Child', childSchema);
      const Parent = db.model('Parent', parentSchema);

      Child.create({ name: 'Luke Skywalker' }, function(error, child) {
        assert.ifError(error);
        const doc = { name: 'Darth Vader', children: [child._id] };
        Parent.create(doc, function(error, doc) {
          Parent.findOne({ _id: doc._id }, function(error, doc) {
            assert.ifError(error);
            assert.ok(doc);
            doc.populate('children').execPopulate().then(function(doc) {
              assert.equal(doc.children.length, 1);
              assert.equal(doc.children[0].name, 'Luke Skywalker');
              done();
            });
          });
        });
      });
    });

    it('handles 0 for numeric subdoc ids (gh-3776)', function(done) {
      const personSchema = new Schema({
        _id: Number,
        name: String,
        age: Number,
        friends: [{ type: Number, ref: 'Person' }]
      });

      const Person = db.model('Person', personSchema);

      const people = [
        { _id: 0, name: 'Alice' },
        { _id: 1, name: 'Bob' }
      ];

      Person.create(people, function(error, people) {
        assert.ifError(error);
        const alice = people[0];
        alice.friends.push(people[1]);
        alice.save(function(error) {
          assert.ifError(error);
          done();
        });
      });
    });

    it('handles conflicting names (gh-3867)', function() {
      const testSchema = new Schema({
        name: {
          type: String,
          required: true
        },
        things: [{
          name: {
            type: String,
            required: true
          }
        }]
      });

      const M = db.model('Test', testSchema);

      const doc = M({
        things: [{}]
      });

      const fields = Object.keys(doc.validateSync().errors).sort();
      assert.deepEqual(fields, ['name', 'things.0.name']);
    });

    it('populate with lean (gh-3873)', function(done) {
      const companySchema = new mongoose.Schema({
        name: String,
        description: String,
        userCnt: { type: Number, default: 0, select: false }
      });

      const userSchema = new mongoose.Schema({
        name: String,
        company: { type: mongoose.Schema.Types.ObjectId, ref: 'Company' }
      });

      const Company = db.model('Company', companySchema);
      const User = db.model('User', userSchema);

      const company = new Company({ name: 'IniTech', userCnt: 1 });
      const user = new User({ name: 'Peter', company: company._id });

      company.save(function(error) {
        assert.ifError(error);
        user.save(function(error) {
          assert.ifError(error);
          next();
        });
      });

      function next() {
        const pop = { path: 'company', select: 'name', options: { lean: true } };
        User.find({}).populate(pop).exec(function(error, docs) {
          assert.ifError(error);
          assert.equal(docs.length, 1);
          assert.strictEqual(docs[0].company.userCnt, undefined);
          done();
        });
      }
    });

    it('init single nested subdoc with select (gh-3880)', function(done) {
      const childSchema = new mongoose.Schema({
        name: { type: String },
        friends: [{ type: String }]
      });

      const parentSchema = new mongoose.Schema({
        name: { type: String },
        child: childSchema
      });

      const Parent = db.model('Parent', parentSchema);
      const p = new Parent({
        name: 'Mufasa',
        child: {
          name: 'Simba',
          friends: ['Pumbaa', 'Timon', 'Nala']
        }
      });

      p.save(function(error) {
        assert.ifError(error);
        const fields = 'name child.name';
        Parent.findById(p._id).select(fields).exec(function(error, doc) {
          assert.ifError(error);
          assert.strictEqual(doc.child.friends, void 0);
          done();
        });
      });
    });

    it('single nested subdoc isModified() (gh-3910)', function(done) {
      let called = 0;

      const ChildSchema = new Schema({
        name: String
      });

      ChildSchema.pre('save', function(next) {
        assert.ok(this.isModified('name'));
        ++called;
        next();
      });

      const ParentSchema = new Schema({
        name: String,
        child: ChildSchema
      });

      const Parent = db.model('Parent', ParentSchema);

      const p = new Parent({
        name: 'Darth Vader',
        child: {
          name: 'Luke Skywalker'
        }
      });

      p.save(function(error) {
        assert.ifError(error);
        assert.strictEqual(called, 1);
        done();
      });
    });

    it('pre and post as schema keys (gh-3902)', function(done) {
      const schema = new mongoose.Schema({
        pre: String,
        post: String
      }, { versionKey: false });
      const MyModel = db.model('Test', schema);

      MyModel.create({ pre: 'test', post: 'test' }, function(error, doc) {
        assert.ifError(error);
        assert.deepEqual(utils.omit(doc.toObject(), '_id'),
          { pre: 'test', post: 'test' });
        done();
      });
    });

    it('manual population and isNew (gh-3982)', function(done) {
      const NestedModelSchema = new mongoose.Schema({
        field: String
      });

      const NestedModel = db.model('Test', NestedModelSchema);

      const ModelSchema = new mongoose.Schema({
        field: String,
        array: [{
          type: mongoose.Schema.ObjectId,
          ref: 'Test',
          required: true
        }]
      });

      const Model = db.model('Test1', ModelSchema);

      const nestedModel = new NestedModel({
        field: 'nestedModel'
      });

      nestedModel.save(function(error, nestedModel) {
        assert.ifError(error);
        Model.create({ array: [nestedModel._id] }, function(error, doc) {
          assert.ifError(error);
          Model.findById(doc._id).populate('array').exec(function(error, doc) {
            assert.ifError(error);
            doc.array.push(nestedModel);
            assert.strictEqual(doc.isNew, false);
            assert.strictEqual(doc.array[0].isNew, false);
            assert.strictEqual(doc.array[1].isNew, false);
            assert.strictEqual(nestedModel.isNew, false);
            done();
          });
        });
      });
    });

    it('manual population with refPath (gh-7070)', function() {
      const ChildModelSchema = new mongoose.Schema({
        name: String
      });

      const ChildModel = db.model('Child', ChildModelSchema);

      const ParentModelSchema = new mongoose.Schema({
        model: String,
        childId: { type: mongoose.ObjectId, refPath: 'model' },
        otherId: mongoose.ObjectId
      });

      const ParentModel = db.model('Parent', ParentModelSchema);

      return co(function*() {
        const child = yield ChildModel.create({ name: 'test' });

        let parent = yield ParentModel.create({
          model: 'Child',
          childId: child._id
        });

        parent = yield ParentModel.findOne();

        parent.childId = child;
        parent.otherId = child;

        assert.equal(parent.childId.name, 'test');
        assert.ok(parent.otherId instanceof mongoose.Types.ObjectId);
      });
    });

    it('doesnt skipId for single nested subdocs (gh-4008)', function(done) {
      const childSchema = new Schema({
        name: String
      });

      const parentSchema = new Schema({
        child: childSchema
      });

      const Parent = db.model('Parent', parentSchema);

      Parent.create({ child: { name: 'My child' } }, function(error, doc) {
        assert.ifError(error);
        Parent.collection.findOne({ _id: doc._id }, function(error, doc) {
          assert.ifError(error);
          assert.ok(doc.child._id);
          done();
        });
      });
    });

    it('single embedded docs with $near (gh-4014)', function(done) {
      const schema = new mongoose.Schema({
        placeName: String
      });

      const geoSchema = new mongoose.Schema({
        type: {
          type: String,
          enum: 'Point',
          default: 'Point'
        },
        coordinates: {
          type: [Number],
          default: [0, 0]
        }
      });

      schema.add({ geo: geoSchema });
      schema.index({ geo: '2dsphere' });

      const MyModel = db.model('Test', schema);

      MyModel.on('index', function(err) {
        assert.ifError(err);

        MyModel.
          where('geo').near({ center: [50, 50], spherical: true }).
          exec(function(err) {
            assert.ifError(err);
            done();
          });
      });
    });

    it('skip validation if required returns false (gh-4094)', function() {
      const schema = new Schema({
        div: {
          type: Number,
          required: function() { return false; },
          validate: function(v) { return !!v; }
        }
      });
      const Model = db.model('Test', schema);
      const m = new Model();
      assert.ifError(m.validateSync());
    });

    it('ability to overwrite array default (gh-4109)', function(done) {
      const schema = new Schema({
        names: {
          type: [String],
          default: void 0
        }
      });

      const Model = db.model('Test', schema);
      const m = new Model();
      assert.ok(!m.names);
      m.save(function(error, m) {
        assert.ifError(error);
        Model.collection.findOne({ _id: m._id }, function(error, doc) {
          assert.ifError(error);
          assert.ok(!('names' in doc));
          done();
        });
      });
    });

    it('validation works when setting array index (gh-3816)', function(done) {
      const mySchema = new mongoose.Schema({
        items: [
          { month: Number, date: Date }
        ]
      });

      const Test = db.model('test', mySchema);

      const a = [
        { month: 0, date: new Date() },
        { month: 1, date: new Date() }
      ];
      Test.create({ items: a }, function(error, doc) {
        assert.ifError(error);
        Test.findById(doc._id).exec(function(error, doc) {
          assert.ifError(error);
          assert.ok(doc);
          doc.items[0] = {
            month: 5,
            date: new Date()
          };
          doc.markModified('items');
          doc.save(function(error) {
            assert.ifError(error);
            done();
          });
        });
      });
    });

    it('validateSync works when setting array index nested (gh-5389)', function(done) {
      const childSchema = new mongoose.Schema({
        _id: false,
        name: String,
        age: Number
      });

      const schema = new mongoose.Schema({
        name: String,
        children: [childSchema]
      });

      const Model = db.model('Test', schema);

      Model.
        create({
          name: 'test',
          children: [
            { name: 'test-child', age: 24 }
          ]
        }).
        then(function(doc) {
          return Model.findById(doc._id);
        }).
        then(function(doc) {
          doc.children[0] = { name: 'updated-child', age: 53 };
          const errors = doc.validateSync();
          assert.ok(!errors);
          done();
        }).
        catch(done);
    });

    it('single embedded with defaults have $parent (gh-4115)', function() {
      const ChildSchema = new Schema({
        name: {
          type: String,
          default: 'child'
        }
      });

      const ParentSchema = new Schema({
        child: {
          type: ChildSchema,
          default: {}
        }
      });

      const Parent = db.model('Parent', ParentSchema);

      const p = new Parent();
      assert.equal(p.child.$parent(), p);
    });

    it('removing parent doc calls remove hooks on subdocs (gh-2348) (gh-4566)', function(done) {
      const ChildSchema = new Schema({
        name: String
      });

      const called = {};
      ChildSchema.pre('remove', function(next) {
        called[this.name] = true;
        next();
      });

      const ParentSchema = new Schema({
        children: [ChildSchema],
        child: ChildSchema
      });

      const Parent = db.model('Parent', ParentSchema);

      const doc = {
        children: [{ name: 'Jacen' }, { name: 'Jaina' }],
        child: { name: 'Anakin' }
      };
      Parent.create(doc, function(error, doc) {
        assert.ifError(error);
        doc.remove(function(error, doc) {
          assert.ifError(error);
          assert.deepEqual(called, {
            Jacen: true,
            Jaina: true,
            Anakin: true
          });
          const arr = doc.children.toObject().map(function(v) { return v.name; });
          assert.deepEqual(arr, ['Jacen', 'Jaina']);
          assert.equal(doc.child.name, 'Anakin');
          done();
        });
      });
    });

    it('strings of length 12 are valid oids (gh-3365)', function(done) {
      const schema = new Schema({ myId: mongoose.Schema.Types.ObjectId });
      const M = db.model('Test', schema);
      const doc = new M({ myId: 'blablablabla' });
      doc.validate(function(error) {
        assert.ifError(error);
        done();
      });
    });

    it('set() empty obj unmodifies subpaths (gh-4182)', function(done) {
      const omeletteSchema = new Schema({
        topping: {
          meat: {
            type: String,
            enum: ['bacon', 'sausage']
          },
          cheese: Boolean
        }
      });
      const Omelette = db.model('Test', omeletteSchema);
      const doc = new Omelette({
        topping: {
          meat: 'bacon',
          cheese: true
        }
      });
      doc.topping = {};
      doc.save(function(error) {
        assert.ifError(error);
        assert.strictEqual(doc.topping.meat, void 0);
        done();
      });
    });

    it('emits cb errors on model for save (gh-3499)', function(done) {
      const testSchema = new Schema({ name: String });

      const Test = db.model('Test', testSchema);

      Test.on('error', function(error) {
        assert.equal(error.message, 'fail!');
        done();
      });

      new Test({}).save(function() {
        throw new Error('fail!');
      });
    });

    it('emits cb errors on model for save with hooks (gh-3499)', function(done) {
      const testSchema = new Schema({ name: String });

      testSchema.pre('save', function(next) {
        next();
      });

      testSchema.post('save', function(doc, next) {
        next();
      });

      const Test = db.model('Test', testSchema);

      Test.on('error', function(error) {
        assert.equal(error.message, 'fail!');
        done();
      });

      new Test({}).save(function() {
        throw new Error('fail!');
      });
    });

    it('emits cb errors on model for find() (gh-3499)', function(done) {
      const testSchema = new Schema({ name: String });

      const Test = db.model('Test', testSchema);

      Test.on('error', function(error) {
        assert.equal(error.message, 'fail!');
        done();
      });

      Test.find({}, function() {
        throw new Error('fail!');
      });
    });

    it('emits cb errors on model for find() + hooks (gh-3499)', function(done) {
      const testSchema = new Schema({ name: String });

      testSchema.post('find', function(results, next) {
        assert.equal(results.length, 0);
        next();
      });

      const Test = db.model('Test', testSchema);

      Test.on('error', function(error) {
        assert.equal(error.message, 'fail!');
        done();
      });

      Test.find({}, function() {
        throw new Error('fail!');
      });
    });

    it('clears subpaths when removing single nested (gh-4216)', function(done) {
      const RecurrenceSchema = new Schema({
        frequency: Number,
        interval: {
          type: String,
          enum: ['days', 'weeks', 'months', 'years']
        }
      }, { _id: false });

      const EventSchema = new Schema({
        name: {
          type: String,
          trim: true
        },
        recurrence: RecurrenceSchema
      });

      const Event = db.model('Test', EventSchema);
      const ev = new Event({
        name: 'test',
        recurrence: { frequency: 2, interval: 'days' }
      });
      ev.recurrence = null;
      ev.save(function(error) {
        assert.ifError(error);
        done();
      });
    });

    it('using validator.isEmail as a validator (gh-4064) (gh-4084)', function(done) {
      const schema = new Schema({
        email: { type: String, validate: validator.isEmail }
      });

      const MyModel = db.model('Test', schema);

      MyModel.create({ email: 'invalid' }, function(error) {
        assert.ok(error);
        assert.ok(error.errors['email']);
        done();
      });
    });

    it('setting path to empty object works (gh-4218)', function() {
      const schema = new Schema({
        object: {
          nested: {
            field1: { type: Number, default: 1 }
          }
        }
      });

      const MyModel = db.model('Test', schema);

      return co(function*() {
        let doc = yield MyModel.create({});
        doc.object.nested = {};
        yield doc.save();
        doc = yield MyModel.collection.findOne({ _id: doc._id });
        assert.deepEqual(doc.object.nested, {});
      });
    });

    it('setting path to object with strict and no paths in the schema (gh-6436) (gh-4218)', function() {
      const schema = new Schema({
        object: {
          nested: {
            field1: { type: Number, default: 1 }
          }
        }
      });

      const MyModel = db.model('Test', schema);

      return co(function*() {
        let doc = yield MyModel.create({});
        doc.object.nested = { field2: 'foo' }; // `field2` not in the schema
        yield doc.save();
        doc = yield MyModel.collection.findOne({ _id: doc._id });
        assert.deepEqual(doc.object.nested, {});
      });
    });

    it('minimize + empty object (gh-4337)', function() {
      const SomeModelSchema = new mongoose.Schema({}, {
        minimize: false
      });

      const SomeModel = db.model('Test', SomeModelSchema);

      assert.doesNotThrow(function() {
        new SomeModel({});
      });
    });

    it('directModifiedPaths() (gh-7373)', function() {
      const schema = new Schema({ foo: String, nested: { bar: String } });
      const Model = db.model('Test', schema);

      return co(function*() {
        yield Model.create({ foo: 'original', nested: { bar: 'original' } });

        const doc = yield Model.findOne();
        doc.nested.bar = 'modified';

        assert.deepEqual(doc.directModifiedPaths(), ['nested.bar']);
        assert.deepEqual(doc.modifiedPaths().sort(), ['nested', 'nested.bar']);
      });
    });

    describe('modifiedPaths', function() {
      it('doesnt markModified child paths if parent is modified (gh-4224)', function(done) {
        const childSchema = new Schema({
          name: String
        });
        const parentSchema = new Schema({
          child: childSchema
        });

        const Parent = db.model('Test', parentSchema);
        Parent.create({ child: { name: 'Jacen' } }, function(error, doc) {
          assert.ifError(error);
          doc.child = { name: 'Jaina' };
          doc.child.name = 'Anakin';
          assert.deepEqual(doc.modifiedPaths(), ['child']);
          assert.ok(doc.isModified('child.name'));
          done();
        });
      });

      it('includeChildren option (gh-6134)', function() {
        const personSchema = new mongoose.Schema({
          name: { type: String },
          colors: {
            primary: {
              type: String,
              default: 'white',
              enum: ['blue', 'green', 'red', 'purple', 'yellow']
            }
          }
        });

        const Person = db.model('Person', personSchema);

        const luke = new Person({
          name: 'Luke',
          colors: {
            primary: 'blue'
          }
        });
        assert.deepEqual(luke.modifiedPaths(), ['name', 'colors', 'colors.primary']);

        const obiwan = new Person({ name: 'Obi-Wan' });
        obiwan.colors.primary = 'blue';
        assert.deepEqual(obiwan.modifiedPaths(), ['name', 'colors', 'colors.primary']);

        const anakin = new Person({ name: 'Anakin' });
        anakin.colors = { primary: 'blue' };
        assert.deepEqual(anakin.modifiedPaths({ includeChildren: true }), ['name', 'colors', 'colors.primary']);
      });

      it('includeChildren option with arrays (gh-5904)', function() {
        const teamSchema = new mongoose.Schema({
          name: String,
          colors: {
            primary: {
              type: String,
              enum: ['blue', 'green', 'red', 'purple', 'yellow', 'white', 'black']
            }
          },
          members: [{
            name: String
          }]
        });

        const Team = db.model('Team', teamSchema);

        const jedis = new Team({
          name: 'Jedis',
          colors: {
            primary: 'blue'
          },
          members: [{ name: 'luke' }]
        });

        const paths = jedis.modifiedPaths({ includeChildren: true });
        assert.deepEqual(paths, [
          'name',
          'colors',
          'colors.primary',
          'members',
          'members.0',
          'members.0.name'
        ]);
      });

      it('1 level down nested paths get marked modified on initial set (gh-7313) (gh-6944)', function() {
        const testSchema = new Schema({
          name: {
            first: String,
            last: String
          },
          relatives: {
            aunt: {
              name: String
            },
            uncle: {
              name: String
            }
          }
        });
        const M = db.model('Test', testSchema);

        const doc = new M({
          name: { first: 'A', last: 'B' },
          relatives: {
            aunt: { name: 'foo' },
            uncle: { name: 'bar' }
          }
        });

        assert.ok(doc.modifiedPaths().indexOf('name.first') !== -1);
        assert.ok(doc.modifiedPaths().indexOf('name.last') !== -1);
        assert.ok(doc.modifiedPaths().indexOf('relatives.aunt') !== -1);
        assert.ok(doc.modifiedPaths().indexOf('relatives.uncle') !== -1);

        return Promise.resolve();
      });
    });

    it('single nested isNew (gh-4369)', function(done) {
      const childSchema = new Schema({
        name: String
      });
      const parentSchema = new Schema({
        child: childSchema
      });

      const Parent = db.model('Test', parentSchema);
      let remaining = 2;

      const doc = new Parent({ child: { name: 'Jacen' } });
      doc.child.on('isNew', function(val) {
        assert.ok(!val);
        assert.ok(!doc.child.isNew);
        --remaining || done();
      });

      doc.save(function(error, doc) {
        assert.ifError(error);
        assert.ok(!doc.child.isNew);
        --remaining || done();
      });
    });

    it('deep default array values (gh-4540)', function() {
      const schema = new Schema({
        arr: [{
          test: {
            type: Array,
            default: ['test']
          }
        }]
      });
      assert.doesNotThrow(function() {
        db.model('Test', schema);
      });
    });

    it('default values with subdoc array (gh-4390)', function(done) {
      const childSchema = new Schema({
        name: String
      });
      const parentSchema = new Schema({
        child: [childSchema]
      });

      parentSchema.path('child').default([{ name: 'test' }]);

      const Parent = db.model('Parent', parentSchema);

      Parent.create({}, function(error, doc) {
        assert.ifError(error);
        const arr = doc.toObject().child.map(function(doc) {
          assert.ok(doc._id);
          delete doc._id;
          return doc;
        });
        assert.deepEqual(arr, [{ name: 'test' }]);
        done();
      });
    });

    it('handles invalid dates (gh-4404)', function(done) {
      const testSchema = new Schema({
        date: Date
      });

      const Test = db.model('Test', testSchema);

      Test.create({ date: new Date('invalid date') }, function(error) {
        assert.ok(error);
        assert.equal(error.errors['date'].name, 'CastError');
        done();
      });
    });

    it('setting array subpath (gh-4472)', function() {
      const ChildSchema = new mongoose.Schema({
        name: String,
        age: Number
      }, { _id: false });

      const ParentSchema = new mongoose.Schema({
        data: {
          children: [ChildSchema]
        }
      });

      const Parent = db.model('Parent', ParentSchema);

      const p = new Parent();
      p.set('data.children.0', {
        name: 'Bob',
        age: 900
      });

      assert.deepEqual(p.toObject().data.children, [{ name: 'Bob', age: 900 }]);
    });

    it('ignore paths (gh-4480)', function() {
      const TestSchema = new Schema({
        name: { type: String, required: true }
      });

      const Test = db.model('Parent', TestSchema);

      return co(function*() {
        yield Test.create({ name: 'val' });

        let doc = yield Test.findOne();

        doc.name = null;
        doc.$ignore('name');

        yield doc.save();

        doc = yield Test.findById(doc._id);

        assert.equal(doc.name, 'val');
      });
    });

    it('ignore subdocs paths (gh-4480) (gh-6152)', function() {
      const childSchema = new Schema({
        name: { type: String, required: true }
      });
      const testSchema = new Schema({
        child: childSchema,
        children: [childSchema]
      });

      const Test = db.model('Test', testSchema);

      return co(function*() {
        yield Test.create({
          child: { name: 'testSingle' },
          children: [{ name: 'testArr' }]
        });

        let doc = yield Test.findOne();
        doc.child.name = null;
        doc.child.$ignore('name');

        yield doc.save();

        doc = yield Test.findById(doc._id);

        assert.equal(doc.child.name, 'testSingle');

        doc.children[0].name = null;
        doc.children[0].$ignore('name');

        yield doc.save();

        doc = yield Test.findById(doc._id);

        assert.equal(doc.children[0].name, 'testArr');
      });
    });

    it('composite _ids (gh-4542)', function(done) {
      const schema = new Schema({
        _id: {
          key1: String,
          key2: String
        },
        content: String
      });

      const Model = db.model('Test', schema);

      const object = new Model();
      object._id = { key1: 'foo', key2: 'bar' };
      object.save().
        then(function(obj) {
          obj.content = 'Hello';
          return obj.save();
        }).
        then(function(obj) {
          return Model.findOne({ _id: obj._id });
        }).
        then(function(obj) {
          assert.equal(obj.content, 'Hello');
          done();
        }).
        catch(done);
    });

    it('validateSync with undefined and conditional required (gh-4607)', function() {
      const schema = new mongoose.Schema({
        type: mongoose.SchemaTypes.Number,
        conditional: {
          type: mongoose.SchemaTypes.String,
          required: function() {
            return this.type === 1;
          },
          maxlength: 128
        }
      });

      const Model = db.model('Test', schema);

      assert.doesNotThrow(function() {
        new Model({
          type: 2,
          conditional: void 0
        }).validateSync();
      });
    });

    it('conditional required on single nested (gh-4663)', function() {
      const childSchema = new Schema({
        name: String
      });
      const schema = new Schema({
        child: {
          type: childSchema,
          required: function() {
            assert.equal(this.child.name, 'test');
          }
        }
      });

      const M = db.model('Test', schema);

      const err = new M({ child: { name: 'test' } }).validateSync();
      assert.ifError(err);
    });

    it('setting full path under single nested schema works (gh-4578) (gh-4528)', function(done) {
      const ChildSchema = new mongoose.Schema({
        age: Number
      });

      const ParentSchema = new mongoose.Schema({
        age: Number,
        family: {
          child: ChildSchema
        }
      });

      const M = db.model('Test', ParentSchema);

      M.create({ age: 45 }, function(error, doc) {
        assert.ifError(error);
        assert.ok(!doc.family.child);
        doc.set('family.child.age', 15);
        assert.ok(doc.family.child.schema);
        assert.ok(doc.isModified('family.child'));
        assert.ok(doc.isModified('family.child.age'));
        assert.equal(doc.family.child.toObject().age, 15);
        done();
      });
    });

    it('setting a nested path retains nested modified paths (gh-5206)', function(done) {
      const testSchema = new mongoose.Schema({
        name: String,
        surnames: {
          docarray: [{ name: String }]
        }
      });

      const Cat = db.model('Cat', testSchema);

      const kitty = new Cat({
        name: 'Test',
        surnames: {
          docarray: [{ name: 'test1' }, { name: 'test2' }]
        }
      });

      kitty.save(function(error) {
        assert.ifError(error);

        kitty.surnames = {
          docarray: [{ name: 'test1' }, { name: 'test2' }, { name: 'test3' }]
        };

        assert.deepEqual(kitty.modifiedPaths(),
          ['surnames', 'surnames.docarray']);
        done();
      });
    });

    it('toObject() does not depopulate top level (gh-3057)', function() {
      const Cat = db.model('Cat', { name: String });
      const Human = db.model('Person', {
        name: String,
        petCat: { type: mongoose.Schema.Types.ObjectId, ref: 'Cat' }
      });

      const kitty = new Cat({ name: 'Zildjian' });
      const person = new Human({ name: 'Val', petCat: kitty });

      assert.equal(kitty.toObject({ depopulate: true }).name, 'Zildjian');
      assert.ok(!person.toObject({ depopulate: true }).petCat.name);
    });

    it('toObject() respects schema-level depopulate (gh-6313)', function() {
      const personSchema = Schema({
        name: String,
        car: {
          type: Schema.Types.ObjectId,
          ref: 'Car'
        }
      });

      personSchema.set('toObject', {
        depopulate: true
      });

      const carSchema = Schema({
        name: String
      });

      const Car = db.model('Car', carSchema);
      const Person = db.model('Person', personSchema);

      const car = new Car({
        name: 'Ford'
      });

      const person = new Person({
        name: 'John',
        car: car
      });

      assert.equal(person.toObject().car.toHexString(), car._id.toHexString());
    });

    it('single nested doc conditional required (gh-4654)', function(done) {
      const ProfileSchema = new Schema({
        firstName: String,
        lastName: String
      });

      function validator() {
        assert.equal(this.email, 'test');
        return true;
      }

      const UserSchema = new Schema({
        email: String,
        profile: {
          type: ProfileSchema,
          required: [validator, 'profile required']
        }
      });

      const User = db.model('User', UserSchema);
      User.create({ email: 'test' }, function(error) {
        assert.equal(error.errors['profile'].message, 'profile required');
        done();
      });
    });

    it('handles setting single nested schema to equal value (gh-4676)', function(done) {
      const companySchema = new mongoose.Schema({
        _id: false,
        name: String,
        description: String
      });

      const userSchema = new mongoose.Schema({
        name: String,
        company: companySchema
      });

      const User = db.model('User', userSchema);

      const user = new User({ company: { name: 'Test' } });
      user.save(function(error) {
        assert.ifError(error);
        user.company.description = 'test';
        assert.ok(user.isModified('company'));
        user.company = user.company;
        assert.ok(user.isModified('company'));
        done();
      });
    });

    it('handles setting single nested doc to null after setting (gh-4766)', function(done) {
      const EntitySchema = new Schema({
        company: {
          type: String,
          required: true
        },
        name: {
          type: String,
          required: false
        },
        email: {
          type: String,
          required: false
        }
      }, { _id: false, id: false });

      const ShipmentSchema = new Schema({
        entity: {
          shipper: {
            type: EntitySchema,
            required: false
          },
          manufacturer: {
            type: EntitySchema,
            required: false
          }
        }
      });

      const Shipment = db.model('Test', ShipmentSchema);
      const doc = new Shipment({
        entity: {
          shipper: null,
          manufacturer: {
            company: 'test',
            name: 'test',
            email: 'test@email'
          }
        }
      });

      doc.save().
        then(function() { return Shipment.findById(doc._id); }).
        then(function(shipment) {
          shipment.entity = shipment.entity;
          shipment.entity.manufacturer = null;
          return shipment.save();
        }).
        then(function() {
          done();
        }).
        catch(done);
    });

    it('buffers with subtypes as ids (gh-4506)', function(done) {
      const uuid = require('uuid');

      const UserSchema = new mongoose.Schema({
        _id: {
          type: Buffer,
          default: function() {
            return mongoose.Types.Buffer(uuid.parse(uuid.v4())).toObject(4);
          },
          required: true
        },
        email: {
          type: String,
          lowercase: true,
          required: true
        },
        name: String
      });

      const User = db.model('User', UserSchema);

      const user = new User({
        email: 'me@email.com',
        name: 'My name'
      });

      user.save().
        then(function() {
          return User.findOne({ email: 'me@email.com' });
        }).
        then(function(user) {
          user.name = 'other';
          return user.save();
        }).
        then(function() {
          return User.findOne({ email: 'me@email.com' });
        }).
        then(function(doc) {
          assert.equal(doc.name, 'other');
          done();
        }).
        catch(done);
    });

    it('embedded docs dont mark parent as invalid (gh-4681)', function(done) {
      const NestedSchema = new mongoose.Schema({
        nestedName: { type: String, required: true },
        createdAt: { type: Date, required: true }
      });
      const RootSchema = new mongoose.Schema({
        rootName: String,
        nested: { type: [NestedSchema] }
      });

      const Root = db.model('Test', RootSchema);
      const root = new Root({ rootName: 'root', nested: [{ }] });
      root.save(function(error) {
        assert.ok(error);
        assert.deepEqual(Object.keys(error.errors).sort(),
          ['nested.0.createdAt', 'nested.0.nestedName']);
        done();
      });
    });

    it('should depopulate the shard key when saving (gh-4658)', function(done) {
      const ChildSchema = new mongoose.Schema({
        name: String
      });

      const ChildModel = db.model('Child', ChildSchema);

      const ParentSchema = new mongoose.Schema({
        name: String,
        child: { type: Schema.Types.ObjectId, ref: 'Child' }
      }, { shardKey: { child: 1, _id: 1 } });

      const ParentModel = db.model('Parent', ParentSchema);

      ChildModel.create({ name: 'Luke' }).
        then(function(child) {
          const p = new ParentModel({ name: 'Vader' });
          p.child = child;
          return p.save();
        }).
        then(function(p) {
          p.name = 'Anakin';
          return p.save();
        }).
        then(function(p) {
          return ParentModel.findById(p);
        }).
        then(function(doc) {
          assert.equal(doc.name, 'Anakin');
          done();
        }).
        catch(done);
    });

    it('handles setting virtual subpaths (gh-4716)', function() {
      const childSchema = new Schema({
        name: { type: String, default: 'John' },
        favorites: {
          color: {
            type: String,
            default: 'Blue'
          }
        }
      });

      const parentSchema = new Schema({
        name: { type: String },
        children: {
          type: [childSchema],
          default: [{}]
        }
      });

      parentSchema.virtual('favorites').set(function(v) {
        return this.children[0].set('favorites', v);
      }).get(function() {
        return this.children[0].get('favorites');
      });

      const Parent = db.model('Parent', parentSchema);
      const p = new Parent({ name: 'Anakin' });
      p.set('children.0.name', 'Leah');
      p.set('favorites.color', 'Red');
      assert.equal(p.children[0].favorites.color, 'Red');
    });

    it('handles selected nested elements with defaults (gh-4739)', function(done) {
      const userSchema = new Schema({
        preferences: {
          sleep: { type: Boolean, default: false },
          test: { type: Boolean, default: true }
        },
        name: String
      });

      const User = db.model('User', userSchema);

      const user = { name: 'test' };
      User.collection.insertOne(user, function(error) {
        assert.ifError(error);
        User.findById(user, { 'preferences.sleep': 1, name: 1 }, function(error, user) {
          assert.ifError(error);
          assert.strictEqual(user.preferences.sleep, false);
          assert.ok(!user.preferences.test);
          done();
        });
      });
    });

    it('handles mark valid in subdocs correctly (gh-4778)', function() {
      const SubSchema = new mongoose.Schema({
        field: {
          nestedField: {
            type: mongoose.Schema.ObjectId,
            required: false
          }
        }
      }, { _id: false, id: false });

      const Model2Schema = new mongoose.Schema({
        sub: {
          type: SubSchema,
          required: false
        }
      });
      const Model2 = db.model('Test', Model2Schema);

      const doc = new Model2({
        sub: {}
      });

      doc.sub.field.nestedField = { };
      doc.sub.field.nestedField = '574b69d0d9daf106aaa62974';
      assert.ok(!doc.validateSync());
    });

    it('timestamps set to false works (gh-7074)', function() {
      const schema = new Schema({ name: String }, { timestamps: false });
      const Test = db.model('Test', schema);
      return co(function*() {
        const doc = yield Test.create({ name: 'test' });
        assert.strictEqual(doc.updatedAt, undefined);
        assert.strictEqual(doc.createdAt, undefined);
      });
    });

    it('timestamps with nested paths (gh-5051)', function(done) {
      const schema = new Schema({ props: {} }, {
        timestamps: {
          createdAt: 'props.createdAt',
          updatedAt: 'props.updatedAt'
        }
      });

      const M = db.model('Test', schema);
      const now = Date.now();
      M.create({}, function(error, doc) {
        assert.ok(doc.props.createdAt);
        assert.ok(doc.props.createdAt instanceof Date);
        assert.ok(doc.props.createdAt.valueOf() >= now);
        assert.ok(doc.props.updatedAt);
        assert.ok(doc.props.updatedAt instanceof Date);
        assert.ok(doc.props.updatedAt.valueOf() >= now);
        done();
      });
    });

    it('Declaring defaults in your schema with timestamps defined (gh-6024)', function() {
      const schemaDefinition = {
        name: String,
        misc: {
          hometown: String,
          isAlive: { type: Boolean, default: true }
        }
      };

      const schemaWithTimestamps = new Schema(schemaDefinition, { timestamps: { createdAt: 'misc.createdAt' } });
      const PersonWithTimestamps = db.model('Person', schemaWithTimestamps);
      const dude = new PersonWithTimestamps({ name: 'Keanu', misc: { hometown: 'Beirut' } });
      assert.equal(dude.misc.isAlive, true);
    });

    it('supports $where in pre save hook (gh-4004)', function(done) {
      const Promise = global.Promise;

      const schema = new Schema({
        name: String
      }, { timestamps: true, versionKey: null });

      schema.pre('save', function(next) {
        this.$where = { updatedAt: this.updatedAt };
        next();
      });

      schema.post('save', function(error, res, next) {
        assert.ok(error instanceof MongooseError.DocumentNotFoundError);
        assert.ok(error.message.indexOf('Test') !== -1, error.message);

        error = new Error('Somebody else updated the document!');
        next(error);
      });

      const MyModel = db.model('Test', schema);

      MyModel.create({ name: 'test' }).
        then(function() {
          return Promise.all([
            MyModel.findOne(),
            MyModel.findOne()
          ]);
        }).
        then(function(docs) {
          docs[0].name = 'test2';
          return Promise.all([
            docs[0].save(),
            Promise.resolve(docs[1])
          ]);
        }).
        then(function(docs) {
          docs[1].name = 'test3';
          return docs[1].save();
        }).
        then(function() {
          done(new Error('Should not get here'));
        }).
        catch(function(error) {
          assert.equal(error.message, 'Somebody else updated the document!');
          done();
        });
    });

    it('toObject() with buffer and minimize (gh-4800)', function(done) {
      const TestSchema = new mongoose.Schema({ buf: Buffer }, {
        toObject: {
          virtuals: true,
          getters: true
        }
      });

      const Test = db.model('Test', TestSchema);

      Test.create({ buf: Buffer.from('abcd') }).
        then(function(doc) {
          return Test.findById(doc._id);
        }).
        then(function(doc) {
          assert.doesNotThrow(function() {
            require('util').inspect(doc);
          });
          done();
        }).
        catch(done);
    });

    it('buffer subtype prop (gh-5530)', function() {
      const TestSchema = new mongoose.Schema({
        uuid: {
          type: Buffer,
          subtype: 4
        }
      });

      const Test = db.model('Test', TestSchema);

      const doc = new Test({ uuid: 'test1' });
      assert.equal(doc.uuid._subtype, 4);
    });

    it('runs validate hooks on single nested subdocs if not directly modified (gh-3884)', function(done) {
      const childSchema = new Schema({
        name: { type: String },
        friends: [{ type: String }]
      });
      let count = 0;

      childSchema.pre('validate', function(next) {
        ++count;
        next();
      });

      const parentSchema = new Schema({
        name: { type: String },
        child: childSchema
      });

      const Parent = db.model('Parent', parentSchema);

      const p = new Parent({
        name: 'Mufasa',
        child: {
          name: 'Simba',
          friends: ['Pumbaa', 'Timon', 'Nala']
        }
      });

      p.save().
        then(function(p) {
          assert.equal(count, 1);
          p.child.friends.push('Rafiki');
          return p.save();
        }).
        then(function() {
          assert.equal(count, 2);
          done();
        }).
        catch(done);
    });

    it('runs validate hooks on arrays subdocs if not directly modified (gh-5861)', function(done) {
      const childSchema = new Schema({
        name: { type: String },
        friends: [{ type: String }]
      });
      let count = 0;

      childSchema.pre('validate', function(next) {
        ++count;
        next();
      });

      const parentSchema = new Schema({
        name: { type: String },
        children: [childSchema]
      });

      const Parent = db.model('Parent', parentSchema);

      const p = new Parent({
        name: 'Mufasa',
        children: [{
          name: 'Simba',
          friends: ['Pumbaa', 'Timon', 'Nala']
        }]
      });

      p.save().
        then(function(p) {
          assert.equal(count, 1);
          p.children[0].friends.push('Rafiki');
          return p.save();
        }).
        then(function() {
          assert.equal(count, 2);
          done();
        }).
        catch(done);
    });

    it('does not run schema type validator on single nested if not direct modified (gh-5885)', function() {
      let childValidateCalls = 0;
      const childSchema = new Schema({
        name: String,
        otherProp: {
          type: String,
          validate: () => {
            ++childValidateCalls;
            return true;
          }
        }
      });

      let validateCalls = 0;
      const parentSchema = new Schema({
        child: {
          type: childSchema,
          validate: () => {
            ++validateCalls;
            return true;
          }
        }
      });

      return co(function*() {
        const Parent = db.model('Parent', parentSchema);

        const doc = yield Parent.create({
          child: {
            name: 'test',
            otherProp: 'test'
          }
        });

        assert.equal(childValidateCalls, 1);
        assert.equal(validateCalls, 1);
        childValidateCalls = 0;
        validateCalls = 0;

        doc.set('child.name', 'test2');
        yield doc.validate();

        assert.equal(childValidateCalls, 0);
        assert.equal(validateCalls, 0);
      });
    });

    it('runs schema type validator on single nested if parent has default (gh-7493)', function() {
      const childSchema = new Schema({
        test: String
      });
      const parentSchema = new Schema({
        child: {
          type: childSchema,
          default: {},
          validate: () => false
        }
      });
      const Parent = db.model('Test', parentSchema);

      const parentDoc = new Parent({});

      parentDoc.child.test = 'foo';

      const err = parentDoc.validateSync();
      assert.ok(err);
      assert.ok(err.errors['child']);
      return Promise.resolve();
    });

    it('does not overwrite when setting nested (gh-4793)', function() {
      const grandchildSchema = new mongoose.Schema();
      grandchildSchema.method({
        foo: function() { return 'bar'; }
      });
      const Grandchild = db.model('Test', grandchildSchema);

      const childSchema = new mongoose.Schema({
        grandchild: grandchildSchema
      });
      const Child = db.model('Child', childSchema);

      const parentSchema = new mongoose.Schema({
        children: [childSchema]
      });
      const Parent = db.model('Parent', parentSchema);

      const grandchild = new Grandchild();
      const child = new Child({ grandchild: grandchild });

      assert.equal(child.grandchild.foo(), 'bar');

      const p = new Parent({ children: [child] });

      assert.equal(child.grandchild.foo(), 'bar');
      assert.equal(p.children[0].grandchild.foo(), 'bar');
    });

    it('hooks/middleware for custom methods (gh-6385) (gh-7456)', function() {
      const mySchema = new Schema({
        name: String
      });

      mySchema.methods.foo = function(cb) {
        return cb(null, this.name);
      };
      mySchema.methods.bar = function() {
        return this.name;
      };
      mySchema.methods.baz = function(arg) {
        return Promise.resolve(arg);
      };

      let preFoo = 0;
      let postFoo = 0;
      mySchema.pre('foo', function() {
        ++preFoo;
      });
      mySchema.post('foo', function() {
        ++postFoo;
      });

      let preBaz = 0;
      let postBaz = 0;
      mySchema.pre('baz', function() {
        ++preBaz;
      });
      mySchema.post('baz', function() {
        ++postBaz;
      });

      const MyModel = db.model('Test', mySchema);

      return co(function*() {
        const doc = new MyModel({ name: 'test' });

        assert.equal(doc.bar(), 'test');

        assert.equal(preFoo, 0);
        assert.equal(postFoo, 0);

        assert.equal(yield cb => doc.foo(cb), 'test');
        assert.equal(preFoo, 1);
        assert.equal(postFoo, 1);

        assert.equal(preBaz, 0);
        assert.equal(postBaz, 0);

        assert.equal(yield doc.baz('foobar'), 'foobar');
        assert.equal(preBaz, 1);
        assert.equal(preBaz, 1);
      });
    });

    it('custom methods with promises (gh-6385)', function() {
      const mySchema = new Schema({
        name: String
      });

      mySchema.methods.foo = function() {
        return Promise.resolve(this.name + ' foo');
      };
      mySchema.methods.bar = function() {
        return this.name + ' bar';
      };

      let preFoo = 0;
      let preBar = 0;
      mySchema.pre('foo', function() {
        ++preFoo;
      });
      mySchema.pre('bar', function() {
        ++preBar;
      });

      const MyModel = db.model('Test', mySchema);

      return co(function*() {
        const doc = new MyModel({ name: 'test' });

        assert.equal(preFoo, 0);
        assert.equal(preBar, 0);

        let foo = doc.foo();
        let bar = doc.bar();
        assert.ok(foo instanceof Promise);
        assert.ok(bar instanceof Promise);

        foo = yield foo;
        bar = yield bar;

        assert.equal(preFoo, 1);
        assert.equal(preBar, 1);
        assert.equal(foo, 'test foo');
        assert.equal(bar, 'test bar');
      });
    });

    it('toString() as custom method (gh-6538)', function() {
      const commentSchema = new Schema({ title: String });
      commentSchema.methods.toString = function() {
        return `${this.constructor.modelName}(${this.title})`;
      };
      const Comment = db.model('Comment', commentSchema);
      const c = new Comment({ title: 'test' });
      assert.strictEqual('Comment(test)', `${c}`);
    });

    it('setting to discriminator (gh-4935)', function() {
      const Buyer = db.model('Test1', new Schema({
        name: String,
        vehicle: { type: Schema.Types.ObjectId, ref: 'Test' }
      }));
      const Vehicle = db.model('Test', new Schema({ name: String }));
      const Car = Vehicle.discriminator('gh4935_1', new Schema({
        model: String
      }));

      const eleanor = new Car({ name: 'Eleanor', model: 'Shelby Mustang GT' });
      const nick = new Buyer({ name: 'Nicolas', vehicle: eleanor });

      assert.ok(!!nick.vehicle);
      assert.ok(nick.vehicle === eleanor);
      assert.ok(nick.vehicle instanceof Car);
      assert.equal(nick.vehicle.name, 'Eleanor');
    });

    it('handles errors in sync validators (gh-2185)', function(done) {
      const schema = new Schema({
        name: {
          type: String,
          validate: function() {
            throw new Error('woops!');
          }
        }
      });

      const M = db.model('Test', schema);

      const error = (new M({ name: 'test' })).validateSync();
      assert.ok(error);
      assert.equal(error.errors['name'].reason.message, 'woops!');

      new M({ name: 'test' }).validate(function(error) {
        assert.ok(error);
        assert.equal(error.errors['name'].reason.message, 'woops!');
        done();
      });
    });

    it('allows hook as a schema key (gh-5047)', function(done) {
      const schema = new mongoose.Schema({
        name: String,
        hook: { type: String }
      });

      const Model = db.model('Test', schema);

      Model.create({ hook: 'test ' }, function(error) {
        assert.ifError(error);
        done();
      });
    });

    it('save errors with callback and promise work (gh-5216)', function(done) {
      const schema = new mongoose.Schema({});

      const Model = db.model('Test', schema);

      const _id = new mongoose.Types.ObjectId();
      const doc1 = new Model({ _id: _id });
      const doc2 = new Model({ _id: _id });

      let remaining = 2;
      Model.on('error', function(error) {
        assert.ok(error);
        --remaining || done();
      });

      doc1.save().
        then(function() { return doc2.save(); }).
        catch(function(error) {
          assert.ok(error);
          --remaining || done();
        });
    });

    it('post hooks on child subdocs run after save (gh-5085)', function(done) {
      const ChildModelSchema = new mongoose.Schema({
        text: {
          type: String
        }
      });
      ChildModelSchema.post('save', function(doc) {
        doc.text = 'bar';
      });
      const ParentModelSchema = new mongoose.Schema({
        children: [ChildModelSchema]
      });

      const Model = db.model('Parent', ParentModelSchema);

      Model.create({ children: [{ text: 'test' }] }, function(error) {
        assert.ifError(error);
        Model.findOne({}, function(error, doc) {
          assert.ifError(error);
          assert.equal(doc.children.length, 1);
          assert.equal(doc.children[0].text, 'test');
          done();
        });
      });
    });

    it('post hooks on array child subdocs run after save (gh-5085) (gh-6926)', function() {
      const subSchema = new Schema({
        val: String
      });

      subSchema.post('save', function() {
        return Promise.reject(new Error('Oops'));
      });

      const schema = new Schema({
        sub: subSchema
      });

      const Test = db.model('Test', schema);

      const test = new Test({ sub: { val: 'test' } });

      return test.save().
        then(() => assert.ok(false), err => assert.equal(err.message, 'Oops')).
        then(() => Test.findOne()).
        then(doc => assert.equal(doc.sub.val, 'test'));
    });

    it('nested docs toObject() clones (gh-5008)', function() {
      const schema = new mongoose.Schema({
        sub: {
          height: Number
        }
      });

      const Model = db.model('Test', schema);

      const doc = new Model({
        sub: {
          height: 3
        }
      });

      assert.equal(doc.sub.height, 3);

      const leanDoc = doc.sub.toObject();
      assert.equal(leanDoc.height, 3);

      doc.sub.height = 55;
      assert.equal(doc.sub.height, 55);
      assert.equal(leanDoc.height, 3);
    });

    it('toObject() with null (gh-5143)', function() {
      const schema = new mongoose.Schema({
        customer: {
          name: { type: String, required: false }
        }
      });

      const Model = db.model('Test', schema);

      const model = new Model();
      model.customer = null;
      assert.strictEqual(model.toObject().customer, null);
      assert.strictEqual(model.toObject({ getters: true }).customer, null);
    });

    it('handles array subdocs with single nested subdoc default (gh-5162)', function() {
      const RatingsItemSchema = new mongoose.Schema({
        value: Number
      }, { versionKey: false, _id: false });

      const RatingsSchema = new mongoose.Schema({
        ratings: {
          type: RatingsItemSchema,
          default: { id: 1, value: 0 }
        },
        _id: false
      });

      const RestaurantSchema = new mongoose.Schema({
        menu: {
          type: [RatingsSchema]
        }
      });

      const Restaurant = db.model('Test', RestaurantSchema);

      // Should not throw
      const r = new Restaurant();
      assert.deepEqual(r.toObject().menu, []);
    });

    it('iterating through nested doc keys (gh-5078)', function() {
      const schema = new Schema({
        nested: {
          test1: String,
          test2: String
        }
      });

      schema.virtual('tests').get(function() {
        return Object.keys(this.nested).map(key => this.nested[key]);
      });

      const M = db.model('Test', schema);

      const doc = new M({ nested: { test1: 'a', test2: 'b' } });

      assert.deepEqual(doc.toObject({ virtuals: true }).tests, ['a', 'b']);

      assert.doesNotThrow(function() {
        require('util').inspect(doc);
      });
      JSON.stringify(doc);
    });

    it('deeply nested virtual paths (gh-5250)', function() {
      const TestSchema = new Schema({});
      TestSchema.
        virtual('a.b.c').
        get(function() {
          return this.v;
        }).
        set(function(value) {
          this.v = value;
        });

      const TestModel = db.model('Test', TestSchema);
      const t = new TestModel({ 'a.b.c': 5 });
      assert.equal(t.a.b.c, 5);
    });

    it('nested virtual when populating with parent projected out (gh-7491)', function() {
      const childSchema = Schema({
        _id: Number,
        nested: { childPath: String },
        otherPath: String
      }, { toObject: { virtuals: true } });

      childSchema.virtual('nested.childVirtual').get(() => true);

      const parentSchema = Schema({
        child: { type: Number, ref: 'Child' }
      }, { toObject: { virtuals: true } });

      parentSchema.virtual('_nested').get(function() {
        return this.child.nested;
      });

      const Child = db.model('Child', childSchema);
      const Parent = db.model('Parent', parentSchema);

      return co(function*() {
        yield Child.create({
          _id: 1,
          nested: { childPath: 'foo' },
          otherPath: 'bar'
        });
        yield Parent.create({ child: 1 });

        const doc = yield Parent.findOne().populate('child', 'otherPath').
          then(doc => doc.toObject());

        assert.ok(!doc.child.nested.childPath);
      });
    });

    it('JSON.stringify nested errors (gh-5208)', function(done) {
      const AdditionalContactSchema = new Schema({
        contactName: {
          type: String,
          required: true
        },
        contactValue: {
          type: String,
          required: true
        }
      });

      const ContactSchema = new Schema({
        name: {
          type: String,
          required: true
        },
        email: {
          type: String,
          required: true
        },
        additionalContacts: [AdditionalContactSchema]
      });

      const EmergencyContactSchema = new Schema({
        contactName: {
          type: String,
          required: true
        },
        contact: ContactSchema
      });

      const EmergencyContact = db.model('Test', EmergencyContactSchema);

      const contact = new EmergencyContact({
        contactName: 'Electrical Service',
        contact: {
          name: 'John Smith',
          email: 'john@gmail.com',
          additionalContacts: [
            {
              contactName: 'skype'
              // Forgotten value
            }
          ]
        }
      });
      contact.validate(function(error) {
        assert.ok(error);
        assert.ok(error.errors['contact']);
        assert.ok(error.errors['contact.additionalContacts.0.contactValue']);

        // This `JSON.stringify()` should not throw
        assert.ok(JSON.stringify(error).indexOf('contactValue') !== -1);
        done();
      });
    });

    it('handles errors in subdoc pre validate (gh-5215)', function(done) {
      const childSchema = new mongoose.Schema({});

      childSchema.pre('validate', function(next) {
        next(new Error('child pre validate'));
      });

      const parentSchema = new mongoose.Schema({
        child: childSchema
      });

      const Parent = db.model('Parent', parentSchema);

      Parent.create({ child: {} }, function(error) {
        assert.ok(error);
        assert.ok(error.errors['child']);
        assert.equal(error.errors['child'].message, 'child pre validate');
        done();
      });
    });

    it('custom error types (gh-4009)', function(done) {
      const CustomError = function() {};

      const testSchema = new mongoose.Schema({
        num: {
          type: Number,
          required: {
            ErrorConstructor: CustomError
          },
          min: 5
        }
      });

      const Test = db.model('Test', testSchema);

      Test.create({}, function(error) {
        assert.ok(error);
        assert.ok(error.errors['num']);
        assert.ok(error.errors['num'] instanceof CustomError);
        Test.create({ num: 1 }, function(error) {
          assert.ok(error);
          assert.ok(error.errors['num']);
          assert.ok(error.errors['num'].constructor.name, 'ValidatorError');
          assert.ok(!(error.errors['num'] instanceof CustomError));
          done();
        });
      });
    });

    it('saving a doc with nested string array (gh-5282)', function(done) {
      const testSchema = new mongoose.Schema({
        strs: [[String]]
      });

      const Test = db.model('Test', testSchema);

      const t = new Test({
        strs: [['a', 'b']]
      });

      t.save(function(error, t) {
        assert.ifError(error);
        assert.deepEqual(t.toObject().strs, [['a', 'b']]);
        done();
      });
    });

    it('push() onto a nested doc array (gh-6398)', function() {
      const schema = new mongoose.Schema({
        name: String,
        array: [[{ key: String, value: Number }]]
      });

      const Model = db.model('Test', schema);

      return co(function*() {
        yield Model.create({
          name: 'small',
          array: [[{ key: 'answer', value: 42 }]]
        });

        let doc = yield Model.findOne();

        assert.ok(doc);
        doc.array[0].push({ key: 'lucky', value: 7 });

        yield doc.save();

        doc = yield Model.findOne();
        assert.equal(doc.array.length, 1);
        assert.equal(doc.array[0].length, 2);
        assert.equal(doc.array[0][1].key, 'lucky');
      });
    });

    it('push() onto a triple nested doc array (gh-6602) (gh-6398)', function() {
      const schema = new mongoose.Schema({
        array: [[[{ key: String, value: Number }]]]
      });

      const Model = db.model('Test', schema);

      return co(function*() {
        yield Model.create({
          array: [[[{ key: 'answer', value: 42 }]]]
        });

        let doc = yield Model.findOne();

        assert.ok(doc);
        doc.array[0][0].push({ key: 'lucky', value: 7 });

        yield doc.save();

        doc = yield Model.findOne();
        assert.equal(doc.array.length, 1);
        assert.equal(doc.array[0].length, 1);
        assert.equal(doc.array[0][0].length, 2);
        assert.equal(doc.array[0][0][1].key, 'lucky');
      });
    });

    it('null _id (gh-5236)', function(done) {
      const childSchema = new mongoose.Schema({});

      const M = db.model('Test', childSchema);

      const m = new M({ _id: null });
      m.save(function(error, doc) {
        assert.equal(doc._id, null);
        done();
      });
    });

    it('setting populated path with typeKey (gh-5313)', function() {
      const personSchema = Schema({
        name: { $type: String },
        favorite: { $type: Schema.Types.ObjectId, ref: 'Book' },
        books: [{ $type: Schema.Types.ObjectId, ref: 'Book' }]
      }, { typeKey: '$type' });

      const bookSchema = Schema({
        title: String
      });

      const Book = db.model('Book', bookSchema);
      const Person = db.model('Person', personSchema);

      const book1 = new Book({ title: 'The Jungle Book' });
      const book2 = new Book({ title: '1984' });

      const person = new Person({
        name: 'Bob',
        favorite: book1,
        books: [book1, book2]
      });

      assert.equal(person.books[0].title, 'The Jungle Book');
      assert.equal(person.books[1].title, '1984');
    });

    it('save twice with write concern (gh-5294)', function(done) {
      const schema = new mongoose.Schema({
        name: String
      }, {
        safe: {
          w: 'majority',
          wtimeout: 1e4
        }
      });

      const M = db.model('Test', schema);

      M.create({ name: 'Test' }, function(error, doc) {
        assert.ifError(error);
        doc.name = 'test2';
        doc.save(function(error) {
          assert.ifError(error);
          done();
        });
      });
    });

    it('undefined field with conditional required (gh-5296)', function(done) {
      const schema = Schema({
        name: {
          type: String,
          maxlength: 63,
          required: function() {
            return false;
          }
        }
      });

      const Model = db.model('Test', schema);

      Model.create({ name: undefined }, function(error) {
        assert.ifError(error);
        done();
      });
    });

    it('dotted virtuals in toObject (gh-5473)', function() {
      const schema = new mongoose.Schema({}, {
        toObject: { virtuals: true },
        toJSON: { virtuals: true }
      });
      schema.virtual('test.a').get(function() {
        return 1;
      });
      schema.virtual('test.b').get(function() {
        return 2;
      });

      const Model = db.model('Test', schema);

      const m = new Model({});
      assert.deepEqual(m.toJSON().test, {
        a: 1,
        b: 2
      });
      assert.deepEqual(m.toObject().test, {
        a: 1,
        b: 2
      });
      assert.equal(m.toObject({ virtuals: false }).test, void 0);
    });

    it('dotted virtuals in toObject (gh-5506)', function(done) {
      const childSchema = new Schema({
        name: String,
        _id: false
      });
      const parentSchema = new Schema({
        child: {
          type: childSchema,
          default: {}
        }
      });

      const Parent = db.model('Parent', parentSchema);

      const p = new Parent({ child: { name: 'myName' } });

      p.save().
        then(function() {
          return Parent.findOne();
        }).
        then(function(doc) {
          doc.child = {};
          return doc.save();
        }).
        then(function() {
          return Parent.findOne();
        }).
        then(function(doc) {
          assert.deepEqual(doc.toObject().child, {});
          done();
        }).
        catch(done);
    });

    it('parent props not in child (gh-5470)', function() {
      const employeeSchema = new mongoose.Schema({
        name: {
          first: String,
          last: String
        },
        department: String
      });
      const Employee = db.model('Test', employeeSchema);

      const employee = new Employee({
        name: {
          first: 'Ron',
          last: 'Swanson'
        },
        department: 'Parks and Recreation'
      });
      const ownPropertyNames = Object.getOwnPropertyNames(employee.name);

      assert.ok(ownPropertyNames.indexOf('department') === -1, ownPropertyNames.join(','));
      assert.ok(ownPropertyNames.indexOf('first') !== -1, ownPropertyNames.join(','));
      assert.ok(ownPropertyNames.indexOf('last') !== -1, ownPropertyNames.join(','));
    });

    it('modifying array with existing ids (gh-5523)', function(done) {
      const friendSchema = new mongoose.Schema(
        {
          _id: String,
          name: String,
          age: Number,
          dob: Date
        },
        { _id: false });

      const socialSchema = new mongoose.Schema(
        {
          friends: [friendSchema]
        },
        { _id: false });

      const userSchema = new mongoose.Schema({
        social: {
          type: socialSchema,
          required: true
        }
      });

      const User = db.model('User', userSchema);

      const user = new User({
        social: {
          friends: [
            { _id: 'val', age: 28 }
          ]
        }
      });

      user.social.friends = [{ _id: 'val', name: 'Val' }];

      assert.deepEqual(user.toObject().social.friends[0], {
        _id: 'val',
        name: 'Val'
      });

      user.save(function(error) {
        assert.ifError(error);
        User.findOne({ _id: user._id }, function(error, doc) {
          assert.ifError(error);
          assert.deepEqual(doc.toObject().social.friends[0], {
            _id: 'val',
            name: 'Val'
          });
          done();
        });
      });
    });

    it('consistent setter context for single nested (gh-5363)', function(done) {
      const contentSchema = new Schema({
        blocks: [{ type: String }],
        summary: { type: String }
      });

      // Subdocument setter
      const contexts = [];
      contentSchema.path('blocks').set(function(srcBlocks) {
        if (!this.ownerDocument().isNew) {
          contexts.push(this.toObject());
        }

        return srcBlocks;
      });

      const noteSchema = new Schema({
        title: { type: String, required: true },
        body: contentSchema
      });

      const Note = db.model('Test', noteSchema);

      const note = new Note({
        title: 'Lorem Ipsum Dolor',
        body: {
          summary: 'Summary Test',
          blocks: ['html']
        }
      });

      note.save().
        then(function(note) {
          assert.equal(contexts.length, 0);
          note.set('body', {
            summary: 'New Summary',
            blocks: ['gallery', 'html']
          });
          return note.save();
        }).
        then(function() {
          assert.equal(contexts.length, 1);
          assert.deepEqual(contexts[0].blocks, ['html']);
          done();
        }).
        catch(done);
    });

    it('deeply nested subdocs and markModified (gh-5406)', function(done) {
      const nestedValueSchema = new mongoose.Schema({
        _id: false,
        value: Number
      });
      const nestedPropertySchema = new mongoose.Schema({
        _id: false,
        active: Boolean,
        nestedValue: nestedValueSchema
      });
      const nestedSchema = new mongoose.Schema({
        _id: false,
        nestedProperty: nestedPropertySchema,
        nestedTwoProperty: nestedPropertySchema
      });
      const optionsSchema = new mongoose.Schema({
        _id: false,
        nestedField: nestedSchema
      });
      const TestSchema = new mongoose.Schema({
        fieldOne: String,
        options: optionsSchema
      });

      const Test = db.model('Test', TestSchema);

      const doc = new Test({
        fieldOne: 'Test One',
        options: {
          nestedField: {
            nestedProperty: {
              active: true,
              nestedValue: {
                value: 42
              }
            }
          }
        }
      });

      doc.
        save().
        then(function(doc) {
          doc.options.nestedField.nestedTwoProperty = {
            active: true,
            nestedValue: {
              value: 1337
            }
          };

          assert.ok(doc.isModified('options'));

          return doc.save();
        }).
        then(function(doc) {
          return Test.findById(doc._id);
        }).
        then(function(doc) {
          assert.equal(doc.options.nestedField.nestedTwoProperty.nestedValue.value,
            1337);
          done();
        }).
        catch(done);
    });

    it('single nested subdoc post remove hooks (gh-5388)', function(done) {
      const contentSchema = new Schema({
        blocks: [{ type: String }],
        summary: { type: String }
      });

      let called = 0;

      contentSchema.post('remove', function() {
        ++called;
      });

      const noteSchema = new Schema({
        body: { type: contentSchema }
      });

      const Note = db.model('Test', noteSchema);

      const note = new Note({
        title: 'Lorem Ipsum Dolor',
        body: {
          summary: 'Summary Test',
          blocks: ['html']
        }
      });

      note.save(function(error) {
        assert.ifError(error);
        note.remove(function(error) {
          assert.ifError(error);
          setTimeout(function() {
            assert.equal(called, 1);
            done();
          }, 50);
        });
      });
    });

    it('push populated doc onto empty array triggers manual population (gh-5504)', function() {
      const ReferringSchema = new Schema({
        reference: [{
          type: Schema.Types.ObjectId,
          ref: 'Test'
        }]
      });

      const Referrer = db.model('Test', ReferringSchema);

      const referenceA = new Referrer();
      const referenceB = new Referrer();

      const referrerA = new Referrer({ reference: [referenceA] });
      const referrerB = new Referrer();
      const referrerC = new Referrer();
      const referrerD = new Referrer();
      const referrerE = new Referrer();

      referrerA.reference.push(referenceB);
      assert.ok(referrerA.reference[0] instanceof Referrer);
      assert.ok(referrerA.reference[1] instanceof Referrer);

      referrerB.reference.push(referenceB);
      assert.ok(referrerB.reference[0] instanceof Referrer);

      referrerC.reference.unshift(referenceB);
      assert.ok(referrerC.reference[0] instanceof Referrer);

      referrerD.reference.splice(0, 0, referenceB);
      assert.ok(referrerD.reference[0] instanceof Referrer);

      referrerE.reference.addToSet(referenceB);
      assert.ok(referrerE.reference[0] instanceof Referrer);
    });

    it('single nested conditional required scope (gh-5569)', function(done) {
      const scopes = [];

      const ThingSchema = new mongoose.Schema({
        undefinedDisallowed: {
          type: String,
          required: function() {
            scopes.push(this);
            return this.undefinedDisallowed === undefined;
          },
          default: null
        }
      });

      const SuperDocumentSchema = new mongoose.Schema({
        thing: {
          type: ThingSchema,
          default: function() { return {}; }
        }
      });

      const SuperDocument = db.model('Test', SuperDocumentSchema);

      let doc = new SuperDocument();
      doc.thing.undefinedDisallowed = null;

      doc.save(function(error) {
        assert.ifError(error);
        doc = new SuperDocument();
        doc.thing.undefinedDisallowed = undefined;
        doc.save(function(error) {
          assert.ok(error);
          assert.ok(error.errors['thing.undefinedDisallowed']);
          done();
        });
      });
    });

    it('single nested setters only get called once (gh-5601)', function() {
      const vals = [];
      const ChildSchema = new mongoose.Schema({
        number: {
          type: String,
          set: function(v) {
            vals.push(v);
            return v;
          }
        },
        _id: false
      });
      ChildSchema.set('toObject', { getters: true, minimize: false });

      const ParentSchema = new mongoose.Schema({
        child: {
          type: ChildSchema,
          default: {}
        }
      });

      const Parent = db.model('Parent', ParentSchema);
      const p = new Parent();
      p.child = { number: '555.555.0123' };
      assert.equal(vals.length, 1);
      assert.equal(vals[0], '555.555.0123');
    });

    it('single getters only get called once (gh-7442)', function() {
      let called = 0;

      const childSchema = new Schema({
        value: {
          type: String,
          get: function(v) {
            ++called;
            return v;
          }
        }
      });

      const schema = new Schema({
        name: childSchema
      });
      const Model = db.model('Test', schema);

      const doc = new Model({ 'name.value': 'test' });

      called = 0;

      doc.toObject({ getters: true });
      assert.equal(called, 1);

      doc.toObject({ getters: false });
      assert.equal(called, 1);

      return Promise.resolve();
    });

    it('setting doc array to array of top-level docs works (gh-5632)', function(done) {
      const MainSchema = new Schema({
        name: { type: String },
        children: [{
          name: { type: String }
        }]
      });
      const RelatedSchema = new Schema({ name: { type: String } });
      const Model = db.model('Test', MainSchema);
      const RelatedModel = db.model('Test1', RelatedSchema);

      RelatedModel.create({ name: 'test' }, function(error, doc) {
        assert.ifError(error);
        Model.create({ name: 'test1', children: [doc] }, function(error, m) {
          assert.ifError(error);
          m.children = [doc];
          m.save(function(error) {
            assert.ifError(error);
            assert.equal(m.children.length, 1);
            assert.equal(m.children[0].name, 'test');
            done();
          });
        });
      });
    });

    it('Using set as a schema path (gh-1939)', function(done) {
      const testSchema = new Schema({ set: String });

      const Test = db.model('Test', testSchema);

      const t = new Test({ set: 'test 1' });
      assert.equal(t.set, 'test 1');
      t.save(function(error) {
        assert.ifError(error);
        t.set = 'test 2';
        t.save(function(error) {
          assert.ifError(error);
          assert.equal(t.set, 'test 2');
          done();
        });
      });
    });

    it('handles array defaults correctly (gh-5780)', function() {
      const testSchema = new Schema({
        nestedArr: {
          type: [[Number]],
          default: [[0, 1]]
        }
      });

      const Test = db.model('Test', testSchema);

      const t = new Test({});
      assert.deepEqual(t.toObject().nestedArr, [[0, 1]]);

      t.nestedArr.push([1, 2]);
      const t2 = new Test({});
      assert.deepEqual(t2.toObject().nestedArr, [[0, 1]]);
    });

    it('sets path to the empty string on save after query (gh-6477)', function() {
      const schema = new Schema({
        name: String,
        s: {
          type: String,
          default: ''
        }
      });

      const Test = db.model('Test', schema);

      const test = new Test;
      assert.strictEqual(test.s, '');

      return co(function* () {
        // use native driver directly to insert an empty doc
        yield Test.collection.insertOne({});

        // udate the doc with the expectation that default booleans will be saved.
        const found = yield Test.findOne({});
        found.name = 'Max';
        yield found.save();

        // use native driver directly to check doc for saved string
        const final = yield Test.collection.findOne({});
        assert.strictEqual(final.name, 'Max');
        assert.strictEqual(final.s, '');
      });
    });

    it('sets path to the default boolean on save after query (gh-6477)', function() {
      const schema = new Schema({
        name: String,
        f: {
          type: Boolean,
          default: false
        },
        t: {
          type: Boolean,
          default: true
        }
      });

      const Test = db.model('Test', schema);

      return co(function* () {
        // use native driver directly to kill the fields
        yield Test.collection.insertOne({});

        // udate the doc with the expectation that default booleans will be saved.
        const found = yield Test.findOne({});
        found.name = 'Britney';
        yield found.save();

        // use native driver directly to check doc for saved string
        const final = yield Test.collection.findOne({});
        assert.strictEqual(final.name, 'Britney');
        assert.strictEqual(final.t, true);
        assert.strictEqual(final.f, false);
      });
    });

    it('virtuals with no getters return undefined (gh-6223)', function() {
      const personSchema = new mongoose.Schema({
        name: { type: String },
        children: [{
          name: { type: String }
        }]
      }, {
        toObject: { getters: true, virtuals: true },
        toJSON: { getters: true, virtuals: true },
        id: false
      });

      personSchema.virtual('favoriteChild').set(function(v) {
        return this.set('children.0', v);
      });

      personSchema.virtual('heir').get(function() {
        return this.get('children.0');
      });

      const Person = db.model('Person', personSchema);

      const person = new Person({
        name: 'Anakin'
      });

      assert.strictEqual(person.favoriteChild, void 0);
      assert.ok(!('favoriteChild' in person.toJSON()));
      assert.ok(!('favoriteChild' in person.toObject()));
    });

    it('add default getter/setter (gh-6262)', function() {
      const testSchema = new mongoose.Schema({});

      testSchema.virtual('totalValue');

      const Test = db.model('Test', testSchema);

      assert.equal(Test.schema.virtuals.totalValue.getters.length, 1);
      assert.equal(Test.schema.virtuals.totalValue.setters.length, 1);

      const doc = new Test();
      doc.totalValue = 5;
      assert.equal(doc.totalValue, 5);
    });

    it('calls array getters (gh-9889)', function() {
      let called = 0;
      const testSchema = new mongoose.Schema({
        arr: [{
          type: 'ObjectId',
          ref: 'Doesnt Matter',
          get: () => {
            ++called;
            return 42;
          }
        }]
      });

      const Test = db.model('Test', testSchema);

      const doc = new Test({ arr: [new mongoose.Types.ObjectId()] });
      assert.deepEqual(doc.toObject({ getters: true }).arr, [42]);
      assert.equal(called, 1);
    });

    it('doesnt call setters when init-ing an array (gh-9889)', function() {
      let called = 0;
      const testSchema = new mongoose.Schema({
        arr: [{
          type: 'ObjectId',
          set: v => {
            ++called;
            return v;
          }
        }]
      });

      const Test = db.model('Test', testSchema);

      return co(function*() {
        let doc = yield Test.create({ arr: [new mongoose.Types.ObjectId()] });
        assert.equal(called, 1);

        called = 0;
        doc = yield Test.findById(doc._id);
        assert.ok(doc);
        assert.equal(called, 0);
      });
    });

    it('nested virtuals + nested toJSON (gh-6294)', function() {
      const schema = mongoose.Schema({
        nested: {
          prop: String
        }
      }, { _id: false, id: false });

      schema.virtual('nested.virtual').get(() => 'test 2');

      schema.set('toJSON', {
        virtuals: true
      });

      const MyModel = db.model('Test', schema);

      const doc = new MyModel({ nested: { prop: 'test 1' } });

      assert.deepEqual(doc.toJSON(), {
        nested: { prop: 'test 1', virtual: 'test 2' }
      });
      assert.deepEqual(doc.nested.toJSON(), {
        prop: 'test 1', virtual: 'test 2'
      });
    });

    it('Disallows writing to __proto__ and other special properties', function() {
      const schema = new mongoose.Schema({
        name: String
      }, { strict: false });

      const Model = db.model('Test', schema);
      const doc = new Model({ '__proto__.x': 'foo' });

      assert.strictEqual(Model.x, void 0);
      doc.set('__proto__.y', 'bar');

      assert.strictEqual(Model.y, void 0);

      doc.set('constructor.prototype.z', 'baz');

      assert.strictEqual(Model.z, void 0);
    });

    it('save() depopulates pushed arrays (gh-6048)', function() {
      const blogPostSchema = new Schema({
        comments: [{
          type: mongoose.Schema.Types.ObjectId,
          ref: 'Comment'
        }]
      });

      const BlogPost = db.model('BlogPost', blogPostSchema);

      const commentSchema = new Schema({
        text: String
      });

      const Comment = db.model('Comment', commentSchema);

      return co(function*() {
        let blogPost = yield BlogPost.create({});
        const comment = yield Comment.create({ text: 'Hello' });

        blogPost = yield BlogPost.findById(blogPost);
        blogPost.comments.push(comment);
        yield blogPost.save();

        const savedBlogPost = yield BlogPost.collection.
          findOne({ _id: blogPost._id });
        assert.equal(savedBlogPost.comments.length, 1);
        assert.equal(savedBlogPost.comments[0].constructor.name, 'ObjectID');
        assert.equal(savedBlogPost.comments[0].toString(),
          blogPost.comments[0]._id.toString());
      });
    });

    it('Handles setting populated path set via `Document#populate()` (gh-7302)', function() {
      const authorSchema = new Schema({ name: String });
      const bookSchema = new Schema({
        author: { type: mongoose.Schema.Types.ObjectId, ref: 'Author' }
      });

      const Author = db.model('Author', authorSchema);
      const Book = db.model('Book', bookSchema);

      return Author.create({ name: 'Victor Hugo' }).
        then(function(author) { return Book.create({ author: author._id }); }).
        then(function() { return Book.findOne(); }).
        then(function(doc) { return doc.populate('author').execPopulate(); }).
        then(function(doc) {
          doc.author = {};
          assert.ok(!doc.author.name);
          assert.ifError(doc.validateSync());
        });
    });

    it('Single nested subdocs using discriminator can be modified (gh-5693)', function(done) {
      const eventSchema = new Schema({ message: String }, {
        discriminatorKey: 'kind',
        _id: false
      });

      const trackSchema = new Schema({ event: eventSchema });

      trackSchema.path('event').discriminator('Clicked', new Schema({
        element: String
      }, { _id: false }));

      trackSchema.path('event').discriminator('Purchased', new Schema({
        product: String
      }, { _id: false }));

      const MyModel = db.model('Test', trackSchema);

      const doc = new MyModel({
        event: {
          message: 'Test',
          kind: 'Clicked',
          element: 'Amazon Link'
        }
      });

      doc.save(function(error) {
        assert.ifError(error);
        assert.equal(doc.event.message, 'Test');
        assert.equal(doc.event.kind, 'Clicked');
        assert.equal(doc.event.element, 'Amazon Link');

        doc.set('event', {
          kind: 'Purchased',
          product: 'Professional AngularJS'
        });

        doc.save(function(error) {
          assert.ifError(error);
          assert.equal(doc.event.kind, 'Purchased');
          assert.equal(doc.event.product, 'Professional AngularJS');
          assert.ok(!doc.event.element);
          assert.ok(!doc.event.message);
          done();
        });
      });
    });

    it('required function only gets called once (gh-6801)', function() {
      let reqCount = 0;
      const childSchema = new Schema({
        name: {
          type: String,
          required: function() {
            reqCount++;
            return true;
          }
        }
      });
      const Child = db.model('Child', childSchema);

      const parentSchema = new Schema({
        name: String,
        child: childSchema
      });
      const Parent = db.model('Parent', parentSchema);

      const child = new Child(/* name is required */);
      const parent = new Parent({ child: child });

      return parent.validate().then(
        () => assert.ok(false),
        error => {
          assert.equal(reqCount, 1);
          assert.ok(error.errors['child.name']);
        }
      );
    });

    it('required function called again after save() (gh-6892)', function() {
      const schema = new mongoose.Schema({
        field: {
          type: String,
          default: null,
          required: function() { return this && this.field === undefined; }
        }
      });
      const Model = db.model('Test', schema);

      return co(function*() {
        yield Model.create({});
        const doc1 = yield Model.findOne({}).select({ _id: 1 });
        yield doc1.save();

        // Should not throw
        yield Model.create({});
      });
    });

    it('doc array: set then remove (gh-3511)', function(done) {
      const ItemChildSchema = new mongoose.Schema({
        name: {
          type: String,
          required: true
        }
      });

      const ItemParentSchema = new mongoose.Schema({
        children: [ItemChildSchema]
      });

      const ItemParent = db.model('Parent', ItemParentSchema);

      const p = new ItemParent({
        children: [{ name: 'test1' }, { name: 'test2' }]
      });

      p.save(function(error) {
        assert.ifError(error);
        ItemParent.findById(p._id, function(error, doc) {
          assert.ifError(error);
          assert.ok(doc);
          assert.equal(doc.children.length, 2);

          doc.children[1].name = 'test3';
          doc.children.remove(doc.children[0]);

          doc.save(function(error) {
            assert.ifError(error);
            ItemParent.findById(doc._id, function(error, doc) {
              assert.ifError(error);
              assert.equal(doc.children.length, 1);
              assert.equal(doc.children[0].name, 'test3');
              done();
            });
          });
        });
      });
    });

    it('doc array: modify then sort (gh-7556)', function() {
      const assetSchema = new Schema({
        name: { type: String, required: true },
        namePlural: { type: String, required: true }
      });
      assetSchema.pre('validate', function() {
        if (this.isNew) {
          this.namePlural = this.name + 's';
        }
      });
      const personSchema = new Schema({
        name: String,
        assets: [assetSchema]
      });

      const Person = db.model('Person', personSchema);

      return co(function*() {
        yield Person.create({
          name: 'test',
          assets: [{ name: 'Cash', namePlural: 'Cash' }]
        });
        const p = yield Person.findOne();

        p.assets.push({ name: 'Home' });
        p.assets.id(p.assets[0].id).set('name', 'Cash');
        p.assets.id(p.assets[0].id).set('namePlural', 'Cash');

        p.assets.sort((doc1, doc2) => doc1.name > doc2.name ? -1 : 1);

        yield p.save();
      });
    });

    it('modifying unselected nested object (gh-5800)', function() {
      const MainSchema = new mongoose.Schema({
        a: {
          b: { type: String, default: 'some default' },
          c: { type: Number, default: 0 },
          d: { type: String }
        },
        e: { type: String }
      });

      MainSchema.pre('save', function(next) {
        if (this.isModified()) {
          this.set('a.c', 100, Number);
        }
        next();
      });

      const Main = db.model('Test', MainSchema);

      const doc = { a: { b: 'not the default', d: 'some value' }, e: 'e' };
      return Main.create(doc).
        then(function(doc) {
          assert.equal(doc.a.b, 'not the default');
          assert.equal(doc.a.d, 'some value');
          return Main.findOne().select('e');
        }).
        then(function(doc) {
          doc.e = 'e modified';
          return doc.save();
        }).
        then(function() {
          return Main.findOne();
        }).
        then(function(doc) {
          assert.equal(doc.a.b, 'not the default');
          assert.equal(doc.a.d, 'some value');
        });
    });

    it('set() underneath embedded discriminator (gh-6482)', function() {
      const mediaSchema = new Schema({ file: String },
        { discriminatorKey: 'kind', _id: false });

      const photoSchema = new Schema({ position: String });
      const pageSchema = new Schema({ media: mediaSchema });

      pageSchema.path('media').discriminator('photo', photoSchema);

      const Page = db.model('Test', pageSchema);

      return co(function*() {
        let doc = yield Page.create({
          media: { kind: 'photo', file: 'cover.jpg', position: 'left' }
        });

        // Using positional args syntax
        doc.set('media.position', 'right');
        assert.equal(doc.media.position, 'right');

        yield doc.save();

        doc = yield Page.findById(doc._id);
        assert.equal(doc.media.position, 'right');

        // Using object syntax
        doc.set({ 'media.position': 'left' });
        assert.equal(doc.media.position, 'left');

        yield doc.save();

        doc = yield Page.findById(doc._id);
        assert.equal(doc.media.position, 'left');
      });
    });

    it('set() underneath array embedded discriminator (gh-6526)', function() {
      const mediaSchema = new Schema({ file: String },
        { discriminatorKey: 'kind', _id: false });

      const photoSchema = new Schema({ position: String });
      const pageSchema = new Schema({ media: [mediaSchema] });

      pageSchema.path('media').discriminator('photo', photoSchema);

      const Page = db.model('Test', pageSchema);

      return co(function*() {
        let doc = yield Page.create({
          media: [{ kind: 'photo', file: 'cover.jpg', position: 'left' }]
        });

        // Using positional args syntax
        doc.set('media.0.position', 'right');
        assert.equal(doc.media[0].position, 'right');

        yield doc.save();

        doc = yield Page.findById(doc._id);
        assert.equal(doc.media[0].position, 'right');
      });
    });

    it('consistent context for nested docs (gh-5347)', function(done) {
      const contexts = [];
      const childSchema = new mongoose.Schema({
        phoneNumber: {
          type: String,
          required: function() {
            contexts.push(this);
            return this.notifications.isEnabled;
          }
        },
        notifications: {
          isEnabled: { type: Boolean, required: true }
        }
      });

      const parentSchema = new mongoose.Schema({
        name: String,
        children: [childSchema]
      });

      const Parent = db.model('Parent', parentSchema);

      Parent.create({
        name: 'test',
        children: [
          {
            phoneNumber: '123',
            notifications: {
              isEnabled: true
            }
          }
        ]
      }, function(error, doc) {
        assert.ifError(error);
        const child = doc.children.id(doc.children[0]._id);
        child.phoneNumber = '345';
        assert.equal(contexts.length, 1);
        doc.save(function(error) {
          assert.ifError(error);
          assert.equal(contexts.length, 2);
          assert.ok(contexts[0].toObject().notifications.isEnabled);
          assert.ok(contexts[1].toObject().notifications.isEnabled);
          done();
        });
      });
    });

    it('accessing arrays in setters on initial document creation (gh-6155)', function() {
      const artistSchema = new mongoose.Schema({
        name: {
          type: String,
          set: function(v) {
            const splitStrings = v.split(' ');
            for (const keyword of splitStrings) {
              this.keywords.push(keyword);
            }
            return v;
          }
        },
        keywords: [String]
      });

      const Artist = db.model('Test', artistSchema);

      const artist = new Artist({ name: 'Motley Crue' });
      assert.deepEqual(artist.toObject().keywords, ['Motley', 'Crue']);
    });

    it('handles 2nd level nested field with null child (gh-6187)', function() {
      const NestedSchema = new Schema({
        parent: new Schema({
          name: String,
          child: {
            name: String
          }
        }, { strict: false })
      });
      const NestedModel = db.model('Test', NestedSchema);
      const n = new NestedModel({
        parent: {
          name: 'foo',
          child: null // does not fail if undefined
        }
      });

      assert.equal(n.parent.name, 'foo');
    });

    it('does not call default function on init if value set (gh-6410)', function() {
      let called = 0;

      function generateRandomID() {
        called++;
        return called;
      }

      const TestDefaultsWithFunction = db.model('Test', new Schema({
        randomID: { type: Number, default: generateRandomID }
      }));

      const post = new TestDefaultsWithFunction;
      assert.equal(post.get('randomID'), 1);
      assert.equal(called, 1);

      return co(function*() {
        yield post.save();

        yield TestDefaultsWithFunction.findById(post._id);

        assert.equal(called, 1);
      });
    });

    describe('convertToFalse and convertToTrue (gh-6758)', function() {
      let convertToFalse = null;
      let convertToTrue = null;

      beforeEach(function() {
        convertToFalse = new Set(mongoose.Schema.Types.Boolean.convertToFalse);
        convertToTrue = new Set(mongoose.Schema.Types.Boolean.convertToTrue);
      });

      afterEach(function() {
        mongoose.Schema.Types.Boolean.convertToFalse = convertToFalse;
        mongoose.Schema.Types.Boolean.convertToTrue = convertToTrue;
      });

      it('lets you add custom strings that get converted to true/false', function() {
        const TestSchema = new Schema({ b: Boolean });
        const Test = db.model('Test', TestSchema);

        mongoose.Schema.Types.Boolean.convertToTrue.add('aye');
        mongoose.Schema.Types.Boolean.convertToFalse.add('nay');

        const doc1 = new Test({ b: 'aye' });
        const doc2 = new Test({ b: 'nay' });

        assert.strictEqual(doc1.b, true);
        assert.strictEqual(doc2.b, false);

        return doc1.save().
          then(() => Test.findOne({ b: { $exists: 'aye' } })).
          then(doc => assert.ok(doc)).
          then(() => {
            mongoose.Schema.Types.Boolean.convertToTrue.delete('aye');
            mongoose.Schema.Types.Boolean.convertToFalse.delete('nay');
          });
      });

      it('allows adding `null` to list of values that convert to false (gh-9223)', function() {
        const TestSchema = new Schema({ b: Boolean });
        const Test = db.model('Test', TestSchema);

        mongoose.Schema.Types.Boolean.convertToFalse.add(null);

        const doc1 = new Test({ b: null });
        const doc2 = new Test();
        doc2.init({ b: null });

        assert.strictEqual(doc1.b, false);
        assert.strictEqual(doc2.b, false);
      });
    });

    it('doesnt double-call getters when using get() (gh-6779)', function() {
      const schema = new Schema({
        nested: {
          arr: [{ key: String }]
        }
      });

      schema.path('nested.arr.0.key').get(v => {
        return 'foobar' + v;
      });

      const M = db.model('Test', schema);
      const test = new M();

      test.nested.arr.push({ key: 'value' });
      test.nested.arr.push({ key: 'value2' });

      assert.equal(test.get('nested.arr.0.key'), 'foobarvalue');
      assert.equal(test.get('nested.arr.1.key'), 'foobarvalue2');

      return Promise.resolve();
    });

    it('returns doubly nested field in inline sub schema when using get() (gh-6925)', function() {
      const child = new Schema({
        nested: {
          key: String
        }
      });
      const parent = new Schema({
        child: child
      });

      const M = db.model('Test', parent);
      const test = new M({
        child: {
          nested: {
            key: 'foobarvalue'
          }
        }
      });

      assert.equal(test.get('child.nested.key'), 'foobarvalue');

      return Promise.resolve();
    });

    it('defaults should see correct isNew (gh-3793)', function() {
      let isNew = [];
      const TestSchema = new mongoose.Schema({
        test: {
          type: Date,
          default: function() {
            isNew.push(this.isNew);
            if (this.isNew) {
              return Date.now();
            }
            return void 0;
          }
        }
      });

      const TestModel = db.model('Test', TestSchema);

      return co(function*() {
        yield Promise.resolve(db);

        yield TestModel.collection.insertOne({});

        let doc = yield TestModel.findOne({});
        assert.strictEqual(doc.test, void 0);
        assert.deepEqual(isNew, [false]);

        isNew = [];

        doc = yield TestModel.create({});
        assert.ok(doc.test instanceof Date);
        assert.deepEqual(isNew, [true]);
      });
    });

    it('modify multiple subdoc paths (gh-4405)', function(done) {
      const ChildObjectSchema = new Schema({
        childProperty1: String,
        childProperty2: String,
        childProperty3: String
      });

      const ParentObjectSchema = new Schema({
        parentProperty1: String,
        parentProperty2: String,
        child: ChildObjectSchema
      });

      const Parent = db.model('Parent', ParentObjectSchema);

      const p = new Parent({
        parentProperty1: 'abc',
        parentProperty2: '123',
        child: {
          childProperty1: 'a',
          childProperty2: 'b',
          childProperty3: 'c'
        }
      });
      p.save(function(error) {
        assert.ifError(error);
        Parent.findById(p._id, function(error, p) {
          assert.ifError(error);
          p.parentProperty1 = 'foo';
          p.parentProperty2 = 'bar';
          p.child.childProperty1 = 'ping';
          p.child.childProperty2 = 'pong';
          p.child.childProperty3 = 'weee';
          p.save(function(error) {
            assert.ifError(error);
            Parent.findById(p._id, function(error, p) {
              assert.ifError(error);
              assert.equal(p.child.childProperty1, 'ping');
              assert.equal(p.child.childProperty2, 'pong');
              assert.equal(p.child.childProperty3, 'weee');
              done();
            });
          });
        });
      });
    });

    it('doesnt try to cast populated embedded docs (gh-6390)', function() {
      const otherSchema = new Schema({
        name: String
      });

      const subSchema = new Schema({
        my: String,
        other: {
          type: Schema.Types.ObjectId,
          refPath: 'sub.my'
        }
      });

      const schema = new Schema({
        name: String,
        sub: subSchema
      });

      const Other = db.model('Test1', otherSchema);
      const Test = db.model('Test', schema);

      const other = new Other({ name: 'Nicole' });

      const test = new Test({
        name: 'abc',
        sub: {
          my: 'Test1',
          other: other._id
        }
      });
      return co(function* () {
        yield other.save();
        yield test.save();
        const doc = yield Test.findOne({}).populate('sub.other');
        assert.strictEqual('Nicole', doc.sub.other.name);
      });
    });
  });

  describe('clobbered Array.prototype', function() {
    beforeEach(() => db.deleteModel(/.*/));

    afterEach(function() {
      delete Array.prototype.remove;
    });

    it('handles clobbered Array.prototype.remove (gh-6431)', function() {
      Object.defineProperty(Array.prototype, 'remove', {
        value: 42,
        configurable: true,
        writable: false
      });

      const schema = new Schema({ arr: [{ name: String }] });
      const MyModel = db.model('Test', schema);

      const doc = new MyModel();
      assert.deepEqual(doc.toObject().arr, []);
    });

    it('calls array validators again after save (gh-6818)', function() {
      const schema = new Schema({
        roles: {
          type: [{
            name: String,
            folders: {
              type: [{ folderId: String }],
              validate: v => assert.ok(v.length === new Set(v.map(el => el.folderId)).size, 'Duplicate')
            }
          }]
        }
      });
      const Model = db.model('Test', schema);

      return co(function*() {
        yield Model.create({
          roles: [
            { name: 'admin' },
            { name: 'mod', folders: [{ folderId: 'foo' }] }
          ]
        });

        const doc = yield Model.findOne();

        doc.roles[1].folders.push({ folderId: 'bar' });

        yield doc.save();

        doc.roles[1].folders[1].folderId = 'foo';
        let threw = false;
        try {
          yield doc.save();
        } catch (error) {
          threw = true;
          assert.equal(error.errors['roles.1.folders'].reason.message, 'Duplicate');
        }
        assert.ok(threw);
      });
    });

    it('set single nested to num throws ObjectExpectedError (gh-6710) (gh-6753)', function() {
      const schema = new Schema({
        nested: new Schema({
          num: Number
        })
      });

      const Test = db.model('Test', schema);

      const doc = new Test({ nested: { num: 123 } });
      doc.nested = 123;

      return doc.validate().
        then(() => { throw new Error('Should have errored'); }).
        catch(err => {
          assert.ok(err.message.indexOf('Cast to Embedded') !== -1, err.message);
          assert.equal(err.errors['nested'].reason.name, 'ObjectExpectedError');

          const doc = new Test({ nested: { num: 123 } });
          doc.nested = [];
          return doc.validate();
        }).
        then(() => { throw new Error('Should have errored'); }).
        catch(err => {
          assert.ok(err.message.indexOf('Cast to Embedded') !== -1, err.message);
          assert.equal(err.errors['nested'].reason.name, 'ObjectExpectedError');
        });
    });

    it('set array to false throws ObjectExpectedError (gh-7242)', function() {
      const Child = new mongoose.Schema({});
      const Parent = new mongoose.Schema({
        children: [Child]
      });
      const ParentModel = db.model('Parent', Parent);
      const doc = new ParentModel({ children: false });

      return doc.save().then(
        () => assert.ok(false),
        err => {
          assert.ok(err.errors['children']);
          assert.equal(err.errors['children'].name, 'ObjectParameterError');
        }
      );
    });
  });

  it('does not save duplicate items after two saves (gh-6900)', function() {
    const M = db.model('Test', { items: [{ name: String }] });
    const doc = new M();
    doc.items.push({ name: '1' });

    return co(function*() {
      yield doc.save();
      doc.items.push({ name: '2' });
      yield doc.save();

      const found = yield M.findById(doc.id);
      assert.equal(found.items.length, 2);
    });
  });

  it('validateSync() on embedded doc (gh-6931)', function() {
    const innerSchema = new mongoose.Schema({
      innerField: {
        type: mongoose.Schema.Types.ObjectId,
        required: true
      }
    });

    const schema = new mongoose.Schema({
      field: {
        type: mongoose.Schema.Types.ObjectId,
        required: true
      },
      inner: [innerSchema]
    });

    const Model = db.model('Test', schema);

    return co(function*() {
      const doc2 = new Model();
      doc2.field = mongoose.Types.ObjectId();
      doc2.inner.push({
        innerField: mongoose.Types.ObjectId()
      });
      doc2.inner[0].innerField = '';

      let err = doc2.inner[0].validateSync();
      assert.ok(err);
      assert.ok(err.errors['innerField']);

      err = yield doc2.inner[0].validate().then(() => assert.ok(false), err => err);
      assert.ok(err);
      assert.ok(err.errors['innerField']);
    });
  });

  it('retains user-defined key order with nested docs (gh-6944)', function() {
    const schema = new Schema({
      _id: String,
      foo: String,
      bar: {
        a: String
      }
    });

    const Model = db.model('Test', schema);

    const doc = new Model({ _id: 'test', foo: 'hello', bar: { a: 'world' } });

    // Same order as in the initial set above
    assert.deepEqual(Object.keys(doc._doc), ['_id', 'foo', 'bar']);

    return Promise.resolve();
  });

  it('does not mark modified if setting nested subdoc to same value (gh-7048)', function() {
    const BarSchema = new Schema({ bar: String }, { _id: false });
    const FooNestedSchema = new Schema({ foo: BarSchema });

    const Model = db.model('Test', FooNestedSchema);

    return co(function*() {
      const doc = yield Model.create({ foo: { bar: 'test' } });
      doc.set({ foo: { bar: 'test' } });

      assert.deepEqual(doc.modifiedPaths(), []);

      doc.set('foo.bar', 'test');

      assert.deepEqual(doc.modifiedPaths(), []);
    });
  });

  it('allow saving validation error in db (gh-7127)', function() {
    return co(function*() {
      const schema = new Schema({
        error: mongoose.Schema.Types.Mixed,
        name: { type: String, required: true }
      });
      const Model = db.model('Test', schema);

      const doc = new Model();

      const error = yield doc.validate().catch(error => error);

      doc.name = 'foo';
      doc.error = error;

      yield doc.save();

      const fromDb = yield Model.findOne();
      assert.ok(fromDb.error.errors.name);
    });
  });

  it('storeSubdocValidationError (gh-6802)', function() {
    return co(function*() {
      const GrandchildSchema = new Schema({
        name: {
          type: String,
          required: true
        }
      }, { storeSubdocValidationError: false });

      const ChildSchema = new Schema({
        name: String,
        child: GrandchildSchema
      }, { storeSubdocValidationError: false });

      const ParentSchema = new Schema({
        name: String,
        child: ChildSchema
      });
      const Parent = db.model('Parent', ParentSchema);

      const parent = new Parent({ child: { child: {} } });

      let err = yield parent.validate().then(() => null, err => err);
      assert.ok(err);
      assert.ok(err.errors['child.child.name']);
      assert.ok(!err.errors['child']);
      assert.ok(!err.errors['child.child']);

      err = parent.validateSync();
      assert.ok(err);
      assert.ok(err.errors['child.child.name']);
      assert.ok(!err.errors['child']);
      assert.ok(!err.errors['child.child']);
    });
  });

  it('handles mixed arrays with all syntaxes (gh-7109)', function() {
    const schema = new Schema({
      arr1: [Schema.Types.Mixed],
      arr2: [{}],
      arr3: [Object]
    });

    const Test = db.model('Test', schema);

    const test = new Test({
      arr1: ['test1', { two: 'three' }, [4, 'five', 6]],
      arr2: ['test2', { three: 'four' }, [5, 'six', 7]],
      arr3: ['test3', { four: 'five' }, [6, 'seven', 8]]
    });

    assert.ok(test.validateSync() == null, test.validateSync());

    return Promise.resolve();
  });

  it('supports validator.isUUID as a custom validator (gh-7145)', function() {
    const schema = new Schema({
      name: {
        type: String,
        validate: [validator.isUUID, 'invalid name']
      }
    });

    const Test = db.model('Test', schema);

    const doc = new Test({ name: 'not-a-uuid' });
    const error = doc.validateSync();
    assert.ok(error instanceof Error);
    assert.ok(/invalid name/.test(error.message));

    return co(function*() {
      const error = yield doc.validate().then(() => null, err => err);

      assert.ok(error instanceof Error);
      assert.ok(/invalid name/.test(error.message));
    });
  });

  it('propsParameter option (gh-7145)', function() {
    const schema = new Schema({
      name: {
        type: String,
        validate: {
          validator: (v, props) => props.validator != null,
          propsParameter: true
        }
      }
    });

    const Test = db.model('Test', schema);

    const doc = new Test({ name: 'foo' });
    const error = doc.validateSync();
    assert.ok(error == null, error);

    return co(function*() {
      const error = yield doc.validate().then(() => null, err => err);

      assert.ok(error == null, error);
    });
  });

  it('surfaces errors in subdoc pre validate (gh-7187)', function() {
    const InnerSchema = new Schema({ name: String });

    InnerSchema.pre('validate', function() {
      throw new Error('Oops!');
    });

    const TestSchema = new Schema({ subdocs: [InnerSchema] });

    const Test = db.model('Test', TestSchema);

    return Test.create({ subdocs: [{ name: 'foo' }] }).then(
      () => { throw new Error('Fail'); },
      err => { assert.ok(err.message.indexOf('Oops!') !== -1, err.message); }
    );
  });

  it('runs setter only once when doing .set() underneath single nested (gh-7196)', function() {
    let called = [];
    const InnerSchema = new Schema({
      name: String,
      withSetter: {
        type: String,
        set: function(v) {
          called.push(this);
          return v;
        }
      }
    });

    const TestSchema = new Schema({ nested: InnerSchema });

    const Model = db.model('Test', TestSchema);

    const doc = new Model({ nested: { name: 'foo' } });

    // Make sure setter only gets called once
    called = [];
    doc.set('nested.withSetter', 'bar');

    assert.equal(called.length, 1);
    assert.equal(called[0].name, 'foo');

    return Promise.resolve();
  });

  it('should enable key with dot(.) on mixed types with checkKeys (gh-7144)', function() {
    const s = new Schema({ raw: { type: Schema.Types.Mixed } });
    const M = db.model('Test', s);

    const raw = { 'foo.bar': 'baz' };

    return co(function*() {
      let doc = yield M.create([{ raw: raw }], { checkKeys: false }).
        then(res => res[0]);
      assert.deepEqual(doc.raw, raw);

      doc = yield M.findOneAndUpdate({}, { raw: { 'a.b': 2 } }, { new: true });
      assert.deepEqual(doc.raw, { 'a.b': 2 });
    });
  });

  it('doesnt mark array as modified on init if embedded schema has default (gh-7227)', function() {
    const subSchema = new mongoose.Schema({
      users: {
        type: [{ name: { type: String } }],
        // This test ensures the whole array won't be modified on init because
        // of this default
        default: [{ name: 'test' }]
      }
    });

    const schema = new mongoose.Schema({
      sub: [subSchema]
    });
    const Model = db.model('Test', schema);

    return co(function*() {
      let doc = new Model({ name: 'test', sub: [{}] });
      yield doc.save();

      assert.ok(!doc.isModified());

      doc = yield Model.findOne();
      assert.ok(!doc.isModified());
    });
  });

  it('casts defaults for doc arrays (gh-7337)', function() {
    const accountSchema = new mongoose.Schema({
      roles: {
        type: [{
          otherProperties: {
            example: Boolean
          },
          name: String
        }],
        default: function() {
          return [
            { otherProperties: { example: true }, name: 'First' },
            { otherProperties: { example: false }, name: 'Second' }
          ];
        }
      }
    });

    const Account = db.model('Test', accountSchema);

    return co(function*() {
      yield Account.create({});

      const doc = yield Account.findOne();

      assert.ok(doc.roles[0]._id);
      assert.ok(doc.roles[1]._id);
    });
  });

  it('updateOne() hooks (gh-7133) (gh-7423)', function() {
    const schema = new mongoose.Schema({ name: String });

    let queryCount = 0;
    let docCount = 0;
    let docPostCount = 0;

    let docRegexCount = 0;
    let docPostRegexCount = 0;

    schema.pre('updateOne', () => ++queryCount);
    schema.pre('updateOne', { document: true, query: false }, () => ++docCount);
    schema.post('updateOne', { document: true, query: false }, () => ++docPostCount);

    schema.pre(/^updateOne$/, { document: true, query: false }, () => ++docRegexCount);
    schema.post(/^updateOne$/, { document: true, query: false }, () => ++docPostRegexCount);

    let removeCount1 = 0;
    let removeCount2 = 0;
    schema.pre('remove', () => ++removeCount1);
    schema.pre('remove', { document: true, query: false }, () => ++removeCount2);

    const Model = db.model('Test', schema);

    return co(function*() {
      const doc = new Model({ name: 'test' });
      yield doc.save();

      assert.equal(queryCount, 0);
      assert.equal(docCount, 0);
      assert.equal(docPostCount, 0);
      assert.equal(docRegexCount, 0);
      assert.equal(docPostRegexCount, 0);

      yield doc.updateOne({ name: 'test2' });

      assert.equal(queryCount, 1);
      assert.equal(docCount, 1);
      assert.equal(docPostCount, 1);
      assert.equal(docRegexCount, 1);
      assert.equal(docPostRegexCount, 1);

      assert.equal(removeCount1, 0);
      assert.equal(removeCount2, 0);

      yield doc.remove();

      assert.equal(removeCount1, 1);
      assert.equal(removeCount2, 1);
    });
  });

  it('doesnt mark single nested doc date as modified if setting with string (gh-7264)', function() {
    const subSchema = new mongoose.Schema({
      date2: Date
    });

    const schema = new mongoose.Schema({
      date1: Date,
      sub: subSchema
    });

    const Model = db.model('Test', schema);

    return co(function*() {
      const date = '2018-11-22T09:00:00.000Z';

      const doc = yield Model.create({
        date1: date,
        sub: { date2: date }
      });

      assert.deepEqual(doc.modifiedPaths(), []);

      doc.set('date1', date);
      doc.set('sub.date2', date);

      assert.deepEqual(doc.modifiedPaths(), []);
    });
  });

  it('handles null `fields` param to constructor (gh-7271)', function() {
    const ActivityBareSchema = new Schema({
      _id: {
        type: Schema.Types.ObjectId,
        ref: 'Activity'
      },
      name: String
    });

    const EventSchema = new Schema({
      activity: ActivityBareSchema,
      name: String
    });

    const data = {
      name: 'Test',
      activity: {
        _id: '5bf606f6471b6056b3f2bfc9',
        name: 'Activity name'
      }
    };

    const Event = db.model('Test', EventSchema);
    const event = new Event(data, null);

    assert.equal(event.activity.name, 'Activity name');

    return event.validate();
  });

  it('flattenMaps option for toObject() (gh-7274)', function() {
    let schema = new Schema({
      test: {
        type: Map,
        of: String,
        default: new Map()
      }
    }, { versionKey: false });

    let Test = db.model('Test', schema);

    let mapTest = new Test({});
    mapTest.test.set('key1', 'value1');
    assert.equal(mapTest.toObject({ flattenMaps: true }).test.key1, 'value1');

    schema = new Schema({
      test: {
        type: Map,
        of: String,
        default: new Map()
      }
    }, { versionKey: false });
    schema.set('toObject', { flattenMaps: true });

    db.deleteModel('Test');
    Test = db.model('Test', schema);

    mapTest = new Test({});
    mapTest.test.set('key1', 'value1');
    assert.equal(mapTest.toObject({}).test.key1, 'value1');

    return Promise.resolve();
  });

  it('`collection` property with strict: false (gh-7276)', function() {
    const schema = new Schema({}, { strict: false, versionKey: false });
    const Model = db.model('Test', schema);

    return co(function*() {
      let doc = new Model({ test: 'foo', collection: 'bar' });

      yield doc.save();

      assert.equal(doc.collection, 'bar');

      doc = yield Model.findOne();
      assert.equal(doc.toObject().collection, 'bar');
    });
  });

  it('should validateSync() all elements in doc array (gh-6746)', function() {
    const Model = db.model('Test', new Schema({
      colors: [{
        name: { type: String, required: true },
        hex: { type: String, required: true }
      }]
    }));

    const model = new Model({
      colors: [
        { name: 'steelblue' },
        { hex: '#4682B4' }
      ]
    });

    const errors = model.validateSync().errors;
    const keys = Object.keys(errors).sort();
    assert.deepEqual(keys, ['colors.0.hex', 'colors.1.name']);
  });

  it('handles fake constructor (gh-7290)', function() {
    const TestSchema = new Schema({ test: String });

    const TestModel = db.model('Test', TestSchema);

    const badQuery = {
      test: {
        length: 1e10,
        constructor: {
          name: 'Array'
        }
      }
    };

    return co(function*() {
      let err = yield TestModel.findOne(badQuery).then(() => null, e => e);
      assert.equal(err.name, 'CastError', err.stack);

      err = yield TestModel.updateOne(badQuery, { name: 'foo' }).
        then(() => null, err => err);
      assert.equal(err.name, 'CastError', err.stack);

      err = yield TestModel.updateOne({}, badQuery).then(() => null, e => e);
      assert.equal(err.name, 'CastError', err.stack);

      err = yield TestModel.deleteOne(badQuery).then(() => null, e => e);
      assert.equal(err.name, 'CastError', err.stack);
    });
  });

  it('handles fake __proto__ (gh-7290)', function() {
    const TestSchema = new Schema({ test: String, name: String });

    const TestModel = db.model('Test', TestSchema);

    const badQuery = JSON.parse('{"test":{"length":1000000000,"__proto__":[]}}');

    return co(function*() {
      let err = yield TestModel.findOne(badQuery).then(() => null, e => e);
      assert.equal(err.name, 'CastError', err.stack);

      err = yield TestModel.updateOne(badQuery, { name: 'foo' }).
        then(() => null, err => err);
      assert.equal(err.name, 'CastError', err.stack);

      err = yield TestModel.updateOne({}, badQuery).then(() => null, e => e);
      assert.equal(err.name, 'CastError', err.stack);

      err = yield TestModel.deleteOne(badQuery).then(() => null, e => e);
      assert.equal(err.name, 'CastError', err.stack);
    });
  });

  it('cast error with string path set to array in db (gh-7619)', function() {
    const TestSchema = new Schema({ name: String });

    const TestModel = db.model('Test', TestSchema);

    return co(function*() {
      yield TestModel.findOne();

      yield TestModel.collection.insertOne({ name: ['foo', 'bar'] });

      const doc = yield TestModel.findOne();
      assert.ok(!doc.name);
      const err = doc.validateSync();
      assert.ok(err);
      assert.ok(err.errors['name']);
    });
  });

  it('doesnt crash if nested path with `get()` (gh-7316)', function() {
    const schema = new mongoose.Schema({ http: { get: Number } });
    const Model = db.model('Test', schema);

    return Model.create({ http: { get: 400 } }); // Should succeed
  });

  it('copies atomics from existing document array when setting doc array (gh-7472)', function() {
    const Dog = db.model('Test', new mongoose.Schema({
      name: String,
      toys: [{
        name: String
      }]
    }));

    return co(function*() {
      const dog = new Dog({ name: 'Dash' });

      dog.toys.push({ name: '1' });
      dog.toys.push({ name: '2' });
      dog.toys.push({ name: '3' });

      yield dog.save();

      for (const toy of ['4', '5', '6']) {
        dog.toys = dog.toys || [];
        dog.toys.push({ name: toy, count: 1 });
      }

      yield dog.save();

      const fromDb = yield Dog.findOne();
      assert.deepEqual(fromDb.toys.map(t => t.name), ['1', '2', '3', '4', '5', '6']);
    });
  });

  it('doesnt fail with custom update function (gh-7342)', function() {
    const catalogSchema = new mongoose.Schema({
      name: String,
      sub: new Schema({ name: String })
    }, { runSettersOnQuery: true });

    catalogSchema.methods.update = function(data) {
      for (const key in data) {
        this[key] = data[key];
      }
      return this.save();
    };

    const Catalog = db.model('Test', catalogSchema);

    return co(function*() {
      let doc = yield Catalog.create({ name: 'test', sub: { name: 'foo' } });
      doc = yield doc.update({ name: 'test2' });
      assert.equal(doc.name, 'test2');
    });
  });

  it('setters that modify `this` should work on single nested when overwriting (gh-7585)', function() {
    const NameSchema = new Schema({
      full: {
        type: String,
        set: function(v) {
          this.first = 'foo';
          this.last = 'bar';
          return v + ' baz';
        }
      },
      first: String,
      last: String
    }, { _id: false });

    const User = db.model('User', new Schema({
      name: {
        type: NameSchema,
        default: {}
      }
    }));

    const s = new User();
    s.name = { full: 'test' };
    assert.equal(s.name.first, 'foo');
    assert.equal(s.name.last, 'bar');
    assert.equal(s.name.full, 'test baz');

    return Promise.resolve();
  });

  it('handles setting embedded doc to Object.assign() from another doc (gh-7645)', function() {
    const profileSchema = new Schema({ name: String, email: String });
    const companyUserSchema = new Schema({
      profile: {
        type: profileSchema,
        default: {}
      }
    });

    const CompanyUser = db.model('User', companyUserSchema);

    const cu = new CompanyUser({ profile: { name: 'foo', email: 'bar' } });
    cu.profile = Object.assign({}, cu.profile);

    assert.equal(cu.profile.name, 'foo');
    assert.equal(cu.profile.email, 'bar');
    assert.doesNotThrow(function() {
      cu.toObject();
    });
  });

  it('setting single nested subdoc with custom date types and getters/setters (gh-7601)', function() {
    const moment = require('moment');

    const schema = new Schema({
      start: { type: Date, get: get, set: set, required: true },
      end: { type: Date, get: get, set: set, required: true }
    }, { toObject: { getters: true } });
    function get(v) {
      return moment(v);
    }
    function set(v) {
      return v.toDate();
    }
    const parentSchema = new Schema({
      nested: schema
    });
    const Model = db.model('Parent', parentSchema);

    return co(function*() {
      const doc = yield Model.create({
        nested: { start: moment('2019-01-01'), end: moment('2019-01-02') }
      });

      doc.nested = { start: moment('2019-03-01'), end: moment('2019-04-01') };
      yield doc.save();

      const _doc = yield Model.collection.findOne();
      assert.ok(_doc.nested.start instanceof Date);
      assert.ok(_doc.nested.end instanceof Date);
    });
  });

  it('get() and set() underneath alias (gh-7592)', function() {
    const photoSchema = new Schema({
      foo: String
    });

    const pageSchema = new Schema({
      p: { type: [photoSchema], alias: 'photos' }
    });
    const Page = db.model('Test', pageSchema);

    return co(function*() {
      const doc = yield Page.create({ p: [{ foo: 'test' }] });

      assert.equal(doc.p[0].foo, 'test');
      assert.equal(doc.get('photos.0.foo'), 'test');

      doc.set('photos.0.foo', 'bar');
      assert.equal(doc.p[0].foo, 'bar');
      assert.equal(doc.get('photos.0.foo'), 'bar');
    });
  });

  it('get() with getters: false (gh-7233)', function() {
    const testSchema = new Schema({
      foo: { type: String, get: v => v.toLowerCase() }
    });
    const Test = db.model('Test', testSchema);

    const doc = new Test({ foo: 'Bar' });
    assert.equal(doc.foo, 'bar');
    assert.equal(doc._doc.foo, 'Bar');

    assert.equal(doc.get('foo'), 'bar');
    assert.equal(doc.get('foo', null, { getters: false }), 'Bar');

    return Promise.resolve();
  });

  it('overwriting single nested (gh-7660)', function() {
    const childSchema = new mongoose.Schema({
      foo: String,
      bar: Number
    }, { _id: false, id: false });

    const parentSchema = new mongoose.Schema({
      child: childSchema
    });
    const Test = db.model('Test', parentSchema);

    const test = new Test({
      child: {
        foo: 'test',
        bar: 42
      }
    });

    test.set({
      child: {
        foo: 'modified',
        bar: 43
      }
    });

    assert.deepEqual(test.toObject().child, {
      foo: 'modified',
      bar: 43
    });

    return Promise.resolve();
  });

  it('setting path to non-POJO object (gh-7639)', function() {
    class Nested {
      constructor(prop) {
        this.prop = prop;
      }
    }

    const schema = new Schema({ nested: { prop: String } });
    const Model = db.model('Test', schema);

    const doc = new Model({ nested: { prop: '1' } });

    doc.set('nested', new Nested('2'));
    assert.equal(doc.nested.prop, '2');

    doc.set({ nested: new Nested('3') });
    assert.equal(doc.nested.prop, '3');
  });

  it('supports setting date properties with strict: false (gh-7907)', function() {
    const schema = Schema({}, { strict: false });
    const SettingsModel = db.model('Test', schema);

    const date = new Date();
    const obj = new SettingsModel({
      timestamp: date,
      subDoc: {
        timestamp: date
      }
    });

    assert.strictEqual(obj.timestamp, date);
    assert.strictEqual(obj.subDoc.timestamp, date);
  });

  it('handles .set() on doc array within embedded discriminator (gh-7656)', function() {
    const pageElementSchema = new Schema({
      type: { type: String, required: true }
    }, { discriminatorKey: 'type' });

    const textElementSchema = new Schema({
      body: { type: String }
    });

    const blockElementSchema = new Schema({
      elements: [pageElementSchema]
    });

    blockElementSchema.path('elements').discriminator('block', blockElementSchema);
    blockElementSchema.path('elements').discriminator('text', textElementSchema);

    const pageSchema = new Schema({ elements: [pageElementSchema] });

    pageSchema.path('elements').discriminator('block', blockElementSchema);
    pageSchema.path('elements').discriminator('text', textElementSchema);

    const Page = db.model('Test', pageSchema);
    const page = new Page({
      elements: [
        { type: 'text', body: 'Page Title' },
        { type: 'block', elements: [{ type: 'text', body: 'Page Content' }] }
      ]
    });

    page.set('elements.0.body', 'Page Heading');
    assert.equal(page.elements[0].body, 'Page Heading');
    assert.equal(page.get('elements.0.body'), 'Page Heading');

    page.set('elements.1.elements.0.body', 'Page Body');
    assert.equal(page.elements[1].elements[0].body, 'Page Body');
    assert.equal(page.get('elements.1.elements.0.body'), 'Page Body');

    page.elements[1].elements[0].body = 'Page Body';
    assert.equal(page.elements[1].elements[0].body, 'Page Body');
    assert.equal(page.get('elements.1.elements.0.body'), 'Page Body');
  });

  it('$isEmpty() (gh-5369)', function() {
    const schema = new Schema({
      nested: { foo: String },
      subdoc: new Schema({ bar: String }, { _id: false }),
      docArr: [new Schema({ baz: String }, { _id: false })],
      mixed: {}
    });

    const Model = db.model('Test', schema);
    const doc = new Model({ subdoc: {}, docArr: [{}] });

    assert.ok(doc.nested.$isEmpty());
    assert.ok(doc.subdoc.$isEmpty());
    assert.ok(doc.docArr[0].$isEmpty());
    assert.ok(doc.$isEmpty('nested'));
    assert.ok(doc.$isEmpty('subdoc'));
    assert.ok(doc.$isEmpty('docArr.0'));
    assert.ok(doc.$isEmpty('mixed'));

    doc.nested.foo = 'test';
    assert.ok(!doc.nested.$isEmpty());
    assert.ok(doc.subdoc.$isEmpty());
    assert.ok(doc.docArr[0].$isEmpty());
    assert.ok(!doc.$isEmpty('nested'));
    assert.ok(doc.$isEmpty('subdoc'));
    assert.ok(doc.$isEmpty('docArr.0'));
    assert.ok(doc.$isEmpty('mixed'));

    doc.subdoc.bar = 'test';
    assert.ok(!doc.nested.$isEmpty());
    assert.ok(!doc.subdoc.$isEmpty());
    assert.ok(doc.docArr[0].$isEmpty());
    assert.ok(!doc.$isEmpty('nested'));
    assert.ok(!doc.$isEmpty('subdoc'));
    assert.ok(doc.$isEmpty('docArr.0'));
    assert.ok(doc.$isEmpty('mixed'));

    doc.docArr[0].baz = 'test';
    assert.ok(!doc.nested.$isEmpty());
    assert.ok(!doc.subdoc.$isEmpty());
    assert.ok(!doc.docArr[0].$isEmpty());
    assert.ok(!doc.$isEmpty('nested'));
    assert.ok(!doc.$isEmpty('subdoc'));
    assert.ok(!doc.$isEmpty('docArr.0'));
    assert.ok(doc.$isEmpty('mixed'));

    doc.mixed = {};
    assert.ok(doc.$isEmpty('mixed'));

    doc.mixed.test = 1;
    assert.ok(!doc.$isEmpty('mixed'));

    return Promise.resolve();
  });

  it('push() onto discriminator doc array (gh-7704)', function() {
    const opts = {
      minimize: false, // So empty objects are returned
      strict: true,
      typeKey: '$type', // So that we can use fields named `type`
      discriminatorKey: 'type'
    };

    const IssueSchema = new mongoose.Schema({
      _id: String,
      text: String,
      type: String
    }, opts);

    const IssueModel = db.model('Test', IssueSchema);

    const SubIssueSchema = new mongoose.Schema({
      checklist: [{
        completed: { $type: Boolean, default: false }
      }]
    }, opts);
    IssueModel.discriminator('gh7704_sub', SubIssueSchema);

    const doc = new IssueModel({ _id: 'foo', text: 'text', type: 'gh7704_sub' });
    doc.checklist.push({ completed: true });

    assert.ifError(doc.validateSync());

    return Promise.resolve();
  });

  it('doesnt call getter when saving (gh-7719)', function() {
    let called = 0;
    const kittySchema = new mongoose.Schema({
      name: {
        type: String,
        get: function(v) {
          ++called;
          return v;
        }
      }
    });
    const Kitten = db.model('Test', kittySchema);

    const k = new Kitten({ name: 'Mr Sprinkles' });
    return k.save().then(() => assert.equal(called, 0));
  });

  it('skips malformed validators property (gh-7720)', function() {
    const NewSchema = new Schema({
      object: {
        type: 'string',
        validators: ['string'] // This caused the issue
      }
    });

    const TestModel = db.model('Test', NewSchema);
    const instance = new TestModel();
    instance.object = 'value';

    assert.ifError(instance.validateSync());

    return instance.validate();
  });

  it('nested set on subdocs works (gh-7748)', function() {
    const geojsonSchema = new Schema({
      type: { type: String, default: 'Feature' },
      geometry: {
        type: {
          type: String,
          required: true
        },
        coordinates: { type: [] }
      },
      properties: { type: Object }
    });

    const userSchema = new Schema({
      position: geojsonSchema
    });

    const User = db.model('User', userSchema);

    return co(function*() {
      const position = {
        geometry: {
          type: 'Point',
          coordinates: [1.11111, 2.22222]
        },
        properties: {
          a: 'b'
        }
      };

      const newUser = new User({
        position: position
      });
      yield newUser.save();

      const editUser = yield User.findById(newUser._id);
      editUser.position = position;

      yield editUser.validate();
      yield editUser.save();

      const fromDb = yield User.findById(newUser._id);
      assert.equal(fromDb.position.properties.a, 'b');
      assert.equal(fromDb.position.geometry.coordinates[0], 1.11111);
    });
  });

  it('does not convert array to object with strict: false (gh-7733)', function() {
    const ProductSchema = new mongoose.Schema({}, { strict: false });
    const Product = db.model('Test', ProductSchema);

    return co(function*() {
      yield Product.create({ arr: [{ test: 1 }, { test: 2 }] });

      const doc = yield Product.collection.findOne();
      assert.ok(Array.isArray(doc.arr));
      assert.deepEqual(doc.arr, [{ test: 1 }, { test: 2 }]);
    });
  });

  it('does not crash with array property named "undefined" (gh-7756)', function() {
    const schema = new Schema({ undefined: [String] });
    const Model = db.model('Test', schema);

    return co(function*() {
      const doc = yield Model.create({ undefined: ['foo'] });

      doc['undefined'].push('bar');
      yield doc.save();

      const _doc = yield Model.collection.findOne();
      assert.equal(_doc['undefined'][0], 'foo');
    });
  });

  it('fires pre save hooks on nested child schemas (gh-7792)', function() {
    const childSchema1 = new mongoose.Schema({ name: String });
    let called1 = 0;
    childSchema1.pre('save', function() {
      ++called1;
    });

    const childSchema2 = new mongoose.Schema({ name: String });
    let called2 = 0;
    childSchema2.pre('save', function() {
      ++called2;
    });

    const parentSchema = new mongoose.Schema({
      nested: {
        child: childSchema1,
        arr: [childSchema2]
      }
    });

    const Parent = db.model('Parent', parentSchema);

    const obj = { nested: { child: { name: 'foo' }, arr: [{ name: 'bar' }] } };
    return Parent.create(obj).then(() => {
      assert.equal(called1, 1);
      assert.equal(called2, 1);
    });
  });

  it('takes message from async custom validator promise rejection (gh-4913)', function() {
    const schema = new Schema({
      name: {
        type: String,
        validate: function() {
          return co(function*() {
            yield cb => setImmediate(cb);
            throw new Error('Oops!');
          });
        }
      }
    });
    const Model = db.model('Test', schema);

    return Model.create({ name: 'foo' }).then(() => assert.ok(false), err => {
      assert.equal(err.errors['name'].message, 'Oops!');
      assert.ok(err.message.indexOf('Oops!') !== -1, err.message);
    });
  });

  it('handles nested properties named `schema` (gh-7831)', function() {
    const schema = new mongoose.Schema({ nested: { schema: String } });
    const Model = db.model('Test', schema);

    return co(function*() {
      yield Model.collection.insertOne({ nested: { schema: 'test' } });

      const doc = yield Model.findOne();
      assert.strictEqual(doc.nested.schema, 'test');
    });
  });

  describe('overwrite() (gh-7830)', function() {
    let Model;

    beforeEach(function() {
      const schema = new Schema({
        _id: Number,
        name: String,
        nested: {
          prop: String
        },
        arr: [Number],
        immutable: {
          type: String,
          immutable: true
        }
      });
      Model = db.model('Test', schema);
    });

    it('works', function() {
      return co(function*() {
        const doc = yield Model.create({
          _id: 1,
          name: 'test',
          nested: { prop: 'foo' },
          immutable: 'bar'
        });
        doc.overwrite({ name: 'test2' });

        assert.deepEqual(doc.toObject(), {
          _id: 1,
          __v: 0,
          name: 'test2',
          immutable: 'bar'
        });
      });
    });

    it('skips version key', function() {
      return co(function*() {
        yield Model.collection.insertOne({
          _id: 2,
          __v: 5,
          name: 'test',
          nested: { prop: 'foo' },
          immutable: 'bar'
        });
        const doc = yield Model.findOne({ _id: 2 });
        doc.overwrite({ _id: 2, name: 'test2' });

        assert.deepEqual(doc.toObject(), {
          _id: 2,
          __v: 5,
          name: 'test2',
          immutable: 'bar'
        });
      });
    });

    it('skips discriminator key', function() {
      return co(function*() {
        const D = Model.discriminator('D', Schema({ other: String }));
        yield Model.collection.insertOne({
          _id: 2,
          __v: 5,
          __t: 'D',
          name: 'test',
          nested: { prop: 'foo' },
          immutable: 'bar',
          other: 'baz'
        });
        const doc = yield D.findOne({ _id: 2 });
        doc.overwrite({ _id: 2, name: 'test2' });

        assert.deepEqual(doc.toObject(), {
          _id: 2,
          __v: 5,
          __t: 'D',
          name: 'test2',
          immutable: 'bar'
        });
        return doc.validate();
      });
    });

    it('overwrites maps (gh-9549)', function() {
      const schema = new Schema({
        name: String,
        myMap: { type: Map, of: String }
      });
      db.deleteModel(/Test/);
      const Test = db.model('Test', schema);

      let doc = new Test({ name: 'test', myMap: { a: 1, b: 2 } });

      return co(function*() {
        yield doc.save();

        doc = yield Test.findById(doc);
        doc.overwrite({ name: 'test2', myMap: { b: 2, c: 3 } });
        yield doc.save();

        doc = yield Test.findById(doc);
        assert.deepEqual(Array.from(doc.toObject().myMap.values()), [2, 3]);
      });
    });
  });

  it('copies virtuals from array subdocs when casting array of docs with same schema (gh-7898)', function() {
    const ChildSchema = new Schema({ name: String },
      { _id: false, id: false });

    ChildSchema.virtual('foo').
      set(function(foo) { this.__foo = foo; }).
      get(function() { return this.__foo || 0; });

    const ParentSchema = new Schema({
      name: String,
      children: [ChildSchema]
    }, { _id: false, id: false });

    const WrapperSchema = new Schema({
      name: String,
      parents: [ParentSchema]
    }, { _id: false, id: false });

    const Parent = db.model('Parent', ParentSchema);
    const Wrapper = db.model('Test', WrapperSchema);

    const data = { name: 'P1', children: [{ name: 'C1' }, { name: 'C2' }] };
    const parent = new Parent(data);
    parent.children[0].foo = 123;

    const wrapper = new Wrapper({ name: 'test', parents: [parent] });
    assert.equal(wrapper.parents[0].children[0].foo, 123);
  });

  describe('immutable properties (gh-7671)', function() {
    let Model;

    beforeEach(function() {
      const schema = new Schema({
        createdAt: {
          type: Date,
          immutable: true,
          default: new Date('6/1/2019')
        },
        name: String
      });
      Model = db.model('Test', schema);
    });

    it('SchemaType#immutable()', function() {
      const schema = new Schema({
        createdAt: {
          type: Date,
          default: new Date('6/1/2019')
        },
        name: String
      });

      assert.ok(!schema.path('createdAt').$immutable);

      schema.path('createdAt').immutable(true);
      assert.ok(schema.path('createdAt').$immutable);
      assert.equal(schema.path('createdAt').setters.length, 1);

      schema.path('createdAt').immutable(false);
      assert.ok(!schema.path('createdAt').$immutable);
      assert.equal(schema.path('createdAt').setters.length, 0);
    });

    it('with save()', function() {
      let doc = new Model({ name: 'Foo' });
      return co(function*() {
        assert.equal(doc.createdAt.toLocaleDateString('en-us'), '6/1/2019');
        yield doc.save();

        doc = yield Model.findOne({ createdAt: new Date('6/1/2019') });
        doc.createdAt = new Date('6/1/2017');
        assert.equal(doc.createdAt.toLocaleDateString('en-us'), '6/1/2019');

        doc.set({ createdAt: new Date('6/1/2021') });
        assert.equal(doc.createdAt.toLocaleDateString('en-us'), '6/1/2019');

        yield doc.save();

        doc = yield Model.findOne({ createdAt: new Date('6/1/2019') });
        assert.ok(doc);
      });
    });

    it('with update', function() {
      let doc = new Model({ name: 'Foo' });
      return co(function*() {
        assert.equal(doc.createdAt.toLocaleDateString('en-us'), '6/1/2019');
        yield doc.save();

        const update = { createdAt: new Date('6/1/2020') };

        yield Model.updateOne({}, update);

        doc = yield Model.findOne();
        assert.equal(doc.createdAt.toLocaleDateString('en-us'), '6/1/2019');

        const err = yield Model.updateOne({}, update, { strict: 'throw' }).
          then(() => null, err => err);
        assert.equal(err.name, 'StrictModeError');
        assert.ok(err.message.indexOf('createdAt') !== -1, err.message);
      });
    });

    it('conditional immutable (gh-8001)', function() {
      const schema = new Schema({
        name: String,
        test: {
          type: String,
          immutable: doc => doc.name === 'foo'
        }
      });
      const Model = db.model('Test1', schema);

      return co(function*() {
        const doc1 = yield Model.create({ name: 'foo', test: 'before' });
        const doc2 = yield Model.create({ name: 'bar', test: 'before' });

        doc1.set({ test: 'after' });
        doc2.set({ test: 'after' });
        yield doc1.save();
        yield doc2.save();

        const fromDb1 = yield Model.collection.findOne({ name: 'foo' });
        const fromDb2 = yield Model.collection.findOne({ name: 'bar' });
        assert.equal(fromDb1.test, 'before');
        assert.equal(fromDb2.test, 'after');
      });
    });

    it('immutable with strict mode (gh-8149)', function() {
      return co(function*() {
        const schema = new mongoose.Schema({
          name: String,
          yearOfBirth: { type: Number, immutable: true }
        }, { strict: 'throw' });
        const Person = db.model('Person', schema);
        const joe = yield Person.create({ name: 'Joe', yearOfBirth: 2001 });

        joe.set({ yearOfBirth: 2002 });
        const err = yield joe.save().then(() => null, err => err);
        assert.ok(err);
        assert.equal(err.errors['yearOfBirth'].name, 'StrictModeError');
      });
    });
  });

  it('consistent post order traversal for array subdocs (gh-7929)', function() {
    const Grandchild = Schema({ value: Number });
    const Child = Schema({ children: [Grandchild] });
    const Parent = Schema({ children: [Child] });

    const calls = [];
    Grandchild.pre('save', () => calls.push(1));
    Child.pre('save', () => calls.push(2));
    Parent.pre('save', () => calls.push(3));

    const Model = db.model('Parent', Parent);

    return Model.create({ children: [{ children: [{ value: 3 }] }] }).then(() => {
      assert.deepEqual(calls, [1, 2, 3]);
    });
  });

  it('respects projection for getters (gh-7940)', function() {
    const schema = new Schema({
      foo: String,
      bar: {
        type: String,
        get: () => {
          return 'getter value';
        }
      }
    }, { toObject: { getters: true } });

    const Model = db.model('Test', schema);

    return co(function*() {
      yield Model.create({ foo: 'test', bar: 'baz' });

      const doc = yield Model.findOne({ foo: 'test' }, 'foo');

      assert.ok(!doc.toObject().bar);
    });
  });

  it('loads doc with a `once` property successfully (gh-7958)', function() {
    const eventSchema = Schema({ once: { prop: String } });
    const Event = db.model('Test', eventSchema);

    return co(function*() {
      yield Event.create({ once: { prop: 'test' } });

      const doc = yield Event.findOne();
      assert.equal(doc.once.prop, 'test');
    });
  });

  it('caster that converts to Number class works (gh-8150)', function() {
    return co(function*() {
      const mySchema = new Schema({
        id: {
          type: Number,
          set: value => new Number(value.valueOf())
        }
      });

      const MyModel = db.model('Test', mySchema);

      yield MyModel.create({ id: 12345 });

      const doc = yield MyModel.findOne({ id: 12345 });
      assert.ok(doc);
    });
  });

  it('handles objectids and decimals with strict: false (gh-7973)', function() {
    const testSchema = Schema({}, { strict: false });
    const Test = db.model('Test', testSchema);

    let doc = new Test({
      testId: new mongoose.Types.ObjectId(),
      testDecimal: new mongoose.Types.Decimal128('1.23')
    });

    assert.ok(doc.testId instanceof mongoose.Types.ObjectId);
    assert.ok(doc.testDecimal instanceof mongoose.Types.Decimal128);

    return co(function*() {
      yield doc.save();

      doc = yield Test.collection.findOne();
      assert.ok(doc.testId instanceof mongoose.Types.ObjectId);
      assert.ok(doc.testDecimal instanceof mongoose.Types.Decimal128);
    });
  });

  it('allows enum on array of array of strings (gh-7926)', function() {
    const schema = new Schema({
      test: {
        type: [[String]],
        enum: ['bar']
      }
    });

    const Model = db.model('Test', schema);

    return Model.create({ test: [['foo']] }).then(() => assert.ok(false), err => {
      assert.ok(err);
      assert.ok(err.errors['test.0.0']);
      assert.ok(err.errors['test.0.0'].message.indexOf('foo') !== -1,
        err.errors['test.0.0'].message);
    });
  });

  it('allows saving an unchanged document if required populated path is null (gh-8018)', function() {
    const schema = Schema({ test: String });
    const schema2 = Schema({
      keyToPopulate: {
        type: mongoose.Schema.Types.ObjectId,
        ref: 'Child',
        required: true
      }
    });

    const Child = db.model('Child', schema);
    const Parent = db.model('Parent', schema2);

    return co(function*() {
      const child = yield Child.create({ test: 'test' });
      yield Parent.create({ keyToPopulate: child._id });

      yield child.deleteOne();

      const doc = yield Parent.findOne().populate('keyToPopulate');

      // Should not throw
      yield doc.save();
    });
  });

  it('only calls validator once on mixed validator (gh-8067)', function() {
    let called = 0;
    function validator() {
      ++called;
      return true;
    }

    const itemArray = new Schema({
      timer: {
        time: {
          type: {},
          validate: {
            validator: validator
          }
        }
      }
    });

    const schema = new Schema({
      items: [itemArray]
    });
    const Model = db.model('Test', schema);

    const obj = new Model({
      items: [
        { timer: { time: { type: { hours: 24, allowed: true } } } }
      ]
    });

    obj.validateSync();
    assert.equal(called, 1);
  });

  it('only calls validator once on nested mixed validator (gh-8117)', function() {
    const called = [];
    const Model = db.model('Test', Schema({
      name: { type: String },
      level1: {
        level2: {
          type: Object,
          validate: {
            validator: v => {
              called.push(v);
              return true;
            }
          }
        }
      }
    }));

    const doc = new Model({ name: 'bob' });
    doc.level1 = { level2: { a: 'one', b: 'two', c: 'three' } };
    return doc.validate().then(() => {
      assert.equal(called.length, 1);
      assert.deepEqual(called[0], { a: 'one', b: 'two', c: 'three' });
    });
  });

  it('handles populate() with custom type that does not cast to doc (gh-8062)', function() {
    class Gh8062 extends mongoose.SchemaType {
      cast(val) {
        if (typeof val === 'string') {
          return val;
        }
        throw new Error('Failed!');
      }
    }

    mongoose.Schema.Types.Gh8062 = Gh8062;

    const schema = new Schema({ arr: [{ type: Gh8062, ref: 'Child' }] });
    const Model = db.model('Test', schema);
    const Child = db.model('Child', Schema({ _id: Gh8062 }));

    return co(function*() {
      yield Child.create({ _id: 'test' });
      yield Model.create({ arr: ['test'] });

      const doc = yield Model.findOne().populate('arr');
      assert.ok(doc.populated('arr'));
      assert.equal(doc.arr[0]._id, 'test');
      assert.ok(doc.arr[0].$__ != null);
    });
  });

  it('can inspect() on a document array (gh-8037)', function() {
    const subdocSchema = mongoose.Schema({ a: String });
    const schema = mongoose.Schema({ subdocs: { type: [subdocSchema] } });
    const Model = db.model('Test', schema);
    const data = { _id: new mongoose.Types.ObjectId(), subdocs: [{ a: 'a' }] };
    const doc = new Model();
    doc.init(data);
    require('util').inspect(doc.subdocs);
  });

  it('set() merge option with single nested (gh-8201)', function() {
    const AddressSchema = Schema({
      street: { type: String, required: true },
      city: { type: String, required: true }
    });
    const PersonSchema = Schema({
      name: { type: String, required: true },
      address: { type: AddressSchema, required: true }
    });
    const Person = db.model('Person', PersonSchema);

    return co(function*() {
      yield Person.create({
        name: 'John Smith',
        address: {
          street: 'Real Street',
          city: 'Somewhere'
        }
      });

      const person = yield Person.findOne();
      const obj = {
        name: 'John Smythe',
        address: { street: 'Fake Street' }
      };
      person.set(obj, undefined, { merge: true });

      assert.equal(person.address.city, 'Somewhere');
      yield person.save();
    });
  });

  it('setting single nested subdoc with timestamps (gh-8251)', function() {
    const ActivitySchema = Schema({ description: String }, { timestamps: true });
    const RequestSchema = Schema({ activity: ActivitySchema });
    const Request = db.model('Test', RequestSchema);

    return co(function*() {
      const doc = yield Request.create({
        activity: { description: 'before' }
      });
      doc.activity.set({ description: 'after' });
      yield doc.save();

      const fromDb = yield Request.findOne().lean();
      assert.equal(fromDb.activity.description, 'after');
    });
  });

  it('passing an object with toBSON() into `save()` (gh-8299)', function() {
    const ActivitySchema = Schema({ description: String });
    const RequestSchema = Schema({ activity: ActivitySchema });
    const Request = db.model('Test', RequestSchema);

    return co(function*() {
      const doc = yield Request.create({
        activity: { description: 'before' }
      });
      doc.activity.set({ description: 'after' });
      yield doc.save();

      const fromDb = yield Request.findOne().lean();
      assert.equal(fromDb.activity.description, 'after');
    });
  });

  it('handles getter setting virtual on manually populated doc when calling toJSON (gh-8295)', function() {
    const childSchema = Schema({}, { toJSON: { getters: true } });
    childSchema.virtual('field').
      get(function() { return this._field; }).
      set(function(v) { return this._field = v; });
    const Child = db.model('Child', childSchema);

    const parentSchema = Schema({
      child: { type: mongoose.ObjectId, ref: 'Child', get: get }
    }, { toJSON: { getters: true } });
    const Parent = db.model('Parent', parentSchema);

    function get(child) {
      child.field = true;
      return child;
    }

    let p = new Parent({ child: new Child({}) });
    assert.strictEqual(p.toJSON().child.field, true);

    p = new Parent({ child: new Child({}) });
    assert.strictEqual(p.child.toJSON().field, true);
  });

  it('enum validator for number (gh-8139)', function() {
    const schema = Schema({
      num: {
        type: Number,
        enum: [1, 2, 3]
      }
    });
    const Model = db.model('Test', schema);

    let doc = new Model({});
    let err = doc.validateSync();
    assert.ifError(err);

    doc = new Model({ num: 4 });
    err = doc.validateSync();
    assert.ok(err);
    assert.equal(err.errors['num'].name, 'ValidatorError');

    doc = new Model({ num: 2 });
    err = doc.validateSync();
    assert.ifError(err);
  });

  it('support `pathsToValidate()` option for `validate()` (gh-7587)', function() {
    const schema = Schema({
      name: {
        type: String,
        required: true
      },
      age: {
        type: Number,
        required: true
      },
      rank: String
    });
    const Model = db.model('Test', schema);

    return co(function*() {
      const doc = new Model({});

      let err = yield doc.validate(['name', 'rank']).catch(err => err);
      assert.deepEqual(Object.keys(err.errors), ['name']);

      err = yield doc.validate(['age', 'rank']).catch(err => err);
      assert.deepEqual(Object.keys(err.errors), ['age']);
    });
  });

  it('array push with $position (gh-4322)', function() {
    const schema = Schema({
      nums: [Number]
    });
    const Model = db.model('Test', schema);

    return co(function*() {
      const doc = yield Model.create({ nums: [3, 4] });

      doc.nums.push({
        $each: [1, 2],
        $position: 0
      });
      assert.deepEqual(doc.toObject().nums, [1, 2, 3, 4]);

      yield doc.save();

      const fromDb = yield Model.findOne({ _id: doc._id });
      assert.deepEqual(fromDb.toObject().nums, [1, 2, 3, 4]);

      doc.nums.push({
        $each: [0],
        $position: 0
      });
      assert.throws(() => {
        doc.nums.push({ $each: [5] });
      }, /Cannot call.*multiple times/);
      assert.throws(() => {
        doc.nums.push(5);
      }, /Cannot call.*multiple times/);
    });
  });

  it('setting a path to a single nested document should update the single nested doc parent (gh-8400)', function() {
    const schema = Schema({
      name: String,
      subdoc: new Schema({
        name: String
      })
    });
    const Model = db.model('Test', schema);

    const doc1 = new Model({ name: 'doc1', subdoc: { name: 'subdoc1' } });
    const doc2 = new Model({ name: 'doc2', subdoc: { name: 'subdoc2' } });

    doc1.subdoc = doc2.subdoc;
    assert.equal(doc1.subdoc.name, 'subdoc2');
    assert.equal(doc2.subdoc.name, 'subdoc2');
    assert.strictEqual(doc1.subdoc.ownerDocument(), doc1);
    assert.strictEqual(doc2.subdoc.ownerDocument(), doc2);
  });

  it('setting an array to an array with some populated documents depopulates the whole array (gh-8443)', function() {
    const A = db.model('Test1', Schema({
      name: String,
      rel: [{ type: mongoose.ObjectId, ref: 'Test' }]
    }));

    const B = db.model('Test', Schema({ name: String }));

    return co(function*() {
      const b = yield B.create({ name: 'testb' });
      yield A.create({ name: 'testa', rel: [b._id] });

      const a = yield A.findOne().populate('rel');

      const b2 = yield B.create({ name: 'testb2' });
      a.rel = [a.rel[0], b2._id];
      yield a.save();

      assert.ok(!a.populated('rel'));
      assert.ok(a.rel[0] instanceof mongoose.Types.ObjectId);
      assert.ok(a.rel[1] instanceof mongoose.Types.ObjectId);
    });
  });

  it('handles errors with name set to "ValidationError" (gh-8466)', () => {
    const childSchema = Schema({ name: String });

    childSchema.pre('validate', function() {
      if (this.name === 'Invalid') {
        const error = new Error('invalid name');
        error.name = 'ValidationError';
        throw error;
      }
    });

    const fatherSchema = Schema({ children: [childSchema] });
    const Father = db.model('Test', fatherSchema);

    const doc = new Father({
      children: [{ name: 'Valid' }, { name: 'Invalid' }]
    });

    return doc.validate().then(() => assert.ok(false), err => {
      assert.ok(err);
      assert.ok(err.errors['children']);
      assert.equal(err.errors['children'].message, 'invalid name');
    });
  });

  it('throws an error if running validate() multiple times in parallel (gh-8468)', () => {
    const Model = db.model('Test', Schema({ name: String }));

    const doc = new Model({ name: 'test' });

    doc.validate();

    return doc.save().then(() => assert.ok(false), err => {
      assert.equal(err.name, 'ParallelValidateError');
    });
  });

  it('avoids parallel validate error when validating nested path with double nested subdocs (gh-8486)', function() {
    const testSchema = new Schema({
      foo: {
        bar: Schema({
          baz: Schema({
            num: Number
          })
        })
      }
    });
    const Test = db.model('Test', testSchema);

    return co(function*() {
      const doc = yield Test.create({});

      doc.foo = {
        bar: {
          baz: {
            num: 1
          }
        }
      };

      // Should not throw
      yield doc.save();

      const raw = yield Test.collection.findOne();
      assert.equal(raw.foo.bar.baz.num, 1);
    });
  });

  it('supports function for date min/max validator error (gh-8512)', function() {
    const schema = Schema({
      startDate: {
        type: Date,
        required: true,
        min: [new Date('2020-01-01'), () => 'test']
      }
    });

    db.deleteModel(/Test/);
    const Model = db.model('Test', schema);
    const doc = new Model({ startDate: new Date('2019-06-01') });

    const err = doc.validateSync();
    assert.ok(err.errors['startDate']);
    assert.equal(err.errors['startDate'].message, 'test');
  });

  it('sets parent and ownerDocument correctly with document array default (gh-8509)', function() {
    const locationSchema = Schema({
      name: String,
      city: String
    });
    const owners = [];

    // Middleware to set a default location name derived from the parent organization doc
    locationSchema.pre('validate', function(next) {
      const owner = this.ownerDocument();
      owners.push(owner);
      if (this.isNew && !this.get('name') && owner.get('name')) {
        this.set('name', `${owner.get('name')} Office`);
      }
      next();
    });

    const organizationSchema = Schema({
      name: String,
      // Having a default doc this way causes issues
      locations: { type: [locationSchema], default: [{}] }
    });
    const Organization = db.model('Test', organizationSchema);

    return co(function*() {
      const org = new Organization();
      org.set('name', 'MongoDB');

      yield org.save();

      assert.equal(owners.length, 1);
      assert.ok(owners[0] === org);

      assert.equal(org.locations[0].name, 'MongoDB Office');
    });
  });

  it('doesnt add `null` if property is undefined with minimize false (gh-8504)', function() {
    const minimize = false;
    const schema = Schema({
      num: Number,
      beta: { type: String }
    },
    {
      toObject: { virtuals: true, minimize: minimize },
      toJSON: { virtuals: true, minimize: minimize }
    }
    );
    const Test = db.model('Test', schema);

    const dummy1 = new Test({ num: 1, beta: null });
    const dummy2 = new Test({ num: 2, beta: void 0 });

    return co(function*() {
      yield dummy1.save();
      yield dummy2.save();

      const res = yield Test.find().lean().sort({ num: 1 });

      assert.strictEqual(res[0].beta, null);
      assert.ok(!res[1].hasOwnProperty('beta'));
    });
  });

  it('creates document array defaults in forward order, not reverse (gh-8514)', function() {
    let num = 0;
    const schema = Schema({
      arr: [{ val: { type: Number, default: () => ++num } }]
    });
    const Model = db.model('Test', schema);

    const doc = new Model({ arr: [{}, {}, {}] });
    assert.deepEqual(doc.toObject().arr.map(v => v.val), [1, 2, 3]);
  });

  it('can call subdocument validate multiple times in parallel (gh-8539)', function() {
    const schema = Schema({
      arr: [{ val: String }],
      single: Schema({ val: String })
    });
    const Model = db.model('Test', schema);

    return co(function*() {
      const doc = new Model({ arr: [{ val: 'test' }], single: { val: 'test' } });

      yield [doc.arr[0].validate(), doc.arr[0].validate()];
      yield [doc.single.validate(), doc.single.validate()];
    });
  });

  it('sets `Document#op` when calling `validate()` (gh-8439)', function() {
    const schema = Schema({ name: String });
    const ops = [];
    schema.pre('validate', function() {
      ops.push(this.$op);
    });
    schema.post('validate', function() {
      ops.push(this.$op);
    });

    const Model = db.model('Test', schema);
    const doc = new Model({ name: 'test' });

    const promise = doc.validate();
    assert.equal(doc.$op, 'validate');

    return promise.then(() => assert.deepEqual(ops, ['validate', 'validate']));
  });

  it('schema-level transform (gh-8403)', function() {
    const schema = Schema({
      myDate: {
        type: Date,
        transform: v => v.getFullYear()
      },
      dates: [{
        type: Date,
        transform: v => v.getFullYear()
      }],
      arr: [{
        myDate: {
          type: Date,
          transform: v => v.getFullYear()
        }
      }]
    });
    const Model = db.model('Test', schema);

    const doc = new Model({
      myDate: new Date('2015/06/01'),
      dates: [new Date('2016/06/01')],
      arr: [{ myDate: new Date('2017/06/01') }]
    });
    assert.equal(doc.toObject({ transform: true }).myDate, '2015');
    assert.equal(doc.toObject({ transform: true }).dates[0], '2016');
    assert.equal(doc.toObject({ transform: true }).arr[0].myDate, '2017');
  });

  it('transforms nested paths (gh-9543)', function() {
    const schema = Schema({
      nested: {
        date: {
          type: Date,
          transform: v => v.getFullYear()
        }
      }
    });
    const Model = db.model('Test', schema);

    const doc = new Model({
      nested: {
        date: new Date('2020-06-01')
      }
    });
    assert.equal(doc.toObject({ transform: true }).nested.date, '2020');
  });

  it('handles setting numeric paths with single nested subdocs (gh-8583)', function() {
    const placedItemSchema = Schema({ image: String }, { _id: false });

    const subdocumentSchema = Schema({
      placedItems: {
        1: placedItemSchema,
        first: placedItemSchema
      }
    });
    const Model = db.model('Test', subdocumentSchema);

    return co(function*() {
      const doc = yield Model.create({
        placedItems: { 1: { image: 'original' }, first: { image: 'original' } }
      });

      doc.set({
        'placedItems.1.image': 'updated',
        'placedItems.first.image': 'updated'
      });

      yield doc.save();

      assert.equal(doc.placedItems['1'].image, 'updated');

      const fromDb = yield Model.findById(doc);
      assert.equal(fromDb.placedItems['1'].image, 'updated');
    });
  });

  it('setting nested array path to non-nested array wraps values top-down (gh-8544)', function() {
    const positionSchema = mongoose.Schema({
      coordinates: {
        type: [[Number]],
        required: true
      },
      lines: {
        type: [[[Number]]],
        required: true
      }
    });

    const Position = db.model('Test', positionSchema);
    const position = new Position();

    position.coordinates = [1, 2];
    position.lines = [3, 4];

    const obj = position.toObject();
    assert.deepEqual(obj.coordinates, [[1, 2]]);
    assert.deepEqual(obj.lines, [[[3, 4]]]);
  });

  it('doesnt wrap empty nested array with insufficient depth', function() {
    const weekSchema = mongoose.Schema({
      days: {
        type: [[[Number]]],
        required: true
      }
    });

    const Week = db.model('Test', weekSchema);
    const emptyWeek = new Week();

    emptyWeek.days = [[], [], [], [], [], [], []];
    const obj = emptyWeek.toObject();
    assert.deepEqual(obj.days, [[], [], [], [], [], [], []]);
  });

  it('doesnt wipe out nested keys when setting nested key to empty object with minimize (gh-8565)', function() {
    const opts = { autoIndex: false, autoCreate: false };
    const schema1 = Schema({ plaid: { nestedKey: String } }, opts);
    const schema2 = Schema({ plaid: { nestedKey: String } }, opts);
    const schema3 = Schema({ plaid: { nestedKey: String } }, opts);

    const Test1 = db.model('Test1', schema1);
    const Test2 = db.model('Test2', schema2);
    const Test3 = db.model('Test3', schema3);

    const doc1 = new Test1({});
    assert.deepEqual(doc1.toObject({ minimize: false }).plaid, {});

    const doc2 = new Test2({ plaid: doc1.plaid });
    assert.deepEqual(doc2.toObject({ minimize: false }).plaid, {});

    const doc3 = new Test3({});
    doc3.set({ plaid: doc2.plaid });
    assert.deepEqual(doc3.toObject({ minimize: false }).plaid, {});
  });

  it('allows calling `validate()` in post validate hook without causing parallel validation error (gh-8597)', function() {
    const EmployeeSchema = Schema({
      name: String,
      employeeNumber: {
        type: String,
        validate: v => v.length > 5
      }
    });
    let called = 0;

    EmployeeSchema.post('validate', function() {
      ++called;
      if (!this.employeeNumber && !this._employeeNumberRetrieved) {
        this.employeeNumber = '123456';
        this._employeeNumberRetrieved = true;
        return this.validate();
      }
    });

    const Employee = db.model('Test', EmployeeSchema);

    return co(function*() {
      const e = yield Employee.create({ name: 'foo' });
      assert.equal(e.employeeNumber, '123456');
      assert.ok(e._employeeNumberRetrieved);
      assert.equal(called, 2);
    });
  });

  it('sets defaults when setting single nested subdoc (gh-8603)', function() {
    const nestedSchema = Schema({
      name: String,
      status: { type: String, default: 'Pending' }
    });

    const Test = db.model('Test', {
      nested: nestedSchema
    });

    return co(function*() {
      let doc = yield Test.create({ nested: { name: 'foo' } });
      assert.equal(doc.nested.status, 'Pending');

      doc = yield Test.findById(doc);
      assert.equal(doc.nested.status, 'Pending');

      Object.assign(doc, { nested: { name: 'bar' } });
      assert.equal(doc.nested.status, 'Pending');
      yield doc.save();

      doc = yield Test.findById(doc);
      assert.equal(doc.nested.status, 'Pending');
    });
  });

  it('handles validating single nested paths when specified in `pathsToValidate` (gh-8626)', function() {
    const nestedSchema = Schema({
      name: { type: String, validate: v => v.length > 2 },
      age: { type: Number, validate: v => v < 200 }
    });
    const schema = Schema({ nested: nestedSchema });

    mongoose.deleteModel(/Test/);
    const Model = mongoose.model('Test', schema);

    const doc = new Model({ nested: { name: 'a', age: 9001 } });
    return doc.validate(['nested.name']).then(() => assert.ok(false), err => {
      assert.ok(err.errors['nested.name']);
      assert.ok(!err.errors['nested.age']);
    });
  });

  it('copies immutable fields when constructing new doc from old doc (gh-8642)', function() {
    const schema = Schema({ name: { type: String, immutable: true } });
    const Model = db.model('Test', schema);

    const doc = new Model({ name: 'test' });
    doc.isNew = false;

    const newDoc = new Model(doc);
    assert.equal(newDoc.name, 'test');
  });

  it('can save nested array after setting (gh-8689)', function() {
    const schema = new mongoose.Schema({
      name: String,
      array: [[{
        label: String,
        value: String
      }]]
    });
    const MyModel = db.model('Test', schema);

    return co(function*() {
      const doc = yield MyModel.create({ name: 'foo' });

      doc.set({
        'array.0': [{
          label: 'hello',
          value: 'world'
        }]
      });
      yield doc.save();

      const updatedDoc = yield MyModel.findOne({ _id: doc._id });
      assert.equal(updatedDoc.array[0][0].label, 'hello');
      assert.equal(updatedDoc.array[0][0].value, 'world');
    });
  });

  it('reports array cast error with index (gh-8888)', function() {
    const schema = Schema({ test: [Number] },
      { autoIndex: false, autoCreate: false });
    const Test = db.model('test', schema);

    const t = new Test({ test: [1, 'world'] });
    const err = t.validateSync();
    assert.ok(err);
    assert.ok(err.errors);
    assert.ok(err.errors['test.1']);
  });

  it('sets defaults if setting nested path to empty object with minimize false (gh-8829)', function() {
    const cartSchema = Schema({
      _id: 'String',
      item: {
        name: { type: 'String', default: 'Default Name' }
      }
    },
    { minimize: false });
    const Test = db.model('Test', cartSchema);

    const doc = new Test({ _id: 'foobar', item: {} });

    return doc.save().
      then(() => Test.collection.findOne()).
      then(doc => assert.equal(doc.item.name, 'Default Name'));
  });

  it('clears cast errors when setting an array subpath (gh-9080)', function() {
    const userSchema = new Schema({ tags: [Schema.ObjectId] });
    const User = db.model('User', userSchema);

    const user = new User({ tags: ['hey'] });
    user.tags = [];

    const err = user.validateSync();
    assert.ifError(err);
  });

  it('saves successfully if you splice() a sliced array (gh-9011)', function() {
    const childSchema = Schema({ values: [Number] });
    const parentSchema = Schema({ children: [childSchema] });

    const Parent = db.model('Parent', parentSchema);

    return co(function*() {
      yield Parent.create({
        children: [
          { values: [1, 2, 3] },
          { values: [4, 5, 6] }
        ]
      });

      const parent = yield Parent.findOne();
      const copy = parent.children[0].values.slice();
      copy.splice(1);

      yield parent.save();
      const _parent = yield Parent.findOne();
      assert.deepEqual(_parent.toObject().children[0].values, [1, 2, 3]);
    });
  });

  it('handles modifying a subpath of a nested array of documents (gh-8926)', function() {
    const bookSchema = new Schema({ title: String });
    const aisleSchema = new Schema({
      shelves: [[bookSchema]]
    });
    const librarySchema = new Schema({ aisles: [aisleSchema] });

    const Library = db.model('Test', librarySchema);

    return co(function*() {
      yield Library.create({
        aisles: [{ shelves: [[{ title: 'Clean Code' }]] }]
      });

      const library = yield Library.findOne();
      library.aisles[0].shelves[0][0].title = 'Refactoring';
      yield library.save();

      const foundLibrary = yield Library.findOne().lean();
      assert.equal(foundLibrary.aisles[0].shelves[0][0].title, 'Refactoring');
    });
  });

  it('Document#save accepts `timestamps` option (gh-8947) for update', function() {
    return co(function*() {
      // Arrange
      const userSchema = new Schema({ name: String }, { timestamps: true });
      const User = db.model('User', userSchema);

      const createdUser = yield User.create({ name: 'Hafez' });

      const user = yield User.findOne({ _id: createdUser._id });

      // Act
      user.name = 'John';
      yield user.save({ timestamps: false });

      // Assert
      assert.deepEqual(createdUser.updatedAt, user.updatedAt);
    });
  });

  it('Document#save accepts `timestamps` option (gh-8947) on inserting a new document', function() {
    return co(function*() {
      // Arrange
      const userSchema = new Schema({ name: String }, { timestamps: true });
      const User = db.model('User', userSchema);

      const user = new User({ name: 'Hafez' });

      // Act
      yield user.save({ timestamps: false });

      // Assert
      assert.ok(!user.createdAt);
      assert.ok(!user.updatedAt);
    });
  });

  it('Sets default when passing undefined as value for a key in a nested subdoc (gh-9039)', function() {
    const Test = db.model('Test', {
      nested: {
        prop: {
          type: String,
          default: 'some default value'
        }
      }
    });

    return co(function*() {
      const doc = yield Test.create({ nested: { prop: undefined } });
      assert.equal(doc.nested.prop, 'some default value');
    });
  });

  it('allows accessing $locals when initializing (gh-9098)', function() {
    const personSchema = new mongoose.Schema({
      name: {
        first: String,
        last: String
      }
    });

    personSchema.virtual('fullName').
      get(function() { return this.$locals.fullName; }).
      set(function(newFullName) { this.$locals.fullName = newFullName; });

    const Person = db.model('Person', personSchema);

    const axl = new Person({ fullName: 'Axl Rose' });
    assert.equal(axl.fullName, 'Axl Rose');
  });

  describe('Document#getChanges(...) (gh-9096)', function() {
    it('returns an empty object when there are no changes', function() {
      return co(function*() {
        const User = db.model('User', { name: String, age: Number, country: String });
        const user = yield User.create({ name: 'Hafez', age: 25, country: 'Egypt' });

        const changes = user.getChanges();
        assert.deepEqual(changes, {});
      });
    });

    it('returns only the changed paths', function() {
      return co(function*() {
        const User = db.model('User', { name: String, age: Number, country: String });
        const user = yield User.create({ name: 'Hafez', age: 25, country: 'Egypt' });

        user.country = undefined;
        user.age = 26;

        const changes = user.getChanges();
        assert.deepEqual(changes, { $set: { age: 26 }, $unset: { country: 1 } });
      });
    });
  });

  it('supports skipping defaults on a document (gh-8271)', function() {
    const testSchema = new mongoose.Schema({
      testTopLevel: { type: String, default: 'foo' },
      testNested: {
        prop: { type: String, default: 'bar' }
      },
      testArray: [{ prop: { type: String, default: 'baz' } }],
      testSingleNested: new Schema({
        prop: { type: String, default: 'qux' }
      })
    });
    const Test = db.model('Test', testSchema);

    const doc = new Test({ testArray: [{}], testSingleNested: {} }, null,
      { defaults: false });
    assert.ok(!doc.testTopLevel);
    assert.ok(!doc.testNested.prop);
    assert.ok(!doc.testArray[0].prop);
    assert.ok(!doc.testSingleNested.prop);
  });

  it('throws an error when `transform` returns a promise (gh-9163)', function() {
    const userSchema = new Schema({
      name: {
        type: String,
        transform: function() {
          return new Promise(() => {});
        }
      }
    });

    const User = db.model('User', userSchema);

    const user = new User({ name: 'Hafez' });
    assert.throws(function() {
      user.toJSON();
    }, /must be synchronous/);

    assert.throws(function() {
      user.toObject();
    }, /must be synchronous/);
  });

  it('uses strict equality when checking mixed paths for modifications (gh-9165)', function() {
    const schema = Schema({ obj: {} });
    const Model = db.model('gh9165', schema);

    return Model.create({ obj: { key: '2' } }).
      then(doc => {
        doc.obj = { key: 2 };
        assert.ok(doc.modifiedPaths().indexOf('obj') !== -1);
        return doc.save();
      }).
      then(doc => Model.findById(doc)).
      then(doc => assert.strictEqual(doc.obj.key, 2));
  });

  it('supports `useProjection` option for `toObject()` (gh-9118)', function() {
    const authorSchema = new mongoose.Schema({
      name: String,
      hiddenField: { type: String, select: false }
    });

    const Author = db.model('Author', authorSchema);

    const example = new Author({ name: 'John', hiddenField: 'A secret' });
    assert.strictEqual(example.toJSON({ useProjection: true }).hiddenField, void 0);
  });

  it('clears out priorDoc after overwriting single nested subdoc (gh-9208)', function() {
    const TestModel = db.model('Test', Schema({
      nested: Schema({
        myBool: Boolean,
        myString: String
      })
    }));

    return co(function*() {
      const test = new TestModel();

      test.nested = { myBool: true };
      yield test.save();

      test.nested = { myString: 'asdf' };
      yield test.save();

      test.nested.myBool = true;
      yield test.save();

      const doc = yield TestModel.findById(test);
      assert.strictEqual(doc.nested.myBool, true);
    });
  });

  it('handles immutable properties underneath single nested subdocs when overwriting (gh-9281)', function() {
    const SubSchema = Schema({
      nestedProp: {
        type: String,
        immutable: true
      }
    }, { strict: 'throw' });

    const TestSchema = Schema({ object: SubSchema }, { strict: 'throw' });
    const Test = db.model('Test', TestSchema);

    return co(function*() {
      yield Test.create({ object: { nestedProp: 'A' } });
      const doc = yield Test.findOne();

      doc.object = {};
      const err = yield doc.save().then(() => null, err => err);

      assert.ok(err);
      assert.ok(err.errors['object']);
      assert.ok(err.message.includes('Path `nestedProp` is immutable'), err.message);

      doc.object = { nestedProp: 'A' };
      yield doc.save();
    });
  });

  it('allows removing boolean key by setting it to `undefined` (gh-9275)', function() {
    const Test = db.model('Test', Schema({ a: Boolean }));

    return co(function*() {
      const doc = yield Test.create({ a: true });
      doc.a = undefined;
      yield doc.save();

      const fromDb = yield Test.findOne().lean();
      assert.ok(!('a' in fromDb));
    });
  });

  it('keeps manually populated paths when setting a nested path to itself (gh-9293)', function() {
    const StepSchema = Schema({
      ride: { type: ObjectId, ref: 'Ride' },
      status: Number
    });

    const RideSchema = Schema({
      status: Number,
      steps: {
        taxi: [{ type: ObjectId, ref: 'Step' }],
        rent: [{ type: ObjectId, ref: 'Step' }],
        vehicle: [{ type: ObjectId, ref: 'Step' }]
      }
    });

    const Step = db.model('Step', StepSchema);
    const Ride = db.model('Ride', RideSchema);

    return co(function*() {
      let ride = yield Ride.create({ status: 0 });
      const steps = yield Step.create([
        { ride: ride, status: 0 },
        { ride: ride, status: 1 },
        { ride: ride, status: 2 }
      ]);

      ride.steps = { taxi: [steps[0]], rent: [steps[1]], vehicle: [steps[2]] };
      yield ride.save();

      ride = yield Ride.findOne({}).populate('steps.taxi steps.vehicle steps.rent');

      assert.equal(ride.steps.taxi[0].status, 0);
      assert.equal(ride.steps.rent[0].status, 1);
      assert.equal(ride.steps.vehicle[0].status, 2);

      ride.steps = ride.steps;
      assert.equal(ride.steps.taxi[0].status, 0);
      assert.equal(ride.steps.rent[0].status, 1);
      assert.equal(ride.steps.vehicle[0].status, 2);
    });
  });

  it('doesnt wipe out nested paths when setting a nested path to itself (gh-9313)', function() {
    const schema = new Schema({
      nested: {
        prop1: { type: Number, default: 50 },
        prop2: {
          type: String,
          enum: ['val1', 'val2'],
          default: 'val1',
          required: true
        },
        prop3: {
          prop4: { type: Number, default: 0 }
        }
      }
    });

    const Model = db.model('Test', schema);

    return co(function*() {
      let doc = yield Model.create({});

      doc = yield Model.findById(doc);

      doc.nested = doc.nested;

      assert.equal(doc.nested.prop2, 'val1');
      yield doc.save();

      const fromDb = yield Model.collection.findOne({ _id: doc._id });
      assert.equal(fromDb.nested.prop2, 'val1');
    });
  });

  it('allows saving after setting document array to itself (gh-9266)', function() {
    const Model = db.model('Test', Schema({ keys: [{ _id: false, name: String }] }));

    return co(function*() {
      const document = new Model({});

      document.keys[0] = { name: 'test' };
      document.keys = document.keys;

      yield document.save();

      const fromDb = yield Model.findOne();
      assert.deepEqual(fromDb.toObject().keys, [{ name: 'test' }]);
    });
  });

  it('allows accessing document values from function default on array (gh-9351) (gh-6155)', function() {
    const schema = Schema({
      publisher: String,
      authors: {
        type: [String],
        default: function() {
          return [this.publisher];
        }
      }
    });
    const Test = db.model('Test', schema);

    const doc = new Test({ publisher: 'Mastering JS' });
    assert.deepEqual(doc.toObject().authors, ['Mastering JS']);
  });

  it('handles pulling array subdocs when _id is an alias (gh-9319)', function() {
    const childSchema = Schema({
      field: {
        type: String,
        alias: '_id'
      }
    }, { _id: false });

    const parentSchema = Schema({ children: [childSchema] });
    const Parent = db.model('Parent', parentSchema);

    return co(function*() {
      yield Parent.create({ children: [{ field: '1' }] });
      const p = yield Parent.findOne();

      p.children.pull('1');
      yield p.save();

      assert.equal(p.children.length, 0);

      const fromDb = yield Parent.findOne();
      assert.equal(fromDb.children.length, 0);
    });
  });

  it('allows setting nested path to instance of model (gh-9392)', function() {
    const def = { test: String };
    const Child = db.model('Child', def);

    const Parent = db.model('Parent', { nested: def });

    const c = new Child({ test: 'new' });

    const p = new Parent({ nested: { test: 'old' } });
    p.nested = c;

    assert.equal(p.nested.test, 'new');
  });

  it('unmarks modified if setting a value to the same value as it was previously (gh-9396)', function() {
    const schema = new Schema({
      bar: String
    });

    const Test = db.model('Test', schema);

    return co(function*() {
      const foo = new Test({ bar: 'bar' });
      yield foo.save();
      assert.ok(!foo.isModified('bar'));

      foo.bar = 'baz';
      assert.ok(foo.isModified('bar'));

      foo.bar = 'bar';
      assert.ok(!foo.isModified('bar'));
    });
  });

  it('unmarks modified if setting a value to the same subdoc as it was previously (gh-9396)', function() {
    const schema = new Schema({
      nested: { bar: String },
      subdoc: new Schema({ bar: String }, { _id: false })
    });
    const Test = db.model('Test', schema);

    return co(function*() {
      const foo = new Test({ nested: { bar: 'bar' }, subdoc: { bar: 'bar' } });
      yield foo.save();
      assert.ok(!foo.isModified('nested'));
      assert.ok(!foo.isModified('subdoc'));

      foo.nested = { bar: 'baz' };
      foo.subdoc = { bar: 'baz' };
      assert.ok(foo.isModified('nested'));
      assert.ok(foo.isModified('subdoc'));

      foo.nested = { bar: 'bar' };
      foo.subdoc = { bar: 'bar' };
      assert.ok(!foo.isModified('nested'));
      assert.ok(!foo.isModified('subdoc'));
      assert.ok(!foo.isModified('subdoc.bar'));

      foo.nested = { bar: 'baz' };
      foo.subdoc = { bar: 'baz' };
      assert.ok(foo.isModified('nested'));
      assert.ok(foo.isModified('subdoc'));
      yield foo.save();

      foo.nested = { bar: 'bar' };
      foo.subdoc = { bar: 'bar' };
      assert.ok(foo.isModified('nested'));
      assert.ok(foo.isModified('subdoc'));
      assert.ok(foo.isModified('subdoc.bar'));
    });
  });

  it('marks path as errored if default function throws (gh-9408)', function() {
    const jobSchema = new Schema({
      deliveryAt: Date,
      subJob: [{
        deliveryAt: Date,
        shippingAt: {
          type: Date,
          default: () => { throw new Error('Oops!'); }
        },
        prop: { type: String, default: 'default' }
      }]
    });

    const Job = db.model('Test', jobSchema);

    const doc = new Job({ subJob: [{ deliveryAt: new Date() }] });
    assert.equal(doc.subJob[0].prop, 'default');
  });

  it('passes subdoc with initial values set to default function when init-ing (gh-9408)', function() {
    const jobSchema = new Schema({
      deliveryAt: Date,
      subJob: [{
        deliveryAt: Date,
        shippingAt: {
          type: Date,
          default: function() {
            return this.deliveryAt;
          }
        }
      }]
    });

    const Job = db.model('Test', jobSchema);

    const date = new Date();
    const doc = new Job({ subJob: [{ deliveryAt: date }] });

    assert.equal(doc.subJob[0].shippingAt.valueOf(), date.valueOf());
  });

  it('passes document as an argument for `required` function in schema definition (gh-9433)', function() {
    let docFromValidation;

    const userSchema = new Schema({
      name: {
        type: String,
        required: (doc) => {
          docFromValidation = doc;
          return doc.age > 18;
        }
      },
      age: Number
    });

    const User = db.model('User', userSchema);
    const user = new User({ age: 26 });
    const err = user.validateSync();
    assert.ok(err);

    assert.ok(docFromValidation === user);
  });

  it('works with path named isSelected (gh-9438)', function() {
    const categorySchema = new Schema({
      name: String,
      categoryUrl: { type: String, required: true }, // Makes test fail
      isSelected: Boolean
    });

    const siteSchema = new Schema({ categoryUrls: [categorySchema] });

    const Test = db.model('Test', siteSchema);
    const test = new Test({
      categoryUrls: [
        { name: 'A', categoryUrl: 'B', isSelected: false, isModified: false }
      ]
    });
    const err = test.validateSync();
    assert.ifError(err);
  });

  it('init tracks cast error reason (gh-9448)', function() {
    const Test = db.model('Test', Schema({
      num: Number
    }));

    const doc = new Test();
    doc.init({ num: 'not a number' });

    const err = doc.validateSync();
    assert.ok(err.errors['num'].reason);
  });

  it('correctly handles setting nested path underneath single nested subdocs (gh-9459)', function() {
    const preferencesSchema = mongoose.Schema({
      notifications: {
        email: Boolean,
        push: Boolean
      },
      keepSession: Boolean
    }, { _id: false });

    const User = db.model('User', Schema({
      email: String,
      username: String,
      preferences: preferencesSchema
    }));

    const userFixture = {
      email: 'foo@bar.com',
      username: 'foobars',
      preferences: {
        keepSession: true,
        notifications: {
          email: false,
          push: false
        }
      }
    };

    let userWithEmailNotifications = Object.assign({}, userFixture, {
      'preferences.notifications': { email: true }
    });
    let testUser = new User(userWithEmailNotifications);

    assert.deepEqual(testUser.toObject().preferences.notifications, { email: true });

    userWithEmailNotifications = Object.assign({}, userFixture, {
      'preferences.notifications.email': true
    });
    testUser = new User(userWithEmailNotifications);

    assert.deepEqual(testUser.toObject().preferences.notifications, { email: true, push: false });
  });

  it('$isValid() with space-delimited and array syntax (gh-9474)', function() {
    const Test = db.model('Test', Schema({
      name: String,
      email: String,
      age: Number,
      answer: Number
    }));

    const doc = new Test({ name: 'test', email: 'test@gmail.com', age: 'bad', answer: 'bad' });

    assert.ok(doc.$isValid('name'));
    assert.ok(doc.$isValid('email'));
    assert.ok(!doc.$isValid('age'));
    assert.ok(!doc.$isValid('answer'));

    assert.ok(doc.$isValid('name email'));
    assert.ok(doc.$isValid('name age'));
    assert.ok(!doc.$isValid('age answer'));

    assert.ok(doc.$isValid(['name', 'email']));
    assert.ok(doc.$isValid(['name', 'age']));
    assert.ok(!doc.$isValid(['age', 'answer']));
  });

  it('avoids overwriting array subdocument when setting dotted path that is not selected (gh-9427)', function() {
    const Test = db.model('Test', Schema({
      arr: [{ _id: false, val: Number }],
      name: String,
      age: Number
    }));

    return co(function*() {
      let doc = yield Test.create({
        name: 'Test',
        arr: [{ val: 1 }, { val: 2 }],
        age: 30
      });

      doc = yield Test.findById(doc._id).select('name');
      doc.set('arr.0.val', 2);
      yield doc.save();

      const fromDb = yield Test.findById(doc._id);
      assert.deepEqual(fromDb.toObject().arr, [{ val: 2 }, { val: 2 }]);
    });
  });

  it('ignore getters when diffing objects for change tracking (gh-9501)', function() {
    const schema = new Schema({
      title: {
        type: String,
        required: true
      },
      price: {
        type: Number,
        min: 0
      },
      taxPercent: {
        type: Number,
        required: function() {
          return this.price != null;
        },
        min: 0,
        max: 100,
        get: value => value || 10
      }
    });

    const Test = db.model('Test', schema);

    return co(function*() {
      const doc = yield Test.create({
        title: 'original'
      });

      doc.set({
        title: 'updated',
        price: 10,
        taxPercent: 10
      });

      assert.ok(doc.modifiedPaths().indexOf('taxPercent') !== -1);

      yield doc.save();

      const fromDb = yield Test.findById(doc).lean();
      assert.equal(fromDb.taxPercent, 10);
    });
  });

  it('allows defining middleware for all document hooks using regexp (gh-9190)', function() {
    const schema = Schema({ name: String });

    let called = 0;
    schema.pre(/.*/, { document: true, query: false }, function() {
      ++called;
    });
    const Model = db.model('Test', schema);

    return co(function*() {
      yield Model.find();
      assert.equal(called, 0);

      yield Model.findOne();
      assert.equal(called, 0);

      yield Model.countDocuments();
      assert.equal(called, 0);

      const docs = yield Model.create([{ name: 'test' }], { validateBeforeSave: false });
      assert.equal(called, 1);

      yield docs[0].validate();
      assert.equal(called, 2);

      yield docs[0].updateOne({ name: 'test2' });
      assert.equal(called, 3);

      yield Model.aggregate([{ $match: { name: 'test' } }]);
      assert.equal(called, 3);
    });
  });

  it('correctly handles setting nested props to other nested props (gh-9519)', function() {
    const schemaA = Schema({
      propX: {
        nested1: { prop: Number },
        nested2: { prop: Number },
        nested3: { prop: Number }
      },
      propY: {
        nested1: { prop: Number },
        nested2: { prop: Number },
        nested3: { prop: Number }
      }
    });

    const schemaB = Schema({ prop: { prop: Number } });

    const ModelA = db.model('Test1', schemaA);
    const ModelB = db.model('Test2', schemaB);

    return co(function*() {
      const saved = yield ModelA.create({
        propX: {
          nested1: { prop: 1 },
          nested2: { prop: 1 },
          nested3: { prop: 1 }
        },
        propY: {
          nested1: { prop: 2 },
          nested2: { prop: 2 },
          nested3: { prop: 2 }
        }
      });

      const objA = yield ModelA.findById(saved._id);
      const objB = new ModelB();

      objB.prop = objA.propX.nested1;

      assert.strictEqual(objB.prop.prop, 1);
    });
  });

  it('sets fields after an undefined field (gh-9585)', function() {
    const personSchema = new Schema({
      items: { type: Array },
      email: { type: String }
    });

    const Person = db.model('Person', personSchema);


    const person = new Person({ items: undefined, email: 'test@gmail.com' });
    assert.equal(person.email, 'test@gmail.com');
  });

  it.skip('passes document to `default` functions (gh-9633)', function() {
    let documentFromDefault;
    const userSchema = new Schema({
      name: { type: String },
      age: {
        type: Number,
        default: function(doc) {
          documentFromDefault = doc;
        }
      }

    });

    const User = db.model('User', userSchema);

    const user = new User({ name: 'Hafez' });

    assert.ok(documentFromDefault === user);
    assert.equal(documentFromDefault.name, 'Hafez');
  });

  it('handles pre hook throwing a sync error (gh-9659)', function() {
    const TestSchema = new Schema({ name: String });

    TestSchema.pre('save', function() {
      throw new Error('test err');
    });
    const TestModel = db.model('Test', TestSchema);

    return co(function*() {
      const testObject = new TestModel({ name: 't' });

      const err = yield testObject.save().then(() => null, err => err);
      assert.ok(err);
      assert.equal(err.message, 'test err');
    });
  });

  it('returns undefined rather than entire object when calling `get()` with empty string (gh-9681)', function() {
    const TestSchema = new Schema({ name: String });
    const TestModel = db.model('Test', TestSchema);

    const testObject = new TestModel({ name: 't' });

    assert.strictEqual(testObject.get(''), void 0);
  });

  it('keeps atomics when assigning array to filtered array (gh-9651)', function() {
    const Model = db.model('Test', { arr: [{ abc: String }] });

    return co(function*() {
      const m1 = new Model({ arr: [{ abc: 'old' }] });
      yield m1.save();

      const m2 = yield Model.findOne({ _id: m1._id });

      m2.arr = [];
      m2.arr = m2.arr.filter(() => true);
      m2.arr.push({ abc: 'ghi' });
      yield m2.save();

      const fromDb = yield Model.findById(m1._id);
      assert.equal(fromDb.arr.length, 1);
      assert.equal(fromDb.arr[0].abc, 'ghi');
    });
  });

  it('supports getting a list of populated docs (gh-9702)', function() {
    const Child = db.model('Child', Schema({ name: String }));
    const Parent = db.model('Parent', {
      children: [{ type: ObjectId, ref: 'Child' }],
      child: { type: ObjectId, ref: 'Child' }
    });

    return co(function*() {
      const c = yield Child.create({ name: 'test' });
      yield Parent.create({
        children: [c._id],
        child: c._id
      });

      const p = yield Parent.findOne().populate('children child');

      p.children; // [{ _id: '...', name: 'test' }]

      assert.equal(p.$getPopulatedDocs().length, 2);
      assert.equal(p.$getPopulatedDocs()[0], p.children[0]);
      assert.equal(p.$getPopulatedDocs()[0].name, 'test');
      assert.equal(p.$getPopulatedDocs()[1], p.child);
      assert.equal(p.$getPopulatedDocs()[1].name, 'test');
    });
  });

  it('with virtual populate (gh-10148)', function() {
    const childSchema = Schema({ name: String, parentId: 'ObjectId' });
    childSchema.virtual('parent', {
      ref: 'Parent',
      localField: 'parentId',
      foreignField: '_id',
      justOne: true
    });
    const Child = db.model('Child', childSchema);

    const Parent = db.model('Parent', Schema({ name: String }));

    return co(function*() {
      const p = yield Parent.create({ name: 'Anakin' });
      yield Child.create({ name: 'Luke', parentId: p._id });

      const res = yield Child.findOne().populate('parent');
      assert.equal(res.parent.name, 'Anakin');
      const docs = res.$getPopulatedDocs();
      assert.equal(docs.length, 1);
      assert.equal(docs[0].name, 'Anakin');
    });
  });

  it('handles paths named `db` (gh-9798)', function() {
    const schema = new Schema({
      db: String
    });
    const Test = db.model('Test', schema);

    return co(function*() {
      const doc = yield Test.create({ db: 'foo' });
      doc.db = 'bar';
      yield doc.save();
      yield doc.deleteOne();

      const _doc = yield Test.findOne({ db: 'bar' });
      assert.ok(!_doc);
    });
  });

  it('handles paths named `schema` gh-8798', function() {
    const schema = new Schema({
      schema: String,
      name: String
    });
    const Test = db.model('Test', schema);

    return co(function*() {
      const doc = yield Test.create({ schema: 'test', name: 'test' });
      yield doc.save();
      assert.ok(doc);
      assert.equal(doc.schema, 'test');
      assert.equal(doc.name, 'test');

      const fromDb = yield Test.findById(doc);
      assert.equal(fromDb.schema, 'test');
      assert.equal(fromDb.name, 'test');

      doc.schema = 'test2';
      yield doc.save();

      yield fromDb.remove();
      doc.name = 'test3';
      const err = yield doc.save().then(() => null, err => err);
      assert.ok(err);
      assert.equal(err.name, 'DocumentNotFoundError');
    });
  });

  it('handles nested paths named `schema` gh-8798', function() {
    const schema = new Schema({
      nested: {
        schema: String
      },
      name: String
    });
    const Test = db.model('Test', schema);

    return co(function*() {
      const doc = yield Test.create({ nested: { schema: 'test' }, name: 'test' });
      yield doc.save();
      assert.ok(doc);
      assert.equal(doc.nested.schema, 'test');
      assert.equal(doc.name, 'test');

      const fromDb = yield Test.findById(doc);
      assert.equal(fromDb.nested.schema, 'test');
      assert.equal(fromDb.name, 'test');

      doc.nested.schema = 'test2';
      yield doc.save();
    });
  });

  it('object setters will be applied for each object in array after populate (gh-9838)', function() {
    const updatedElID = '123456789012345678901234';

    const ElementSchema = new Schema({
      name: 'string',
      nested: [{ type: Schema.Types.ObjectId, ref: 'Nested' }]
    });

    const NestedSchema = new Schema({});

    const Element = db.model('Test', ElementSchema);
    const NestedElement = db.model('Nested', NestedSchema);

    return co(function*() {
      const nes = new NestedElement({});
      yield nes.save();
      const ele = new Element({ nested: [nes.id], name: 'test' });
      yield ele.save();

      const ss = yield Element.findById(ele._id).populate({ path: 'nested', model: NestedElement });
      ss.nested = [updatedElID];
      yield ss.save();

      assert.ok(typeof ss.nested[0] !== 'string');
      assert.equal(ss.nested[0].toHexString(), updatedElID);
    });
  });
  it('gh9884', function() {
    return co(function*() {

      const obi = new Schema({
        eType: {
          type: String,
          required: true,
          uppercase: true
        },
        eOrigin: {
          type: String,
          required: true
        },
        eIds: [
          {
            type: String
          }
        ]
      }, { _id: false });

      const schema = new Schema({
        name: String,
        description: String,
        isSelected: {
          type: Boolean,
          default: false
        },
        wan: {
          type: [obi],
          default: undefined,
          required: true
        }
      });

      const newDoc = {
        name: 'name',
        description: 'new desc',
        isSelected: true,
        wan: [
          {
            eType: 'X',
            eOrigin: 'Y',
            eIds: ['Y', 'Z']
          }
        ]
      };

      const Model = db.model('Test', schema);
      yield Model.create(newDoc);
      const doc = yield Model.findOne();
      assert.ok(doc);
    });
  });

  it('Makes sure pre remove hook is executed gh-9885', function() {
    const SubSchema = new Schema({
      myValue: {
        type: String
      }
    }, {});
    let count = 0;
    SubSchema.pre('remove', function(next) {
      count++;
      next();
    });
    const thisSchema = new Schema({
      foo: {
        type: String,
        required: true
      },
      mySubdoc: {
        type: [SubSchema],
        required: true
      }
    }, { minimize: false, collection: 'test' });

    const Model = db.model('TestModel', thisSchema);

    return co(function*() {
      yield Model.deleteMany({}); // remove all existing documents
      const newModel = {
        foo: 'bar',
        mySubdoc: [{ myValue: 'some value' }]
      };
      const document = yield Model.create(newModel);
      document.mySubdoc[0].remove();
      yield document.save().catch((error) => {
        console.error(error);
      });
      assert.equal(count, 1);
    });
  });

  it('gh9880', function(done) {
    const testSchema = new Schema({
      prop: String,
      nestedProp: {
        prop: String
      }
    });
    const Test = db.model('Test', testSchema);

    new Test({
      prop: 'Test',
      nestedProp: null
    }).save((err, doc) => {
      doc.id;
      doc.nestedProp;

      // let's clone this document:
      new Test({
        prop: 'Test 2',
        nestedProp: doc.nestedProp
      });

      Test.updateOne({
        _id: doc._id
      }, {
        nestedProp: null
      }, (err) => {
        assert.ifError(err);
        Test.findOne({
          _id: doc._id
        }, (err, updatedDoc) => {
          assert.ifError(err);
          new Test({
            prop: 'Test 3',
            nestedProp: updatedDoc.nestedProp
          });
          done();
        });
      });
    });
  });

  it('handles directly setting embedded document array element with projection (gh-9909)', function() {
    const schema = Schema({
      elements: [{
        text: String,
        subelements: [{
          text: String
        }]
      }]
    });

    const Test = db.model('Test', schema);

    return co(function*() {
      let doc = yield Test.create({ elements: [{ text: 'hello' }] });
      doc = yield Test.findById(doc).select('elements');

      doc.elements[0].subelements[0] = { text: 'my text' };
      yield doc.save();

      const fromDb = yield Test.findById(doc).lean();
      assert.equal(fromDb.elements.length, 1);
      assert.equal(fromDb.elements[0].subelements.length, 1);
      assert.equal(fromDb.elements[0].subelements[0].text, 'my text');
    });
  });

  it('toObject() uses child schema `flattenMaps` option by default (gh-9995)', function() {
    const MapSchema = new Schema({
      value: { type: Number }
    }, { _id: false });

    const ChildSchema = new Schema({
      map: { type: Map, of: MapSchema }
    });
    ChildSchema.set('toObject', { flattenMaps: true });

    const ParentSchema = new Schema({
      child: { type: Schema.ObjectId, ref: 'Child' }
    });

    const ChildModel = db.model('Child', ChildSchema);
    const ParentModel = db.model('Parent', ParentSchema);

    return co(function*() {
      const childDocument = new ChildModel({
        map: { first: { value: 1 }, second: { value: 2 } }
      });
      yield childDocument.save();

      const parentDocument = new ParentModel({ child: childDocument });
      yield parentDocument.save();

      const resultDocument = yield ParentModel.findOne().populate('child').exec();

      let resultObject = resultDocument.toObject();
      assert.ok(resultObject.child.map);
      assert.ok(!(resultObject.child.map instanceof Map));

      resultObject = resultDocument.toObject({ flattenMaps: false });
      assert.ok(resultObject.child.map instanceof Map);
    });
  });

  it('does not double validate paths under mixed objects (gh-10141)', function() {
    let validatorCallCount = 0;
    const Test = db.model('Test', Schema({
      name: String,
      object: {
        type: Object,
        validate: () => {
          validatorCallCount++;
          return true;
        }
      }
    }));

    return co(function*() {
      const doc = yield Test.create({ name: 'test', object: { answer: 42 } });

      validatorCallCount = 0;
      doc.set('object.question', 'secret');
      doc.set('object.answer', 0);
      yield doc.validate();
      assert.equal(validatorCallCount, 0);
    });
  });

  it('clears child document modified when setting map path underneath single nested (gh-10295)', function() {
    const SecondMapSchema = new mongoose.Schema({
      data: { type: Map, of: Number, default: {}, _id: false }
    });

    const FirstMapSchema = new mongoose.Schema({
      data: { type: Map, of: SecondMapSchema, default: {}, _id: false }
    });

    const NestedSchema = new mongoose.Schema({
      data: { type: Map, of: SecondMapSchema, default: {}, _id: false }
    });

    const TestSchema = new mongoose.Schema({
      _id: Number,
      firstMap: { type: Map, of: FirstMapSchema, default: {}, _id: false },
      nested: { type: NestedSchema, default: {}, _id: false }
    });

    const Test = db.model('Test', TestSchema);

    return co(function*() {
      const doc = yield Test.create({ _id: Date.now() });

      doc.nested.data.set('second', {});
      assert.ok(doc.modifiedPaths().indexOf('nested.data.second') !== -1, doc.modifiedPaths());
      yield doc.save();

      doc.nested.data.get('second').data.set('final', 3);
      assert.ok(doc.modifiedPaths().indexOf('nested.data.second.data.final') !== -1, doc.modifiedPaths());
      yield doc.save();

      const fromDb = yield Test.findById(doc).lean();
      assert.equal(fromDb.nested.data.second.data.final, 3);
    });
  });

  it('avoids infinite recursion when setting single nested subdoc to array (gh-10351)', function() {
    const userInfoSchema = new mongoose.Schema({ _id: String }, { _id: false });
    const observerSchema = new mongoose.Schema({ user: {} }, { _id: false });

    const entrySchema = new mongoose.Schema({
      creator: userInfoSchema,
      observers: [observerSchema]
    });

    entrySchema.pre('save', function(next) {
      this.observers = [{ user: this.creator }];

      next();
    });

    const Test = db.model('Test', entrySchema);

    return co(function*() {
      const entry = new Test({
        creator: { _id: 'u1' }
      });

      yield entry.save();

      const fromDb = yield Test.findById(entry);
      assert.equal(fromDb.observers.length, 1);
    });
  });

  it('supports passing a list of virtuals to `toObject()` (gh-10120)', function() {
    const schema = new mongoose.Schema({
      name: String,
      age: Number,
      nested: {
        test: String
      }
    });
    schema.virtual('nameUpper').get(function() { return this.name.toUpperCase(); });
    schema.virtual('answer').get(() => 42);
    schema.virtual('nested.hello').get(() => 'world');

    const Model = db.model('Person', schema);

    const doc = new Model({ name: 'Jean-Luc Picard', age: 59, nested: { test: 'hello' } });

    let obj = doc.toObject({ virtuals: true });
    assert.equal(obj.nameUpper, 'JEAN-LUC PICARD');
    assert.equal(obj.answer, 42);
    assert.equal(obj.nested.hello, 'world');

    obj = doc.toObject({ virtuals: ['answer'] });
    assert.ok(!obj.nameUpper);
    assert.equal(obj.answer, 42);
    assert.equal(obj.nested.hello, null);

    obj = doc.toObject({ virtuals: ['nameUpper'] });
    assert.equal(obj.nameUpper, 'JEAN-LUC PICARD');
    assert.equal(obj.answer, null);
    assert.equal(obj.nested.hello, null);

    obj = doc.toObject({ virtuals: ['nested.hello'] });
    assert.equal(obj.nameUpper, null);
    assert.equal(obj.answer, null);
    assert.equal(obj.nested.hello, 'world');
  });

<<<<<<< HEAD
  describe('pathsToSkip (gh-10230)', () => {
    it('support `pathsToSkip` option for `Document#validate()`', function() {
      return co(function*() {
        const User = getUserModel();
        const user = new User();

        const err1 = yield user.validate({ pathsToSkip: ['age'] }).then(() => null, err => err);
        assert.deepEqual(Object.keys(err1.errors), ['name']);

        const err2 = yield user.validate({ pathsToSkip: ['name'] }).then(() => null, err => err);
        assert.deepEqual(Object.keys(err2.errors), ['age']);
      });
=======
  it('adds support for `pathsToSkip` for virtuals feat-10120', function() {
    const schema = new mongoose.Schema({
      name: String,
      age: Number,
      nested: {
        test: String
      }
    });
    schema.virtual('nameUpper').get(function() { return this.name.toUpperCase(); });
    schema.virtual('answer').get(() => 42);
    schema.virtual('nested.hello').get(() => 'world');

    const Model = db.model('Person', schema);
    const doc = new Model({ name: 'Jean-Luc Picard', age: 59, nested: { test: 'hello' } });
    let obj = doc.toObject({ virtuals: { pathsToSkip: ['answer'] } });
    assert.ok(obj.nameUpper);
    assert.equal(obj.answer, null);
    assert.equal(obj.nested.hello, 'world');
    obj = doc.toObject({ virtuals: { pathsToSkip: ['nested.hello'] } });
    assert.equal(obj.nameUpper, 'JEAN-LUC PICARD');
    assert.equal(obj.answer, 42);
    assert.equal(obj.nested.hello, null);

  });

  it('support `pathsToSkip` option for `validate()` (feat-10230)', function() {
    const schema = Schema({
      name: {
        type: String,
        required: true
      },
      age: {
        type: Number,
        required: true
      },
      rank: String
>>>>>>> 760fa73b
    });

    it('support `pathsToSkip` option for `Document#validateSync()`', () => {
      const User = getUserModel();

      const user = new User();

      const err1 = user.validateSync({ pathsToSkip: ['age'] });
      assert.deepEqual(Object.keys(err1.errors), ['name']);

      const err2 = user.validateSync({ pathsToSkip: ['name'] });
      assert.deepEqual(Object.keys(err2.errors), ['age']);
    });

    // skip until gh-10367 is implemented
    xit('support `pathsToSkip` option for `Model.validate()`', () => {
      return co(function*() {
        const User = getUserModel();
        const err1 = yield User.validate({}, { pathsToSkip: ['age'] });
        assert.deepEqual(Object.keys(err1.errors), ['name']);

        const err2 = yield User.validate({}, { pathsToSkip: ['name'] });
        assert.deepEqual(Object.keys(err2.errors), ['age']);
      });
    });

    it('`pathsToSkip` accepts space separated paths', () => {
      const userSchema = Schema({
        name: { type: String, required: true },
        age: { type: Number, required: true },
        country: { type: String, required: true },
        rank: { type: String, required: true }
      });

      const User = db.model('User', userSchema);
      return co(function* () {
        const user = new User({ name: 'Sam', age: 26 });

        const err1 = user.validateSync({ pathsToSkip: 'country rank' });
        assert.ok(err1 == null);

        const err2 = yield user.validate({ pathsToSkip: 'country rank' }).then(() => null, err => err);
        assert.ok(err2 == null);
      });
    });

    function getUserModel() {
      const userSchema = Schema({
        name: { type: String, required: true },
        age: { type: Number, required: true },
        rank: String
      });
      const User = db.model('User', userSchema);
      return User;
    }
  });
});<|MERGE_RESOLUTION|>--- conflicted
+++ resolved
@@ -10360,7 +10360,6 @@
     assert.equal(obj.nested.hello, 'world');
   });
 
-<<<<<<< HEAD
   describe('pathsToSkip (gh-10230)', () => {
     it('support `pathsToSkip` option for `Document#validate()`', function() {
       return co(function*() {
@@ -10373,7 +10372,9 @@
         const err2 = yield user.validate({ pathsToSkip: ['name'] }).then(() => null, err => err);
         assert.deepEqual(Object.keys(err2.errors), ['age']);
       });
-=======
+    });
+  });
+      
   it('adds support for `pathsToSkip` for virtuals feat-10120', function() {
     const schema = new mongoose.Schema({
       name: String,
@@ -10410,7 +10411,6 @@
         required: true
       },
       rank: String
->>>>>>> 760fa73b
     });
 
     it('support `pathsToSkip` option for `Document#validateSync()`', () => {
