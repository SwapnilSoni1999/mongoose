'use strict';

/**
 * Module dependencies.
 */

const Document = require('../lib/document');
const EventEmitter = require('events').EventEmitter;
const EmbeddedDocument = require('../lib/types/embedded');
const Query = require('../lib/query');
const _ = require('lodash');
const assert = require('assert');
const co = require('co');
const random = require('../lib/utils').random;
const start = require('./common');
const validator = require('validator');
const Buffer = require('safe-buffer').Buffer;

const mongoose = start.mongoose;
const Schema = mongoose.Schema;
const ObjectId = Schema.ObjectId;
const DocumentObjectId = mongoose.Types.ObjectId;
const SchemaType = mongoose.SchemaType;
const ValidatorError = SchemaType.ValidatorError;
const ValidationError = mongoose.Document.ValidationError;
const MongooseError = mongoose.Error;

/**
 * Test Document constructor.
 */

function TestDocument() {
  Document.apply(this, arguments);
}

/**
 * Inherits from Document.
 */

TestDocument.prototype.__proto__ = Document.prototype;

for (const i in EventEmitter.prototype) {
  TestDocument[i] = EventEmitter.prototype[i];
}

/**
 * Set a dummy schema to simulate compilation.
 */

const em = new Schema({title: String, body: String});
em.virtual('works').get(function() {
  return 'em virtual works';
});
const schema = new Schema({
  test: String,
  oids: [ObjectId],
  numbers: [Number],
  nested: {
    age: Number,
    cool: ObjectId,
    deep: {x: String},
    path: String,
    setr: String
  },
  nested2: {
    nested: String,
    yup: {
      nested: Boolean,
      yup: String,
      age: Number
    }
  },
  em: [em],
  date: Date
});

TestDocument.prototype.$__setSchema(schema);

schema.virtual('nested.agePlus2').get(function() {
  return this.nested.age + 2;
});
schema.virtual('nested.setAge').set(function(v) {
  this.nested.age = v;
});
schema.path('nested.path').get(function(v) {
  return (this.nested.age || '') + (v ? v : '');
});
schema.path('nested.setr').set(function(v) {
  return v + ' setter';
});

let dateSetterCalled = false;
schema.path('date').set(function(v) {
  // should not have been cast to a Date yet
  if (v !== undefined) {
    assert.equal(typeof v, 'string');
  }
  dateSetterCalled = true;
  return v;
});

/**
 * Method subject to hooks. Simply fires the callback once the hooks are
 * executed.
 */

TestDocument.prototype.hooksTest = function(fn) {
  fn(null, arguments);
};

const childSchema = new Schema({counter: Number});

const parentSchema = new Schema({
  name: String,
  children: [childSchema]
});

/**
 * Test.
 */

describe('document', function() {
  let db;

  before(function() {
    db = start();
  });

  after(function(done) {
    db.close(done);
  });

  describe('delete', function() {
    it('deletes the document', function() {
      const schema = new Schema({ x: String });
      const Test = db.model('gh6940', schema);
      return co(function* () {
        const test = new Test({ x: 'test' });
        const doc = yield test.save();
        yield doc.delete();
        const found = yield Test.findOne({ _id: doc._id });
        assert.strictEqual(found, null);
      });
    });
  });

  describe('updateOne', function() {
    let Test;

    before(function() {
      const schema = new Schema({ x: String, y: String });
      Test = db.model('gh6940_2', schema);
    });

    it('updates the document', function() {
      return co(function* () {
        const test = new Test({ x: 'test' });
        const doc = yield test.save();
        yield doc.updateOne({ y: 'test' });
        const found = yield Test.findOne({ _id: doc._id });
        assert.strictEqual(found.y, 'test');
      });
    });

    it('returns a query', function() {
      const doc = new Test({ x: 'test' });
      assert.ok(doc.updateOne() instanceof Test.Query);
    });
  });

  describe('replaceOne', function() {
    it('replaces the document', function() {
      const schema = new Schema({ x: String });
      const Test = db.model('gh6940_3', schema);
      return co(function* () {
        const test = new Test({ x: 'test' });
        const doc = yield test.save();
        yield doc.replaceOne({ x: 'updated' });
        const found = yield Test.findOne({ _id: doc._id });
        assert.strictEqual(found.x, 'updated');
      });
    });
  });

  describe('shortcut getters', function() {
    it('return undefined for properties with a null/undefined parent object (gh-1326)', function(done) {
      const doc = new TestDocument;
      doc.init({nested: null});
      assert.strictEqual(undefined, doc.nested.age);
      done();
    });

    it('work', function(done) {
      const doc = new TestDocument();
      doc.init({
        test: 'test',
        oids: [],
        nested: {
          age: 5,
          cool: DocumentObjectId.createFromHexString('4c6c2d6240ced95d0e00003c'),
          path: 'my path'
        }
      });

      assert.equal(doc.test, 'test');
      assert.ok(doc.oids instanceof Array);
      assert.equal(doc.nested.age, 5);
      assert.equal(String(doc.nested.cool), '4c6c2d6240ced95d0e00003c');
      assert.equal(doc.nested.agePlus2, 7);
      assert.equal(doc.nested.path, '5my path');
      doc.nested.setAge = 10;
      assert.equal(doc.nested.age, 10);
      doc.nested.setr = 'set it';
      assert.equal(doc.getValue('nested.setr'), 'set it setter');

      const doc2 = new TestDocument();
      doc2.init({
        test: 'toop',
        oids: [],
        nested: {
          age: 2,
          cool: DocumentObjectId.createFromHexString('4cf70857337498f95900001c'),
          deep: {x: 'yay'}
        }
      });

      assert.equal(doc2.test, 'toop');
      assert.ok(doc2.oids instanceof Array);
      assert.equal(doc2.nested.age, 2);

      // GH-366
      assert.equal(doc2.nested.bonk, undefined);
      assert.equal(doc2.nested.nested, undefined);
      assert.equal(doc2.nested.test, undefined);
      assert.equal(doc2.nested.age.test, undefined);
      assert.equal(doc2.nested.age.nested, undefined);
      assert.equal(doc2.oids.nested, undefined);
      assert.equal(doc2.nested.deep.x, 'yay');
      assert.equal(doc2.nested.deep.nested, undefined);
      assert.equal(doc2.nested.deep.cool, undefined);
      assert.equal(doc2.nested2.yup.nested, undefined);
      assert.equal(doc2.nested2.yup.nested2, undefined);
      assert.equal(doc2.nested2.yup.yup, undefined);
      assert.equal(doc2.nested2.yup.age, undefined);
      assert.equal(typeof doc2.nested2.yup, 'object');

      doc2.nested2.yup = {
        age: 150,
        yup: 'Yesiree',
        nested: true
      };

      assert.equal(doc2.nested2.nested, undefined);
      assert.equal(doc2.nested2.yup.nested, true);
      assert.equal(doc2.nested2.yup.yup, 'Yesiree');
      assert.equal(doc2.nested2.yup.age, 150);
      doc2.nested2.nested = 'y';
      assert.equal(doc2.nested2.nested, 'y');
      assert.equal(doc2.nested2.yup.nested, true);
      assert.equal(doc2.nested2.yup.yup, 'Yesiree');
      assert.equal(doc2.nested2.yup.age, 150);

      assert.equal(String(doc2.nested.cool), '4cf70857337498f95900001c');

      assert.ok(doc.oids !== doc2.oids);
      done();
    });
  });

  it('test shortcut setters', function(done) {
    const doc = new TestDocument();

    doc.init({
      test: 'Test',
      nested: {
        age: 5
      }
    });

    assert.equal(doc.isModified('test'), false);
    doc.test = 'Woot';
    assert.equal(doc.test, 'Woot');
    assert.equal(doc.isModified('test'), true);

    assert.equal(doc.isModified('nested.age'), false);
    doc.nested.age = 2;
    assert.equal(doc.nested.age, 2);
    assert.ok(doc.isModified('nested.age'));

    doc.nested = {path: 'overwrite the entire nested object'};
    assert.equal(doc.nested.age, undefined);
    assert.equal(Object.keys(doc._doc.nested).length, 1);
    assert.equal(doc.nested.path, 'overwrite the entire nested object');
    assert.ok(doc.isModified('nested'));
    done();
  });

  it('test accessor of id', function(done) {
    const doc = new TestDocument();
    assert.ok(doc._id instanceof DocumentObjectId);
    done();
  });

  it('test shortcut of id hexString', function(done) {
    const doc = new TestDocument();
    assert.equal(typeof doc.id, 'string');
    done();
  });

  it('toObject options', function(done) {
    const doc = new TestDocument();

    doc.init({
      test: 'test',
      oids: [],
      em: [{title: 'asdf'}],
      nested: {
        age: 5,
        cool: DocumentObjectId.createFromHexString('4c6c2d6240ced95d0e00003c'),
        path: 'my path'
      },
      nested2: {},
      date: new Date
    });

    let clone = doc.toObject({getters: true, virtuals: false});

    assert.equal(clone.test, 'test');
    assert.ok(clone.oids instanceof Array);
    assert.equal(clone.nested.age, 5);
    assert.equal(clone.nested.cool.toString(), '4c6c2d6240ced95d0e00003c');
    assert.equal(clone.nested.path, '5my path');
    assert.equal(clone.nested.agePlus2, undefined);
    assert.equal(clone.em[0].works, undefined);
    assert.ok(clone.date instanceof Date);

    clone = doc.toObject({virtuals: true});

    assert.equal(clone.test, 'test');
    assert.ok(clone.oids instanceof Array);
    assert.equal(clone.nested.age, 5);
    assert.equal(clone.nested.cool.toString(), '4c6c2d6240ced95d0e00003c');
    assert.equal(clone.nested.path, 'my path');
    assert.equal(clone.nested.agePlus2, 7);
    assert.equal(clone.em[0].works, 'em virtual works');

    clone = doc.toObject({getters: true});

    assert.equal(clone.test, 'test');
    assert.ok(clone.oids instanceof Array);
    assert.equal(clone.nested.age, 5);
    assert.equal(clone.nested.cool.toString(), '4c6c2d6240ced95d0e00003c');
    assert.equal(clone.nested.path, '5my path');
    assert.equal(clone.nested.agePlus2, 7);
    assert.equal(clone.em[0].works, 'em virtual works');

    // test toObject options
    doc.schema.options.toObject = {virtuals: true};
    clone = doc.toObject({transform: false, virtuals: true});
    assert.equal(clone.test, 'test');
    assert.ok(clone.oids instanceof Array);
    assert.equal(clone.nested.age, 5);
    assert.equal(clone.nested.cool.toString(), '4c6c2d6240ced95d0e00003c');

    assert.equal(clone.nested.path, 'my path');
    assert.equal(clone.nested.agePlus2, 7);
    assert.equal(clone.em[0].title, 'asdf');
    delete doc.schema.options.toObject;

    // minimize
    clone = doc.toObject({minimize: true});
    assert.equal(clone.nested2, undefined);
    clone = doc.toObject({minimize: true, getters: true});
    assert.equal(clone.nested2, undefined);
    clone = doc.toObject({minimize: false});
    assert.equal(clone.nested2.constructor.name, 'Object');
    assert.equal(Object.keys(clone.nested2).length, 1);
    clone = doc.toObject('2');
    assert.equal(clone.nested2, undefined);

    doc.schema.options.toObject = {minimize: false};
    clone = doc.toObject({transform: false, minimize: false});
    assert.equal(clone.nested2.constructor.name, 'Object');
    assert.equal(Object.keys(clone.nested2).length, 1);
    delete doc.schema.options.toObject;

    doc.schema.options.minimize = false;
    clone = doc.toObject();
    assert.equal(clone.nested2.constructor.name, 'Object');
    assert.equal(Object.keys(clone.nested2).length, 1);
    doc.schema.options.minimize = true;
    clone = doc.toObject();
    assert.equal(clone.nested2, undefined);

    // transform
    doc.schema.options.toObject = {};
    doc.schema.options.toObject.transform = function xform(doc, ret) {
      // ignore embedded docs
      if (typeof doc.ownerDocument === 'function') {
        return;
      }

      delete ret.em;
      delete ret.numbers;
      delete ret.oids;
      ret._id = ret._id.toString();
    };

    clone = doc.toObject();
    assert.equal(doc.id, clone._id);
    assert.ok(undefined === clone.em);
    assert.ok(undefined === clone.numbers);
    assert.ok(undefined === clone.oids);
    assert.equal(clone.test, 'test');
    assert.equal(clone.nested.age, 5);

    // transform with return value
    const out = {myid: doc._id.toString()};
    doc.schema.options.toObject.transform = function(doc, ret) {
      // ignore embedded docs
      if (typeof doc.ownerDocument === 'function') {
        return;
      }

      return {myid: ret._id.toString()};
    };

    clone = doc.toObject();
    assert.deepEqual(out, clone);

    // ignored transform with inline options
    clone = doc.toObject({x: 1, transform: false});
    assert.ok(!('myid' in clone));
    assert.equal(clone.test, 'test');
    assert.ok(clone.oids instanceof Array);
    assert.equal(clone.nested.age, 5);
    assert.equal(clone.nested.cool.toString(), '4c6c2d6240ced95d0e00003c');
    assert.equal(clone.nested.path, 'my path');
    assert.equal(clone.em[0].constructor.name, 'Object');

    // applied transform when inline transform is true
    clone = doc.toObject({x: 1});
    assert.deepEqual(out, clone);

    // transform passed inline
    function xform(self, doc, opts) {
      opts.fields.split(' ').forEach(function(field) {
        delete doc[field];
      });
    }

    clone = doc.toObject({
      transform: xform,
      fields: '_id em numbers oids nested'
    });
    assert.equal(doc.test, 'test');
    assert.ok(undefined === clone.em);
    assert.ok(undefined === clone.numbers);
    assert.ok(undefined === clone.oids);
    assert.ok(undefined === clone._id);
    assert.ok(undefined === clone.nested);

    // all done
    delete doc.schema.options.toObject;
    done();
  });

  it('toObject transform', function(done) {
    const schema = new Schema({
      name: String,
      places: [{type: ObjectId, ref: 'toObject-transform-places'}]
    });

    const schemaPlaces = new Schema({
      identity: String
    });

    schemaPlaces.set('toObject', {
      transform: function(doc, ret) {
        // here should be only toObject-transform-places documents
        assert.equal(doc.constructor.modelName, 'toObject-transform-places');
        return ret;
      }
    });

    const Test = db.model('toObject-transform', schema);
    const Places = db.model('toObject-transform-places', schemaPlaces);

    Places.create({identity: 'a'}, {identity: 'b'}, {identity: 'c'}, function(err, a, b, c) {
      Test.create({name: 'chetverikov', places: [a, b, c]}, function(err) {
        assert.ifError(err);
        Test.findOne({}).populate('places').exec(function(err, docs) {
          assert.ifError(err);

          docs.toObject({transform: true});

          done();
        });
      });
    });
  });

  it('saves even if `_id` is null (gh-6406)', function() {
    const schema = new Schema({ _id: Number, val: String });
    const Model = db.model('gh6406', schema);

    return co(function*() {
      yield Model.updateOne({ _id: null }, { val: 'test' }, { upsert: true });

      let doc = yield Model.findOne();

      doc.val = 'test2';

      // Should not throw
      yield doc.save();

      doc = yield Model.findOne();
      assert.strictEqual(doc._id, null);
      assert.equal(doc.val, 'test2');
    });
  });

  it('allows you to skip validation on save (gh-2981)', function() {
    const schema = new Schema({ name: { type: String, required: true } });
    const MyModel = db.model('gh2981', schema);

    const doc = new MyModel();
    return doc.save({ validateBeforeSave: false });
  });

  it('doesnt use custom toObject options on save', function(done) {
    const schema = new Schema({
      name: String,
      iWillNotBeDelete: Boolean,
      nested: {
        iWillNotBeDeleteToo: Boolean
      }
    });

    schema.set('toObject', {
      transform: function(doc, ret) {
        delete ret.iWillNotBeDelete;
        delete ret.nested.iWillNotBeDeleteToo;

        return ret;
      }
    });
    const Test = db.model('TestToObject', schema);

    Test.create({name: 'chetverikov', iWillNotBeDelete: true, 'nested.iWillNotBeDeleteToo': true}, function(err) {
      assert.ifError(err);
      Test.findOne({}, function(err, doc) {
        assert.ifError(err);

        assert.equal(doc._doc.iWillNotBeDelete, true);
        assert.equal(doc._doc.nested.iWillNotBeDeleteToo, true);

        done();
      });
    });
  });

  describe('toObject', function() {
    it('does not apply toObject functions of subdocuments to root document', function(done) {
      const subdocSchema = new Schema({
        test: String,
        wow: String
      });

      subdocSchema.options.toObject = {};
      subdocSchema.options.toObject.transform = function(doc, ret) {
        delete ret.wow;
      };

      const docSchema = new Schema({
        foo: String,
        wow: Boolean,
        sub: [subdocSchema]
      });

      const Doc = db.model('Doc', docSchema);

      Doc.create({
        foo: 'someString',
        wow: true,
        sub: [{
          test: 'someOtherString',
          wow: 'thisIsAString'
        }]
      }, function(err, doc) {
        const obj = doc.toObject({
          transform: function(doc, ret) {
            ret.phew = 'new';
          }
        });

        assert.equal(obj.phew, 'new');
        assert.ok(!doc.sub.wow);

        done();
      });
    });

    it('handles child schema transforms', function(done) {
      const userSchema = new Schema({
        name: String,
        email: String
      });
      const topicSchema = new Schema({
        title: String,
        email: String,
        followers: [userSchema]
      });

      userSchema.options.toObject = {
        transform: function(doc, ret) {
          delete ret.email;
        }
      };

      topicSchema.options.toObject = {
        transform: function(doc, ret) {
          ret.title = ret.title.toLowerCase();
        }
      };

      const Topic = db.model('gh2691', topicSchema, 'gh2691');

      const topic = new Topic({
        title: 'Favorite Foods',
        email: 'a@b.co',
        followers: [{name: 'Val', email: 'val@test.co'}]
      });

      const output = topic.toObject({transform: true});
      assert.equal(output.title, 'favorite foods');
      assert.equal(output.email, 'a@b.co');
      assert.equal(output.followers[0].name, 'Val');
      assert.equal(output.followers[0].email, undefined);
      done();
    });

    it('doesnt clobber child schema options when called with no params (gh-2035)', function(done) {
      const userSchema = new Schema({
        firstName: String,
        lastName: String,
        password: String
      });

      userSchema.virtual('fullName').get(function() {
        return this.firstName + ' ' + this.lastName;
      });

      userSchema.set('toObject', {virtuals: false});

      const postSchema = new Schema({
        owner: {type: Schema.Types.ObjectId, ref: 'gh-2035-user'},
        content: String
      });

      postSchema.virtual('capContent').get(function() {
        return this.content.toUpperCase();
      });

      postSchema.set('toObject', {virtuals: true});
      const User = db.model('gh-2035-user', userSchema, 'gh-2035-user');
      const Post = db.model('gh-2035-post', postSchema, 'gh-2035-post');

      const user = new User({firstName: 'Joe', lastName: 'Smith', password: 'password'});

      user.save(function(err, savedUser) {
        assert.ifError(err);
        const post = new Post({owner: savedUser._id, content: 'lorem ipsum'});
        post.save(function(err, savedPost) {
          assert.ifError(err);
          Post.findById(savedPost._id).populate('owner').exec(function(err, newPost) {
            assert.ifError(err);
            const obj = newPost.toObject();
            assert.equal(obj.owner.fullName, undefined);
            done();
          });
        });
      });
    });
  });

  describe('toJSON', function() {
    it('toJSON options', function(done) {
      const doc = new TestDocument();

      doc.init({
        test: 'test',
        oids: [],
        em: [{title: 'asdf'}],
        nested: {
          age: 5,
          cool: DocumentObjectId.createFromHexString('4c6c2d6240ced95d0e00003c'),
          path: 'my path'
        },
        nested2: {}
      });

      // override to check if toJSON gets fired
      const path = TestDocument.prototype.schema.path('em');
      path.casterConstructor.prototype.toJSON = function() {
        return {};
      };

      doc.schema.options.toJSON = {virtuals: true};
      let clone = doc.toJSON();
      assert.equal(clone.test, 'test');
      assert.ok(clone.oids instanceof Array);
      assert.equal(clone.nested.age, 5);
      assert.equal(clone.nested.cool.toString(), '4c6c2d6240ced95d0e00003c');
      assert.equal(clone.nested.path, 'my path');
      assert.equal(clone.nested.agePlus2, 7);
      assert.equal(clone.em[0].constructor.name, 'Object');
      assert.equal(Object.keys(clone.em[0]).length, 0);
      delete doc.schema.options.toJSON;
      delete path.casterConstructor.prototype.toJSON;

      doc.schema.options.toJSON = {minimize: false};
      clone = doc.toJSON();
      assert.equal(clone.nested2.constructor.name, 'Object');
      assert.equal(Object.keys(clone.nested2).length, 1);
      clone = doc.toJSON('8');
      assert.equal(clone.nested2.constructor.name, 'Object');
      assert.equal(Object.keys(clone.nested2).length, 1);

      // gh-852
      const arr = [doc];
      let err = false;
      let str;
      try {
        str = JSON.stringify(arr);
      } catch (_) {
        err = true;
      }
      assert.equal(err, false);
      assert.ok(/nested2/.test(str));
      assert.equal(clone.nested2.constructor.name, 'Object');
      assert.equal(Object.keys(clone.nested2).length, 1);

      // transform
      doc.schema.options.toJSON = {};
      doc.schema.options.toJSON.transform = function xform(doc, ret) {
        // ignore embedded docs
        if (typeof doc.ownerDocument === 'function') {
          return;
        }

        delete ret.em;
        delete ret.numbers;
        delete ret.oids;
        ret._id = ret._id.toString();
      };

      clone = doc.toJSON();
      assert.equal(clone._id, doc.id);
      assert.ok(undefined === clone.em);
      assert.ok(undefined === clone.numbers);
      assert.ok(undefined === clone.oids);
      assert.equal(clone.test, 'test');
      assert.equal(clone.nested.age, 5);

      // transform with return value
      const out = {myid: doc._id.toString()};
      doc.schema.options.toJSON.transform = function(doc, ret) {
        // ignore embedded docs
        if (typeof doc.ownerDocument === 'function') {
          return;
        }

        return {myid: ret._id.toString()};
      };

      clone = doc.toJSON();
      assert.deepEqual(out, clone);

      // ignored transform with inline options
      clone = doc.toJSON({x: 1, transform: false});
      assert.ok(!('myid' in clone));
      assert.equal(clone.test, 'test');
      assert.ok(clone.oids instanceof Array);
      assert.equal(clone.nested.age, 5);
      assert.equal(clone.nested.cool.toString(), '4c6c2d6240ced95d0e00003c');
      assert.equal(clone.nested.path, 'my path');
      assert.equal(clone.em[0].constructor.name, 'Object');

      // applied transform when inline transform is true
      clone = doc.toJSON({x: 1});
      assert.deepEqual(out, clone);

      // transform passed inline
      function xform(self, doc, opts) {
        opts.fields.split(' ').forEach(function(field) {
          delete doc[field];
        });
      }

      clone = doc.toJSON({
        transform: xform,
        fields: '_id em numbers oids nested'
      });
      assert.equal(doc.test, 'test');
      assert.ok(undefined === clone.em);
      assert.ok(undefined === clone.numbers);
      assert.ok(undefined === clone.oids);
      assert.ok(undefined === clone._id);
      assert.ok(undefined === clone.nested);

      // all done
      delete doc.schema.options.toJSON;
      done();
    });

    it('jsonifying an object', function(done) {
      const doc = new TestDocument({test: 'woot'});
      const oidString = doc._id.toString();
      // convert to json string
      const json = JSON.stringify(doc);
      // parse again
      const obj = JSON.parse(json);

      assert.equal(obj.test, 'woot');
      assert.equal(obj._id, oidString);
      done();
    });

    it('jsonifying an object\'s populated items works (gh-1376)', function(done) {
      const userSchema = new Schema({name: String});
      // includes virtual path when 'toJSON'
      userSchema.set('toJSON', {getters: true});
      userSchema.virtual('hello').get(function() {
        return 'Hello, ' + this.name;
      });
      const User = db.model('User', userSchema);

      const groupSchema = new Schema({
        name: String,
        _users: [{type: Schema.ObjectId, ref: 'User'}]
      });

      const Group = db.model('Group', groupSchema);

      User.create({name: 'Alice'}, {name: 'Bob'}, function(err, alice, bob) {
        assert.ifError(err);

        new Group({name: 'mongoose', _users: [alice, bob]}).save(function(err, group) {
          Group.findById(group).populate('_users').exec(function(err, group) {
            assert.ifError(err);
            assert.ok(group.toJSON()._users[0].hello);
            done();
          });
        });
      });
    });
  });

  describe('inspect', function() {
    it('inspect inherits schema options (gh-4001)', function(done) {
      const opts = {
        toObject: { virtuals: true },
        toJSON: { virtuals: true }
      };
      const taskSchema = mongoose.Schema({
        name: {
          type: String,
          required: true
        }
      }, opts);

      taskSchema.virtual('title').
        get(function() {
          return this.name;
        }).
        set(function(title) {
          this.name = title;
        });

      const Task = db.model('gh4001', taskSchema);

      const doc = { name: 'task1', title: 'task999' };
      Task.collection.insertOne(doc, function(error) {
        assert.ifError(error);
        Task.findById(doc._id, function(error, doc) {
          assert.ifError(error);
          assert.equal(doc.inspect().title, 'task1');
          done();
        });
      });
    });

    it('does not apply transform to populated docs (gh-4213)', function(done) {
      const UserSchema = new Schema({
        name: String
      });

      const PostSchema = new Schema({
        title: String,
        postedBy: {
          type: mongoose.Schema.Types.ObjectId,
          ref: 'gh4213'
        }
      }, {
        toObject: {
          transform: function(doc, ret) {
            delete ret._id;
          }
        },
        toJSON: {
          transform: function(doc, ret) {
            delete ret._id;
          }
        }
      });

      const User = db.model('gh4213', UserSchema);
      const Post = db.model('gh4213_0', PostSchema);

      const val = new User({ name: 'Val' });
      const post = new Post({ title: 'Test', postedBy: val._id });

      Post.create(post, function(error) {
        assert.ifError(error);
        User.create(val, function(error) {
          assert.ifError(error);
          Post.find({}).
            populate('postedBy').
            exec(function(error, posts) {
              assert.ifError(error);
              assert.equal(posts.length, 1);
              assert.ok(posts[0].postedBy._id);
              done();
            });
        });
      });
    });

    it('populate on nested path (gh-5703)', function() {
      const toySchema = new mongoose.Schema({ color: String });
      const Toy = db.model('gh5703', toySchema);

      const childSchema = new mongoose.Schema({
        name: String,
        values: {
          toy: { type: mongoose.Schema.Types.ObjectId, ref: 'gh5703' }
        }
      });
      const Child = db.model('gh5703_0', childSchema);

      return Toy.create({ color: 'blue' }).
        then(function(toy) {
          return Child.create({ values: { toy: toy._id } });
        }).
        then(function(child) {
          return Child.findById(child._id);
        }).
        then(function(child) {
          return child.values.populate('toy').execPopulate().then(function() {
            return child;
          });
        }).
        then(function(child) {
          assert.equal(child.values.toy.color, 'blue');
        });
    });
  });

  describe.skip('#update', function() {
    it('returns a Query', function(done) {
      const mg = new mongoose.Mongoose;
      const M = mg.model('doc#update', {s: String});
      const doc = new M;
      assert.ok(doc.update() instanceof Query);
      done();
    });
    it('calling update on document should relay to its model (gh-794)', function(done) {
      const Docs = new Schema({text: String});
      const docs = db.model('docRelayUpdate', Docs);
      const d = new docs({text: 'A doc'});
      let called = false;
      d.save(function() {
        const oldUpdate = docs.update;
        docs.update = function(query, operation) {
          assert.equal(Object.keys(query).length, 1);
          assert.equal(d._id, query._id);
          assert.equal(Object.keys(operation).length, 1);
          assert.equal(Object.keys(operation.$set).length, 1);
          assert.equal(operation.$set.text, 'A changed doc');
          called = true;
          docs.update = oldUpdate;
          oldUpdate.apply(docs, arguments);
        };
        d.update({$set: {text: 'A changed doc'}}, function(err) {
          assert.ifError(err);
          assert.equal(called, true);
          done();
        });
      });
    });
  });

  it('toObject should not set undefined values to null', function(done) {
    const doc = new TestDocument();
    const obj = doc.toObject();

    delete obj._id;
    assert.deepEqual(obj, {numbers: [], oids: [], em: []});
    done();
  });

  describe('Errors', function() {
    it('MongooseErrors should be instances of Error (gh-209)', function(done) {
      const MongooseError = require('../lib/error');
      const err = new MongooseError('Some message');
      assert.ok(err instanceof Error);
      done();
    });
    it('ValidationErrors should be instances of Error', function(done) {
      const ValidationError = Document.ValidationError;
      const err = new ValidationError(new TestDocument);
      assert.ok(err instanceof Error);
      done();
    });
  });

  it('methods on embedded docs should work', function(done) {
    const ESchema = new Schema({name: String});

    ESchema.methods.test = function() {
      return this.name + ' butter';
    };
    ESchema.statics.ten = function() {
      return 10;
    };

    const E = db.model('EmbeddedMethodsAndStaticsE', ESchema);
    const PSchema = new Schema({embed: [ESchema]});
    const P = db.model('EmbeddedMethodsAndStaticsP', PSchema);

    let p = new P({embed: [{name: 'peanut'}]});
    assert.equal(typeof p.embed[0].test, 'function');
    assert.equal(typeof E.ten, 'function');
    assert.equal(p.embed[0].test(), 'peanut butter');
    assert.equal(E.ten(), 10);

    // test push casting
    p = new P;
    p.embed.push({name: 'apple'});
    assert.equal(typeof p.embed[0].test, 'function');
    assert.equal(typeof E.ten, 'function');
    assert.equal(p.embed[0].test(), 'apple butter');
    done();
  });

  it('setting a positional path does not cast value to array', function(done) {
    const doc = new TestDocument;
    doc.init({numbers: [1, 3]});
    assert.equal(doc.numbers[0], 1);
    assert.equal(doc.numbers[1], 3);
    doc.set('numbers.1', 2);
    assert.equal(doc.numbers[0], 1);
    assert.equal(doc.numbers[1], 2);
    done();
  });

  it('no maxListeners warning should occur', function(done) {
    let traced = false;
    const trace = console.trace;

    console.trace = function() {
      traced = true;
      console.trace = trace;
    };

    const schema = new Schema({
      title: String,
      embed1: [new Schema({name: String})],
      embed2: [new Schema({name: String})],
      embed3: [new Schema({name: String})],
      embed4: [new Schema({name: String})],
      embed5: [new Schema({name: String})],
      embed6: [new Schema({name: String})],
      embed7: [new Schema({name: String})],
      embed8: [new Schema({name: String})],
      embed9: [new Schema({name: String})],
      embed10: [new Schema({name: String})],
      embed11: [new Schema({name: String})]
    });

    const S = db.model('noMaxListeners', schema);

    new S({title: 'test'});
    assert.equal(traced, false);
    done();
  });

  it('unselected required fields should pass validation', function(done) {
    const Tschema = new Schema({
      name: String,
      req: {type: String, required: true}
    });
    const T = db.model('unselectedRequiredFieldValidation', Tschema);

    const t = new T({name: 'teeee', req: 'i am required'});
    t.save(function(err) {
      assert.ifError(err);
      T.findById(t).select('name').exec(function(err, t) {
        assert.ifError(err);
        assert.equal(t.req, void 0);
        t.name = 'wooo';
        t.save(function(err) {
          assert.ifError(err);

          T.findById(t).select('name').exec(function(err, t) {
            assert.ifError(err);
            t.req = undefined;
            t.save(function(err) {
              err = String(err);
              const invalid = /Path `req` is required./.test(err);
              assert.ok(invalid);
              t.req = 'it works again';
              t.save(function(err) {
                assert.ifError(err);

                T.findById(t).select('_id').exec(function(err, t) {
                  assert.ifError(err);
                  t.save(function(err) {
                    assert.ifError(err);
                    done();
                  });
                });
              });
            });
          });
        });
      });
    });
  });

  describe('#validate', function() {
    const collection = 'validateschema_' + random();

    it('works (gh-891)', function(done) {
      let schema = null;
      let called = false;

      const validate = [function() {
        called = true;
        return true;
      }, 'BAM'];

      schema = new Schema({
        prop: {type: String, required: true, validate: validate},
        nick: {type: String, required: true}
      });

      const M = db.model('validateSchema', schema, collection);
      const m = new M({prop: 'gh891', nick: 'validation test'});
      m.save(function(err) {
        assert.ifError(err);
        assert.equal(called, true);
        called = false;
        M.findById(m, 'nick', function(err, m) {
          assert.equal(called, false);
          assert.ifError(err);
          m.nick = 'gh-891';
          m.save(function(err) {
            assert.equal(called, false);
            assert.ifError(err);
            done();
          });
        });
      });
    });

    it('can return a promise', function(done) {
      let schema = null;

      const validate = [function() {
        return true;
      }, 'BAM'];

      schema = new Schema({
        prop: {type: String, required: true, validate: validate},
        nick: {type: String, required: true}
      });

      const M = db.model('validateSchemaPromise', schema, collection);
      const m = new M({prop: 'gh891', nick: 'validation test'});
      const mBad = new M({prop: 'other'});

      const promise = m.validate();
      promise.then(function() {
        const promise2 = mBad.validate();
        promise2.catch(function(err) {
          assert.ok(!!err);
          clearTimeout(timeout);
          done();
        });
      });

      const timeout = setTimeout(function() {
        db.close();
        throw new Error('Promise not fulfilled!');
      }, 500);
    });

    it('doesnt have stale cast errors (gh-2766)', function(done) {
      const testSchema = new Schema({name: String});
      const M = db.model('gh2766', testSchema);

      const m = new M({_id: 'this is not a valid _id'});
      assert.ok(!m.$isValid('_id'));
      assert.ok(m.validateSync().errors['_id'].name, 'CastError');

      m._id = '000000000000000000000001';
      assert.ok(m.$isValid('_id'));
      assert.ifError(m.validateSync());
      m.validate(function(error) {
        assert.ifError(error);
        done();
      });
    });

    it('cast errors persist across validate() calls (gh-2766)', function(done) {
      const db = start();
      const testSchema = new Schema({name: String});
      const M = db.model('gh2766', testSchema);

      const m = new M({_id: 'this is not a valid _id'});
      assert.ok(!m.$isValid('_id'));
      m.validate(function(error) {
        assert.ok(error);
        assert.equal(error.errors['_id'].name, 'CastError');
        m.validate(function(error) {
          assert.ok(error);
          assert.equal(error.errors['_id'].name, 'CastError');

          const err1 = m.validateSync();
          const err2 = m.validateSync();
          assert.equal(err1.errors['_id'].name, 'CastError');
          assert.equal(err2.errors['_id'].name, 'CastError');
          db.close(done);
        });
      });
    });

    it('returns a promise when there are no validators', function(done) {
      let schema = null;

      schema = new Schema({_id: String});

      const M = db.model('validateSchemaPromise2', schema, collection);
      const m = new M();

      const promise = m.validate();
      promise.then(function() {
        clearTimeout(timeout);
        done();
      });

      const timeout = setTimeout(function() {
        db.close();
        throw new Error('Promise not fulfilled!');
      }, 500);
    });

    describe('works on arrays', function() {
      it('with required', function(done) {
        const schema = new Schema({
          name: String,
          arr: {type: [], required: true}
        });
        const M = db.model('validateSchema-array1', schema, collection);
        const m = new M({name: 'gh1109-1', arr: null});
        m.save(function(err) {
          assert.ok(/Path `arr` is required/.test(err));
          m.arr = null;
          m.save(function(err) {
            assert.ok(/Path `arr` is required/.test(err));
            m.arr = [];
            m.arr.push('works');
            m.save(function(err) {
              assert.ifError(err);
              done();
            });
          });
        });
      });

      it('with custom validator', function(done) {
        let called = false;

        function validator(val) {
          called = true;
          return val && val.length > 1;
        }

        const validate = [validator, 'BAM'];

        const schema = new Schema({
          arr: {type: [], validate: validate}
        });

        const M = db.model('validateSchema-array2', schema, collection);
        const m = new M({name: 'gh1109-2', arr: [1]});
        assert.equal(called, false);
        m.save(function(err) {
          assert.equal(String(err), 'ValidationError: arr: BAM');
          assert.equal(called, true);
          m.arr.push(2);
          called = false;
          m.save(function(err) {
            assert.equal(called, true);
            assert.ifError(err);
            done();
          });
        });
      });

      it('with both required + custom validator', function(done) {
        function validator(val) {
          return val && val.length > 1;
        }

        const validate = [validator, 'BAM'];

        const schema = new Schema({
          arr: {type: [], required: true, validate: validate}
        });

        const M = db.model('validateSchema-array3', schema, collection);
        const m = new M({name: 'gh1109-3', arr: null});
        m.save(function(err) {
          assert.equal(err.errors.arr.message, 'Path `arr` is required.');
          m.arr = [{nice: true}];
          m.save(function(err) {
            assert.equal(String(err), 'ValidationError: arr: BAM');
            m.arr.push(95);
            m.save(function(err) {
              assert.ifError(err);
              done();
            });
          });
        });
      });
    });

    it('validator should run only once gh-1743', function(done) {
      let count = 0;

      const Control = new Schema({
        test: {
          type: String,
          validate: function(value, done) {
            count++;
            return done(true);
          }
        }
      });
      const PostSchema = new Schema({
        controls: [Control]
      });

      const Post = db.model('post', PostSchema);

      const post = new Post({
        controls: [{
          test: 'xx'
        }]
      });

      post.save(function() {
        assert.equal(count, 1);
        done();
      });
    });

    it('validator should run only once per sub-doc gh-1743', function(done) {
      this.timeout(process.env.TRAVIS ? 8000 : 4500);

      let count = 0;
      const db = start();

      const Control = new Schema({
        test: {
          type: String,
          validate: function(value, done) {
            count++;
            return done(true);
          }
        }
      });
      const PostSchema = new Schema({
        controls: [Control]
      });

      const Post = db.model('post', PostSchema);

      const post = new Post({
        controls: [{
          test: 'xx'
        }, {
          test: 'yy'
        }]
      });

      post.save(function() {
        assert.equal(count, post.controls.length);
        db.close(done);
      });
    });


    it('validator should run in parallel', function(done) {
      let count = 0;
      let startTime, endTime;

      const SchemaWithValidator = new Schema({
        preference: {
          type: String,
          required: true,
          validate: {
            validator: function validator(value, done) {
              count++;
              if (count === 1) startTime = Date.now();
              else if (count === 4) endTime = Date.now();
              setTimeout(done.bind(null, true), 150);
            },
            isAsync: true
          }
        }
      });

      const MWSV = db.model('mwv', new Schema({subs: [SchemaWithValidator]}));
      const m = new MWSV({
        subs: [{
          preference: 'xx'
        }, {
          preference: 'yy'
        }, {
          preference: '1'
        }, {
          preference: '2'
        }]
      });

      m.save(function(err) {
        assert.ifError(err);
        assert.equal(count, 4);
        assert(endTime - startTime < 150 * 4); // serial >= 150 * 4, parallel < 150 * 4
        done();
      });
    });
  });

  it('#invalidate', function(done) {
    let InvalidateSchema = null;
    let Post = null;
    let post = null;

    InvalidateSchema = new Schema({prop: {type: String}},
      {strict: false});

    mongoose.model('InvalidateSchema', InvalidateSchema);

    Post = db.model('InvalidateSchema');
    post = new Post();
    post.set({baz: 'val'});
    const _err = post.invalidate('baz', 'validation failed for path {PATH}',
      'val', 'custom error');
    assert.ok(_err instanceof ValidationError);

    post.save(function(err) {
      assert.ok(err instanceof MongooseError);
      assert.ok(err instanceof ValidationError);
      assert.ok(err.errors.baz instanceof ValidatorError);
      assert.equal(err.errors.baz.message, 'validation failed for path baz');
      assert.equal(err.errors.baz.path, 'baz');
      assert.equal(err.errors.baz.value, 'val');
      assert.equal(err.errors.baz.kind, 'custom error');

      post.save(function(err) {
        assert.strictEqual(err, null);
        done();
      });
    });
  });

  describe('#equals', function() {
    describe('should work', function() {
      let S;
      let N;
      let O;
      let B;
      let M;

      before(function() {
        S = db.model('equals-S', new Schema({_id: String}));
        N = db.model('equals-N', new Schema({_id: Number}));
        O = db.model('equals-O', new Schema({_id: Schema.ObjectId}));
        B = db.model('equals-B', new Schema({_id: Buffer}));
        M = db.model('equals-I', new Schema({name: String}, {_id: false}));
      });

      it('with string _ids', function(done) {
        const s1 = new S({_id: 'one'});
        const s2 = new S({_id: 'one'});
        assert.ok(s1.equals(s2));
        done();
      });
      it('with number _ids', function(done) {
        const n1 = new N({_id: 0});
        const n2 = new N({_id: 0});
        assert.ok(n1.equals(n2));
        done();
      });
      it('with ObjectId _ids', function(done) {
        let id = new mongoose.Types.ObjectId;
        let o1 = new O({_id: id});
        let o2 = new O({_id: id});
        assert.ok(o1.equals(o2));

        id = String(new mongoose.Types.ObjectId);
        o1 = new O({_id: id});
        o2 = new O({_id: id});
        assert.ok(o1.equals(o2));
        done();
      });
      it('with Buffer _ids', function(done) {
        const n1 = new B({_id: 0});
        const n2 = new B({_id: 0});
        assert.ok(n1.equals(n2));
        done();
      });
      it('with _id disabled (gh-1687)', function(done) {
        const m1 = new M;
        const m2 = new M;
        assert.doesNotThrow(function() {
          m1.equals(m2);
        });
        done();
      });
    });
  });

  describe('setter', function() {
    describe('order', function() {
      it('is applied correctly', function(done) {
        const date = 'Thu Aug 16 2012 09:45:59 GMT-0700';
        const d = new TestDocument();
        dateSetterCalled = false;
        d.date = date;
        assert.ok(dateSetterCalled);
        dateSetterCalled = false;
        assert.ok(d._doc.date instanceof Date);
        assert.ok(d.date instanceof Date);
        assert.equal(+d.date, +new Date(date));
        done();
      });
    });

    it('works with undefined (gh-1892)', function(done) {
      const d = new TestDocument();
      d.nested.setr = undefined;
      assert.equal(d.nested.setr, 'undefined setter');
      dateSetterCalled = false;
      d.date = undefined;
      d.validate(function(err) {
        assert.ifError(err);
        assert.ok(dateSetterCalled);
        done();
      });
    });

    describe('on nested paths', function() {
      describe('using set(path, object)', function() {
        it('overwrites the entire object', function(done) {
          let doc = new TestDocument();

          doc.init({
            test: 'Test',
            nested: {
              age: 5
            }
          });

          doc.set('nested', {path: 'overwrite the entire nested object'});
          assert.equal(doc.nested.age, undefined);
          assert.equal(Object.keys(doc._doc.nested).length, 1);
          assert.equal(doc.nested.path, 'overwrite the entire nested object');
          assert.ok(doc.isModified('nested'));

          // vs merging using doc.set(object)
          doc.set({test: 'Test', nested: {age: 4}});
          assert.equal(doc.nested.path, '4overwrite the entire nested object');
          assert.equal(doc.nested.age, 4);
          assert.equal(Object.keys(doc._doc.nested).length, 2);
          assert.ok(doc.isModified('nested'));

          doc = new TestDocument();
          doc.init({
            test: 'Test',
            nested: {
              age: 5
            }
          });

          // vs merging using doc.set(path, object, {merge: true})
          doc.set('nested', {path: 'did not overwrite the nested object'}, {
            merge: true
          });
          assert.equal(doc.nested.path, '5did not overwrite the nested object');
          assert.equal(doc.nested.age, 5);
          assert.equal(Object.keys(doc._doc.nested).length, 3);
          assert.ok(doc.isModified('nested'));

          doc = new TestDocument();
          doc.init({
            test: 'Test',
            nested: {
              age: 5
            }
          });

          doc.set({test: 'Test', nested: {age: 5}});
          assert.ok(!doc.isModified());
          assert.ok(!doc.isModified('test'));
          assert.ok(!doc.isModified('nested'));
          assert.ok(!doc.isModified('nested.age'));

          doc.nested = {path: 'overwrite the entire nested object', age: 5};
          assert.equal(doc.nested.age, 5);
          assert.equal(Object.keys(doc._doc.nested).length, 2);
          assert.equal(doc.nested.path, '5overwrite the entire nested object');
          assert.ok(doc.isModified('nested'));

          doc.nested.deep = {x: 'Hank and Marie'};
          assert.equal(Object.keys(doc._doc.nested).length, 3);
          assert.equal(doc.nested.path, '5overwrite the entire nested object');
          assert.ok(doc.isModified('nested'));
          assert.equal(doc.nested.deep.x, 'Hank and Marie');

          doc = new TestDocument();
          doc.init({
            test: 'Test',
            nested: {
              age: 5
            }
          });

          doc.set('nested.deep', {x: 'Hank and Marie'});
          assert.equal(Object.keys(doc._doc.nested).length, 2);
          assert.equal(Object.keys(doc._doc.nested.deep).length, 1);
          assert.ok(doc.isModified('nested'));
          assert.ok(!doc.isModified('nested.path'));
          assert.ok(!doc.isModified('nested.age'));
          assert.ok(doc.isModified('nested.deep'));
          assert.equal(doc.nested.deep.x, 'Hank and Marie');

          done();
        });

        it('allows positional syntax on mixed nested paths (gh-6738)', function() {
          const schema = new Schema({ nested: {} });
          const M = mongoose.model('gh6738', schema);
          const doc = new M({
            'nested.x': 'foo',
            'nested.y': 42,
            'nested.a.b.c': { d: { e: { f: 'g' } } }
          });
          assert.strictEqual(doc.nested.x, 'foo');
          assert.strictEqual(doc.nested.y, 42);
          assert.strictEqual(doc.nested.a.b.c.d.e.f, 'g');
        });

        it('gh-1954', function(done) {
          const schema = new Schema({
            schedule: [new Schema({open: Number, close: Number})]
          });

          const M = mongoose.model('Blog', schema);

          const doc = new M({
            schedule: [{
              open: 1000,
              close: 1900
            }]
          });

          assert.ok(doc.schedule[0] instanceof EmbeddedDocument);
          doc.set('schedule.0.open', 1100);
          assert.ok(doc.schedule);
          assert.ok(doc.schedule.isMongooseDocumentArray);
          assert.ok(doc.schedule[0] instanceof EmbeddedDocument);
          assert.equal(doc.schedule[0].open, 1100);
          assert.equal(doc.schedule[0].close, 1900);

          done();
        });
      });

      describe('when overwriting with a document instance', function() {
        it('does not cause StackOverflows (gh-1234)', function(done) {
          const doc = new TestDocument({nested: {age: 35}});
          doc.nested = doc.nested;
          assert.doesNotThrow(function() {
            doc.nested.age;
          });
          done();
        });
      });
    });
  });

  describe('virtual', function() {
    describe('setter', function() {
      let val;
      let M;

      before(function(done) {
        const schema = new mongoose.Schema({v: Number});
        schema.virtual('thang').set(function(v) {
          val = v;
        });

        M = db.model('gh-1154', schema);
        done();
      });

      it('works with objects', function(done) {
        new M({thang: {}});
        assert.deepEqual({}, val);
        done();
      });
      it('works with arrays', function(done) {
        new M({thang: []});
        assert.deepEqual([], val);
        done();
      });
      it('works with numbers', function(done) {
        new M({thang: 4});
        assert.deepEqual(4, val);
        done();
      });
      it('works with strings', function(done) {
        new M({thang: '3'});
        assert.deepEqual('3', val);
        done();
      });
    });

    it('passes doc as third param for arrow functions (gh-4143)', function() {
      const schema = new mongoose.Schema({
        name: {
          first: String,
          last: String
        }
      });
      schema.virtual('fullname').
        get((v, virtual, doc) => `${doc.name.first} ${doc.name.last}`).
        set((v, virtual, doc) => {
          const parts = v.split(' ');
          doc.name.first = parts.slice(0, parts.length - 1).join(' ');
          doc.name.last = parts[parts.length - 1];
        });
      const Model = db.model('gh4143', schema);

      const doc = new Model({ name: { first: 'Jean-Luc', last: 'Picard' } });
      assert.equal(doc.fullname, 'Jean-Luc Picard');

      doc.fullname = 'Will Riker';
      assert.equal(doc.name.first, 'Will');
      assert.equal(doc.name.last, 'Riker');
    });
  });

  describe('gh-2082', function() {
    it('works', function(done) {
      const Parent = db.model('gh2082', parentSchema, 'gh2082');

      const parent = new Parent({name: 'Hello'});
      parent.save(function(err, parent) {
        assert.ifError(err);
        parent.children.push({counter: 0});
        parent.save(function(err, parent) {
          assert.ifError(err);
          parent.children[0].counter += 1;
          parent.save(function(err, parent) {
            assert.ifError(err);
            parent.children[0].counter += 1;
            parent.save(function(err) {
              assert.ifError(err);
              Parent.findOne({}, function(error, parent) {
                assert.ifError(error);
                assert.equal(parent.children[0].counter, 2);
                done();
              });
            });
          });
        });
      });
    });
  });

  describe('gh-1933', function() {
    it('works', function(done) {
      const M = db.model('gh1933', new Schema({id: String, field: Number}), 'gh1933');

      M.create({}, function(error) {
        assert.ifError(error);
        M.findOne({}, function(error, doc) {
          assert.ifError(error);
          doc.__v = 123;
          doc.field = 5; // .push({ _id: '123', type: '456' });
          doc.save(function(error) {
            assert.ifError(error);
            done();
          });
        });
      });
    });
  });

  describe('gh-1638', function() {
    it('works', function(done) {
      const ItemChildSchema = new mongoose.Schema({
        name: {type: String, required: true, default: 'hello'}
      });

      const ItemParentSchema = new mongoose.Schema({
        children: [ItemChildSchema]
      });

      const ItemParent = db.model('gh-1638-1', ItemParentSchema, 'gh-1638-1');
      const ItemChild = db.model('gh-1638-2', ItemChildSchema, 'gh-1638-2');

      const c1 = new ItemChild({name: 'first child'});
      const c2 = new ItemChild({name: 'second child'});

      const p = new ItemParent({
        children: [c1, c2]
      });

      p.save(function(error) {
        assert.ifError(error);

        c2.name = 'updated 2';
        p.children = [c2];
        p.save(function(error, doc) {
          assert.ifError(error);
          assert.equal(doc.children.length, 1);
          done();
        });
      });
    });
  });

  describe('gh-2434', function() {
    it('will save the new value', function(done) {
      const ItemSchema = new mongoose.Schema({
        st: Number,
        s: []
      });

      const Item = db.model('gh-2434', ItemSchema, 'gh-2434');

      const item = new Item({st: 1});

      item.save(function(error) {
        assert.ifError(error);
        item.st = 3;
        item.s = [];
        item.save(function(error) {
          assert.ifError(error);
          // item.st is 3 but may not be saved to DB
          Item.findById(item._id, function(error, doc) {
            assert.ifError(error);
            assert.equal(doc.st, 3);
            done();
          });
        });
      });
    });
  });

  it('properly calls queue functions (gh-2856)', function(done) {
    const personSchema = new mongoose.Schema({
      name: String
    });

    let calledName;
    personSchema.methods.fn = function() {
      calledName = this.name;
    };
    personSchema.queue('fn');

    const Person = db.model('gh2856', personSchema, 'gh2856');
    new Person({name: 'Val'});
    assert.equal(calledName, 'Val');
    done();
  });

  describe('bug fixes', function() {
    it('applies toJSON transform correctly for populated docs (gh-2910) (gh-2990)', function(done) {
      const parentSchema = mongoose.Schema({
        c: {type: mongoose.Schema.Types.ObjectId, ref: 'gh-2910-1'}
      });

      let called = [];
      parentSchema.options.toJSON = {
        transform: function(doc, ret) {
          called.push(ret);
          return ret;
        }
      };

      const childSchema = mongoose.Schema({
        name: String
      });

      let childCalled = [];
      childSchema.options.toJSON = {
        transform: function(doc, ret) {
          childCalled.push(ret);
          return ret;
        }
      };

      const Child = db.model('gh-2910-1', childSchema);
      const Parent = db.model('gh-2910-0', parentSchema);

      Child.create({name: 'test'}, function(error, c) {
        Parent.create({c: c._id}, function(error, p) {
          Parent.findOne({_id: p._id}).populate('c').exec(function(error, p) {
            let doc = p.toJSON();
            assert.equal(called.length, 1);
            assert.equal(called[0]._id.toString(), p._id.toString());
            assert.equal(doc._id.toString(), p._id.toString());
            assert.equal(childCalled.length, 1);
            assert.equal(childCalled[0]._id.toString(), c._id.toString());

            called = [];
            childCalled = [];

            // JSON.stringify() passes field name, so make sure we don't treat
            // that as a param to toJSON (gh-2990)
            doc = JSON.parse(JSON.stringify({parent: p})).parent;
            assert.equal(called.length, 1);
            assert.equal(called[0]._id.toString(), p._id.toString());
            assert.equal(doc._id.toString(), p._id.toString());
            assert.equal(childCalled.length, 1);
            assert.equal(childCalled[0]._id.toString(), c._id.toString());

            done();
          });
        });
      });
    });

    it('single nested schema transform with save() (gh-5807)', function() {
      const embeddedSchema = new Schema({
        test: String
      });

      let called = false;
      embeddedSchema.options.toObject = {
        transform: function(doc, ret) {
          called = true;
          delete ret.test;
          return ret;
        }
      };
      const topLevelSchema = new Schema({
        embedded: embeddedSchema
      });
      const MyModel = db.model('gh5807', topLevelSchema);

      return MyModel.create({}).
        then(function(doc) {
          doc.embedded = { test: '123' };
          return doc.save();
        }).
        then(function(doc) {
          return MyModel.findById(doc._id);
        }).
        then(function(doc) {
          assert.equal(doc.embedded.test, '123');
          assert.ok(!called);
        });
    });

    it('setters firing with objects on real paths (gh-2943)', function(done) {
      const M = mongoose.model('gh2943', {
        myStr: {
          type: String, set: function(v) {
            return v.value;
          }
        },
        otherStr: String
      });

      const t = new M({myStr: {value: 'test'}});
      assert.equal(t.myStr, 'test');

      new M({otherStr: {value: 'test'}});
      assert.ok(!t.otherStr);

      done();
    });

    describe('gh-2782', function() {
      it('should set data from a sub doc', function(done) {
        const schema1 = new mongoose.Schema({
          data: {
            email: String
          }
        });
        const schema2 = new mongoose.Schema({
          email: String
        });
        const Model1 = mongoose.model('gh-2782-1', schema1);
        const Model2 = mongoose.model('gh-2782-2', schema2);

        const doc1 = new Model1({'data.email': 'some@example.com'});
        assert.equal(doc1.data.email, 'some@example.com');
        const doc2 = new Model2();
        doc2.set(doc1.data);
        assert.equal(doc2.email, 'some@example.com');
        done();
      });
    });

    it('set data from subdoc keys (gh-3346)', function(done) {
      const schema1 = new mongoose.Schema({
        data: {
          email: String
        }
      });
      const Model1 = mongoose.model('gh3346', schema1);

      const doc1 = new Model1({'data.email': 'some@example.com'});
      assert.equal(doc1.data.email, 'some@example.com');
      const doc2 = new Model1({data: doc1.data});
      assert.equal(doc2.data.email, 'some@example.com');
      done();
    });

    it('doesnt attempt to cast generic objects as strings (gh-3030)', function(done) {
      const M = mongoose.model('gh3030', {
        myStr: {
          type: String
        }
      });

      const t = new M({myStr: {thisIs: 'anObject'}});
      assert.ok(!t.myStr);
      t.validate(function(error) {
        assert.ok(error);
        done();
      });
    });

    it('single embedded schemas 1 (gh-2689)', function(done) {
      const userSchema = new mongoose.Schema({
        name: String,
        email: String
      }, {_id: false, id: false});

      let userHookCount = 0;
      userSchema.pre('save', function(next) {
        ++userHookCount;
        next();
      });

      const eventSchema = new mongoose.Schema({
        user: userSchema,
        name: String
      });

      let eventHookCount = 0;
      eventSchema.pre('save', function(next) {
        ++eventHookCount;
        next();
      });

      const Event = db.model('gh2689', eventSchema);

      const e = new Event({name: 'test', user: {name: 123, email: 'val'}});
      e.save(function(error) {
        assert.ifError(error);
        assert.strictEqual(e.user.name, '123');
        assert.equal(eventHookCount, 1);
        assert.equal(userHookCount, 1);

        Event.findOne({user: {name: '123', email: 'val'}}, function(err, doc) {
          assert.ifError(err);
          assert.ok(doc);

          Event.findOne({user: {$in: [{name: '123', email: 'val'}]}}, function(err, doc) {
            assert.ifError(err);
            assert.ok(doc);
            done();
          });
        });
      });
    });

    it('single embedded schemas with validation (gh-2689)', function(done) {
      const userSchema = new mongoose.Schema({
        name: String,
        email: {type: String, required: true, match: /.+@.+/}
      }, {_id: false, id: false});

      const eventSchema = new mongoose.Schema({
        user: userSchema,
        name: String
      });

      const Event = db.model('gh2689_1', eventSchema);

      const e = new Event({name: 'test', user: {}});
      let error = e.validateSync();
      assert.ok(error);
      assert.ok(error.errors['user.email']);
      assert.equal(error.errors['user.email'].kind, 'required');

      e.user.email = 'val';
      error = e.validateSync();

      assert.ok(error);
      assert.ok(error.errors['user.email']);
      assert.equal(error.errors['user.email'].kind, 'regexp');

      done();
    });

    it('single embedded parent() (gh-5134)', function(done) {
      const userSchema = new mongoose.Schema({
        name: String,
        email: {type: String, required: true, match: /.+@.+/}
      }, {_id: false, id: false});

      const eventSchema = new mongoose.Schema({
        user: userSchema,
        name: String
      });

      const Event = db.model('gh5134', eventSchema);

      const e = new Event({name: 'test', user: {}});
      assert.strictEqual(e.user.parent(), e.user.ownerDocument());

      done();
    });

    it('single embedded schemas with markmodified (gh-2689)', function(done) {
      const userSchema = new mongoose.Schema({
        name: String,
        email: {type: String, required: true, match: /.+@.+/}
      }, {_id: false, id: false});

      const eventSchema = new mongoose.Schema({
        user: userSchema,
        name: String
      });

      const Event = db.model('gh2689_2', eventSchema);

      const e = new Event({name: 'test', user: {email: 'a@b'}});
      e.save(function(error, doc) {
        assert.ifError(error);
        assert.ok(doc);
        assert.ok(!doc.isModified('user'));
        assert.ok(!doc.isModified('user.email'));
        assert.ok(!doc.isModified('user.name'));
        doc.user.name = 'Val';
        assert.ok(doc.isModified('user'));
        assert.ok(!doc.isModified('user.email'));
        assert.ok(doc.isModified('user.name'));

        const delta = doc.$__delta()[1];
        assert.deepEqual(delta, {
          $set: {'user.name': 'Val'}
        });

        doc.save(function(error) {
          assert.ifError(error);
          Event.findOne({_id: doc._id}, function(error, doc) {
            assert.ifError(error);
            assert.deepEqual(doc.user.toObject(), {email: 'a@b', name: 'Val'});
            done();
          });
        });
      });
    });

    it('single embedded schemas + update validators (gh-2689)', function(done) {
      const userSchema = new mongoose.Schema({
        name: {type: String, default: 'Val'},
        email: {type: String, required: true, match: /.+@.+/}
      }, {_id: false, id: false});

      const eventSchema = new mongoose.Schema({
        user: userSchema,
        name: String
      });

      const Event = db.model('gh2689_3', eventSchema);

      const badUpdate = {$set: {'user.email': 'a'}};
      const options = {runValidators: true};
      Event.updateOne({}, badUpdate, options, function(error) {
        assert.ok(error);
        assert.equal(error.errors['user.email'].kind, 'regexp');

        const nestedUpdate = {name: 'test'};
        const options = {upsert: true, setDefaultsOnInsert: true};
        Event.updateOne({}, nestedUpdate, options, function(error) {
          assert.ifError(error);
          Event.findOne({name: 'test'}, function(error, ev) {
            assert.ifError(error);
            assert.equal(ev.user.name, 'Val');
            done();
          });
        });
      });
    });

    it('single embedded schema update validators ignore _id (gh-6269)', function() {
      return co(function*() {
        const subDocSchema = new mongoose.Schema({ name: String });

        const schema = new mongoose.Schema({
          subDoc: subDocSchema,
          test: String
        });

        const Model = db.model('gh6269', schema);

        const fakeDoc = new Model({});
        yield Model.create({});

        // toggle to false to see correct behavior
        // where subdoc is not created
        const setDefaultsFlag = true;

        const res = yield Model.findOneAndUpdate({ _id: fakeDoc._id }, {
          test: 'test'
        }, { setDefaultsOnInsert: setDefaultsFlag, upsert: true, new: true });

        assert.equal(res.test, 'test');
        assert.ok(!res.subDoc);
      });
    });
  });

  describe('error processing (gh-2284)', function() {
    it('save errors', function(done) {
      const schema = new Schema({
        name: { type: String, required: true }
      });

      schema.post('save', function(error, doc, next) {
        assert.ok(doc instanceof Model);
        next(new Error('Catch all'));
      });

      schema.post('save', function(error, doc, next) {
        assert.ok(doc instanceof Model);
        next(new Error('Catch all #2'));
      });

      const Model = mongoose.model('gh2284', schema);

      Model.create({}, function(error) {
        assert.ok(error);
        assert.equal(error.message, 'Catch all #2');
        done();
      });
    });

    it('validate errors (gh-4885)', function(done) {
      const testSchema = new Schema({ title: { type: String, required: true } });

      let called = 0;
      testSchema.post('validate', function(error, doc, next) {
        ++called;
        next(error);
      });

      const Test = db.model('gh4885', testSchema);

      Test.create({}, function(error) {
        assert.ok(error);
        assert.equal(called, 1);
        done();
      });
    });

    it('does not filter validation on unmodified paths when validateModifiedOnly not set (gh-7421)', function(done) {
      const testSchema = new Schema({ title: { type: String, required: true }, other: String });

      const Test = db.model('gh7421_1', testSchema);

      Test.create([{}], {validateBeforeSave: false}, function(createError, docs) {
        assert.equal(createError, null);
        const doc = docs[0];
        doc.other = 'something';
        assert.ok(doc.validateSync().errors);
        doc.save(function(error) {
          assert.ok(error.errors);
          done();
        });
      });
    });

    it('filters out validation on unmodified paths when validateModifiedOnly set (gh-7421)', function(done) {
      const testSchema = new Schema({ title: { type: String, required: true }, other: String });

      const Test = db.model('gh7421_2', testSchema);

      Test.create([{}], {validateBeforeSave: false}, function(createError, docs) {
        assert.equal(createError, null);
        const doc = docs[0];
        doc.other = 'something';
        assert.equal(doc.validateSync(undefined, {validateModifiedOnly: true}), null);
        doc.save({validateModifiedOnly: true}, function(error) {
          assert.equal(error, null);
          done();
        });
      });
    });

    it('does not filter validation on modified paths when validateModifiedOnly set (gh-7421)', function(done) {
      const testSchema = new Schema({ title: { type: String, required: true }, other: String });

      const Test = db.model('gh7421_3', testSchema);

      Test.create([{title: 'title'}], {validateBeforeSave: false}, function(createError, docs) {
        assert.equal(createError, null);
        const doc = docs[0];
        doc.title = '';
        assert.ok(doc.validateSync(undefined, {validateModifiedOnly: true}).errors);
        doc.save({validateModifiedOnly: true}, function(error) {
          assert.ok(error.errors);
          done();
        });
      });
    });

    it('handles non-errors', function(done) {
      const schema = new Schema({
        name: { type: String, required: true }
      });

      schema.post('save', function(error, doc, next) {
        next(new Error('Catch all'));
      });

      schema.post('save', function(error, doc, next) {
        next(new Error('Catch all #2'));
      });

      const Model = db.model('gh2284_1', schema);

      Model.create({ name: 'test' }, function(error) {
        assert.ifError(error);
        done();
      });
    });
  });

  describe('bug fixes', function() {
    let db;

    before(function() {
      db = start();
    });

    after(function(done) {
      db.close(done);
    });

    it('single embedded schemas with populate (gh-3501)', function(done) {
      const PopulateMeSchema = new Schema({});

      const Child = db.model('gh3501', PopulateMeSchema);

      const SingleNestedSchema = new Schema({
        populateMeArray: [{
          type: Schema.Types.ObjectId,
          ref: 'gh3501'
        }]
      });

      const parentSchema = new Schema({
        singleNested: SingleNestedSchema
      });

      const P = db.model('gh3501_1', parentSchema);

      Child.create([{}, {}], function(error, docs) {
        assert.ifError(error);
        const obj = {
          singleNested: {populateMeArray: [docs[0]._id, docs[1]._id]}
        };
        P.create(obj, function(error, doc) {
          assert.ifError(error);
          P.
            findById(doc._id).
            populate('singleNested.populateMeArray').
            exec(function(error, doc) {
              assert.ok(doc.singleNested.populateMeArray[0]._id);
              done();
            });
        });
      });
    });

    it('single embedded schemas with methods (gh-3534)', function(done) {
      const personSchema = new Schema({name: String});
      personSchema.methods.firstName = function() {
        return this.name.substr(0, this.name.indexOf(' '));
      };

      const bandSchema = new Schema({leadSinger: personSchema});
      const Band = db.model('gh3534', bandSchema);

      const gnr = new Band({leadSinger: {name: 'Axl Rose'}});
      assert.equal(gnr.leadSinger.firstName(), 'Axl');
      done();
    });

    it('single embedded schemas with models (gh-3535)', function(done) {
      const personSchema = new Schema({name: String});
      const Person = db.model('gh3535_0', personSchema);

      const bandSchema = new Schema({leadSinger: personSchema});
      const Band = db.model('gh3535', bandSchema);

      const axl = new Person({name: 'Axl Rose'});
      const gnr = new Band({leadSinger: axl});

      gnr.save(function(error) {
        assert.ifError(error);
        assert.equal(gnr.leadSinger.name, 'Axl Rose');
        done();
      });
    });

    it('single embedded schemas with indexes (gh-3594)', function(done) {
      const personSchema = new Schema({name: {type: String, unique: true}});

      const bandSchema = new Schema({leadSinger: personSchema});

      assert.equal(bandSchema.indexes().length, 1);
      const index = bandSchema.indexes()[0];
      assert.deepEqual(index[0], {'leadSinger.name': 1});
      assert.ok(index[1].unique);
      done();
    });

    it('removing single embedded docs (gh-3596)', function(done) {
      const personSchema = new Schema({name: String});

      const bandSchema = new Schema({guitarist: personSchema, name: String});
      const Band = db.model('gh3596', bandSchema);

      const gnr = new Band({
        name: 'Guns N\' Roses',
        guitarist: {name: 'Slash'}
      });
      gnr.save(function(error, gnr) {
        assert.ifError(error);
        gnr.guitarist = undefined;
        gnr.save(function(error, gnr) {
          assert.ifError(error);
          assert.ok(!gnr.guitarist);
          done();
        });
      });
    });

    it('setting single embedded docs (gh-3601)', function(done) {
      const personSchema = new Schema({name: String});

      const bandSchema = new Schema({guitarist: personSchema, name: String});
      const Band = db.model('gh3601', bandSchema);

      const gnr = new Band({
        name: 'Guns N\' Roses',
        guitarist: {name: 'Slash'}
      });
      const velvetRevolver = new Band({
        name: 'Velvet Revolver'
      });
      velvetRevolver.guitarist = gnr.guitarist;
      velvetRevolver.save(function(error) {
        assert.ifError(error);
        assert.equal(velvetRevolver.guitarist, gnr.guitarist);
        done();
      });
    });

    it('single embedded docs init obeys strict mode (gh-3642)', function(done) {
      const personSchema = new Schema({name: String});

      const bandSchema = new Schema({guitarist: personSchema, name: String});
      const Band = db.model('gh3642', bandSchema);

      const velvetRevolver = new Band({
        name: 'Velvet Revolver',
        guitarist: {name: 'Slash', realName: 'Saul Hudson'}
      });

      velvetRevolver.save(function(error) {
        assert.ifError(error);
        const query = {name: 'Velvet Revolver'};
        Band.collection.findOne(query, function(error, band) {
          assert.ifError(error);
          assert.ok(!band.guitarist.realName);
          done();
        });
      });
    });

    it('single embedded docs post hooks (gh-3679)', function(done) {
      const postHookCalls = [];
      const personSchema = new Schema({name: String});
      personSchema.post('save', function() {
        postHookCalls.push(this);
      });

      const bandSchema = new Schema({guitarist: personSchema, name: String});
      const Band = db.model('gh3679', bandSchema);
      const obj = {name: 'Guns N\' Roses', guitarist: {name: 'Slash'}};

      Band.create(obj, function(error) {
        assert.ifError(error);
        setTimeout(function() {
          assert.equal(postHookCalls.length, 1);
          assert.equal(postHookCalls[0].name, 'Slash');
          done();
        });
      });
    });

    it('single embedded docs .set() (gh-3686)', function(done) {
      const personSchema = new Schema({name: String, realName: String});

      const bandSchema = new Schema({
        guitarist: personSchema,
        name: String
      });
      const Band = db.model('gh3686', bandSchema);
      const obj = {
        name: 'Guns N\' Roses',
        guitarist: {name: 'Slash', realName: 'Saul Hudson'}
      };

      Band.create(obj, function(error, gnr) {
        gnr.set('guitarist.name', 'Buckethead');
        gnr.save(function(error) {
          assert.ifError(error);
          assert.equal(gnr.guitarist.name, 'Buckethead');
          assert.equal(gnr.guitarist.realName, 'Saul Hudson');
          done();
        });
      });
    });

    it('single embedded docs with arrays pre hooks (gh-3680)', function(done) {
      const childSchema = new Schema({count: Number});

      let preCalls = 0;
      childSchema.pre('save', function(next) {
        ++preCalls;
        next();
      });

      const SingleNestedSchema = new Schema({
        children: [childSchema]
      });

      const ParentSchema = new Schema({
        singleNested: SingleNestedSchema
      });

      const Parent = db.model('gh3680', ParentSchema);
      const obj = {singleNested: {children: [{count: 0}]}};
      Parent.create(obj, function(error) {
        assert.ifError(error);
        assert.equal(preCalls, 1);
        done();
      });
    });

    it('nested single embedded doc validation (gh-3702)', function(done) {
      const childChildSchema = new Schema({count: {type: Number, min: 1}});
      const childSchema = new Schema({child: childChildSchema});
      const parentSchema = new Schema({child: childSchema});

      const Parent = db.model('gh3702', parentSchema);
      const obj = {child: {child: {count: 0}}};
      Parent.create(obj, function(error) {
        assert.ok(error);
        assert.ok(/ValidationError/.test(error.toString()));
        done();
      });
    });

    it('handles virtuals with dots correctly (gh-3618)', function(done) {
      const testSchema = new Schema({nested: {type: Object, default: {}}});
      testSchema.virtual('nested.test').get(function() {
        return true;
      });

      const Test = db.model('gh3618', testSchema);

      const test = new Test();

      let doc = test.toObject({getters: true, virtuals: true});
      delete doc._id;
      delete doc.id;
      assert.deepEqual(doc, {nested: {test: true}});

      doc = test.toObject({getters: false, virtuals: true});
      delete doc._id;
      delete doc.id;
      assert.deepEqual(doc, {nested: {test: true}});
      done();
    });

    it('handles pushing with numeric keys (gh-3623)', function(done) {
      const schema = new Schema({
        array: [{
          1: {
            date: Date
          },
          2: {
            date: Date
          },
          3: {
            date: Date
          }
        }]
      });

      const MyModel = db.model('gh3623', schema);

      const doc = {array: [{2: {}}]};
      MyModel.collection.insertOne(doc, function(error) {
        assert.ifError(error);

        MyModel.findOne({_id: doc._id}, function(error, doc) {
          assert.ifError(error);
          doc.array.push({2: {}});
          doc.save(function(error) {
            assert.ifError(error);
            done();
          });
        });
      });
    });

    it('execPopulate (gh-3753)', function(done) {
      const childSchema = new Schema({
        name: String
      });

      const parentSchema = new Schema({
        name: String,
        children: [{type: ObjectId, ref: 'gh3753'}]
      });

      const Child = db.model('gh3753', childSchema);
      const Parent = db.model('gh3753_0', parentSchema);

      Child.create({name: 'Luke Skywalker'}, function(error, child) {
        assert.ifError(error);
        const doc = {name: 'Darth Vader', children: [child._id]};
        Parent.create(doc, function(error, doc) {
          Parent.findOne({_id: doc._id}, function(error, doc) {
            assert.ifError(error);
            assert.ok(doc);
            doc.populate('children').execPopulate().then(function(doc) {
              assert.equal(doc.children.length, 1);
              assert.equal(doc.children[0].name, 'Luke Skywalker');
              done();
            });
          });
        });
      });
    });

    it('handles 0 for numeric subdoc ids (gh-3776)', function(done) {
      const personSchema = new Schema({
        _id: Number,
        name: String,
        age: Number,
        friends: [{type: Number, ref: 'gh3776'}]
      });

      const Person = db.model('gh3776', personSchema);

      const people = [
        {_id: 0, name: 'Alice'},
        {_id: 1, name: 'Bob'}
      ];

      Person.create(people, function(error, people) {
        assert.ifError(error);
        const alice = people[0];
        alice.friends.push(people[1]);
        alice.save(function(error) {
          assert.ifError(error);
          done();
        });
      });
    });

    it('handles conflicting names (gh-3867)', function(done) {
      const testSchema = new Schema({
        name: {
          type: String,
          required: true
        },
        things: [{
          name: {
            type: String,
            required: true
          }
        }]
      });

      const M = mongoose.model('gh3867', testSchema);

      const doc = M({
        things: [{}]
      });

      const fields = Object.keys(doc.validateSync().errors).sort();
      assert.deepEqual(fields, ['name', 'things.0.name']);
      done();
    });

    it('populate with lean (gh-3873)', function(done) {
      const companySchema = new mongoose.Schema({
        name:  String,
        description:  String,
        userCnt: { type: Number, default: 0, select: false }
      });

      const userSchema = new mongoose.Schema({
        name:  String,
        company: { type: mongoose.Schema.Types.ObjectId, ref: 'gh3873' }
      });

      const Company = db.model('gh3873', companySchema);
      const User = db.model('gh3873_0', userSchema);

      const company = new Company({ name: 'IniTech', userCnt: 1 });
      const user = new User({ name: 'Peter', company: company._id });

      company.save(function(error) {
        assert.ifError(error);
        user.save(function(error) {
          assert.ifError(error);
          next();
        });
      });

      function next() {
        const pop = { path: 'company', select: 'name', options: { lean: true } };
        User.find({}).populate(pop).exec(function(error, docs) {
          assert.ifError(error);
          assert.equal(docs.length, 1);
          assert.strictEqual(docs[0].company.userCnt, undefined);
          done();
        });
      }
    });

    it('init single nested subdoc with select (gh-3880)', function(done) {
      const childSchema = new mongoose.Schema({
        name: { type: String },
        friends: [{ type: String }]
      });

      const parentSchema = new mongoose.Schema({
        name: { type: String },
        child: childSchema
      });

      const Parent = db.model('gh3880', parentSchema);
      const p = new Parent({
        name: 'Mufasa',
        child: {
          name: 'Simba',
          friends: ['Pumbaa', 'Timon', 'Nala']
        }
      });

      p.save(function(error) {
        assert.ifError(error);
        const fields = 'name child.name';
        Parent.findById(p._id).select(fields).exec(function(error, doc) {
          assert.ifError(error);
          assert.strictEqual(doc.child.friends, void 0);
          done();
        });
      });
    });

    it('single nested subdoc isModified() (gh-3910)', function(done) {
      let called = 0;

      const ChildSchema = new Schema({
        name: String
      });

      ChildSchema.pre('save', function(next) {
        assert.ok(this.isModified('name'));
        ++called;
        next();
      });

      const ParentSchema = new Schema({
        name: String,
        child: ChildSchema
      });

      const Parent = db.model('gh3910', ParentSchema);

      const p = new Parent({
        name: 'Darth Vader',
        child: {
          name: 'Luke Skywalker'
        }
      });

      p.save(function(error) {
        assert.ifError(error);
        assert.strictEqual(called, 1);
        done();
      });
    });

    it('pre and post as schema keys (gh-3902)', function(done) {
      const schema = new mongoose.Schema({
        pre: String,
        post: String
      }, { versionKey: false });
      const MyModel = db.model('gh3902', schema);

      MyModel.create({ pre: 'test', post: 'test' }, function(error, doc) {
        assert.ifError(error);
        assert.deepEqual(_.omit(doc.toObject(), '_id'),
          { pre: 'test', post: 'test' });
        done();
      });
    });

    it('manual population and isNew (gh-3982)', function(done) {
      const NestedModelSchema = new mongoose.Schema({
        field: String
      });

      const NestedModel = db.model('gh3982', NestedModelSchema);

      const ModelSchema = new mongoose.Schema({
        field: String,
        array: [{
          type: mongoose.Schema.ObjectId,
          ref: 'gh3982',
          required: true
        }]
      });

      const Model = db.model('gh3982_0', ModelSchema);

      const nestedModel = new NestedModel({
        'field': 'nestedModel'
      });

      nestedModel.save(function(error, nestedModel) {
        assert.ifError(error);
        Model.create({ array: [nestedModel._id] }, function(error, doc) {
          assert.ifError(error);
          Model.findById(doc._id).populate('array').exec(function(error, doc) {
            assert.ifError(error);
            doc.array.push(nestedModel);
            assert.strictEqual(doc.isNew, false);
            assert.strictEqual(doc.array[0].isNew, false);
            assert.strictEqual(doc.array[1].isNew, false);
            assert.strictEqual(nestedModel.isNew, false);
            done();
          });
        });
      });
    });

    it('manual population with refPath (gh-7070)', function() {
      const ChildModelSchema = new mongoose.Schema({
        name: String
      });

      const ChildModel = db.model('gh7070_Child', ChildModelSchema);

      const ParentModelSchema = new mongoose.Schema({
        model: String,
        childId: { type: mongoose.ObjectId, refPath: 'model' },
        otherId: mongoose.ObjectId
      });

      const ParentModel = db.model('gh7070', ParentModelSchema);

      return co(function*() {
        const child = yield ChildModel.create({ name: 'test' });

        let parent = yield ParentModel.create({
          model: 'gh7070_Child',
          childId: child._id
        });

        parent = yield ParentModel.findOne();

        parent.childId = child;
        parent.otherId = child;

        assert.equal(parent.childId.name, 'test');
        assert.ok(parent.otherId instanceof mongoose.Types.ObjectId);
      });
    });

    it('doesnt skipId for single nested subdocs (gh-4008)', function(done) {
      const childSchema = new Schema({
        name: String
      });

      const parentSchema = new Schema({
        child: childSchema
      });

      const Parent = db.model('gh4008', parentSchema);

      Parent.create({ child: { name: 'My child' } }, function(error, doc) {
        assert.ifError(error);
        Parent.collection.findOne({ _id: doc._id }, function(error, doc) {
          assert.ifError(error);
          assert.ok(doc.child._id);
          done();
        });
      });
    });

    it('single embedded docs with $near (gh-4014)', function(done) {
      const schema = new mongoose.Schema({
        placeName: String
      });

      const geoSchema = new mongoose.Schema({
        type: {
          type: String,
          enum: 'Point',
          default: 'Point'
        },
        coordinates: {
          type: [Number],
          default: [0, 0]
        }
      });

      schema.add({ geo: geoSchema });
      schema.index({ geo: '2dsphere' });

      const MyModel = db.model('gh4014', schema);

      MyModel.on('index', function(err) {
        assert.ifError(err);

        MyModel.
          where('geo').near({ center: [50, 50], spherical: true }).
          exec(function(err) {
            assert.ifError(err);
            done();
          });
      });
    });

    it('skip validation if required returns false (gh-4094)', function(done) {
      const schema = new Schema({
        div: {
          type: Number,
          required: function() { return false; },
          validate: function(v) { return !!v; }
        }
      });
      const Model = db.model('gh4094', schema);
      const m = new Model();
      assert.ifError(m.validateSync());
      done();
    });

    it('ability to overwrite array default (gh-4109)', function(done) {
      const schema = new Schema({
        names: {
          type: [String],
          default: void 0
        }
      });

      const Model = db.model('gh4109', schema);
      const m = new Model();
      assert.ok(!m.names);
      m.save(function(error, m) {
        assert.ifError(error);
        Model.collection.findOne({ _id: m._id }, function(error, doc) {
          assert.ifError(error);
          assert.ok(!('names' in doc));
          done();
        });
      });
    });

    it('validation works when setting array index (gh-3816)', function(done) {
      const mySchema = new mongoose.Schema({
        items: [
          { month: Number, date: Date }
        ]
      });

      const Test = db.model('test', mySchema);

      const a = [
        { month: 0, date: new Date() },
        { month: 1, date: new Date() }
      ];
      Test.create({ items: a }, function(error, doc) {
        assert.ifError(error);
        Test.findById(doc._id).exec(function(error, doc) {
          assert.ifError(error);
          assert.ok(doc);
          doc.items[0] = {
            month: 5,
            date : new Date()
          };
          doc.markModified('items');
          doc.save(function(error) {
            assert.ifError(error);
            done();
          });
        });
      });
    });

    it('validateSync works when setting array index nested (gh-5389)', function(done) {
      const childSchema = new mongoose.Schema({
        _id: false,
        name: String,
        age: Number
      });

      const schema = new mongoose.Schema({
        name: String,
        children: [childSchema]
      });

      const Model = db.model('gh5389', schema);

      Model.
        create({
          name: 'test',
          children: [
            { name: 'test-child', age: 24 }
          ]
        }).
        then(function(doc) {
          return Model.findById(doc._id);
        }).
        then(function(doc) {
          doc.children[0] = { name: 'updated-child', age: 53 };
          const errors = doc.validateSync();
          assert.ok(!errors);
          done();
        }).
        catch(done);
    });

    it('single embedded with defaults have $parent (gh-4115)', function(done) {
      const ChildSchema = new Schema({
        name: {
          type: String,
          'default': 'child'
        }
      });

      const ParentSchema = new Schema({
        child: {
          type: ChildSchema,
          'default': {}
        }
      });

      const Parent = db.model('gh4115', ParentSchema);

      const p = new Parent();
      assert.equal(p.child.$parent, p);
      done();
    });

    it('removing parent doc calls remove hooks on subdocs (gh-2348) (gh-4566)', function(done) {
      const ChildSchema = new Schema({
        name: String
      });

      const called = {};
      ChildSchema.pre('remove', function(next) {
        called[this.name] = true;
        next();
      });

      const ParentSchema = new Schema({
        children: [ChildSchema],
        child: ChildSchema
      });

      const Parent = db.model('gh2348', ParentSchema);

      const doc = {
        children: [{ name: 'Jacen' }, { name: 'Jaina' }],
        child: { name: 'Anakin' }
      };
      Parent.create(doc, function(error, doc) {
        assert.ifError(error);
        doc.remove(function(error, doc) {
          assert.ifError(error);
          assert.deepEqual(called, {
            Jacen: true,
            Jaina: true,
            Anakin: true
          });
          const arr = doc.children.toObject().map(function(v) { return v.name; });
          assert.deepEqual(arr, ['Jacen', 'Jaina']);
          assert.equal(doc.child.name, 'Anakin');
          done();
        });
      });
    });

    it('strings of length 12 are valid oids (gh-3365)', function(done) {
      const schema = new Schema({ myId: mongoose.Schema.Types.ObjectId });
      const M = db.model('gh3365', schema);
      const doc = new M({ myId: 'blablablabla' });
      doc.validate(function(error) {
        assert.ifError(error);
        done();
      });
    });

    it('set() empty obj unmodifies subpaths (gh-4182)', function(done) {
      const omeletteSchema = new Schema({
        topping: {
          meat: {
            type: String,
            enum: ['bacon', 'sausage']
          },
          cheese: Boolean
        }
      });
      const Omelette = db.model('gh4182', omeletteSchema);
      const doc = new Omelette({
        topping: {
          meat: 'bacon',
          cheese: true
        }
      });
      doc.topping = {};
      doc.save(function(error) {
        assert.ifError(error);
        assert.strictEqual(doc.topping.meat, void 0);
        done();
      });
    });

    it('emits cb errors on model for save (gh-3499)', function(done) {
      const testSchema = new Schema({ name: String });

      const Test = db.model('gh3499', testSchema);

      Test.on('error', function(error) {
        assert.equal(error.message, 'fail!');
        done();
      });

      new Test({}).save(function() {
        throw new Error('fail!');
      });
    });

    it('emits cb errors on model for save with hooks (gh-3499)', function(done) {
      const testSchema = new Schema({ name: String });

      testSchema.pre('save', function(next) {
        next();
      });

      testSchema.post('save', function(doc, next) {
        next();
      });

      const Test = db.model('gh3499_0', testSchema);

      Test.on('error', function(error) {
        assert.equal(error.message, 'fail!');
        done();
      });

      new Test({}).save(function() {
        throw new Error('fail!');
      });
    });

    it('emits cb errors on model for find() (gh-3499)', function(done) {
      const testSchema = new Schema({ name: String });

      const Test = db.model('gh3499_1', testSchema);

      Test.on('error', function(error) {
        assert.equal(error.message, 'fail!');
        done();
      });

      Test.find({}, function() {
        throw new Error('fail!');
      });
    });

    it('emits cb errors on model for find() + hooks (gh-3499)', function(done) {
      const testSchema = new Schema({ name: String });

      testSchema.post('find', function(results, next) {
        assert.equal(results.length, 0);
        next();
      });

      const Test = db.model('gh3499_2', testSchema);

      Test.on('error', function(error) {
        assert.equal(error.message, 'fail!');
        done();
      });

      Test.find({}, function() {
        throw new Error('fail!');
      });
    });

    it('clears subpaths when removing single nested (gh-4216)', function(done) {
      const RecurrenceSchema = new Schema({
        frequency: Number,
        interval: {
          type: String,
          enum: ['days', 'weeks', 'months', 'years']
        }
      }, { _id: false });

      const EventSchema = new Schema({
        name: {
          type: String,
          trim: true
        },
        recurrence: RecurrenceSchema
      });

      const Event = db.model('gh4216', EventSchema);
      const ev = new Event({
        name: 'test',
        recurrence: { frequency: 2, interval: 'days' }
      });
      ev.recurrence = null;
      ev.save(function(error) {
        assert.ifError(error);
        done();
      });
    });

    it('using validator.isEmail as a validator (gh-4064) (gh-4084)', function(done) {
      const schema = new Schema({
        email: { type: String, validate: validator.isEmail }
      });

      const MyModel = db.model('gh4064', schema);

      MyModel.create({ email: 'invalid' }, function(error) {
        assert.ok(error);
        assert.ok(error.errors['email']);
        done();
      });
    });

    it('setting path to empty object works (gh-4218)', function() {
      const schema = new Schema({
        object: {
          nested: {
            field1: { type: Number, default: 1 }
          }
        }
      });

      const MyModel = db.model('gh4218', schema);

      return co(function*() {
        let doc = yield MyModel.create({});
        doc.object.nested = {};
        yield doc.save();
        doc = yield MyModel.collection.findOne({ _id: doc._id });
        assert.deepEqual(doc.object.nested, {});
      });
    });

    it('setting path to object with strict and no paths in the schema (gh-6436) (gh-4218)', function() {
      const schema = new Schema({
        object: {
          nested: {
            field1: { type: Number, default: 1 }
          }
        }
      });

      const MyModel = db.model('gh6436', schema);

      return co(function*() {
        let doc = yield MyModel.create({});
        doc.object.nested = { field2: 'foo' }; // `field2` not in the schema
        yield doc.save();
        doc = yield MyModel.collection.findOne({ _id: doc._id });
        assert.deepEqual(doc.object.nested, {});
      });
    });

    it('minimize + empty object (gh-4337)', function(done) {
      const SomeModelSchema = new mongoose.Schema({}, {
        minimize: false
      });

      const SomeModel = mongoose.model('somemodel', SomeModelSchema);

      try {
        new SomeModel({});
      } catch (error) {
        assert.ifError(error);
      }
      done();
    });

    it('directModifiedPaths() (gh-7373)', function() {
      const schema = new Schema({ foo: String, nested: { bar: String } });
      const Model = db.model('gh7373', schema);

      return co(function*() {
        yield Model.create({ foo: 'original', nested: { bar: 'original' } });

        const doc = yield Model.findOne();
        doc.nested.bar = 'modified';

        assert.deepEqual(doc.directModifiedPaths(), ['nested.bar']);
        assert.deepEqual(doc.modifiedPaths().sort(), ['nested', 'nested.bar']);
      });
    });

    describe('modifiedPaths', function() {
      it('doesnt markModified child paths if parent is modified (gh-4224)', function(done) {
        const childSchema = new Schema({
          name: String
        });
        const parentSchema = new Schema({
          child: childSchema
        });

        const Parent = db.model('gh4224', parentSchema);
        Parent.create({ child: { name: 'Jacen' } }, function(error, doc) {
          assert.ifError(error);
          doc.child = { name: 'Jaina' };
          doc.child.name = 'Anakin';
          assert.deepEqual(doc.modifiedPaths(), ['child']);
          assert.ok(doc.isModified('child.name'));
          done();
        });
      });

      it('includeChildren option (gh-6134)', function(done) {
        const personSchema = new mongoose.Schema({
          name: { type: String },
          colors: {
            primary: {
              type: String,
              default: 'white',
              enum: ['blue', 'green', 'red', 'purple', 'yellow']
            }
          }
        });

        const Person = db.model('Person', personSchema);

        const luke = new Person({
          name: 'Luke',
          colors: {
            primary: 'blue'
          }
        });
        assert.deepEqual(luke.modifiedPaths(), ['name', 'colors', 'colors.primary']);

        const obiwan = new Person({ name: 'Obi-Wan' });
        obiwan.colors.primary = 'blue';
        assert.deepEqual(obiwan.modifiedPaths(), ['name', 'colors', 'colors.primary']);

        const anakin = new Person({ name: 'Anakin' });
        anakin.colors = { primary: 'blue' };
        assert.deepEqual(anakin.modifiedPaths({ includeChildren: true }), ['name', 'colors', 'colors.primary']);

        done();
      });

      it('includeChildren option with arrays (gh-5904)', function(done) {
        const teamSchema = new mongoose.Schema({
          name: String,
          colors: {
            primary: {
              type: String,
              enum: ['blue', 'green', 'red', 'purple', 'yellow', 'white', 'black']
            }
          },
          members: [{
            name: String,
          }]
        });

        const Team = db.model('gh5904', teamSchema);

        const jedis = new Team({
          name: 'Jedis',
          colors: {
            primary: 'blue'
          },
          members: [{ name: 'luke' }]
        });

        const paths = jedis.modifiedPaths({ includeChildren: true });
        assert.deepEqual(paths, [
          'name',
          'colors',
          'colors.primary',
          'members',
          'members.0',
          'members.0.name'
        ]);

        done();
      });

      it('1 level down nested paths get marked modified on initial set (gh-7313) (gh-6944)', function() {
        const testSchema = new Schema({
          name: {
            first: String,
            last: String,
          },
          relatives: {
            aunt: {
              name: String,
            },
            uncle: {
              name: String,
            },
          },
        });
        const M = db.model('gh7313', testSchema);

        const doc = new M({
          name: { first: 'A', last: 'B' },
          relatives: {
            aunt: { name: 'foo' },
            uncle: { name: 'bar' }
          }
        });

        assert.ok(doc.modifiedPaths().indexOf('name.first') !== -1);
        assert.ok(doc.modifiedPaths().indexOf('name.last') !== -1);
        assert.ok(doc.modifiedPaths().indexOf('relatives.aunt') !== -1);
        assert.ok(doc.modifiedPaths().indexOf('relatives.uncle') !== -1);

        return Promise.resolve();
      });
    });

    it('single nested isNew (gh-4369)', function(done) {
      const childSchema = new Schema({
        name: String
      });
      const parentSchema = new Schema({
        child: childSchema
      });

      const Parent = db.model('gh4369', parentSchema);
      let remaining = 2;

      const doc = new Parent({ child: { name: 'Jacen' } });
      doc.child.on('isNew', function(val) {
        assert.ok(!val);
        assert.ok(!doc.child.isNew);
        --remaining || done();
      });

      doc.save(function(error, doc) {
        assert.ifError(error);
        assert.ok(!doc.child.isNew);
        --remaining || done();
      });
    });

    it('deep default array values (gh-4540)', function(done) {
      const schema = new Schema({
        arr: [{
          test: {
            type: Array,
            default: ['test']
          }
        }]
      });
      assert.doesNotThrow(function() {
        db.model('gh4540', schema);
      });
      done();
    });

    it('default values with subdoc array (gh-4390)', function(done) {
      const childSchema = new Schema({
        name: String
      });
      const parentSchema = new Schema({
        child: [childSchema]
      });

      parentSchema.path('child').default([{ name: 'test' }]);

      const Parent = db.model('gh4390', parentSchema);

      Parent.create({}, function(error, doc) {
        assert.ifError(error);
        const arr = doc.toObject().child.map(function(doc) {
          assert.ok(doc._id);
          delete doc._id;
          return doc;
        });
        assert.deepEqual(arr, [{ name: 'test' }]);
        done();
      });
    });

    it('handles invalid dates (gh-4404)', function(done) {
      const testSchema = new Schema({
        date: Date
      });

      const Test = db.model('gh4404', testSchema);

      Test.create({ date: new Date('invalid date') }, function(error) {
        assert.ok(error);
        assert.equal(error.errors['date'].name, 'CastError');
        done();
      });
    });

    it('setting array subpath (gh-4472)', function(done) {
      const ChildSchema = new mongoose.Schema({
        name: String,
        age: Number
      }, { _id: false });

      const ParentSchema = new mongoose.Schema({
        data: {
          children: [ChildSchema]
        }
      });

      const Parent = db.model('gh4472', ParentSchema);

      const p = new Parent();
      p.set('data.children.0', {
        name: 'Bob',
        age: 900
      });

      assert.deepEqual(p.toObject().data.children, [{ name: 'Bob', age: 900 }]);
      done();
    });

    it('ignore paths (gh-4480)', function() {
      const TestSchema = new Schema({
        name: { type: String, required: true }
      });

      const Test = db.model('gh4480', TestSchema);

      return co(function*() {
        yield Test.create({ name: 'val' });

        let doc = yield Test.findOne();

        doc.name = null;
        doc.$ignore('name');

        yield doc.save();

        doc = yield Test.findById(doc._id);

        assert.equal(doc.name, 'val');
      });
    });

    it('ignore subdocs paths (gh-4480) (gh-6152)', function() {
      const childSchema = new Schema({
        name: { type: String, required: true }
      });
      const testSchema = new Schema({
        child: childSchema,
        children: [childSchema]
      });

      const Test = db.model('gh6152', testSchema);

      return co(function*() {
        yield Test.create({
          child: { name: 'testSingle' },
          children: [{ name: 'testArr' }]
        });

        let doc = yield Test.findOne();
        doc.child.name = null;
        doc.child.$ignore('name');

        yield doc.save();

        doc = yield Test.findById(doc._id);

        assert.equal(doc.child.name, 'testSingle');

        doc.children[0].name = null;
        doc.children[0].$ignore('name');

        yield doc.save();

        doc = yield Test.findById(doc._id);

        assert.equal(doc.children[0].name, 'testArr');
      });
    });

    it('composite _ids (gh-4542)', function(done) {
      const schema = new Schema({
        _id: {
          key1: String,
          key2: String
        },
        content: String
      });

      const Model = db.model('gh4542', schema);

      const object = new Model();
      object._id = {key1: 'foo', key2: 'bar'};
      object.save().
        then(function(obj) {
          obj.content = 'Hello';
          return obj.save();
        }).
        then(function(obj) {
          return Model.findOne({ _id: obj._id });
        }).
        then(function(obj) {
          assert.equal(obj.content, 'Hello');
          done();
        }).
        catch(done);
    });

    it('validateSync with undefined and conditional required (gh-4607)', function(done) {
      const schema = new mongoose.Schema({
        type: mongoose.SchemaTypes.Number,
        conditional: {
          type: mongoose.SchemaTypes.String,
          required: function() {
            return this.type === 1;
          },
          maxlength: 128
        }
      });

      const Model = db.model('gh4607', schema);

      assert.doesNotThrow(function() {
        new Model({
          type: 2,
          conditional: void 0
        }).validateSync();
      });

      done();
    });

    it('conditional required on single nested (gh-4663)', function(done) {
      const childSchema = new Schema({
        name: String
      });
      const schema = new Schema({
        child: {
          type: childSchema,
          required: function() {
            assert.equal(this.child.name, 'test');
          }
        }
      });

      const M = db.model('gh4663', schema);

      new M({ child: { name: 'test' } }).validateSync();
      done();
    });

    it('setting full path under single nested schema works (gh-4578) (gh-4528)', function(done) {
      const ChildSchema = new mongoose.Schema({
        age: Number
      });

      const ParentSchema = new mongoose.Schema({
        age: Number,
        family: {
          child: ChildSchema
        }
      });

      const M = db.model('gh4578', ParentSchema);

      M.create({ age: 45 }, function(error, doc) {
        assert.ifError(error);
        assert.ok(!doc.family.child);
        doc.set('family.child.age', 15);
        assert.ok(doc.family.child.schema);
        assert.ok(doc.isModified('family.child'));
        assert.ok(doc.isModified('family.child.age'));
        assert.equal(doc.family.child.toObject().age, 15);
        done();
      });
    });

    it('setting a nested path retains nested modified paths (gh-5206)', function(done) {
      const testSchema = new mongoose.Schema({
        name: String,
        surnames: {
          docarray: [{ name: String }]
        }
      });

      const Cat = db.model('gh5206', testSchema);

      const kitty = new Cat({
        name: 'Test',
        surnames: {
          docarray: [{ name: 'test1' }, { name: 'test2' }]
        }
      });

      kitty.save(function(error) {
        assert.ifError(error);

        kitty.surnames = {
          docarray: [{ name: 'test1' }, { name: 'test2' }, { name: 'test3' }]
        };

        assert.deepEqual(kitty.modifiedPaths(),
          ['surnames', 'surnames.docarray']);
        done();
      });
    });

    it('toObject() does not depopulate top level (gh-3057)', function(done) {
      const Cat = db.model('gh3057', { name: String });
      const Human = db.model('gh3057_0', {
        name: String,
        petCat: { type: mongoose.Schema.Types.ObjectId, ref: 'gh3057' }
      });

      const kitty = new Cat({ name: 'Zildjian' });
      const person = new Human({ name: 'Val', petCat: kitty });

      assert.equal(kitty.toObject({ depopulate: true }).name, 'Zildjian');
      assert.ok(!person.toObject({ depopulate: true }).petCat.name);
      done();
    });

    it('toObject() respects schema-level depopulate (gh-6313)', function(done) {
      const personSchema = Schema({
        name: String,
        car: {
          type: Schema.Types.ObjectId,
          ref: 'gh6313_Car'
        }
      });

      personSchema.set('toObject', {
        depopulate: true
      });

      const carSchema = Schema({
        name: String
      });

      const Car = db.model('gh6313_Car', carSchema);
      const Person = db.model('gh6313_Person', personSchema);

      const car = new Car({
        name: 'Ford'
      });

      const person = new Person({
        name: 'John',
        car: car
      });

      assert.equal(person.toObject().car.toHexString(), car._id.toHexString());
      done();
    });

    it('single nested doc conditional required (gh-4654)', function(done) {
      const ProfileSchema = new Schema({
        firstName: String,
        lastName: String
      });

      function validator() {
        assert.equal(this.email, 'test');
        return true;
      }

      const UserSchema = new Schema({
        email: String,
        profile: {
          type: ProfileSchema,
          required: [validator, 'profile required']
        }
      });

      const User = db.model('gh4654', UserSchema);
      User.create({ email: 'test' }, function(error) {
        assert.equal(error.errors['profile'].message, 'profile required');
        done();
      });
    });

    it('handles setting single nested schema to equal value (gh-4676)', function(done) {
      const companySchema = new mongoose.Schema({
        _id: false,
        name: String,
        description: String
      });

      const userSchema = new mongoose.Schema({
        name:  String,
        company: companySchema
      });

      const User = db.model('gh4676', userSchema);

      const user = new User({ company: { name: 'Test' } });
      user.save(function(error) {
        assert.ifError(error);
        user.company.description = 'test';
        assert.ok(user.isModified('company'));
        user.company = user.company;
        assert.ok(user.isModified('company'));
        done();
      });
    });

    it('handles setting single nested doc to null after setting (gh-4766)', function(done) {
      const EntitySchema = new Schema({
        company: {
          type: String,
          required: true
        },
        name: {
          type: String,
          required: false
        },
        email: {
          type: String,
          required: false
        }
      }, { _id: false, id: false });

      const ShipmentSchema = new Schema({
        entity: {
          shipper: {
            type: EntitySchema,
            required: false
          },
          manufacturer: {
            type: EntitySchema,
            required: false
          }
        }
      });

      const Shipment = db.model('gh4766', ShipmentSchema);
      const doc = new Shipment({
        entity: {
          shipper: null,
          manufacturer: {
            company: 'test',
            name: 'test',
            email: 'test@email'
          }
        }
      });

      doc.save().
        then(function() { return Shipment.findById(doc._id); }).
        then(function(shipment) {
          shipment.entity = shipment.entity;
          shipment.entity.manufacturer = null;
          return shipment.save();
        }).
        then(function() {
          done();
        }).
        catch(done);
    });

    it('buffers with subtypes as ids (gh-4506)', function(done) {
      const uuid = require('uuid');

      const UserSchema = new mongoose.Schema({
        _id: {
          type: Buffer,
          default: function() {
            return mongoose.Types.Buffer(uuid.parse(uuid.v4())).toObject(4);
          },
          required: true
        },
        email: {
          type: String,
          unique: true,
          lowercase: true,
          required: true
        },
        name: String
      });

      const User = db.model('gh4506', UserSchema);

      const user = new User({
        email: 'me@email.com',
        name: 'My name'
      });

      user.save().
        then(function() {
          return User.findOne({ email: 'me@email.com' });
        }).
        then(function(user) {
          user.name = 'other';
          return user.save();
        }).
        then(function() {
          return User.findOne({ email: 'me@email.com' });
        }).
        then(function(doc) {
          assert.equal(doc.name, 'other');
          done();
        }).
        catch(done);
    });

    it('embedded docs dont mark parent as invalid (gh-4681)', function(done) {
      const NestedSchema = new mongoose.Schema({
        nestedName: { type: String, required: true },
        createdAt: { type: Date, required: true }
      });
      const RootSchema = new mongoose.Schema({
        rootName:  String,
        nested: { type: [ NestedSchema ] }
      });

      const Root = db.model('gh4681', RootSchema);
      const root = new Root({ rootName: 'root', nested: [ { } ] });
      root.save(function(error) {
        assert.ok(error);
        assert.deepEqual(Object.keys(error.errors).sort(),
          ['nested.0.createdAt', 'nested.0.nestedName']);
        done();
      });
    });

    it('should depopulate the shard key when saving (gh-4658)', function(done) {
      const ChildSchema = new mongoose.Schema({
        name: String
      });

      const ChildModel = db.model('gh4658', ChildSchema);

      const ParentSchema = new mongoose.Schema({
        name: String,
        child: { type: Schema.Types.ObjectId, ref: 'gh4658' }
      }, {shardKey: {child: 1, _id: 1}});

      const ParentModel = db.model('gh4658_0', ParentSchema);

      ChildModel.create({ name: 'Luke' }).
        then(function(child) {
          const p = new ParentModel({ name: 'Vader' });
          p.child = child;
          return p.save();
        }).
        then(function(p) {
          p.name = 'Anakin';
          return p.save();
        }).
        then(function(p) {
          return ParentModel.findById(p);
        }).
        then(function(doc) {
          assert.equal(doc.name, 'Anakin');
          done();
        }).
        catch(done);
    });

    it('handles setting virtual subpaths (gh-4716)', function(done) {
      const childSchema = new Schema({
        name: { type: String, default: 'John' },
        favorites: {
          color: {
            type: String,
            default: 'Blue'
          }
        }
      });

      const parentSchema = new Schema({
        name: { type: String },
        children: {
          type: [childSchema],
          default: [{}]
        }
      });

      parentSchema.virtual('favorites').set(function(v) {
        return this.children[0].set('favorites', v);
      }).get(function() {
        return this.children[0].get('favorites');
      });

      const Parent = db.model('gh4716', parentSchema);
      const p = new Parent({ name: 'Anakin' });
      p.set('children.0.name', 'Leah');
      p.set('favorites.color', 'Red');
      assert.equal(p.children[0].favorites.color, 'Red');
      done();
    });

    it('handles selected nested elements with defaults (gh-4739)', function(done) {
      const userSchema = new Schema({
        preferences: {
          sleep: { type: Boolean, default: false },
          test: { type: Boolean, default: true }
        },
        name: String
      });

      const User = db.model('User', userSchema);

      const user = { name: 'test' };
      User.collection.insertOne(user, function(error) {
        assert.ifError(error);
        User.findById(user, { 'preferences.sleep': 1, name: 1 }, function(error, user) {
          assert.ifError(error);
          assert.strictEqual(user.preferences.sleep, false);
          assert.ok(!user.preferences.test);
          done();
        });
      });
    });

    it('handles mark valid in subdocs correctly (gh-4778)', function(done) {
      const SubSchema = new mongoose.Schema({
        field: {
          nestedField: {
            type: mongoose.Schema.ObjectId,
            required: false
          }
        }
      }, { _id: false, id: false });

      const Model2Schema = new mongoose.Schema({
        sub: {
          type: SubSchema,
          required: false
        }
      });
      const Model2 = db.model('gh4778', Model2Schema);

      const doc = new Model2({
        sub: {}
      });

      doc.sub.field.nestedField = { };
      doc.sub.field.nestedField = '574b69d0d9daf106aaa62974';
      assert.ok(!doc.validateSync());
      done();
    });

    it('timestamps set to false works (gh-7074)', function() {
      const schema = new Schema({ name: String }, { timestamps: false });
      const Test = db.model('gh7074', schema);
      return co(function*() {
        const doc = yield Test.create({ name: 'test' });
        assert.strictEqual(doc.updatedAt, undefined);
        assert.strictEqual(doc.createdAt, undefined);
      });
    });

    it('timestamps with nested paths (gh-5051)', function(done) {
      const schema = new Schema({ props: {} }, {
        timestamps: {
          createdAt: 'props.createdAt',
          updatedAt: 'props.updatedAt'
        }
      });

      const M = db.model('gh5051', schema);
      const now = Date.now();
      M.create({}, function(error, doc) {
        assert.ok(doc.props.createdAt);
        assert.ok(doc.props.createdAt instanceof Date);
        assert.ok(doc.props.createdAt.valueOf() >= now);
        assert.ok(doc.props.updatedAt);
        assert.ok(doc.props.updatedAt instanceof Date);
        assert.ok(doc.props.updatedAt.valueOf() >= now);
        done();
      });
    });

    it('Declaring defaults in your schema with timestamps defined (gh-6024)', function(done) {
      const schemaDefinition = {
        name: String,
        misc: {
          hometown: String,
          isAlive: { type: Boolean, default: true }
        }
      };

      const schemaWithTimestamps = new Schema(schemaDefinition, {timestamps: {createdAt: 'misc.createdAt'}});
      const PersonWithTimestamps = db.model('Person_timestamps', schemaWithTimestamps);
      const dude = new PersonWithTimestamps({ name: 'Keanu', misc: {hometown: 'Beirut'} });
      assert.equal(dude.misc.isAlive, true);

      done();
    });

    it('supports $where in pre save hook (gh-4004)', function(done) {
      const Promise = global.Promise;

      const schema = new Schema({
        name: String
      }, { timestamps: true, versionKey: null });

      schema.pre('save', function(next) {
        this.$where = { updatedAt: this.updatedAt };
        next();
      });

      schema.post('save', function(error, res, next) {
        if (error instanceof MongooseError.DocumentNotFoundError) {
          error = new Error('Somebody else updated the document!');
        }
        next(error);
      });

      const MyModel = db.model('gh4004', schema);

      MyModel.create({ name: 'test' }).
        then(function() {
          return Promise.all([
            MyModel.findOne(),
            MyModel.findOne()
          ]);
        }).
        then(function(docs) {
          docs[0].name = 'test2';
          return Promise.all([
            docs[0].save(),
            Promise.resolve(docs[1])
          ]);
        }).
        then(function(docs) {
          docs[1].name = 'test3';
          return docs[1].save();
        }).
        then(function() {
          done(new Error('Should not get here'));
        }).
        catch(function(error) {
          assert.equal(error.message, 'Somebody else updated the document!');
          done();
        });
    });

    it('toObject() with buffer and minimize (gh-4800)', function(done) {
      const TestSchema = new mongoose.Schema({ buf: Buffer }, {
        toObject: {
          virtuals: true,
          getters: true
        }
      });

      const Test = db.model('gh4800', TestSchema);

      Test.create({ buf: Buffer.from('abcd') }).
        then(function(doc) {
          return Test.findById(doc._id);
        }).
        then(function(doc) {
          // Should not throw
          require('util').inspect(doc);
          done();
        }).
        catch(done);
    });

    it('buffer subtype prop (gh-5530)', function(done) {
      const TestSchema = new mongoose.Schema({
        uuid: {
          type: Buffer,
          subtype: 4
        }
      });

      const Test = db.model('gh5530', TestSchema);

      const doc = new Test({ uuid: 'test1' });
      assert.equal(doc.uuid._subtype, 4);
      done();
    });

    it('runs validate hooks on single nested subdocs if not directly modified (gh-3884)', function(done) {
      const childSchema = new Schema({
        name: { type: String },
        friends: [{ type: String }]
      });
      let count = 0;

      childSchema.pre('validate', function(next) {
        ++count;
        next();
      });

      const parentSchema = new Schema({
        name: { type: String },
        child: childSchema
      });

      const Parent = db.model('gh3884', parentSchema);

      const p = new Parent({
        name: 'Mufasa',
        child: {
          name: 'Simba',
          friends: ['Pumbaa', 'Timon', 'Nala']
        }
      });

      p.save().
        then(function(p) {
          assert.equal(count, 1);
          p.child.friends.push('Rafiki');
          return p.save();
        }).
        then(function() {
          assert.equal(count, 2);
          done();
        }).
        catch(done);
    });

    it('runs validate hooks on arrays subdocs if not directly modified (gh-5861)', function(done) {
      const childSchema = new Schema({
        name: { type: String },
        friends: [{ type: String }]
      });
      let count = 0;

      childSchema.pre('validate', function(next) {
        ++count;
        next();
      });

      const parentSchema = new Schema({
        name: { type: String },
        children: [childSchema]
      });

      const Parent = db.model('gh5861', parentSchema);

      const p = new Parent({
        name: 'Mufasa',
        children: [{
          name: 'Simba',
          friends: ['Pumbaa', 'Timon', 'Nala']
        }]
      });

      p.save().
        then(function(p) {
          assert.equal(count, 1);
          p.children[0].friends.push('Rafiki');
          return p.save();
        }).
        then(function() {
          assert.equal(count, 2);
          done();
        }).
        catch(done);
    });

    it('does not run schema type validator on single nested if not direct modified (gh-5885)', function() {
      let childValidateCalls = 0;
      const childSchema = new Schema({
        name: String,
        otherProp: {
          type: String,
          validate: () => {
            ++childValidateCalls;
            return true;
          }
        }
      });

      let validateCalls = 0;
      const parentSchema = new Schema({
        child: {
          type: childSchema,
          validate: () => {
            ++validateCalls;
            return true;
          }
        }
      });

      return co(function*() {
        const Parent = db.model('gh5885', parentSchema);

        const doc = yield Parent.create({
          child: {
            name: 'test',
            otherProp: 'test'
          }
        });

        assert.equal(childValidateCalls, 1);
        assert.equal(validateCalls, 1);
        childValidateCalls = 0;
        validateCalls = 0;

        doc.set('child.name', 'test2');
        yield doc.validate();

        assert.equal(childValidateCalls, 0);
        assert.equal(validateCalls, 0);
      });
    });

    it('runs schema type validator on single nested if parent has default (gh-7493)', function() {
      const childSchema = new Schema({
        test: String
      });
      const parentSchema = new Schema({
        child: {
          type: childSchema,
          default: {},
          validate: () => false
        }
      });
      const Parent = mongoose.model('Test', parentSchema);

      const parentDoc = new Parent({});

      parentDoc.child.test = 'foo';

      const err = parentDoc.validateSync();
      assert.ok(err);
      assert.ok(err.errors['child']);
      return Promise.resolve();
    });

    it('does not overwrite when setting nested (gh-4793)', function(done) {
      const grandchildSchema = new mongoose.Schema();
      grandchildSchema.method({
        foo: function() { return 'bar'; }
      });
      const Grandchild = db.model('gh4793_0', grandchildSchema);

      const childSchema = new mongoose.Schema({
        grandchild: grandchildSchema
      });
      const Child = mongoose.model('gh4793_1', childSchema);

      const parentSchema = new mongoose.Schema({
        children: [childSchema]
      });
      const Parent = mongoose.model('gh4793_2', parentSchema);

      const grandchild = new Grandchild();
      const child = new Child({grandchild: grandchild});

      assert.equal(child.grandchild.foo(), 'bar');

      const p = new Parent({children: [child]});

      assert.equal(child.grandchild.foo(), 'bar');
      assert.equal(p.children[0].grandchild.foo(), 'bar');
      done();
    });

    it('hooks/middleware for custom methods (gh-6385) (gh-7456)', function() {
      const mySchema = new Schema({
        name: String
      });

      mySchema.methods.foo = function(cb) {
        return cb(null, this.name);
      };
      mySchema.methods.bar = function() {
        return this.name;
      };
      mySchema.methods.baz = function(arg) {
        return Promise.resolve(arg);
      };

      let preFoo = 0;
      let postFoo = 0;
      mySchema.pre('foo', function() {
        ++preFoo;
      });
      mySchema.post('foo', function() {
        ++postFoo;
      });

      let preBaz = 0;
      let postBaz = 0;
      mySchema.pre('baz', function() {
        ++preBaz;
      });
      mySchema.post('baz', function() {
        ++postBaz;
      });

      const MyModel = db.model('gh6385', mySchema);

      return co(function*() {
        const doc = new MyModel({ name: 'test' });

        assert.equal(doc.bar(), 'test');

        assert.equal(preFoo, 0);
        assert.equal(postFoo, 0);

        assert.equal(yield cb => doc.foo(cb), 'test');
        assert.equal(preFoo, 1);
        assert.equal(postFoo, 1);

        assert.equal(preBaz, 0);
        assert.equal(postBaz, 0);

        assert.equal(yield doc.baz('foobar'), 'foobar');
        assert.equal(preBaz, 1);
        assert.equal(preBaz, 1);
      });
    });

    it('custom methods with promises (gh-6385)', function() {
      const mySchema = new Schema({
        name: String
      });

      mySchema.methods.foo = function() {
        return Promise.resolve(this.name + ' foo');
      };
      mySchema.methods.bar = function() {
        return this.name + ' bar';
      };

      let preFoo = 0;
      let preBar = 0;
      mySchema.pre('foo', function() {
        ++preFoo;
      });
      mySchema.pre('bar', function() {
        ++preBar;
      });

      const MyModel = db.model('gh6385_1', mySchema);

      return co(function*() {
        const doc = new MyModel({ name: 'test' });

        assert.equal(preFoo, 0);
        assert.equal(preBar, 0);

        let foo = doc.foo();
        let bar = doc.bar();
        assert.ok(foo instanceof Promise);
        assert.ok(bar instanceof Promise);

        foo = yield foo;
        bar = yield bar;

        assert.equal(preFoo, 1);
        assert.equal(preBar, 1);
        assert.equal(foo, 'test foo');
        assert.equal(bar, 'test bar');
      });
    });

    it('toString() as custom method (gh-6538)', function(done) {
      const commentSchema = new Schema({ title: String });
      commentSchema.methods.toString = function() {
        return `${this.constructor.modelName}(${this.title})`;
      };
      const Comment = db.model('gh6538_Comment', commentSchema);
      const c = new Comment({ title: 'test' });
      assert.strictEqual('gh6538_Comment(test)', `${c}`);
      done();
    });

    it('setting to discriminator (gh-4935)', function(done) {
      const Buyer = db.model('gh4935_0', new Schema({
        name: String,
        vehicle: { type: Schema.Types.ObjectId, ref: 'gh4935' }
      }));
      const Vehicle = db.model('gh4935', new Schema({ name: String }));
      const Car = Vehicle.discriminator('gh4935_1', new Schema({
        model: String
      }));

      const eleanor = new Car({ name: 'Eleanor', model: 'Shelby Mustang GT' });
      const nick = new Buyer({ name: 'Nicolas', vehicle: eleanor });

      assert.ok(!!nick.vehicle);
      assert.ok(nick.vehicle === eleanor);
      assert.ok(nick.vehicle instanceof Car);
      assert.equal(nick.vehicle.name, 'Eleanor');

      done();
    });

    it('handles errors in sync validators (gh-2185)', function(done) {
      const schema = new Schema({
        name: {
          type: String,
          validate: function() {
            throw new Error('woops!');
          }
        }
      });

      const M = db.model('gh2185', schema);

      const error = (new M({ name: 'test' })).validateSync();
      assert.ok(error);
      assert.equal(error.errors['name'].reason.message, 'woops!');

      new M({ name: 'test'}).validate(function(error) {
        assert.ok(error);
        assert.equal(error.errors['name'].reason.message, 'woops!');
        done();
      });
    });

    it('allows hook as a schema key (gh-5047)', function(done) {
      const schema = new mongoose.Schema({
        name: String,
        hook: { type: String }
      });

      const Model = db.model('Model', schema);

      Model.create({ hook: 'test '}, function(error) {
        assert.ifError(error);
        done();
      });
    });

    it('save errors with callback and promise work (gh-5216)', function(done) {
      const schema = new mongoose.Schema({});

      const Model = db.model('gh5216', schema);

      const _id = new mongoose.Types.ObjectId();
      const doc1 = new Model({ _id: _id });
      const doc2 = new Model({ _id: _id });

      let remaining = 2;
      Model.on('error', function(error) {
        assert.ok(error);
        --remaining || done();
      });

      doc1.save().
        then(function() { return doc2.save(); }).
        catch(function(error) {
          assert.ok(error);
          --remaining || done();
        });
    });

    it('post hooks on child subdocs run after save (gh-5085)', function(done) {
      const ChildModelSchema = new mongoose.Schema({
        text: {
          type: String
        }
      });
      ChildModelSchema.post('save', function(doc) {
        doc.text = 'bar';
      });
      const ParentModelSchema = new mongoose.Schema({
        children: [ChildModelSchema]
      });

      const Model = db.model('gh5085', ParentModelSchema);

      Model.create({ children: [{ text: 'test' }] }, function(error) {
        assert.ifError(error);
        Model.findOne({}, function(error, doc) {
          assert.ifError(error);
          assert.equal(doc.children.length, 1);
          assert.equal(doc.children[0].text, 'test');
          done();
        });
      });
    });

    it('post hooks on array child subdocs run after save (gh-5085) (gh-6926)', function() {
      const subSchema = new Schema({
        val: String
      });

      subSchema.post('save', function() {
        return Promise.reject(new Error('Oops'));
      });

      const schema = new Schema({
        sub: subSchema
      });

      const Test = db.model('gh6926', schema);

      const test = new Test({ sub: { val: 'test' } });

      return test.save().
        then(() => assert.ok(false), err => assert.equal(err.message, 'Oops')).
        then(() => Test.findOne()).
        then(doc => assert.equal(doc.sub.val, 'test'));
    });

    it('nested docs toObject() clones (gh-5008)', function(done) {
      const schema = new mongoose.Schema({
        sub: {
          height: Number
        }
      });

      const Model = db.model('gh5008', schema);

      const doc = new Model({
        sub: {
          height: 3
        }
      });

      assert.equal(doc.sub.height, 3);

      const leanDoc = doc.sub.toObject();
      assert.equal(leanDoc.height, 3);

      doc.sub.height = 55;
      assert.equal(doc.sub.height, 55);
      assert.equal(leanDoc.height, 3);

      done();
    });

    it('toObject() with null (gh-5143)', function(done) {
      const schema = new mongoose.Schema({
        customer: {
          name: { type: String, required: false }
        }
      });

      const Model = db.model('gh5143', schema);

      const model = new Model();
      model.customer = null;
      assert.strictEqual(model.toObject().customer, null);
      assert.strictEqual(model.toObject({ getters: true }).customer, null);

      done();
    });

    it('handles array subdocs with single nested subdoc default (gh-5162)', function(done) {
      const RatingsItemSchema = new mongoose.Schema({
        value: Number
      }, { versionKey: false, _id: false });

      const RatingsSchema = new mongoose.Schema({
        ratings: {
          type: RatingsItemSchema,
          default: { id: 1, value: 0 }
        },
        _id: false
      });

      const RestaurantSchema = new mongoose.Schema({
        menu: {
          type: [RatingsSchema]
        }
      });

      const Restaurant = db.model('gh5162', RestaurantSchema);

      // Should not throw
      const r = new Restaurant();
      assert.deepEqual(r.toObject().menu, []);
      done();
    });

    it('iterating through nested doc keys (gh-5078)', function(done) {
      const schema = new Schema({
        nested: {
          test1: String,
          test2: String
        }
      });

      schema.virtual('tests').get(function() {
        return _.map(this.nested, function(v) {
          return v;
        });
      });

      const M = db.model('gh5078', schema);

      const doc = new M({ nested: { test1: 'a', test2: 'b' } });

      assert.deepEqual(doc.toObject({ virtuals: true }).tests, ['a', 'b']);

      // Should not throw
      require('util').inspect(doc);
      JSON.stringify(doc);

      done();
    });

    it('deeply nested virtual paths (gh-5250)', function(done) {
      const TestSchema = new Schema({});
      TestSchema.
        virtual('a.b.c').
        get(function() {
          return this.v;
        }).
        set(function(value) {
          this.v = value;
        });

      const TestModel = db.model('gh5250', TestSchema);
      const t = new TestModel({'a.b.c': 5});
      assert.equal(t.a.b.c, 5);

      done();
    });

    it('nested virtual when populating with parent projected out (gh-7491)', function() {
      const childSchema = Schema({
        _id: Number,
        nested: { childPath: String },
        otherPath: String
      }, { toObject: { virtuals: true } });

      childSchema.virtual('nested.childVirtual').get(() => true);

      const parentSchema = Schema({
        child: { type: Number, ref: 'gh7491_Child' }
      }, { toObject: { virtuals: true } });

      parentSchema.virtual('_nested').get(function() {
        return this.child.nested;
      });

      const Child = db.model('gh7491_Child', childSchema);
      const Parent = db.model('gh7491_Parent', parentSchema);

      return co(function*() {
        yield Child.create({
          _id: 1,
          nested: { childPath: 'foo' },
          otherPath: 'bar'
        });
        yield Parent.create({ child: 1 });

        const doc = yield Parent.findOne().populate('child', 'otherPath').
          then(doc => doc.toObject());

        assert.ok(!doc.child.nested.childPath);
      });
    });

    it('JSON.stringify nested errors (gh-5208)', function(done) {
      const AdditionalContactSchema = new Schema({
        contactName: {
          type: String,
          required: true
        },
        contactValue: {
          type: String,
          required: true
        }
      });

      const ContactSchema = new Schema({
        name: {
          type: String,
          required: true
        },
        email: {
          type: String,
          required: true
        },
        additionalContacts: [AdditionalContactSchema]
      });

      const EmergencyContactSchema = new Schema({
        contactName: {
          type: String,
          required: true
        },
        contact: ContactSchema
      });

      const EmergencyContact =
        db.model('EmergencyContact', EmergencyContactSchema);

      const contact = new EmergencyContact({
        contactName: 'Electrical Service',
        contact: {
          name: 'John Smith',
          email: 'john@gmail.com',
          additionalContacts: [
            {
              contactName: 'skype'
              // Forgotten value
            }
          ]
        }
      });
      contact.validate(function(error) {
        assert.ok(error);
        assert.ok(error.errors['contact']);
        assert.ok(error.errors['contact.additionalContacts.0.contactValue']);

        // This `JSON.stringify()` should not throw
        assert.ok(JSON.stringify(error).indexOf('contactValue') !== -1);
        done();
      });
    });

    it('handles errors in subdoc pre validate (gh-5215)', function(done) {
      const childSchema = new mongoose.Schema({});

      childSchema.pre('validate', function(next) {
        next(new Error('child pre validate'));
      });

      const parentSchema = new mongoose.Schema({
        child: childSchema
      });

      const Parent = db.model('gh5215', parentSchema);

      Parent.create({ child: {} }, function(error) {
        assert.ok(error);
        assert.ok(error.errors['child']);
        assert.equal(error.errors['child'].message, 'child pre validate');
        done();
      });
    });

    it('custom error types (gh-4009)', function(done) {
      const CustomError = function() {};

      const testSchema = new mongoose.Schema({
        num: {
          type: Number,
          required: {
            ErrorConstructor: CustomError
          },
          min: 5
        }
      });

      const Test = db.model('gh4009', testSchema);

      Test.create({}, function(error) {
        assert.ok(error);
        assert.ok(error.errors['num']);
        assert.ok(error.errors['num'] instanceof CustomError);
        Test.create({ num: 1 }, function(error) {
          assert.ok(error);
          assert.ok(error.errors['num']);
          assert.ok(error.errors['num'].constructor.name, 'ValidatorError');
          assert.ok(!(error.errors['num'] instanceof CustomError));
          done();
        });
      });
    });

    it('saving a doc with nested string array (gh-5282)', function(done) {
      const testSchema = new mongoose.Schema({
        strs: [[String]]
      });

      const Test = db.model('gh5282', testSchema);

      const t = new Test({
        strs: [['a', 'b']]
      });

      t.save(function(error, t) {
        assert.ifError(error);
        assert.deepEqual(t.toObject().strs, [['a', 'b']]);
        done();
      });
    });

    it('push() onto a nested doc array (gh-6398)', function() {
      const schema = new mongoose.Schema({
        name: String,
        array: [[{key: String, value: Number}]]
      });

      const Model = db.model('gh6398', schema);

      return co(function*() {
        yield Model.create({
          name: 'small',
          array: [[{ key: 'answer', value: 42 }]]
        });

        let doc = yield Model.findOne();

        assert.ok(doc);
        doc.array[0].push({ key: 'lucky', value: 7 });

        yield doc.save();

        doc = yield Model.findOne();
        assert.equal(doc.array.length, 1);
        assert.equal(doc.array[0].length, 2);
        assert.equal(doc.array[0][1].key, 'lucky');
      });
    });

    it('push() onto a triple nested doc array (gh-6602) (gh-6398)', function() {
      const schema = new mongoose.Schema({
        array: [[[{key: String, value: Number}]]]
      });

      const Model = db.model('gh6602', schema);

      return co(function*() {
        yield Model.create({
          array: [[[{ key: 'answer', value: 42 }]]]
        });

        let doc = yield Model.findOne();

        assert.ok(doc);
        doc.array[0][0].push({ key: 'lucky', value: 7 });

        yield doc.save();

        doc = yield Model.findOne();
        assert.equal(doc.array.length, 1);
        assert.equal(doc.array[0].length, 1);
        assert.equal(doc.array[0][0].length, 2);
        assert.equal(doc.array[0][0][1].key, 'lucky');
      });
    });

    it('null _id (gh-5236)', function(done) {
      const childSchema = new mongoose.Schema({});

      const M = db.model('gh5236', childSchema);

      const m = new M({ _id: null });
      m.save(function(error, doc) {
        assert.equal(doc._id, null);
        done();
      });
    });

    it('setting populated path with typeKey (gh-5313)', function(done) {
      const personSchema = Schema({
        name: {$type: String},
        favorite: { $type: Schema.Types.ObjectId, ref: 'gh5313' },
        books: [{ $type: Schema.Types.ObjectId, ref: 'gh5313' }]
      }, { typeKey: '$type' });

      const bookSchema = Schema({
        title: String
      });

      const Book = mongoose.model('gh5313', bookSchema);
      const Person = mongoose.model('gh5313_0', personSchema);

      const book1 = new Book({ title: 'The Jungle Book' });
      const book2 = new Book({ title: '1984' });

      const person = new Person({
        name: 'Bob',
        favorite: book1,
        books: [book1, book2]
      });

      assert.equal(person.books[0].title, 'The Jungle Book');
      assert.equal(person.books[1].title, '1984');

      done();
    });

    it('save twice with write concern (gh-5294)', function(done) {
      const schema = new mongoose.Schema({
        name: String
      }, {
        safe: {
          w: 'majority',
          wtimeout: 1e4
        }
      });

      const M = db.model('gh5294', schema);

      M.create({ name: 'Test' }, function(error, doc) {
        assert.ifError(error);
        doc.name = 'test2';
        doc.save(function(error) {
          assert.ifError(error);
          done();
        });
      });
    });

    it('undefined field with conditional required (gh-5296)', function(done) {
      const schema = Schema({
        name: {
          type: String,
          maxlength: 63,
          required: function() {
            return false;
          }
        }
      });

      const Model = db.model('gh5296', schema);

      Model.create({ name: undefined }, function(error) {
        assert.ifError(error);
        done();
      });
    });

    it('dotted virtuals in toObject (gh-5473)', function(done) {
      const schema = new mongoose.Schema({}, {
        toObject: { virtuals: true },
        toJSON: { virtuals: true }
      });
      schema.virtual('test.a').get(function() {
        return 1;
      });
      schema.virtual('test.b').get(function() {
        return 2;
      });

      const Model = mongoose.model('gh5473', schema);

      const m = new Model({});
      assert.deepEqual(m.toJSON().test, {
        a: 1,
        b: 2
      });
      assert.deepEqual(m.toObject().test, {
        a: 1,
        b: 2
      });
      assert.equal(m.toObject({ virtuals: false }).test, void 0);
      done();
    });

    it('dotted virtuals in toObject (gh-5506)', function(done) {
      const childSchema = new Schema({
        name: String,
        _id: false
      });
      const parentSchema = new Schema({
        child: {
          type: childSchema,
          default: {}
        }
      });

      const Parent = db.model('gh5506', parentSchema);

      const p = new Parent({ child: { name: 'myName' } });

      p.save().
        then(function() {
          return Parent.findOne();
        }).
        then(function(doc) {
          doc.child = {};
          return doc.save();
        }).
        then(function() {
          return Parent.findOne();
        }).
        then(function(doc) {
          assert.deepEqual(doc.toObject().child, {});
          done();
        }).
        catch(done);
    });

    it('parent props not in child (gh-5470)', function(done) {
      const employeeSchema = new mongoose.Schema({
        name: {
          first: String,
          last: String
        },
        department: String
      });
      const Employee = mongoose.model('gh5470', employeeSchema);

      const employee = new Employee({
        name: {
          first: 'Ron',
          last: 'Swanson'
        },
        department: 'Parks and Recreation'
      });
      const ownPropertyNames = Object.getOwnPropertyNames(employee.name);

      assert.ok(ownPropertyNames.indexOf('department') === -1, ownPropertyNames.join(','));
      assert.ok(ownPropertyNames.indexOf('first') !== -1, ownPropertyNames.join(','));
      assert.ok(ownPropertyNames.indexOf('last') !== -1, ownPropertyNames.join(','));
      done();
    });

    it('modifying array with existing ids (gh-5523)', function(done) {
      const friendSchema = new mongoose.Schema(
        {
          _id: String,
          name: String,
          age: Number,
          dob: Date
        },
        { _id: false });

      const socialSchema = new mongoose.Schema(
        {
          friends: [friendSchema]
        },
        { _id: false });

      const userSchema = new mongoose.Schema({
        social: {
          type: socialSchema,
          required: true
        }
      });

      const User = db.model('gh5523', userSchema);

      const user = new User({
        social: {
          friends: [
            { _id: 'val', age: 28 }
          ]
        }
      });

      user.social.friends = [{ _id: 'val', name: 'Val' }];

      assert.deepEqual(user.toObject().social.friends[0], {
        _id: 'val',
        name: 'Val'
      });

      user.save(function(error) {
        assert.ifError(error);
        User.findOne({ _id: user._id }, function(error, doc) {
          assert.ifError(error);
          assert.deepEqual(doc.toObject().social.friends[0], {
            _id: 'val',
            name: 'Val'
          });
          done();
        });
      });
    });

    it('consistent setter context for single nested (gh-5363)', function(done) {
      const contentSchema = new Schema({
        blocks: [{ type: String }],
        summary: { type: String }
      });

      // Subdocument setter
      const contexts = [];
      contentSchema.path('blocks').set(function(srcBlocks) {
        if (!this.ownerDocument().isNew) {
          contexts.push(this.toObject());
        }

        return srcBlocks;
      });

      const noteSchema = new Schema({
        title: { type: String, required: true },
        body: contentSchema
      });

      const Note = db.model('gh5363', noteSchema);

      const note = new Note({
        title: 'Lorem Ipsum Dolor',
        body: {
          summary: 'Summary Test',
          blocks: ['html']
        }
      });

      note.save().
        then(function(note) {
          assert.equal(contexts.length, 0);
          note.set('body', {
            summary: 'New Summary',
            blocks: ['gallery', 'html']
          });
          return note.save();
        }).
        then(function() {
          assert.equal(contexts.length, 1);
          assert.deepEqual(contexts[0].blocks, ['html']);
          done();
        }).
        catch(done);
    });

    it('deeply nested subdocs and markModified (gh-5406)', function(done) {
      const nestedValueSchema = new mongoose.Schema({
        _id: false,
        value: Number
      });
      const nestedPropertySchema = new mongoose.Schema({
        _id: false,
        active: Boolean,
        nestedValue: nestedValueSchema
      });
      const nestedSchema = new mongoose.Schema({
        _id: false,
        nestedProperty: nestedPropertySchema,
        nestedTwoProperty: nestedPropertySchema
      });
      const optionsSchema = new mongoose.Schema({
        _id: false,
        nestedField: nestedSchema
      });
      const TestSchema = new mongoose.Schema({
        fieldOne: String,
        options: optionsSchema
      });

      const Test = db.model('gh5406', TestSchema);

      const doc = new Test({
        fieldOne: 'Test One',
        options: {
          nestedField: {
            nestedProperty: {
              active: true,
              nestedValue: {
                value: 42
              }
            }
          }
        }
      });

      doc.
        save().
        then(function(doc) {
          doc.options.nestedField.nestedTwoProperty = {
            active: true,
            nestedValue: {
              value: 1337
            }
          };

          assert.ok(doc.isModified('options'));

          return doc.save();
        }).
        then(function(doc) {
          return Test.findById(doc._id);
        }).
        then(function(doc) {
          assert.equal(doc.options.nestedField.nestedTwoProperty.nestedValue.value,
            1337);
          done();
        }).
        catch(done);
    });

    it('single nested subdoc post remove hooks (gh-5388)', function(done) {
      const contentSchema = new Schema({
        blocks: [{ type: String }],
        summary: { type: String }
      });

      let called = 0;

      contentSchema.post('remove', function() {
        ++called;
      });

      const noteSchema = new Schema({
        body: { type: contentSchema }
      });

      const Note = db.model('gh5388', noteSchema);

      const note = new Note({
        title: 'Lorem Ipsum Dolor',
        body: {
          summary: 'Summary Test',
          blocks: ['html']
        }
      });

      note.save(function(error) {
        assert.ifError(error);
        note.remove(function(error) {
          assert.ifError(error);
          setTimeout(function() {
            assert.equal(called, 1);
            done();
          }, 50);
        });
      });
    });

    it('push populated doc onto empty array triggers manual population (gh-5504)', function(done) {
      const ReferringSchema = new Schema({
        reference: [{
          type: Schema.Types.ObjectId,
          ref: 'gh5504'
        }]
      });

      const Referrer = db.model('gh5504', ReferringSchema);

      const referenceA = new Referrer();
      const referenceB = new Referrer();

      const referrerA = new Referrer({reference: [referenceA]});
      const referrerB = new Referrer();
      const referrerC = new Referrer();
      const referrerD = new Referrer();
      const referrerE = new Referrer();

      referrerA.reference.push(referenceB);
      assert.ok(referrerA.reference[0] instanceof Referrer);
      assert.ok(referrerA.reference[1] instanceof Referrer);

      referrerB.reference.push(referenceB);
      assert.ok(referrerB.reference[0] instanceof Referrer);

      referrerC.reference.unshift(referenceB);
      assert.ok(referrerC.reference[0] instanceof Referrer);

      referrerD.reference.splice(0, 0, referenceB);
      assert.ok(referrerD.reference[0] instanceof Referrer);

      referrerE.reference.addToSet(referenceB);
      assert.ok(referrerE.reference[0] instanceof Referrer);

      done();
    });

    it('single nested conditional required scope (gh-5569)', function(done) {
      const scopes = [];

      const ThingSchema = new mongoose.Schema({
        undefinedDisallowed: {
          type: String,
          required: function() {
            scopes.push(this);
            return this.undefinedDisallowed === undefined;
          },
          default: null
        }
      });

      const SuperDocumentSchema = new mongoose.Schema({
        thing: {
          type: ThingSchema,
          default: function() { return {}; }
        }
      });

      const SuperDocument = db.model('gh5569', SuperDocumentSchema);

      let doc = new SuperDocument();
      doc.thing.undefinedDisallowed = null;

      doc.save(function(error) {
        assert.ifError(error);
        doc = new SuperDocument();
        doc.thing.undefinedDisallowed = undefined;
        doc.save(function(error) {
          assert.ok(error);
          assert.ok(error.errors['thing.undefinedDisallowed']);
          done();
        });
      });
    });

    it('single nested setters only get called once (gh-5601)', function(done) {
      const vals = [];
      const ChildSchema = new mongoose.Schema({
        number: {
          type: String,
          set: function(v) {
            vals.push(v);
            return v;
          }
        },
        _id: false
      });
      ChildSchema.set('toObject', { getters: true, minimize: false });

      const ParentSchema = new mongoose.Schema({
        child: {
          type: ChildSchema,
          default: {}
        }
      });

      const Parent = db.model('gh5601', ParentSchema);
      const p = new Parent();
      p.child = { number: '555.555.0123' };
      assert.equal(vals.length, 1);
      assert.equal(vals[0], '555.555.0123');
      done();
    });

    it('single getters only get called once (gh-7442)', function() {
      let called = 0;

      const childSchema = new Schema({
        value: {
          type: String,
          get: function(v) {
            ++called;
            return v;
          }
        }
      });

      const schema = new Schema({
        name: childSchema
      });
      const Model = db.model('gh7442', schema);

      const doc = new Model({ 'name.value': 'test' });

      called = 0;

      doc.toObject({ getters: true });
      assert.equal(called, 1);

      doc.toObject({ getters: false });
      assert.equal(called, 1);

      return Promise.resolve();
    });

    it('setting doc array to array of top-level docs works (gh-5632)', function(done) {
      const MainSchema = new Schema({
        name: { type: String },
        children: [{
          name: { type: String }
        }]
      });
      const RelatedSchema = new Schema({ name: { type: String } });
      const Model = db.model('gh5632', MainSchema);
      const RelatedModel = db.model('gh5632_0', RelatedSchema);

      RelatedModel.create({ name: 'test' }, function(error, doc) {
        assert.ifError(error);
        Model.create({ name: 'test1', children: [doc] }, function(error, m) {
          assert.ifError(error);
          m.children = [doc];
          m.save(function(error) {
            assert.ifError(error);
            assert.equal(m.children.length, 1);
            assert.equal(m.children[0].name, 'test');
            done();
          });
        });
      });
    });

    it('Using set as a schema path (gh-1939)', function(done) {
      const testSchema = new Schema({ set: String });

      const Test = db.model('gh1939', testSchema);

      const t = new Test({ set: 'test 1' });
      assert.equal(t.set, 'test 1');
      t.save(function(error) {
        assert.ifError(error);
        t.set = 'test 2';
        t.save(function(error) {
          assert.ifError(error);
          assert.equal(t.set, 'test 2');
          done();
        });
      });
    });

    it('handles array defaults correctly (gh-5780)', function(done) {
      const testSchema = new Schema({
        nestedArr: {
          type: [[Number]],
          default: [[0, 1]]
        }
      });

      const Test = db.model('gh5780', testSchema);

      const t = new Test({});
      assert.deepEqual(t.toObject().nestedArr, [[0, 1]]);

      t.nestedArr.push([1, 2]);
      const t2 = new Test({});
      assert.deepEqual(t2.toObject().nestedArr, [[0, 1]]);

      done();
    });

    it('sets path to the empty string on save after query (gh-6477)', function() {
      const schema = new Schema({
        name: String,
        s: {
          type: String,
          default: ''
        }
      });

      const Test = db.model('gh6477_2', schema);

      const test = new Test;
      assert.strictEqual(test.s, '');

      return co(function* () {
        // use native driver directly to insert an empty doc
        yield Test.collection.insertOne({});

        // udate the doc with the expectation that default booleans will be saved.
        const found = yield Test.findOne({});
        found.name = 'Max';
        yield found.save();

        // use native driver directly to check doc for saved string
        const final = yield Test.collection.findOne({});
        assert.strictEqual(final.name, 'Max');
        assert.strictEqual(final.s, '');
      });
    });

    it('sets path to the default boolean on save after query (gh-6477)', function() {
      const schema = new Schema({
        name: String,
        f: {
          type: Boolean,
          default: false
        },
        t: {
          type: Boolean,
          default: true
        }
      });

      const Test = db.model('gh6477', schema);

      return co(function* () {
        // use native driver directly to kill the fields
        yield Test.collection.insertOne({});

        // udate the doc with the expectation that default booleans will be saved.
        const found = yield Test.findOne({});
        found.name = 'Britney';
        yield found.save();

        // use native driver directly to check doc for saved string
        const final = yield Test.collection.findOne({});
        assert.strictEqual(final.name, 'Britney');
        assert.strictEqual(final.t, true);
        assert.strictEqual(final.f, false);
      });
    });

    it('virtuals with no getters return undefined (gh-6223)', function(done) {
      const personSchema = new mongoose.Schema({
        name: { type: String },
        children: [{
          name: { type: String }
        }]
      }, {
        toObject: { getters: true, virtuals: true },
        toJSON: { getters: true, virtuals: true },
        id: false
      });

      personSchema.virtual('favoriteChild').set(function(v) {
        return this.set('children.0', v);
      });

      personSchema.virtual('heir').get(function() {
        return this.get('children.0');
      });

      const Person = db.model('gh6223', personSchema);

      const person = new Person({
        name: 'Anakin'
      });

      assert.strictEqual(person.favoriteChild, void 0);
      assert.ok(!('favoriteChild' in person.toJSON()));
      assert.ok(!('favoriteChild' in person.toObject()));

      done();
    });

    it('add default getter/setter (gh-6262)', function(done) {
      const testSchema = new mongoose.Schema({});

      testSchema.virtual('totalValue');

      const Test = db.model('gh6262', testSchema);

      assert.equal(Test.schema.virtuals.totalValue.getters.length, 1);
      assert.equal(Test.schema.virtuals.totalValue.setters.length, 1);

      const doc = new Test();
      doc.totalValue = 5;
      assert.equal(doc.totalValue, 5);

      done();
    });

    it('nested virtuals + nested toJSON (gh-6294)', function() {
      const schema = mongoose.Schema({
        nested: {
          prop: String
        }
      }, { _id: false, id: false });

      schema.virtual('nested.virtual').get(() => 'test 2');

      schema.set('toJSON', {
        virtuals: true
      });

      const MyModel = db.model('gh6294', schema);

      const doc = new MyModel({ nested: { prop: 'test 1' } });

      assert.deepEqual(doc.toJSON(), {
        nested: { prop: 'test 1', virtual: 'test 2' }
      });
      assert.deepEqual(doc.nested.toJSON(), {
        prop: 'test 1', virtual: 'test 2'
      });
    });

    it('Disallows writing to __proto__ and other special properties', function(done) {
      const schema = new mongoose.Schema({
        name: String
      }, { strict: false });

      const Model = db.model('prototest', schema);
      const doc = new Model({ '__proto__.x': 'foo' });

      assert.strictEqual(Model.x, void 0);
      doc.set('__proto__.y', 'bar');

      assert.strictEqual(Model.y, void 0);

      doc.set('constructor.prototype.z', 'baz');

      assert.strictEqual(Model.z, void 0);

      done();
    });

    it('save() depopulates pushed arrays (gh-6048)', function() {
      const blogPostSchema = new Schema({
        comments: [{
          type: mongoose.Schema.Types.ObjectId,
          ref: 'gh6048_0'
        }]
      });

      const BlogPost = db.model('gh6048', blogPostSchema);

      const commentSchema = new Schema({
        text: String
      });

      const Comment = db.model('gh6048_0', commentSchema);

      return co(function*() {
        let blogPost = yield BlogPost.create({});
        const comment = yield Comment.create({ text: 'Hello' });

        blogPost = yield BlogPost.findById(blogPost);
        blogPost.comments.push(comment);
        yield blogPost.save();

        const savedBlogPost = yield BlogPost.collection.
          findOne({ _id: blogPost._id });
        assert.equal(savedBlogPost.comments.length, 1);
        assert.equal(savedBlogPost.comments[0].constructor.name, 'ObjectID');
        assert.equal(savedBlogPost.comments[0].toString(),
          blogPost.comments[0]._id.toString());
      });
    });

    it('Handles setting populated path set via `Document#populate()` (gh-7302)', function() {
      const authorSchema = new Schema({ name: String });
      const bookSchema = new Schema({
        author: { type: mongoose.Schema.Types.ObjectId, ref: 'gh7302_Author' }
      });

      const Author = db.model('gh7302_Author', authorSchema);
      const Book = db.model('gh7302_Book', bookSchema);

      return Author.create({ name: 'Victor Hugo' }).
        then(function(author) { return Book.create({ author: author._id }); }).
        then(function() { return Book.findOne(); }).
        then(function(doc) { return doc.populate('author').execPopulate(); }).
        then(function(doc) {
          doc.author = {};
          assert.ok(!doc.author.name);
          assert.ifError(doc.validateSync());
        });
    });

    it('Single nested subdocs using discriminator can be modified (gh-5693)', function(done) {
      const eventSchema = new Schema({ message: String }, {
        discriminatorKey: 'kind',
        _id: false
      });

      const trackSchema = new Schema({ event: eventSchema });

      trackSchema.path('event').discriminator('Clicked', new Schema({
        element: String
      }, { _id: false }));

      trackSchema.path('event').discriminator('Purchased', new Schema({
        product: String
      }, { _id: false }));

      const MyModel = db.model('gh5693', trackSchema);

      const doc = new MyModel({
        event: {
          message: 'Test',
          kind: 'Clicked',
          element: 'Amazon Link'
        }
      });

      doc.save(function(error) {
        assert.ifError(error);
        assert.equal(doc.event.message, 'Test');
        assert.equal(doc.event.kind, 'Clicked');
        assert.equal(doc.event.element, 'Amazon Link');

        doc.set('event', {
          kind: 'Purchased',
          product: 'Professional AngularJS'
        });

        doc.save(function(error) {
          assert.ifError(error);
          assert.equal(doc.event.kind, 'Purchased');
          assert.equal(doc.event.product, 'Professional AngularJS');
          assert.ok(!doc.event.element);
          assert.ok(!doc.event.message);
          done();
        });
      });
    });

    it('required function only gets called once (gh-6801)', function() {
      let reqCount = 0;
      const childSchema = new Schema({
        name: {
          type: String,
          required: function() {
            reqCount++;
            return true;
          }
        }
      });
      const Child = mongoose.model('gh6801_Child', childSchema);

      const parentSchema = new Schema({
        name: String,
        child: childSchema
      });
      const Parent = mongoose.model('gh6801_Parent', parentSchema);

      const child = new Child(/* name is required */);
      const parent = new Parent({ child: child });

      return parent.validate().then(
        () => assert.ok(false),
        error => {
          assert.equal(reqCount, 1);
          assert.ok(error.errors['child.name']);
        }
      );
    });

    it('required function called again after save() (gh-6892)', function() {
      const schema = new mongoose.Schema({
        field: {
          type: String,
          default: null,
          required: function() { return this && this.field === undefined; }
        }
      });
      const Model = db.model('gh6892', schema);

      return co(function*() {
        yield Model.create({});
        const doc1 = yield Model.findOne({}).select({_id: 1});
        yield doc1.save();

        // Should not throw
        yield Model.create({});
      });
    });

    it('doc array: set then remove (gh-3511)', function(done) {
      const ItemChildSchema = new mongoose.Schema({
        name: {
          type: String,
          required: true
        }
      });

      const ItemParentSchema = new mongoose.Schema({
        children: [ItemChildSchema]
      });

      const ItemParent = db.model('gh3511', ItemParentSchema);

      const p = new ItemParent({
        children: [{ name: 'test1' }, { name: 'test2' }]
      });

      p.save(function(error) {
        assert.ifError(error);
        ItemParent.findById(p._id, function(error, doc) {
          assert.ifError(error);
          assert.ok(doc);
          assert.equal(doc.children.length, 2);

          doc.children[1].name = 'test3';
          doc.children.remove(doc.children[0]);

          doc.save(function(error) {
            assert.ifError(error);
            ItemParent.findById(doc._id, function(error, doc) {
              assert.ifError(error);
              assert.equal(doc.children.length, 1);
              assert.equal(doc.children[0].name, 'test3');
              done();
            });
          });
        });
      });
    });

    it('doc array: modify then sort (gh-7556)', function() {
      const assetSchema = new Schema({
        name: { type: String, required: true },
        namePlural: { type: String, required: true }
      });
      assetSchema.pre('validate', function() {
        if (this.isNew) {
          this.namePlural = this.name + 's';
        }
      });
      const personSchema = new Schema({
        name: String,
        assets: [assetSchema]
      });

      const Person = db.model('gh7556', personSchema);

      return co(function*() {
        yield Person.create({
          name: 'test',
          assets: [{ name: 'Cash', namePlural: 'Cash' }]
        });
        const p = yield Person.findOne();

        p.assets.push({ name: 'Home' });
        p.assets.id(p.assets[0].id).set('name', 'Cash');
        p.assets.id(p.assets[0].id).set('namePlural', 'Cash');

        p.assets.sort((doc1, doc2) => doc1.name > doc2.name ? -1 : 1);

        yield p.save();
      });
    });

    it('modifying unselected nested object (gh-5800)', function() {
      const MainSchema = new mongoose.Schema({
        a: {
          b: {type: String, default: 'some default'},
          c: {type: Number, default: 0},
          d: {type: String}
        },
        e: {type: String}
      });

      MainSchema.pre('save', function(next) {
        if (this.isModified()) {
          this.set('a.c', 100, Number);
        }
        next();
      });

      const Main = db.model('gh5800', MainSchema);

      const doc = { a: { b: 'not the default', d: 'some value' }, e: 'e' };
      return Main.create(doc).
        then(function(doc) {
          assert.equal(doc.a.b, 'not the default');
          assert.equal(doc.a.d, 'some value');
          return Main.findOne().select('e');
        }).
        then(function(doc) {
          doc.e = 'e modified';
          return doc.save();
        }).
        then(function() {
          return Main.findOne();
        }).
        then(function(doc) {
          assert.equal(doc.a.b, 'not the default');
          assert.equal(doc.a.d, 'some value');
        });
    });

    it('set() underneath embedded discriminator (gh-6482)', function() {
      const mediaSchema = new Schema({ file: String },
        { discriminatorKey: 'kind', _id: false });

      const photoSchema = new Schema({ position: String });
      const pageSchema = new Schema({ media: mediaSchema });

      pageSchema.path('media').discriminator('photo', photoSchema);

      const Page = db.model('gh6482_Page', pageSchema);

      return co(function*() {
        let doc = yield Page.create({
          media: { kind: 'photo', file: 'cover.jpg', position: 'left' }
        });

        // Using positional args syntax
        doc.set('media.position', 'right');
        assert.equal(doc.media.position, 'right');

        yield doc.save();

        doc = yield Page.findById(doc._id);
        assert.equal(doc.media.position, 'right');

        // Using object syntax
        doc.set({ 'media.position': 'left' });
        assert.equal(doc.media.position, 'left');

        yield doc.save();

        doc = yield Page.findById(doc._id);
        assert.equal(doc.media.position, 'left');
      });
    });

    it('set() underneath array embedded discriminator (gh-6526)', function() {
      const mediaSchema = new Schema({ file: String },
        { discriminatorKey: 'kind', _id: false });

      const photoSchema = new Schema({ position: String });
      const pageSchema = new Schema({ media: [mediaSchema] });

      pageSchema.path('media').discriminator('photo', photoSchema);

      const Page = db.model('gh6526_Page', pageSchema);

      return co(function*() {
        let doc = yield Page.create({
          media: [{ kind: 'photo', file: 'cover.jpg', position: 'left' }]
        });

        // Using positional args syntax
        doc.set('media.0.position', 'right');
        assert.equal(doc.media[0].position, 'right');

        yield doc.save();

        doc = yield Page.findById(doc._id);
        assert.equal(doc.media[0].position, 'right');
      });
    });

    it('consistent context for nested docs (gh-5347)', function(done) {
      const contexts = [];
      const childSchema = new mongoose.Schema({
        phoneNumber: {
          type: String,
          required: function() {
            contexts.push(this);
            return this.notifications.isEnabled;
          }
        },
        notifications: {
          isEnabled: { type: Boolean, required: true }
        }
      });

      const parentSchema = new mongoose.Schema({
        name: String,
        children: [childSchema]
      });

      const Parent = db.model('gh5347', parentSchema);

      Parent.create({
        name: 'test',
        children: [
          {
            phoneNumber: '123',
            notifications: {
              isEnabled: true
            }
          }
        ]
      }, function(error, doc) {
        assert.ifError(error);
        const child = doc.children.id(doc.children[0]._id);
        child.phoneNumber = '345';
        assert.equal(contexts.length, 1);
        doc.save(function(error) {
          assert.ifError(error);
          assert.equal(contexts.length, 2);
          assert.ok(contexts[0].toObject().notifications.isEnabled);
          assert.ok(contexts[1].toObject().notifications.isEnabled);
          done();
        });
      });
    });

    it('accessing arrays in setters on initial document creation (gh-6155)', function(done) {
      const artistSchema = new mongoose.Schema({
        name: {
          type: String,
          set: function(v) {
            const sp = v.split(' ');
            for (let i = 0; i < sp.length; ++i) {
              this.keywords.push(sp[i]);
            }
            return v;
          }
        },
        keywords: [String]
      });

      const Artist = db.model('gh6155', artistSchema);

      const artist = new Artist({ name: 'Motley Crue' });
      assert.deepEqual(artist.toObject().keywords, ['Motley', 'Crue']);

      done();
    });

    it('handles 2nd level nested field with null child (gh-6187)', function(done) {
      const NestedSchema = new Schema({
        parent: new Schema({
          name: String,
          child: {
            name: String
          }
        }, { strict: false })
      });
      const NestedModel = db.model('Nested', NestedSchema);
      const n = new NestedModel({
        parent: {
          name: 'foo',
          child: null // does not fail if undefined
        }
      });

      assert.equal(n.parent.name, 'foo');

      done();
    });

    it('does not call default function on init if value set (gh-6410)', function() {
      let called = 0;

      function generateRandomID() {
        called++;
        return called;
      }

      const TestDefaultsWithFunction = db.model('gh6410', new Schema({
        randomID: {type: Number, default: generateRandomID}
      }));

      const post = new TestDefaultsWithFunction;
      assert.equal(post.get('randomID'), 1);
      assert.equal(called, 1);

      return co(function*() {
        yield post.save();

        yield TestDefaultsWithFunction.findById(post._id);

        assert.equal(called, 1);
      });
    });

    it('convertToFalse and convertToTrue (gh-6758)', function() {
      const TestSchema = new Schema({ b: Boolean });
      const Test = db.model('gh6758', TestSchema);

      mongoose.Schema.Types.Boolean.convertToTrue.add('aye');
      mongoose.Schema.Types.Boolean.convertToFalse.add('nay');

      const doc1 = new Test({ b: 'aye' });
      const doc2 = new Test({ b: 'nay' });

      assert.strictEqual(doc1.b, true);
      assert.strictEqual(doc2.b, false);

      return doc1.save().
        then(() => Test.findOne({ b: { $exists: 'aye' } })).
        then(doc => assert.ok(doc)).
        then(() => {
          mongoose.Schema.Types.Boolean.convertToTrue.delete('aye');
          mongoose.Schema.Types.Boolean.convertToFalse.delete('nay');
        });
    });

    it('doesnt double-call getters when using get() (gh-6779)', function() {
      const schema = new Schema({
        nested: {
          arr: [{ key: String }]
        }
      });

      schema.path('nested.arr.0.key').get(v => {
        return 'foobar' + v;
      });

      const M = db.model('gh6779', schema);
      const test = new M();

      test.nested.arr.push({ key: 'value' });
      test.nested.arr.push({ key: 'value2' });

      assert.equal(test.get('nested.arr.0.key'), 'foobarvalue');
      assert.equal(test.get('nested.arr.1.key'), 'foobarvalue2');

      return Promise.resolve();
    });

    it('returns doubly nested field in inline sub schema when using get() (gh-6925)', function() {
      const child = new Schema({
        nested: {
          key: String
        }
      });
      const parent = new Schema({
        child: child
      });

      const M = db.model('gh6925', parent);
      const test = new M({
        child: {
          nested: {
            key: 'foobarvalue'
          }
        }
      });

      assert.equal(test.get('child.nested.key'), 'foobarvalue');

      return Promise.resolve();
    });

    it('defaults should see correct isNew (gh-3793)', function() {
      let isNew = [];
      const TestSchema = new mongoose.Schema({
        test: {
          type: Date,
          default: function() {
            isNew.push(this.isNew);
            if (this.isNew) {
              return Date.now();
            }
            return void 0;
          }
        }
      });

      const TestModel = db.model('gh3793', TestSchema);

      return co(function*() {
        yield Promise.resolve(db);

        yield TestModel.collection.insertOne({});

        let doc = yield TestModel.findOne({});
        assert.strictEqual(doc.test, void 0);
        assert.deepEqual(isNew, [false]);

        isNew = [];

        doc = yield TestModel.create({});
        assert.ok(doc.test instanceof Date);
        assert.deepEqual(isNew, [true]);
      });
    });

    it('modify multiple subdoc paths (gh-4405)', function(done) {
      const ChildObjectSchema = new Schema({
        childProperty1: String,
        childProperty2: String,
        childProperty3: String
      });

      const ParentObjectSchema = new Schema({
        parentProperty1: String,
        parentProperty2: String,
        child: ChildObjectSchema
      });

      const Parent = db.model('gh4405', ParentObjectSchema);

      const p = new Parent({
        parentProperty1: 'abc',
        parentProperty2: '123',
        child: {
          childProperty1: 'a',
          childProperty2: 'b',
          childProperty3: 'c'
        }
      });
      p.save(function(error) {
        assert.ifError(error);
        Parent.findById(p._id, function(error, p) {
          assert.ifError(error);
          p.parentProperty1 = 'foo';
          p.parentProperty2 = 'bar';
          p.child.childProperty1 = 'ping';
          p.child.childProperty2 = 'pong';
          p.child.childProperty3 = 'weee';
          p.save(function(error) {
            assert.ifError(error);
            Parent.findById(p._id, function(error, p) {
              assert.ifError(error);
              assert.equal(p.child.childProperty1, 'ping');
              assert.equal(p.child.childProperty2, 'pong');
              assert.equal(p.child.childProperty3, 'weee');
              done();
            });
          });
        });
      });
    });

    it('doesnt try to cast populated embedded docs (gh-6390)', function() {
      const otherSchema = new Schema({
        name: String
      });

      const subSchema = new Schema({
        my: String,
        other: {
          type: Schema.Types.ObjectId,
          refPath: 'sub.my'
        }
      });

      const schema = new Schema({
        name: String,
        sub: subSchema
      });

      const Other = db.model('gh6390', otherSchema);
      const Test = db.model('6h6390_2', schema);

      const other = new Other({ name: 'Nicole' });

      const test = new Test({
        name: 'abc',
        sub: {
          my: 'gh6390',
          other: other._id
        }
      });
      return co(function* () {
        yield other.save();
        yield test.save();
        const doc = yield Test.findOne({}).populate('sub.other');
        assert.strictEqual('Nicole', doc.sub.other.name);
      });
    });
  });

  describe('clobbered Array.prototype', function() {
    afterEach(function() {
      delete Array.prototype.remove;
    });

    it('handles clobbered Array.prototype.remove (gh-6431)', function(done) {
      Object.defineProperty(Array.prototype, 'remove', {
        value: 42,
        configurable: true,
        writable: false
      });

      const schema = new Schema({ arr: [{ name: String }] });
      const MyModel = db.model('gh6431', schema);

      const doc = new MyModel();
      assert.deepEqual(doc.toObject().arr, []);
      done();
    });

    it('calls array validators again after save (gh-6818)', function() {
      const schema = new Schema({
        roles: {
          type: [{
            name: String,
            folders: {
              type: [{ folderId: String }],
              validate: v => assert.ok(v.length === new Set(v.map(el => el.folderId)).size, 'Duplicate')
            }
          }]
        }
      });
      const Model = db.model('gh6818', schema);

      return co(function*() {
        yield Model.create({
          roles: [
            { name: 'admin' },
            { name: 'mod', folders: [{ folderId: 'foo' }] }
          ]
        });

        const doc = yield Model.findOne();

        doc.roles[1].folders.push({ folderId: 'bar' });

        yield doc.save();

        doc.roles[1].folders[1].folderId = 'foo';
        let threw = false;
        try {
          yield doc.save();
        } catch (error) {
          threw = true;
          assert.equal(error.errors['roles.1.folders'].reason.message, 'Duplicate');
        }
        assert.ok(threw);
      });
    });

    it('set single nested to num throws ObjectExpectedError (gh-6710) (gh-6753)', function() {
      const schema = new Schema({
        nested: new Schema({
          num: Number
        })
      });

      const Test = mongoose.model('gh6710', schema);

      const doc = new Test({ nested: { num: 123 } });
      doc.nested = 123;

      return doc.validate().
        then(() => { throw new Error('Should have errored'); }).
        catch(err => {
          assert.ok(err.message.indexOf('Cast to Embedded') !== -1, err.message);
          assert.equal(err.errors['nested'].reason.name, 'ObjectExpectedError');

          const doc = new Test({ nested: { num: 123 } });
          doc.nested = [];
          return doc.validate();
        }).
        then(() => { throw new Error('Should have errored'); }).
        catch(err => {
          assert.ok(err.message.indexOf('Cast to Embedded') !== -1, err.message);
          assert.equal(err.errors['nested'].reason.name, 'ObjectExpectedError');
        });
    });

    it('set array to false throws ObjectExpectedError (gh-7242)', function() {
      const Child = new mongoose.Schema({});
      const Parent = new mongoose.Schema({
        children: [Child]
      });
      const ParentModel = db.model('gh7242', Parent);
      const doc = new ParentModel({ children: false });

      return doc.save().then(
        () => assert.ok(false),
        err => {
          assert.ok(err.errors['children']);
          assert.equal(err.errors['children'].name, 'ObjectParameterError');
        }
      );
    });
  });

  it('does not save duplicate items after two saves (gh-6900)', function() {
    const M = db.model('gh6900', {items: [{name: String}]});
    const doc = new M();
    doc.items.push({ name: '1' });

    return co(function*() {
      yield doc.save();
      doc.items.push({ name: '2' });
      yield doc.save();

      const found = yield M.findById(doc.id);
      assert.equal(found.items.length, 2);
    });
  });

  it('validateSync() on embedded doc (gh-6931)', function() {
    const innerSchema = new mongoose.Schema({
      innerField: {
        type: mongoose.Schema.Types.ObjectId,
        required: true
      }
    });

    const schema = new mongoose.Schema({
      field: {
        type: mongoose.Schema.Types.ObjectId,
        required: true
      },
      inner: [innerSchema]
    });

    const Model = db.model('gh6931', schema);

    return co(function*() {
      const doc2 = new Model();
      doc2.field = mongoose.Types.ObjectId();
      doc2.inner.push({
        innerField: mongoose.Types.ObjectId()
      });
      doc2.inner[0].innerField = '';

      let err = doc2.inner[0].validateSync();
      assert.ok(err);
      assert.ok(err.errors['innerField']);

      err = yield doc2.inner[0].validate().then(() => assert.ok(false), err => err);
      assert.ok(err);
      assert.ok(err.errors['innerField']);
    });
  });

  it('retains user-defined key order with nested docs (gh-6944)', function() {
    const schema = new Schema({
      _id: String,
      foo: String,
      bar: {
        a: String
      }
    });

    const Model = db.model('gh6944', schema);

    const doc = new Model({ _id: 'test', foo: 'hello', bar: { a: 'world' } });

    // Same order as in the initial set above
    assert.deepEqual(Object.keys(doc._doc), ['_id', 'foo', 'bar']);

    return Promise.resolve();
  });

  it('does not mark modified if setting nested subdoc to same value (gh-7048)', function() {
    const BarSchema = new Schema({ bar: String }, { _id: false });
    const FooNestedSchema = new Schema({ foo: BarSchema });

    const Model = db.model('gh7048', FooNestedSchema);

    return co(function*() {
      const doc = yield Model.create({ foo: { bar: 'test' } });
      doc.set({ foo: { bar: 'test' } });

      assert.deepEqual(doc.modifiedPaths(), []);

      doc.set('foo.bar', 'test');

      assert.deepEqual(doc.modifiedPaths(), []);
    });
  });

  it('allow saving validation error in db (gh-7127)', function() {
    return co(function*() {
      const schema = new Schema({
        error: mongoose.Schema.Types.Mixed,
        name: { type: String, required: true }
      });
      const Model = db.model('gh7127', schema);

      const doc = new Model();

      const error = yield doc.validate().catch(error => error);

      doc.name = 'foo';
      doc.error = error;

      yield doc.save();

      const fromDb = yield Model.findOne();
      assert.ok(fromDb.error.errors.name);
    });
  });

  it('storeSubdocValidationError (gh-6802)', function() {
    return co(function*() {
      const GrandchildSchema = new Schema({
        name: {
          type: String,
          required: true
        }
      }, { storeSubdocValidationError: false });

      const ChildSchema = new Schema({
        name: String,
        child: GrandchildSchema
      }, { storeSubdocValidationError: false });

      const ParentSchema = new Schema({
        name: String,
        child: ChildSchema
      });
      const Parent = db.model('gh6802', ParentSchema);

      const parent = new Parent({ child: { child: {} } });

      let err = yield parent.validate().then(() => null, err => err);
      assert.ok(err);
      assert.ok(err.errors['child.child.name']);
      assert.ok(!err.errors['child']);
      assert.ok(!err.errors['child.child']);

      err = parent.validateSync();
      assert.ok(err);
      assert.ok(err.errors['child.child.name']);
      assert.ok(!err.errors['child']);
      assert.ok(!err.errors['child.child']);
    });
  });

  it('handles mixed arrays with all syntaxes (gh-7109)', function() {
    const schema = new Schema({
      arr1: [Schema.Types.Mixed],
      arr2: [{}],
      arr3: [Object]
    });

    const Test = db.model('gh7109', schema);

    const test = new Test({
      arr1: ['test1', { two: 'three' }, [4, 'five', 6]],
      arr2: ['test2', { three: 'four' }, [5, 'six', 7]],
      arr3: ['test3', { four: 'five' }, [6, 'seven', 8]]
    });

    assert.ok(test.validateSync() == null, test.validateSync());

    return Promise.resolve();
  });

  it('supports validator.isUUID as a custom validator (gh-7145)', function() {
    const schema = new Schema({
      name: {
        type: String,
        validate: [validator.isUUID, 'invalid name']
      }
    });

    const Test = db.model('gh7145', schema);

    const doc = new Test({ name: 'not-a-uuid' });
    const error = doc.validateSync();
    assert.ok(error instanceof Error);
    assert.ok(/invalid name/.test(error.message));

    return co(function*() {
      const error = yield doc.validate().then(() => null, err => err);

      assert.ok(error instanceof Error);
      assert.ok(/invalid name/.test(error.message));
    });
  });

  it('propsParameter option (gh-7145)', function() {
    const schema = new Schema({
      name: {
        type: String,
        validate: {
          validator: (v, props) => props.validator != null,
          propsParameter: true
        }
      }
    });

    const Test = db.model('gh7145_0', schema);

    const doc = new Test({ name: 'foo' });
    const error = doc.validateSync();
    assert.ok(error == null, error);

    return co(function*() {
      const error = yield doc.validate().then(() => null, err => err);

      assert.ok(error == null, error);
    });
  });

  it('surfaces errors in subdoc pre validate (gh-7187)', function() {
    const InnerSchema = new Schema({ name: String });

    InnerSchema.pre('validate', function() {
      throw new Error('Oops!');
    });

    const TestSchema = new Schema({ subdocs: [InnerSchema] });

    const Test = db.model('gh7187', TestSchema);

    return Test.create({ subdocs: [{ name: 'foo' }] }).then(
      () => { throw new Error('Fail'); },
      err => { assert.ok(err.message.indexOf('Oops!') !== -1, err.message); }
    );
  });

  it('runs setter only once when doing .set() underneath single nested (gh-7196)', function() {
    let called = [];
    const InnerSchema = new Schema({
      name: String,
      withSetter: {
        type: String,
        set: function(v) {
          called.push(this);
          return v;
        }
      }
    });

    const TestSchema = new Schema({ nested: InnerSchema });

    const Model = db.model('gh7196', TestSchema);

    const doc = new Model({ nested: { name: 'foo' } });

    // Make sure setter only gets called once
    called = [];
    doc.set('nested.withSetter', 'bar');

    assert.equal(called.length, 1);
    assert.equal(called[0].name, 'foo');

    return Promise.resolve();
  });

  it('should enable key with dot(.) on mixed types with checkKeys (gh-7144)', function() {
    const s = new Schema({ raw: { type: Schema.Types.Mixed } });
    const M = db.model('gh7144', s);

    const raw = { 'foo.bar': 'baz' };

    return co(function*() {
      let doc = yield M.create([{ raw: raw }], { checkKeys: false }).
        then(res => res[0]);
      assert.deepEqual(doc.raw, raw);

      doc = yield M.findOneAndUpdate({}, { raw: { 'a.b': 2 } }, { new: true });
      assert.deepEqual(doc.raw, { 'a.b': 2 });
    });
  });

  it('doesnt mark array as modified on init if embedded schema has default (gh-7227)', function() {
    const subSchema = new mongoose.Schema({
      users: {
        type: [{ name: { type: String } }],
        // This test ensures the whole array won't be modified on init because
        // of this default
        default: [{ name: 'test' }]
      }
    });

    const schema = new mongoose.Schema({
      sub: [subSchema]
    });
    const Model = db.model('gh7227', schema);

    return co(function*() {
      let doc = new Model({ name: 'test', sub: [{}] });
      yield doc.save();

      assert.ok(!doc.isModified());

      doc = yield Model.findOne();
      assert.ok(!doc.isModified());
    });
  });

  it('casts defaults for doc arrays (gh-7337)', function() {
    const accountSchema = new mongoose.Schema({
      roles: {
        type: [{
          otherProperties: {
            example: Boolean,
          },
          name: String,
        }],
        default: function() {
          return [
            { otherProperties: { example: true }, name: 'First' },
            { otherProperties: { example: false }, name: 'Second' }
          ];
        }
      }
    });

    const Account = db.model('gh7337', accountSchema);

    return co(function*() {
      yield Account.create({});

      const doc = yield Account.findOne();

      assert.ok(doc.roles[0]._id);
      assert.ok(doc.roles[1]._id);
    });
  });

  it('updateOne() hooks (gh-7133) (gh-7423)', function() {
    const schema = new mongoose.Schema({ name: String });

    let queryCount = 0;
    let docCount = 0;
    let docPostCount = 0;

    let docRegexCount = 0;
    let docPostRegexCount = 0;

    schema.pre('updateOne', () => ++queryCount);
    schema.pre('updateOne', { document: true, query: false }, () => ++docCount);
    schema.post('updateOne', { document: true, query: false }, () => ++docPostCount);

    schema.pre(/^updateOne$/, { document: true, query: false }, () => ++docRegexCount);
    schema.post(/^updateOne$/, { document: true, query: false }, () => ++docPostRegexCount);

    let removeCount1 = 0;
    let removeCount2 = 0;
    schema.pre('remove', () => ++removeCount1);
    schema.pre('remove', { document: true, query: false }, () => ++removeCount2);

    const Model = db.model('gh7133', schema);

    return co(function*() {
      const doc = new Model({ name: 'test' });
      yield doc.save();

      assert.equal(queryCount, 0);
      assert.equal(docCount, 0);
      assert.equal(docPostCount, 0);
      assert.equal(docRegexCount, 0);
      assert.equal(docPostRegexCount, 0);

      yield doc.updateOne({ name: 'test2' });

      assert.equal(queryCount, 1);
      assert.equal(docCount, 1);
      assert.equal(docPostCount, 1);
      assert.equal(docRegexCount, 1);
      assert.equal(docPostRegexCount, 1);

      assert.equal(removeCount1, 0);
      assert.equal(removeCount2, 0);

      yield doc.remove();

      assert.equal(removeCount1, 1);
      assert.equal(removeCount2, 1);
    });
  });

  it('doesnt mark single nested doc date as modified if setting with string (gh-7264)', function() {
    const subSchema = new mongoose.Schema({
      date2: Date
    });

    const schema = new mongoose.Schema({
      date1: Date,
      sub: subSchema
    });

    const Model = db.model('gh7264', schema);

    return co(function*() {
      const date = '2018-11-22T09:00:00.000Z';

      const doc = yield Model.create({
        date1: date,
        sub: { date2: date }
      });

      assert.deepEqual(doc.modifiedPaths(), []);

      doc.set('date1', date);
      doc.set('sub.date2', date);

      assert.deepEqual(doc.modifiedPaths(), []);
    });
  });

  it('handles null `fields` param to constructor (gh-7271)', function() {
    const ActivityBareSchema = new Schema({
      _id: {
        type: Schema.Types.ObjectId,
        ref: 'Activity',
      },
      name: String
    });

    const EventSchema = new Schema({
      activity: ActivityBareSchema,
      name: String
    });

    const data = {
      name: 'Test',
      activity: {
        _id: '5bf606f6471b6056b3f2bfc9',
        name: 'Activity name'
      },
    };

    const Event = db.model('gh7271', EventSchema);
    const event = new Event(data, null);

    assert.equal(event.activity.name, 'Activity name');

    return event.validate();
  });

  it('flattenMaps option for toObject() (gh-7274)', function() {
    let schema = new Schema({
      test: {
        type: Map,
        of: String,
        default: new Map()
      }
    }, { versionKey: false });

    let Test = db.model('gh7274', schema);

    let mapTest = new Test({});
    mapTest.test.set('key1', 'value1');
    assert.equal(mapTest.toObject({ flattenMaps: true }).test.key1, 'value1');

    schema = new Schema({
      test: {
        type: Map,
        of: String,
        default: new Map()
      }
    }, { versionKey: false });
    schema.set('toObject', { flattenMaps: true });

    db.deleteModel('gh7274');
    Test = db.model('gh7274', schema);

    mapTest = new Test({});
    mapTest.test.set('key1', 'value1');
    assert.equal(mapTest.toObject({}).test.key1, 'value1');

    return Promise.resolve();
  });

  it('`collection` property with strict: false (gh-7276)', function() {
    const schema = new Schema({}, { strict: false, versionKey: false });
    const Model = db.model('gh7276', schema);

    return co(function*() {
      let doc = new Model({ test: 'foo', collection: 'bar' });

      yield doc.save();

      assert.equal(doc.collection, 'bar');

      doc = yield Model.findOne();
      assert.equal(doc.toObject().collection, 'bar');
    });
  });

  it('should validateSync() all elements in doc array (gh-6746)', function() {
    const Model = db.model('gh6746', new Schema({
      colors: [{
        name: { type: String, required: true },
        hex: { type: String, required: true }
      }]
    }));

    const model = new Model({
      colors: [
        { name: 'steelblue' },
        { hex: '#4682B4' }
      ]
    });

    const errors = model.validateSync().errors;
    const keys = Object.keys(errors).sort();
    assert.deepEqual(keys, ['colors.0.hex', 'colors.1.name']);
  });

  it('handles fake constructor (gh-7290)', function() {
    const TestSchema = new Schema({ test: String });

    const TestModel = db.model('gh7290', TestSchema);

    const badQuery = {
      test: {
        length: 1e10,
        constructor: {
          name: 'Array'
        }
      }
    };

    return co(function*() {
      let err = yield TestModel.findOne(badQuery).then(() => null, e => e);
      assert.equal(err.name, 'CastError', err.stack);

      err = yield TestModel.updateOne(badQuery, { name: 'foo' }).
        then(() => null, err => err);
      assert.equal(err.name, 'CastError', err.stack);

      err = yield TestModel.updateOne({}, badQuery).then(() => null, e => e);
      assert.equal(err.name, 'CastError', err.stack);

      err = yield TestModel.deleteOne(badQuery).then(() => null, e => e);
      assert.equal(err.name, 'CastError', err.stack);
    });
  });

  it('handles fake __proto__ (gh-7290)', function() {
    const TestSchema = new Schema({ test: String, name: String });

    const TestModel = db.model('gh7290_proto', TestSchema);

    const badQuery = JSON.parse('{"test":{"length":1000000000,"__proto__":[]}}');

    return co(function*() {
      let err = yield TestModel.findOne(badQuery).then(() => null, e => e);
      assert.equal(err.name, 'CastError', err.stack);

      err = yield TestModel.updateOne(badQuery, { name: 'foo' }).
        then(() => null, err => err);
      assert.equal(err.name, 'CastError', err.stack);

      err = yield TestModel.updateOne({}, badQuery).then(() => null, e => e);
      assert.equal(err.name, 'CastError', err.stack);

      err = yield TestModel.deleteOne(badQuery).then(() => null, e => e);
      assert.equal(err.name, 'CastError', err.stack);
    });
  });

  it('cast error with string path set to array in db (gh-7619)', function() {
    const TestSchema = new Schema({ name: String });

    const TestModel = db.model('gh7619', TestSchema);

    return co(function*() {
      yield TestModel.findOne();

      yield TestModel.collection.insertOne({ name: ['foo', 'bar'] });

      const doc = yield TestModel.findOne();
      assert.ok(!doc.name);
      const err = doc.validateSync();
      assert.ok(err);
      assert.ok(err.errors['name']);
    });
  });

  it('doesnt crash if nested path with `get()` (gh-7316)', function() {
    const schema = new mongoose.Schema({ http: { get: Number } });
    const Model = db.model('gh7316', schema);

    return Model.create({ http: { get: 400 } }); // Should succeed
  });

  it('copies atomics from existing document array when setting doc array (gh-7472)', function() {
    const Dog = db.model('gh7472', new mongoose.Schema({
      name: String,
      toys: [{
        name: String
      }]
    }));

    return co(function*() {
      const dog = new Dog({ name: 'Dash' });

      dog.toys.push({ name: '1' });
      dog.toys.push({ name: '2' });
      dog.toys.push({ name: '3' });

      yield dog.save();

      for (const toy of ['4', '5', '6']) {
        dog.toys = dog.toys || [];
        dog.toys.push({ name: toy, count: 1 });
      }

      yield dog.save();

      const fromDb = yield Dog.findOne();
      assert.deepEqual(fromDb.toys.map(t => t.name), ['1', '2', '3', '4', '5', '6']);
    });
  });

  it('doesnt fail with custom update function (gh-7342)', function() {
    const catalogSchema = new mongoose.Schema({
      name: String,
      sub: new Schema({ name: String })
    }, { runSettersOnQuery: true });

    catalogSchema.methods.update = function(data) {
      for (const key in data) {
        this[key] = data[key];
      }
      return this.save();
    };

    const Catalog = db.model('gh7342', catalogSchema);

    return co(function*() {
      let doc = yield Catalog.create({ name: 'test', sub: { name: 'foo' } });
      doc = yield doc.update({ name: 'test2' });
      assert.equal(doc.name, 'test2');
    });
  });

  it('setters that modify `this` should work on single nested when overwriting (gh-7585)', function() {
    const NameSchema = new Schema({
      full: {
        type: String,
        set: function(v) {
          this.first = 'foo';
          this.last = 'bar';
          return v + ' baz';
        }
      },
      first: String,
      last: String
    }, { _id: false });

    const User = db.model('gh7585', new Schema({
      name: {
        type: NameSchema,
        default: {}
      }
    }));

    const s = new User();
    s.name = { full: 'test' };
    assert.equal(s.name.first, 'foo');
    assert.equal(s.name.last, 'bar');
    assert.equal(s.name.full, 'test baz');

    return Promise.resolve();
  });

  it('handles setting embedded doc to Object.assign() from another doc (gh-7645)', function() {
    const profileSchema = new Schema({ name: String, email: String });
    const companyUserSchema = new Schema({
      profile: {
        type: profileSchema,
        default: {}
      }
    });

    const CompanyUser = db.model('gh7645', companyUserSchema);

    const cu = new CompanyUser({ profile: { name: 'foo', email: 'bar' } });
    cu.profile = Object.assign({}, cu.profile);

    assert.equal(cu.profile.name, 'foo');
    assert.equal(cu.profile.email, 'bar');
    cu.toObject(); // shouldn't throw
  });

  it('setting single nested subdoc with custom date types and getters/setters (gh-7601)', function() {
    const moment = require('moment');

    const schema = new Schema({
      start: { type: Date, get: get, set: set, required: true },
      end: { type: Date, get: get, set: set, required: true }
    }, { toObject: { getters: true } });
    function get(v) {
      return moment(v);
    }
    function set(v) {
      return v.toDate();
    }
    const parentSchema = new Schema({
      nested: schema
    });
    const Model = db.model('gh7601', parentSchema);

    return co(function*() {
      const doc = yield Model.create({
        nested: { start: moment('2019-01-01'), end: moment('2019-01-02') }
      });

      doc.nested = { start: moment('2019-03-01'), end: moment('2019-04-01') };
      yield doc.save();

      const _doc = yield Model.collection.findOne();
      assert.ok(_doc.nested.start instanceof Date);
      assert.ok(_doc.nested.end instanceof Date);
    });
  });

  it('get() and set() underneath alias (gh-7592)', function() {
    const photoSchema = new Schema({
      foo: String
    });

    const pageSchema = new Schema({
      p: { type: [photoSchema], alias: 'photos' }
    });
    const Page = db.model('gh7592', pageSchema);

    return co(function*() {
      const doc = yield Page.create({ p: [{ foo: 'test' }] });

      assert.equal(doc.p[0].foo, 'test');
      assert.equal(doc.get('photos.0.foo'), 'test');

      doc.set('photos.0.foo', 'bar');
      assert.equal(doc.p[0].foo, 'bar');
      assert.equal(doc.get('photos.0.foo'), 'bar');
    });
  });

  it('get() with getters: false (gh-7233)', function() {
    const testSchema = new Schema({
      foo: { type: String, get: v => v.toLowerCase() }
    });
    const Test = db.model('gh7233', testSchema);

    const doc = new Test({ foo: 'Bar' });
    assert.equal(doc.foo, 'bar');
    assert.equal(doc._doc.foo, 'Bar');

    assert.equal(doc.get('foo'), 'bar');
    assert.equal(doc.get('foo', null, { getters: false }), 'Bar');

    return Promise.resolve();
  });

  it('overwriting single nested (gh-7660)', function() {
    const childSchema = new mongoose.Schema({
      foo: String,
      bar: Number
    }, { _id: false, id: false });

    const parentSchema = new mongoose.Schema({
      child: childSchema
    });
    const Test = db.model('gh7660', parentSchema);

    const test = new Test({
      child: {
        foo: 'test',
        bar: 42
      }
    });

    test.set({
      child: {
        foo: 'modified',
        bar: 43
      }
    });

    assert.deepEqual(test.toObject().child, {
      foo: 'modified',
      bar: 43
    });

    return Promise.resolve();
  });

  it('setting path to non-POJO object (gh-7639)', function() {
    class Nested {
      constructor(prop) {
        this.prop = prop;
      }
    }

    const schema = new Schema({ nested: { prop: String } });
    const Model = db.model('gh7639', schema);

    const doc = new Model({ nested: { prop: '1' } });

    doc.set('nested', new Nested('2'));
    assert.equal(doc.nested.prop, '2');

    doc.set({ nested: new Nested('3') });
    assert.equal(doc.nested.prop, '3');
  });

  it('handles .set() on doc array within embedded discriminator (gh-7656)', function() {
    const pageElementSchema = new Schema({
      type: { type: String, required: true }
    }, { discriminatorKey: 'type' });

    const textElementSchema = new Schema({
      body: { type: String }
    });

    const blockElementSchema = new Schema({
      elements: [pageElementSchema]
    });

    blockElementSchema.path('elements').discriminator('block', blockElementSchema);
    blockElementSchema.path('elements').discriminator('text', textElementSchema);

    const pageSchema = new Schema({ elements: [pageElementSchema] });

    pageSchema.path('elements').discriminator('block', blockElementSchema);
    pageSchema.path('elements').discriminator('text', textElementSchema);

    const Page = db.model('gh7656', pageSchema);
    const page = new Page({
      elements: [
        { type: 'text', body: 'Page Title' },
        { type: 'block', elements: [{ type: 'text', body: 'Page Content' }] }
      ]
    });

    page.set('elements.0.body', 'Page Heading');
    assert.equal(page.elements[0].body, 'Page Heading');
    assert.equal(page.get('elements.0.body'), 'Page Heading');

    page.set('elements.1.elements.0.body', 'Page Body');
    assert.equal(page.elements[1].elements[0].body, 'Page Body');
    assert.equal(page.get('elements.1.elements.0.body'), 'Page Body');

    page.elements[1].elements[0].body = 'Page Body';
    assert.equal(page.elements[1].elements[0].body, 'Page Body');
    assert.equal(page.get('elements.1.elements.0.body'), 'Page Body');
  });

  it('$isEmpty() (gh-5369)', function() {
    const schema = new Schema({
      nested: { foo: String },
      subdoc: new Schema({ bar: String }, { _id: false }),
      docArr: [new Schema({ baz: String }, { _id: false })],
      mixed: {}
    });

    const Model = db.model('gh5369', schema);
    const doc = new Model({ subdoc: {}, docArr: [{}] });

    assert.ok(doc.nested.$isEmpty());
    assert.ok(doc.subdoc.$isEmpty());
    assert.ok(doc.docArr[0].$isEmpty());
    assert.ok(doc.$isEmpty('nested'));
    assert.ok(doc.$isEmpty('subdoc'));
    assert.ok(doc.$isEmpty('docArr.0'));
    assert.ok(doc.$isEmpty('mixed'));

    doc.nested.foo = 'test';
    assert.ok(!doc.nested.$isEmpty());
    assert.ok(doc.subdoc.$isEmpty());
    assert.ok(doc.docArr[0].$isEmpty());
    assert.ok(!doc.$isEmpty('nested'));
    assert.ok(doc.$isEmpty('subdoc'));
    assert.ok(doc.$isEmpty('docArr.0'));
    assert.ok(doc.$isEmpty('mixed'));

    doc.subdoc.bar = 'test';
    assert.ok(!doc.nested.$isEmpty());
    assert.ok(!doc.subdoc.$isEmpty());
    assert.ok(doc.docArr[0].$isEmpty());
    assert.ok(!doc.$isEmpty('nested'));
    assert.ok(!doc.$isEmpty('subdoc'));
    assert.ok(doc.$isEmpty('docArr.0'));
    assert.ok(doc.$isEmpty('mixed'));

    doc.docArr[0].baz = 'test';
    assert.ok(!doc.nested.$isEmpty());
    assert.ok(!doc.subdoc.$isEmpty());
    assert.ok(!doc.docArr[0].$isEmpty());
    assert.ok(!doc.$isEmpty('nested'));
    assert.ok(!doc.$isEmpty('subdoc'));
    assert.ok(!doc.$isEmpty('docArr.0'));
    assert.ok(doc.$isEmpty('mixed'));

    doc.mixed = {};
    assert.ok(doc.$isEmpty('mixed'));

    doc.mixed.test = 1;
    assert.ok(!doc.$isEmpty('mixed'));

    return Promise.resolve();
  });

  it('push() onto discriminator doc array (gh-7704)', function() {
    const opts = {
      minimize: false, // So empty objects are returned
      strict: true,
      typeKey: '$type', // So that we can use fields named `type`
      discriminatorKey: 'type',
    };

    const IssueSchema = new mongoose.Schema({
      _id: String,
      text: String,
      type: String,
    }, opts);

    const IssueModel = mongoose.model('gh7704', IssueSchema);

    const SubIssueSchema = new mongoose.Schema({
      checklist: [{
        completed: {$type: Boolean, default: false},
      }]
    }, opts);
    IssueModel.discriminator('gh7704_sub', SubIssueSchema);

    const doc = new IssueModel({ _id: 'foo', text: 'text', type: 'gh7704_sub' });
    doc.checklist.push({ completed: true });

    assert.ifError(doc.validateSync());

    return Promise.resolve();
  });

  it('doesnt call getter when saving (gh-7719)', function() {
    let called = 0;
    const kittySchema = new mongoose.Schema({
      name: {
        type: String,
        get: function(v) {
          ++called;
          return v;
        }
      }
    });
    const Kitten = db.model('gh7719', kittySchema);

    const k = new Kitten({ name: 'Mr Sprinkles' });
    return k.save().then(() => assert.equal(called, 0));
  });

  it('skips malformed validators property (gh-7720)', function() {
    const NewSchema = new Schema({
      object: {
        type: 'string',
        validators: ['string'] // This caused the issue
      }
    });

    const TestModel = db.model('gh7720', NewSchema);
    const instance = new TestModel();
    instance.object = 'value';

    assert.ifError(instance.validateSync());

    return instance.validate();
  });

  it('nested set on subdocs works (gh-7748)', function() {
    const geojsonSchema = new Schema({
      type: { type: String, default: 'Feature' },
      geometry: {
        type: {
          type: String,
          required: true
        },
        coordinates: { type: [] }
      },
      properties: { type: Object }
    });

    const userSchema = new Schema({
      position: geojsonSchema
    });

    const GeoJson = db.model('gh7748_0', geojsonSchema);
    const User = db.model('gh7748', userSchema);

    return co(function*() {
      const position = new GeoJson({
        geometry: {
          type: 'Point',
          coordinates: [1.11111, 2.22222]
        },
        properties: {
          a: 'b'
        }
      });

      const newUser = new User({
        position: position
      });
      yield newUser.save();

      const editUser = yield User.findById(newUser._id);
      editUser.position = position;

      yield editUser.validate();
      yield editUser.save();

      const fromDb = yield User.findById(newUser._id);
      assert.equal(fromDb.position.properties.a, 'b');
      assert.equal(fromDb.position.geometry.coordinates[0], 1.11111);
    });
  });

  it('does not convert array to object with strict: false (gh-7733)', function() {
    const ProductSchema = new mongoose.Schema({}, { strict: false });
    const Product = db.model('gh7733', ProductSchema);

    return co(function*() {
      yield Product.create({ arr: [{ test: 1 }, { test: 2 }] });

      const doc = yield Product.collection.findOne();
      assert.ok(Array.isArray(doc.arr));
      assert.deepEqual(doc.arr, [{ test: 1 }, { test: 2 }]);
    });
  });

  it('does not crash with array property named "undefined" (gh-7756)', function() {
    const schema = new Schema({ 'undefined': [String] });
    const Model = db.model('gh7756_undefined', schema);

    return co(function*() {
      const doc = yield Model.create({ 'undefined': ['foo'] });

      doc['undefined'].push('bar');
      yield doc.save();

      const _doc = yield Model.collection.findOne();
      assert.equal(_doc['undefined'][0], 'foo');
    });
  });

  it('fires pre save hooks on nested child schemas (gh-7792)', function() {
    const childSchema1 = new mongoose.Schema({ name: String });
    let called1 = 0;
    childSchema1.pre('save', function() {
      ++called1;
    });

    const childSchema2 = new mongoose.Schema({ name: String });
    let called2 = 0;
    childSchema2.pre('save', function() {
      ++called2;
    });

    const parentSchema = new mongoose.Schema({
      nested: {
        child: childSchema1,
        arr: [childSchema2]
      }
    });

    const Parent = db.model('gh7792', parentSchema);

    const obj = { nested: { child: { name: 'foo' }, arr: [{ name: 'bar' }] } };
    return Parent.create(obj).then(() => {
      assert.equal(called1, 1);
      assert.equal(called2, 1);
    });
  });

<<<<<<< HEAD
  it('takes message from async custom validator promise rejection (gh-4913)', function() {
    const schema = new Schema({
      name: {
        type: String,
        validate: function() {
          return co(function*() {
            yield cb => setImmediate(cb);
            throw new Error('Oops!');
          });
        }
      }
    });
    const Model = db.model('gh4913', schema);

    return Model.create({ name: 'foo' }).then(() => assert.ok(false), err => {
      assert.equal(err.errors['name'].message, 'Oops!');
      assert.ok(err.message.indexOf('Oops!') !== -1, err.message);
=======
  it('handles nested properties named `schema` (gh-7831)', function() {
    const schema = new mongoose.Schema({ nested: { schema: String } });
    const Model = db.model('gh7831', schema);

    return co(function*() {
      yield Model.collection.insertOne({ nested: { schema: 'test' } });

      const doc = yield Model.findOne();
      assert.strictEqual(doc.nested.schema, 'test');
>>>>>>> 9f859bd7
    });
  });
});<|MERGE_RESOLUTION|>--- conflicted
+++ resolved
@@ -7558,7 +7558,6 @@
     });
   });
 
-<<<<<<< HEAD
   it('takes message from async custom validator promise rejection (gh-4913)', function() {
     const schema = new Schema({
       name: {
@@ -7576,7 +7575,9 @@
     return Model.create({ name: 'foo' }).then(() => assert.ok(false), err => {
       assert.equal(err.errors['name'].message, 'Oops!');
       assert.ok(err.message.indexOf('Oops!') !== -1, err.message);
-=======
+    });
+  });
+
   it('handles nested properties named `schema` (gh-7831)', function() {
     const schema = new mongoose.Schema({ nested: { schema: String } });
     const Model = db.model('gh7831', schema);
@@ -7586,7 +7587,6 @@
 
       const doc = yield Model.findOne();
       assert.strictEqual(doc.nested.schema, 'test');
->>>>>>> 9f859bd7
     });
   });
 });