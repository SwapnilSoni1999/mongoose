--- conflicted
+++ resolved
@@ -4037,7 +4037,6 @@
       done();
     });
 
-<<<<<<< HEAD
     it('iterating through nested doc keys (gh-5078)', function(done) {
       var schema = new Schema({
         nested: {
@@ -4062,7 +4061,9 @@
       require('util').inspect(doc);
       JSON.stringify(doc);
 
-=======
+      done();
+    });
+
     it('deeply nested virtual paths (gh-5250)', function(done) {
       var TestSchema = new Schema({});
       TestSchema.
@@ -4077,7 +4078,7 @@
       var TestModel = db.model('gh5250', TestSchema);
       var t = new TestModel({'a.b.c': 5});
       assert.equal(t.a.b.c, 5);
->>>>>>> 8ba78691
+
       done();
     });
 
