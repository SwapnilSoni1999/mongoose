--- conflicted
+++ resolved
@@ -9355,7 +9355,6 @@
     assert.equal(p.nested.test, 'new');
   });
 
-<<<<<<< HEAD
   it('unmarks modified if setting a value to the same value as it was previously (gh-9396)', function() {
     const schema = new Schema({
       bar: String
@@ -9412,7 +9411,8 @@
       assert.ok(foo.isModified('subdoc'));
       assert.ok(foo.isModified('subdoc.bar'));
     });
-=======
+  });
+
   it('marks path as errored if default function throws (gh-9408)', function() {
     const jobSchema = new Schema({
       deliveryAt: Date,
@@ -9547,6 +9547,5 @@
     testUser = new User(userWithEmailNotifications);
 
     assert.deepEqual(testUser.toObject().preferences.notifications, { email: true, push: false });
->>>>>>> 86aace14
   });
 });