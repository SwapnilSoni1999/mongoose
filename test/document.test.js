'use strict';

/**
 * Module dependencies.
 */

const start = require('./common');

const Document = require('../lib/document');
const EventEmitter = require('events').EventEmitter;
const EmbeddedDocument = require('../lib/types/embedded');
const Query = require('../lib/query');
const assert = require('assert');
const co = require('co');
const util = require('./util');
const utils = require('../lib/utils');
const validator = require('validator');
const Buffer = require('safe-buffer').Buffer;

const mongoose = start.mongoose;
const Schema = mongoose.Schema;
const ObjectId = Schema.ObjectId;
const DocumentObjectId = mongoose.Types.ObjectId;
const SchemaType = mongoose.SchemaType;
const ValidatorError = SchemaType.ValidatorError;
const ValidationError = mongoose.Document.ValidationError;
const MongooseError = mongoose.Error;
const DocumentNotFoundError = mongoose.Error.DocumentNotFoundError;

/**
 * Test Document constructor.
 */

function TestDocument() {
  Document.apply(this, arguments);
}

/**
 * Inherits from Document.
 */

TestDocument.prototype.__proto__ = Document.prototype;

for (const i in EventEmitter.prototype) {
  TestDocument[i] = EventEmitter.prototype[i];
}

/**
 * Set a dummy schema to simulate compilation.
 */

const em = new Schema({ title: String, body: String });
em.virtual('works').get(function() {
  return 'em virtual works';
});
const schema = new Schema({
  test: String,
  oids: [ObjectId],
  numbers: [Number],
  nested: {
    age: Number,
    cool: ObjectId,
    deep: { x: String },
    path: String,
    setr: String
  },
  nested2: {
    nested: String,
    yup: {
      nested: Boolean,
      yup: String,
      age: Number
    }
  },
  em: [em],
  date: Date
});

TestDocument.prototype.$__setSchema(schema);

schema.virtual('nested.agePlus2').get(function() {
  return this.nested.age + 2;
});
schema.virtual('nested.setAge').set(function(v) {
  this.nested.age = v;
});
schema.path('nested.path').get(function(v) {
  return (this.nested.age || '') + (v ? v : '');
});
schema.path('nested.setr').set(function(v) {
  return v + ' setter';
});

let dateSetterCalled = false;
schema.path('date').set(function(v) {
  // should not have been cast to a Date yet
  if (v !== undefined) {
    assert.equal(typeof v, 'string');
  }
  dateSetterCalled = true;
  return v;
});

/**
 * Method subject to hooks. Simply fires the callback once the hooks are
 * executed.
 */

TestDocument.prototype.hooksTest = function(fn) {
  fn(null, arguments);
};

const childSchema = new Schema({ counter: Number });

const parentSchema = new Schema({
  name: String,
  children: [childSchema]
});

/**
 * Test.
 */

describe('document', function() {
  let db;

  before(function() {
    db = start();
  });

  after(function(done) {
    db.close(done);
  });

  beforeEach(() => db.deleteModel(/.*/));
  afterEach(() => util.clearTestData(db));
  afterEach(() => util.stopRemainingOps(db));

  describe('constructor', function() {
    it('supports passing in schema directly (gh-8237)', function() {
      const myUserDoc = new Document({}, { name: String });
      assert.ok(!myUserDoc.name);
      myUserDoc.name = 123;
      assert.strictEqual(myUserDoc.name, '123');

      assert.ifError(myUserDoc.validateSync());
    });
  });

  describe('delete', function() {
    it('deletes the document', function() {
      const schema = new Schema({ x: String });
      const Test = db.model('Test', schema);
      return co(function* () {
        const test = new Test({ x: 'test' });
        const doc = yield test.save();
        yield doc.delete();
        const found = yield Test.findOne({ _id: doc._id });
        assert.strictEqual(found, null);
      });
    });
  });

  describe('updateOne', function() {
    let Test;

    before(function() {
      const schema = new Schema({ x: String, y: String });
      db.deleteModel(/^Test$/);
      Test = db.model('Test', schema);
    });

    it('updates the document', function() {
      return co(function* () {
        const test = new Test({ x: 'test' });
        const doc = yield test.save();
        yield doc.updateOne({ y: 'test' });
        const found = yield Test.findOne({ _id: doc._id });
        assert.strictEqual(found.y, 'test');
      });
    });

    it('returns a query', function() {
      const doc = new Test({ x: 'test' });
      assert.ok(doc.updateOne() instanceof Test.Query);
    });

    it('middleware (gh-8262)', function() {
      const schema = new Schema({ x: String, y: String });
      const docs = [];
      schema.post('updateOne', { document: true, query: false }, function(doc, next) {
        docs.push(doc);
        next();
      });
      const Model = db.model('Test', schema);

      return co(function*() {
        const doc = yield Model.create({ x: 2, y: 4 });

        yield doc.updateOne({ x: 4 });
        assert.equal(docs.length, 1);
        assert.equal(docs[0], doc);
      });
    });
  });

  describe('replaceOne', function() {
    it('replaces the document', function() {
      const schema = new Schema({ x: String });
      const Test = db.model('Test', schema);
      return co(function* () {
        const test = new Test({ x: 'test' });
        const doc = yield test.save();
        yield doc.replaceOne({ x: 'updated' });
        const found = yield Test.findOne({ _id: doc._id });
        assert.strictEqual(found.x, 'updated');
      });
    });
  });

  describe('shortcut getters', function() {
    it('return undefined for properties with a null/undefined parent object (gh-1326)', function() {
      const doc = new TestDocument;
      doc.init({ nested: null });
      assert.strictEqual(undefined, doc.nested.age);
    });

    it('work', function() {
      const doc = new TestDocument();
      doc.init({
        test: 'test',
        oids: [],
        nested: {
          age: 5,
          cool: DocumentObjectId.createFromHexString('4c6c2d6240ced95d0e00003c'),
          path: 'my path'
        }
      });

      assert.equal(doc.test, 'test');
      assert.ok(doc.oids instanceof Array);
      assert.equal(doc.nested.age, 5);
      assert.equal(String(doc.nested.cool), '4c6c2d6240ced95d0e00003c');
      assert.equal(doc.nested.agePlus2, 7);
      assert.equal(doc.nested.path, '5my path');
      doc.nested.setAge = 10;
      assert.equal(doc.nested.age, 10);
      doc.nested.setr = 'set it';
      assert.equal(doc.$__getValue('nested.setr'), 'set it setter');

      const doc2 = new TestDocument();
      doc2.init({
        test: 'toop',
        oids: [],
        nested: {
          age: 2,
          cool: DocumentObjectId.createFromHexString('4cf70857337498f95900001c'),
          deep: { x: 'yay' }
        }
      });

      assert.equal(doc2.test, 'toop');
      assert.ok(doc2.oids instanceof Array);
      assert.equal(doc2.nested.age, 2);

      // GH-366
      assert.equal(doc2.nested.bonk, undefined);
      assert.equal(doc2.nested.nested, undefined);
      assert.equal(doc2.nested.test, undefined);
      assert.equal(doc2.nested.age.test, undefined);
      assert.equal(doc2.nested.age.nested, undefined);
      assert.equal(doc2.oids.nested, undefined);
      assert.equal(doc2.nested.deep.x, 'yay');
      assert.equal(doc2.nested.deep.nested, undefined);
      assert.equal(doc2.nested.deep.cool, undefined);
      assert.equal(doc2.nested2.yup.nested, undefined);
      assert.equal(doc2.nested2.yup.nested2, undefined);
      assert.equal(doc2.nested2.yup.yup, undefined);
      assert.equal(doc2.nested2.yup.age, undefined);
      assert.equal(typeof doc2.nested2.yup, 'object');

      doc2.nested2.yup = {
        age: 150,
        yup: 'Yesiree',
        nested: true
      };

      assert.equal(doc2.nested2.nested, undefined);
      assert.equal(doc2.nested2.yup.nested, true);
      assert.equal(doc2.nested2.yup.yup, 'Yesiree');
      assert.equal(doc2.nested2.yup.age, 150);
      doc2.nested2.nested = 'y';
      assert.equal(doc2.nested2.nested, 'y');
      assert.equal(doc2.nested2.yup.nested, true);
      assert.equal(doc2.nested2.yup.yup, 'Yesiree');
      assert.equal(doc2.nested2.yup.age, 150);

      assert.equal(String(doc2.nested.cool), '4cf70857337498f95900001c');

      assert.ok(doc.oids !== doc2.oids);
    });
  });

  it('test shortcut setters', function() {
    const doc = new TestDocument();

    doc.init({
      test: 'Test',
      nested: {
        age: 5
      }
    });

    assert.equal(doc.isModified('test'), false);
    doc.test = 'Woot';
    assert.equal(doc.test, 'Woot');
    assert.equal(doc.isModified('test'), true);

    assert.equal(doc.isModified('nested.age'), false);
    doc.nested.age = 2;
    assert.equal(doc.nested.age, 2);
    assert.ok(doc.isModified('nested.age'));

    doc.nested = { path: 'overwrite the entire nested object' };
    assert.equal(doc.nested.age, undefined);
    assert.equal(Object.keys(doc._doc.nested).length, 1);
    assert.equal(doc.nested.path, 'overwrite the entire nested object');
    assert.ok(doc.isModified('nested'));
  });

  it('test accessor of id', function() {
    const doc = new TestDocument();
    assert.ok(doc._id instanceof DocumentObjectId);
  });

  it('test shortcut of id hexString', function() {
    const doc = new TestDocument();
    assert.equal(typeof doc.id, 'string');
  });

  it('toObject options', function() {
    const doc = new TestDocument();

    doc.init({
      test: 'test',
      oids: [],
      em: [{ title: 'asdf' }],
      nested: {
        age: 5,
        cool: DocumentObjectId.createFromHexString('4c6c2d6240ced95d0e00003c'),
        path: 'my path'
      },
      nested2: {},
      date: new Date
    });

    let clone = doc.toObject({ getters: true, virtuals: false });

    assert.equal(clone.test, 'test');
    assert.ok(clone.oids instanceof Array);
    assert.equal(clone.nested.age, 5);
    assert.equal(clone.nested.cool.toString(), '4c6c2d6240ced95d0e00003c');
    assert.equal(clone.nested.path, '5my path');
    assert.equal(clone.nested.agePlus2, undefined);
    assert.equal(clone.em[0].works, undefined);
    assert.ok(clone.date instanceof Date);

    clone = doc.toObject({ virtuals: true });

    assert.equal(clone.test, 'test');
    assert.ok(clone.oids instanceof Array);
    assert.equal(clone.nested.age, 5);
    assert.equal(clone.nested.cool.toString(), '4c6c2d6240ced95d0e00003c');
    assert.equal(clone.nested.path, 'my path');
    assert.equal(clone.nested.agePlus2, 7);
    assert.equal(clone.em[0].works, 'em virtual works');

    clone = doc.toObject({ getters: true });

    assert.equal(clone.test, 'test');
    assert.ok(clone.oids instanceof Array);
    assert.equal(clone.nested.age, 5);
    assert.equal(clone.nested.cool.toString(), '4c6c2d6240ced95d0e00003c');
    assert.equal(clone.nested.path, '5my path');
    assert.equal(clone.nested.agePlus2, 7);
    assert.equal(clone.em[0].works, 'em virtual works');

    // test toObject options
    doc.schema.options.toObject = { virtuals: true };
    clone = doc.toObject({ transform: false, virtuals: true });
    assert.equal(clone.test, 'test');
    assert.ok(clone.oids instanceof Array);
    assert.equal(clone.nested.age, 5);
    assert.equal(clone.nested.cool.toString(), '4c6c2d6240ced95d0e00003c');

    assert.equal(clone.nested.path, 'my path');
    assert.equal(clone.nested.agePlus2, 7);
    assert.equal(clone.em[0].title, 'asdf');
    delete doc.schema.options.toObject;

    // minimize
    clone = doc.toObject({ minimize: true });
    assert.equal(clone.nested2, undefined);
    clone = doc.toObject({ minimize: true, getters: true });
    assert.equal(clone.nested2, undefined);
    clone = doc.toObject({ minimize: false });
    assert.equal(clone.nested2.constructor.name, 'Object');
    assert.equal(Object.keys(clone.nested2).length, 1);
    clone = doc.toObject('2');
    assert.equal(clone.nested2, undefined);

    doc.schema.options.toObject = { minimize: false };
    clone = doc.toObject({ transform: false, minimize: false });
    assert.equal(clone.nested2.constructor.name, 'Object');
    assert.equal(Object.keys(clone.nested2).length, 1);
    delete doc.schema.options.toObject;

    doc.schema.options.minimize = false;
    clone = doc.toObject();
    assert.equal(clone.nested2.constructor.name, 'Object');
    assert.equal(Object.keys(clone.nested2).length, 1);
    doc.schema.options.minimize = true;
    clone = doc.toObject();
    assert.equal(clone.nested2, undefined);

    // transform
    doc.schema.options.toObject = {};
    doc.schema.options.toObject.transform = function xform(doc, ret) {
      // ignore embedded docs
      if (typeof doc.ownerDocument === 'function') {
        return;
      }

      delete ret.em;
      delete ret.numbers;
      delete ret.oids;
      ret._id = ret._id.toString();
    };

    clone = doc.toObject();
    assert.equal(doc.id, clone._id);
    assert.ok(undefined === clone.em);
    assert.ok(undefined === clone.numbers);
    assert.ok(undefined === clone.oids);
    assert.equal(clone.test, 'test');
    assert.equal(clone.nested.age, 5);

    // transform with return value
    const out = { myid: doc._id.toString() };
    doc.schema.options.toObject.transform = function(doc, ret) {
      // ignore embedded docs
      if (typeof doc.ownerDocument === 'function') {
        return;
      }

      return { myid: ret._id.toString() };
    };

    clone = doc.toObject();
    assert.deepEqual(out, clone);

    // ignored transform with inline options
    clone = doc.toObject({ x: 1, transform: false });
    assert.ok(!('myid' in clone));
    assert.equal(clone.test, 'test');
    assert.ok(clone.oids instanceof Array);
    assert.equal(clone.nested.age, 5);
    assert.equal(clone.nested.cool.toString(), '4c6c2d6240ced95d0e00003c');
    assert.equal(clone.nested.path, 'my path');
    assert.equal(clone.em[0].constructor.name, 'Object');

    // applied transform when inline transform is true
    clone = doc.toObject({ x: 1 });
    assert.deepEqual(out, clone);

    // transform passed inline
    function xform(self, doc, opts) {
      opts.fields.split(' ').forEach(function(field) {
        delete doc[field];
      });
    }

    clone = doc.toObject({
      transform: xform,
      fields: '_id em numbers oids nested'
    });
    assert.equal(doc.test, 'test');
    assert.ok(undefined === clone.em);
    assert.ok(undefined === clone.numbers);
    assert.ok(undefined === clone.oids);
    assert.ok(undefined === clone._id);
    assert.ok(undefined === clone.nested);

    // all done
    delete doc.schema.options.toObject;
  });

  it('toObject transform', function(done) {
    const schema = new Schema({
      name: String,
      places: [{ type: ObjectId, ref: 'Place' }]
    });

    const schemaPlaces = new Schema({
      identity: String
    });

    schemaPlaces.set('toObject', {
      transform: function(doc, ret) {
        assert.equal(doc.constructor.modelName, 'Place');
        return ret;
      }
    });

    const Test = db.model('Test', schema);
    const Places = db.model('Place', schemaPlaces);

    Places.create({ identity: 'a' }, { identity: 'b' }, { identity: 'c' }, function(err, a, b, c) {
      Test.create({ name: 'chetverikov', places: [a, b, c] }, function(err) {
        assert.ifError(err);
        Test.findOne({}).populate('places').exec(function(err, docs) {
          assert.ifError(err);

          docs.toObject({ transform: true });

          done();
        });
      });
    });
  });

  it('disabling aliases in toObject options (gh-7548)', function() {
    const schema = new mongoose.Schema({
      name: {
        type: String,
        alias: 'nameAlias'
      },
      age: Number
    });
    schema.virtual('answer').get(() => 42);

    const Model = db.model('Person', schema);

    const doc = new Model({ name: 'Jean-Luc Picard', age: 59 });

    let obj = doc.toObject({ virtuals: true });
    assert.equal(obj.nameAlias, 'Jean-Luc Picard');
    assert.equal(obj.answer, 42);

    obj = doc.toObject({ virtuals: true, aliases: false });
    assert.ok(!obj.nameAlias);
    assert.equal(obj.answer, 42);
  });

  it('can save multiple times with changes to complex subdocuments (gh-8531)', () => {
    const clipSchema = Schema({
      height: Number,
      rows: Number,
      width: Number
    }, { _id: false, id: false });
    const questionSchema = Schema({
      type: String,
      age: Number,
      clip: {
        type: clipSchema
      }
    }, { _id: false, id: false });
    const keySchema = Schema({ ql: [questionSchema] }, { _id: false, id: false });
    const Model = db.model('Test', Schema({
      name: String,
      keys: [keySchema]
    }));
    const doc = new Model({
      name: 'test',
      keys: [
        { ql: [
          { type: 'mc', clip: { width: 1 } },
          { type: 'mc', clip: { height: 1, rows: 1 } },
          { type: 'mc', clip: { height: 2, rows: 1 } },
          { type: 'mc', clip: { height: 3, rows: 1 } }
        ] }
      ]
    });
    return doc.save().then(() => {
      // The following was failing before fixing gh-8531 because
      // the validation was called for the "clip" document twice in the
      // same stack, causing a "can't validate() the same doc multiple times in
      // parallel" warning
      doc.keys[0].ql[0].clip = { width: 4.3, rows: 3 };
      doc.keys[0].ql[0].age = 42;

      return doc.save();
    }); // passes
  });

  it('saves even if `_id` is null (gh-6406)', function() {
    const schema = new Schema({ _id: Number, val: String });
    const Model = db.model('Test', schema);

    return co(function*() {
      yield Model.updateOne({ _id: null }, { val: 'test' }, { upsert: true });

      let doc = yield Model.findOne();

      doc.val = 'test2';

      // Should not throw
      yield doc.save();

      doc = yield Model.findOne();
      assert.strictEqual(doc._id, null);
      assert.equal(doc.val, 'test2');
    });
  });

  it('allows you to skip validation on save (gh-2981)', function() {
    const schema = new Schema({ name: { type: String, required: true } });
    const MyModel = db.model('Test', schema);

    const doc = new MyModel();
    return doc.save({ validateBeforeSave: false });
  });

  it('doesnt use custom toObject options on save', function(done) {
    const schema = new Schema({
      name: String,
      iWillNotBeDelete: Boolean,
      nested: {
        iWillNotBeDeleteToo: Boolean
      }
    });

    schema.set('toObject', {
      transform: function(doc, ret) {
        delete ret.iWillNotBeDelete;
        delete ret.nested.iWillNotBeDeleteToo;

        return ret;
      }
    });
    const Test = db.model('Test', schema);

    Test.create({ name: 'chetverikov', iWillNotBeDelete: true, 'nested.iWillNotBeDeleteToo': true }, function(err) {
      assert.ifError(err);
      Test.findOne({}, function(err, doc) {
        assert.ifError(err);

        assert.equal(doc._doc.iWillNotBeDelete, true);
        assert.equal(doc._doc.nested.iWillNotBeDeleteToo, true);

        done();
      });
    });
  });

  describe('toObject', function() {
    it('does not apply toObject functions of subdocuments to root document', function(done) {
      const subdocSchema = new Schema({
        test: String,
        wow: String
      });

      subdocSchema.options.toObject = {};
      subdocSchema.options.toObject.transform = function(doc, ret) {
        delete ret.wow;
      };

      const docSchema = new Schema({
        foo: String,
        wow: Boolean,
        sub: [subdocSchema]
      });

      const Doc = db.model('Test', docSchema);

      Doc.create({
        foo: 'someString',
        wow: true,
        sub: [{
          test: 'someOtherString',
          wow: 'thisIsAString'
        }]
      }, function(err, doc) {
        const obj = doc.toObject({
          transform: function(doc, ret) {
            ret.phew = 'new';
          }
        });

        assert.equal(obj.phew, 'new');
        assert.ok(!doc.sub.wow);

        done();
      });
    });

    it('handles child schema transforms', function() {
      const userSchema = new Schema({
        name: String,
        email: String
      });
      const topicSchema = new Schema({
        title: String,
        email: String,
        followers: [userSchema]
      });

      userSchema.options.toObject = {
        transform: function(doc, ret) {
          delete ret.email;
        }
      };

      topicSchema.options.toObject = {
        transform: function(doc, ret) {
          ret.title = ret.title.toLowerCase();
        }
      };

      const Topic = db.model('Test', topicSchema);

      const topic = new Topic({
        title: 'Favorite Foods',
        email: 'a@b.co',
        followers: [{ name: 'Val', email: 'val@test.co' }]
      });

      const output = topic.toObject({ transform: true });
      assert.equal(output.title, 'favorite foods');
      assert.equal(output.email, 'a@b.co');
      assert.equal(output.followers[0].name, 'Val');
      assert.equal(output.followers[0].email, undefined);
    });

    it('doesnt clobber child schema options when called with no params (gh-2035)', function(done) {
      const userSchema = new Schema({
        firstName: String,
        lastName: String,
        password: String
      });

      userSchema.virtual('fullName').get(function() {
        return this.firstName + ' ' + this.lastName;
      });

      userSchema.set('toObject', { virtuals: false });

      const postSchema = new Schema({
        owner: { type: Schema.Types.ObjectId, ref: 'User' },
        content: String
      });

      postSchema.virtual('capContent').get(function() {
        return this.content.toUpperCase();
      });

      postSchema.set('toObject', { virtuals: true });
      const User = db.model('User', userSchema);
      const Post = db.model('BlogPost', postSchema);

      const user = new User({ firstName: 'Joe', lastName: 'Smith', password: 'password' });

      user.save(function(err, savedUser) {
        assert.ifError(err);
        const post = new Post({ owner: savedUser._id, content: 'lorem ipsum' });
        post.save(function(err, savedPost) {
          assert.ifError(err);
          Post.findById(savedPost._id).populate('owner').exec(function(err, newPost) {
            assert.ifError(err);
            const obj = newPost.toObject();
            assert.equal(obj.owner.fullName, undefined);
            done();
          });
        });
      });
    });
  });

  describe('toJSON', function() {
    it('toJSON options', function() {
      const doc = new TestDocument();

      doc.init({
        test: 'test',
        oids: [],
        em: [{ title: 'asdf' }],
        nested: {
          age: 5,
          cool: DocumentObjectId.createFromHexString('4c6c2d6240ced95d0e00003c'),
          path: 'my path'
        },
        nested2: {}
      });

      // override to check if toJSON gets fired
      const path = TestDocument.prototype.schema.path('em');
      path.casterConstructor.prototype.toJSON = function() {
        return {};
      };

      doc.schema.options.toJSON = { virtuals: true };
      let clone = doc.toJSON();
      assert.equal(clone.test, 'test');
      assert.ok(clone.oids instanceof Array);
      assert.equal(clone.nested.age, 5);
      assert.equal(clone.nested.cool.toString(), '4c6c2d6240ced95d0e00003c');
      assert.equal(clone.nested.path, 'my path');
      assert.equal(clone.nested.agePlus2, 7);
      assert.equal(clone.em[0].constructor.name, 'Object');
      assert.equal(Object.keys(clone.em[0]).length, 0);
      delete doc.schema.options.toJSON;
      delete path.casterConstructor.prototype.toJSON;

      doc.schema.options.toJSON = { minimize: false };
      clone = doc.toJSON();
      assert.equal(clone.nested2.constructor.name, 'Object');
      assert.equal(Object.keys(clone.nested2).length, 1);
      clone = doc.toJSON('8');
      assert.equal(clone.nested2.constructor.name, 'Object');
      assert.equal(Object.keys(clone.nested2).length, 1);

      // gh-852
      const arr = [doc];
      let err = false;
      let str;
      try {
        str = JSON.stringify(arr);
      } catch (_) {
        err = true;
      }
      assert.equal(err, false);
      assert.ok(/nested2/.test(str));
      assert.equal(clone.nested2.constructor.name, 'Object');
      assert.equal(Object.keys(clone.nested2).length, 1);

      // transform
      doc.schema.options.toJSON = {};
      doc.schema.options.toJSON.transform = function xform(doc, ret) {
        // ignore embedded docs
        if (typeof doc.ownerDocument === 'function') {
          return;
        }

        delete ret.em;
        delete ret.numbers;
        delete ret.oids;
        ret._id = ret._id.toString();
      };

      clone = doc.toJSON();
      assert.equal(clone._id, doc.id);
      assert.ok(undefined === clone.em);
      assert.ok(undefined === clone.numbers);
      assert.ok(undefined === clone.oids);
      assert.equal(clone.test, 'test');
      assert.equal(clone.nested.age, 5);

      // transform with return value
      const out = { myid: doc._id.toString() };
      doc.schema.options.toJSON.transform = function(doc, ret) {
        // ignore embedded docs
        if (typeof doc.ownerDocument === 'function') {
          return;
        }

        return { myid: ret._id.toString() };
      };

      clone = doc.toJSON();
      assert.deepEqual(out, clone);

      // ignored transform with inline options
      clone = doc.toJSON({ x: 1, transform: false });
      assert.ok(!('myid' in clone));
      assert.equal(clone.test, 'test');
      assert.ok(clone.oids instanceof Array);
      assert.equal(clone.nested.age, 5);
      assert.equal(clone.nested.cool.toString(), '4c6c2d6240ced95d0e00003c');
      assert.equal(clone.nested.path, 'my path');
      assert.equal(clone.em[0].constructor.name, 'Object');

      // applied transform when inline transform is true
      clone = doc.toJSON({ x: 1 });
      assert.deepEqual(out, clone);

      // transform passed inline
      function xform(self, doc, opts) {
        opts.fields.split(' ').forEach(function(field) {
          delete doc[field];
        });
      }

      clone = doc.toJSON({
        transform: xform,
        fields: '_id em numbers oids nested'
      });
      assert.equal(doc.test, 'test');
      assert.ok(undefined === clone.em);
      assert.ok(undefined === clone.numbers);
      assert.ok(undefined === clone.oids);
      assert.ok(undefined === clone._id);
      assert.ok(undefined === clone.nested);

      // all done
      delete doc.schema.options.toJSON;
    });

    it('jsonifying an object', function() {
      const doc = new TestDocument({ test: 'woot' });
      const oidString = doc._id.toString();
      // convert to json string
      const json = JSON.stringify(doc);
      // parse again
      const obj = JSON.parse(json);

      assert.equal(obj.test, 'woot');
      assert.equal(obj._id, oidString);
    });

    it('jsonifying an object\'s populated items works (gh-1376)', function(done) {
      const userSchema = new Schema({ name: String });
      // includes virtual path when 'toJSON'
      userSchema.set('toJSON', { getters: true });
      userSchema.virtual('hello').get(function() {
        return 'Hello, ' + this.name;
      });
      const User = db.model('User', userSchema);

      const groupSchema = new Schema({
        name: String,
        _users: [{ type: Schema.ObjectId, ref: 'User' }]
      });

      const Group = db.model('Group', groupSchema);

      User.create({ name: 'Alice' }, { name: 'Bob' }, function(err, alice, bob) {
        assert.ifError(err);

        Group.create({ name: 'mongoose', _users: [alice, bob] }, function(err, group) {
          Group.findById(group).populate('_users').exec(function(err, group) {
            assert.ifError(err);
            assert.ok(group.toJSON()._users[0].hello);
            done();
          });
        });
      });
    });
  });

  describe('inspect', function() {
    it('inspect inherits schema options (gh-4001)', function(done) {
      const opts = {
        toObject: { virtuals: true },
        toJSON: { virtuals: true }
      };
      const taskSchema = mongoose.Schema({
        name: {
          type: String,
          required: true
        }
      }, opts);

      taskSchema.virtual('title').
        get(function() {
          return this.name;
        }).
        set(function(title) {
          this.name = title;
        });

      const Task = db.model('Test', taskSchema);

      const doc = { name: 'task1', title: 'task999' };
      Task.collection.insertOne(doc, function(error) {
        assert.ifError(error);
        Task.findById(doc._id, function(error, doc) {
          assert.ifError(error);
          assert.equal(doc.inspect().title, 'task1');
          done();
        });
      });
    });

    it('does not apply transform to populated docs (gh-4213)', function(done) {
      const UserSchema = new Schema({
        name: String
      });

      const PostSchema = new Schema({
        title: String,
        postedBy: {
          type: mongoose.Schema.Types.ObjectId,
          ref: 'User'
        }
      }, {
        toObject: {
          transform: function(doc, ret) {
            delete ret._id;
          }
        },
        toJSON: {
          transform: function(doc, ret) {
            delete ret._id;
          }
        }
      });

      const User = db.model('User', UserSchema);
      const Post = db.model('BlogPost', PostSchema);

      const val = new User({ name: 'Val' });
      const post = new Post({ title: 'Test', postedBy: val._id });

      Post.create(post, function(error) {
        assert.ifError(error);
        User.create(val, function(error) {
          assert.ifError(error);
          Post.find({}).
            populate('postedBy').
            exec(function(error, posts) {
              assert.ifError(error);
              assert.equal(posts.length, 1);
              assert.ok(posts[0].postedBy._id);
              done();
            });
        });
      });
    });

    it('populate on nested path (gh-5703)', function() {
      const toySchema = new mongoose.Schema({ color: String });
      const Toy = db.model('Cat', toySchema);

      const childSchema = new mongoose.Schema({
        name: String,
        values: {
          toy: { type: mongoose.Schema.Types.ObjectId, ref: 'Cat' }
        }
      });
      const Child = db.model('Child', childSchema);

      return Toy.create({ color: 'brown' }).
        then(function(toy) {
          return Child.create({ values: { toy: toy._id } });
        }).
        then(function(child) {
          return Child.findById(child._id);
        }).
        then(function(child) {
          return child.values.populate('toy').execPopulate().then(function() {
            return child;
          });
        }).
        then(function(child) {
          assert.equal(child.values.toy.color, 'brown');
        });
    });
  });

  describe.skip('#update', function() {
    it('returns a Query', function() {
      const mg = new mongoose.Mongoose;
      const M = mg.model('Test', { s: String });
      const doc = new M;
      assert.ok(doc.update() instanceof Query);
    });
    it('calling update on document should relay to its model (gh-794)', function(done) {
      const Docs = new Schema({ text: String });
      const docs = db.model('Test', Docs);
      const d = new docs({ text: 'A doc' });
      let called = false;
      d.save(function() {
        const oldUpdate = docs.update;
        docs.update = function(query, operation) {
          assert.equal(Object.keys(query).length, 1);
          assert.equal(d._id, query._id);
          assert.equal(Object.keys(operation).length, 1);
          assert.equal(Object.keys(operation.$set).length, 1);
          assert.equal(operation.$set.text, 'A changed doc');
          called = true;
          docs.update = oldUpdate;
          oldUpdate.apply(docs, arguments);
        };
        d.update({ $set: { text: 'A changed doc' } }, function(err) {
          assert.ifError(err);
          assert.equal(called, true);
          done();
        });
      });
    });
  });

  it('toObject should not set undefined values to null', function() {
    const doc = new TestDocument();
    const obj = doc.toObject();

    delete obj._id;
    assert.deepEqual(obj, { numbers: [], oids: [], em: [] });
  });

  describe('Errors', function() {
    it('MongooseErrors should be instances of Error (gh-209)', function() {
      const MongooseError = require('../lib/error');
      const err = new MongooseError('Some message');
      assert.ok(err instanceof Error);
    });
    it('ValidationErrors should be instances of Error', function() {
      const ValidationError = Document.ValidationError;
      const err = new ValidationError(new TestDocument);
      assert.ok(err instanceof Error);
    });
  });

  it('methods on embedded docs should work', function() {
    const ESchema = new Schema({ name: String });

    ESchema.methods.test = function() {
      return this.name + ' butter';
    };
    ESchema.statics.ten = function() {
      return 10;
    };

    const E = db.model('Test', ESchema);
    const PSchema = new Schema({ embed: [ESchema] });
    const P = db.model('Test2', PSchema);

    let p = new P({ embed: [{ name: 'peanut' }] });
    assert.equal(typeof p.embed[0].test, 'function');
    assert.equal(typeof E.ten, 'function');
    assert.equal(p.embed[0].test(), 'peanut butter');
    assert.equal(E.ten(), 10);

    // test push casting
    p = new P;
    p.embed.push({ name: 'apple' });
    assert.equal(typeof p.embed[0].test, 'function');
    assert.equal(typeof E.ten, 'function');
    assert.equal(p.embed[0].test(), 'apple butter');
  });

  it('setting a positional path does not cast value to array', function() {
    const doc = new TestDocument;
    doc.init({ numbers: [1, 3] });
    assert.equal(doc.numbers[0], 1);
    assert.equal(doc.numbers[1], 3);
    doc.set('numbers.1', 2);
    assert.equal(doc.numbers[0], 1);
    assert.equal(doc.numbers[1], 2);
  });

  it('no maxListeners warning should occur', function() {
    let traced = false;
    const trace = console.trace;

    console.trace = function() {
      traced = true;
      console.trace = trace;
    };

    const schema = new Schema({
      title: String,
      embed1: [new Schema({ name: String })],
      embed2: [new Schema({ name: String })],
      embed3: [new Schema({ name: String })],
      embed4: [new Schema({ name: String })],
      embed5: [new Schema({ name: String })],
      embed6: [new Schema({ name: String })],
      embed7: [new Schema({ name: String })],
      embed8: [new Schema({ name: String })],
      embed9: [new Schema({ name: String })],
      embed10: [new Schema({ name: String })],
      embed11: [new Schema({ name: String })]
    });

    const S = db.model('Test', schema);

    new S({ title: 'test' });
    assert.equal(traced, false);
  });

  it('unselected required fields should pass validation', function(done) {
    const Tschema = new Schema({
      name: String,
      req: { type: String, required: true }
    });
    const T = db.model('Test', Tschema);

    const t = new T({ name: 'teeee', req: 'i am required' });
    t.save(function(err) {
      assert.ifError(err);
      T.findById(t).select('name').exec(function(err, t) {
        assert.ifError(err);
        assert.equal(t.req, void 0);
        t.name = 'wooo';
        t.save(function(err) {
          assert.ifError(err);

          T.findById(t).select('name').exec(function(err, t) {
            assert.ifError(err);
            t.req = undefined;
            t.save(function(err) {
              err = String(err);
              const invalid = /Path `req` is required./.test(err);
              assert.ok(invalid);
              t.req = 'it works again';
              t.save(function(err) {
                assert.ifError(err);

                T.findById(t).select('_id').exec(function(err, t) {
                  assert.ifError(err);
                  t.save(function(err) {
                    assert.ifError(err);
                    done();
                  });
                });
              });
            });
          });
        });
      });
    });
  });

  describe('#validate', function() {
    it('works (gh-891)', function(done) {
      let schema = null;
      let called = false;

      const validate = [function() {
        called = true;
        return true;
      }, 'BAM'];

      schema = new Schema({
        prop: { type: String, required: true, validate: validate },
        nick: { type: String, required: true }
      });

      const M = db.model('Test', schema);
      const m = new M({ prop: 'gh891', nick: 'validation test' });
      m.save(function(err) {
        assert.ifError(err);
        assert.equal(called, true);
        called = false;
        M.findById(m, 'nick', function(err, m) {
          assert.equal(called, false);
          assert.ifError(err);
          m.nick = 'gh-891';
          m.save(function(err) {
            assert.equal(called, false);
            assert.ifError(err);
            done();
          });
        });
      });
    });

    it('can return a promise', function(done) {
      let schema = null;

      const validate = [function() {
        return true;
      }, 'BAM'];

      schema = new Schema({
        prop: { type: String, required: true, validate: validate },
        nick: { type: String, required: true }
      });

      const M = db.model('Test', schema);
      const m = new M({ prop: 'gh891', nick: 'validation test' });
      const mBad = new M({ prop: 'other' });

      const promise = m.validate();
      promise.then(function() {
        const promise2 = mBad.validate();
        promise2.catch(function(err) {
          assert.ok(!!err);
          clearTimeout(timeout);
          done();
        });
      });

      const timeout = setTimeout(function() {
        db.close();
        throw new Error('Promise not fulfilled!');
      }, 500);
    });

    it('doesnt have stale cast errors (gh-2766)', function(done) {
      const testSchema = new Schema({ name: String });
      const M = db.model('Test', testSchema);

      const m = new M({ _id: 'this is not a valid _id' });
      assert.ok(!m.$isValid('_id'));
      assert.ok(m.validateSync().errors['_id'].name, 'CastError');

      m._id = '000000000000000000000001';
      assert.ok(m.$isValid('_id'));
      assert.ifError(m.validateSync());
      m.validate(function(error) {
        assert.ifError(error);
        done();
      });
    });

    it('cast errors persist across validate() calls (gh-2766)', function(done) {
      const db = start();
      const testSchema = new Schema({ name: String });
      const M = db.model('Test', testSchema);

      const m = new M({ _id: 'this is not a valid _id' });
      assert.ok(!m.$isValid('_id'));
      m.validate(function(error) {
        assert.ok(error);
        assert.equal(error.errors['_id'].name, 'CastError');
        m.validate(function(error) {
          assert.ok(error);
          assert.equal(error.errors['_id'].name, 'CastError');

          const err1 = m.validateSync();
          const err2 = m.validateSync();
          assert.equal(err1.errors['_id'].name, 'CastError');
          assert.equal(err2.errors['_id'].name, 'CastError');
          db.close(done);
        });
      });
    });

    it('returns a promise when there are no validators', function(done) {
      let schema = null;

      schema = new Schema({ _id: String });

      const M = db.model('Test', schema);
      const m = new M();

      const promise = m.validate();
      promise.then(function() {
        clearTimeout(timeout);
        done();
      });

      const timeout = setTimeout(function() {
        db.close();
        throw new Error('Promise not fulfilled!');
      }, 500);
    });

    describe('works on arrays', function() {
      it('with required', function(done) {
        const schema = new Schema({
          name: String,
          arr: { type: [], required: true }
        });
        const M = db.model('Test', schema);
        const m = new M({ name: 'gh1109-1', arr: null });
        m.save(function(err) {
          assert.ok(/Path `arr` is required/.test(err));
          m.arr = null;
          m.save(function(err) {
            assert.ok(/Path `arr` is required/.test(err));
            m.arr = [];
            m.arr.push('works');
            m.save(function(err) {
              assert.ifError(err);
              done();
            });
          });
        });
      });

      it('with custom validator', function(done) {
        let called = false;

        function validator(val) {
          called = true;
          return val && val.length > 1;
        }

        const validate = [validator, 'BAM'];

        const schema = new Schema({
          arr: { type: [], validate: validate }
        });

        const M = db.model('Test', schema);
        const m = new M({ name: 'gh1109-2', arr: [1] });
        assert.equal(called, false);
        m.save(function(err) {
          assert.equal(String(err), 'ValidationError: arr: BAM');
          assert.equal(called, true);
          m.arr.push(2);
          called = false;
          m.save(function(err) {
            assert.equal(called, true);
            assert.ifError(err);
            done();
          });
        });
      });

      it('with both required + custom validator', function(done) {
        function validator(val) {
          return val && val.length > 1;
        }

        const validate = [validator, 'BAM'];

        const schema = new Schema({
          arr: { type: [], required: true, validate: validate }
        });

        const M = db.model('Test', schema);
        const m = new M({ name: 'gh1109-3', arr: null });
        m.save(function(err) {
          assert.equal(err.errors.arr.message, 'Path `arr` is required.');
          m.arr = [{ nice: true }];
          m.save(function(err) {
            assert.equal(String(err), 'ValidationError: arr: BAM');
            m.arr.push(95);
            m.save(function(err) {
              assert.ifError(err);
              done();
            });
          });
        });
      });
    });

    it('validator should run only once gh-1743', function(done) {
      let count = 0;

      const Control = new Schema({
        test: {
          type: String,
          validate: function(value, done) {
            count++;
            return done(true);
          }
        }
      });
      const PostSchema = new Schema({
        controls: [Control]
      });

      const Post = db.model('BlogPost', PostSchema);

      const post = new Post({
        controls: [{
          test: 'xx'
        }]
      });

      post.save(function() {
        assert.equal(count, 1);
        done();
      });
    });

    it('validator should run only once per sub-doc gh-1743', function(done) {
      this.timeout(process.env.TRAVIS ? 8000 : 4500);

      let count = 0;
      const db = start();

      const Control = new Schema({
        test: {
          type: String,
          validate: function(value, done) {
            count++;
            return done(true);
          }
        }
      });
      const PostSchema = new Schema({
        controls: [Control]
      });

      const Post = db.model('BlogPost', PostSchema);

      const post = new Post({
        controls: [{
          test: 'xx'
        }, {
          test: 'yy'
        }]
      });

      post.save(function() {
        assert.equal(count, post.controls.length);
        db.close(done);
      });
    });


    it('validator should run in parallel', function(done) {
      let count = 0;
      let startTime, endTime;

      const SchemaWithValidator = new Schema({
        preference: {
          type: String,
          required: true,
          validate: {
            validator: function validator(value, done) {
              count++;
              if (count === 1) startTime = Date.now();
              else if (count === 4) endTime = Date.now();
              setTimeout(done.bind(null, true), 150);
            },
            isAsync: true
          }
        }
      });

      const MWSV = db.model('Test', new Schema({ subs: [SchemaWithValidator] }));
      const m = new MWSV({
        subs: [{
          preference: 'xx'
        }, {
          preference: 'yy'
        }, {
          preference: '1'
        }, {
          preference: '2'
        }]
      });

      m.save(function(err) {
        assert.ifError(err);
        assert.equal(count, 4);
        assert(endTime - startTime < 150 * 4); // serial >= 150 * 4, parallel < 150 * 4
        done();
      });
    });
  });

  it('#invalidate', function(done) {
    let InvalidateSchema = null;
    let Post = null;
    let post = null;

    InvalidateSchema = new Schema({ prop: { type: String } },
      { strict: false });

    Post = db.model('Test', InvalidateSchema);
    post = new Post();
    post.set({ baz: 'val' });
    const _err = post.invalidate('baz', 'validation failed for path {PATH}',
      'val', 'custom error');
    assert.ok(_err instanceof ValidationError);

    post.save(function(err) {
      assert.ok(err instanceof MongooseError);
      assert.ok(err instanceof ValidationError);
      assert.ok(err.errors.baz instanceof ValidatorError);
      assert.equal(err.errors.baz.message, 'validation failed for path baz');
      assert.equal(err.errors.baz.path, 'baz');
      assert.equal(err.errors.baz.value, 'val');
      assert.equal(err.errors.baz.kind, 'custom error');

      post.save(function(err) {
        assert.strictEqual(err, null);
        done();
      });
    });
  });

  describe('#equals', function() {
    describe('should work', function() {
      let S;
      let N;
      let O;
      let B;
      let M;

      before(function() {
        db.deleteModel(/^Test/);
        S = db.model('Test', new Schema({ _id: String }));
        N = db.model('Test2', new Schema({ _id: Number }));
        O = db.model('Test3', new Schema({ _id: Schema.ObjectId }));
        B = db.model('Test4', new Schema({ _id: Buffer }));
        M = db.model('Test5', new Schema({ name: String }, { _id: false }));
      });

      it('with string _ids', function() {
        const s1 = new S({ _id: 'one' });
        const s2 = new S({ _id: 'one' });
        assert.ok(s1.equals(s2));
      });
      it('with number _ids', function() {
        const n1 = new N({ _id: 0 });
        const n2 = new N({ _id: 0 });
        assert.ok(n1.equals(n2));
      });
      it('with ObjectId _ids', function() {
        let id = new mongoose.Types.ObjectId;
        let o1 = new O({ _id: id });
        let o2 = new O({ _id: id });
        assert.ok(o1.equals(o2));

        id = String(new mongoose.Types.ObjectId);
        o1 = new O({ _id: id });
        o2 = new O({ _id: id });
        assert.ok(o1.equals(o2));
      });
      it('with Buffer _ids', function() {
        const n1 = new B({ _id: 0 });
        const n2 = new B({ _id: 0 });
        assert.ok(n1.equals(n2));
      });
      it('with _id disabled (gh-1687)', function() {
        const m1 = new M;
        const m2 = new M;
        assert.doesNotThrow(function() {
          m1.equals(m2);
        });
      });
    });
  });

  describe('setter', function() {
    describe('order', function() {
      it('is applied correctly', function() {
        const date = 'Thu Aug 16 2012 09:45:59 GMT-0700';
        const d = new TestDocument();
        dateSetterCalled = false;
        d.date = date;
        assert.ok(dateSetterCalled);
        dateSetterCalled = false;
        assert.ok(d._doc.date instanceof Date);
        assert.ok(d.date instanceof Date);
        assert.equal(+d.date, +new Date(date));
      });
    });

    it('works with undefined (gh-1892)', function(done) {
      const d = new TestDocument();
      d.nested.setr = undefined;
      assert.equal(d.nested.setr, 'undefined setter');
      dateSetterCalled = false;
      d.date = undefined;
      d.validate(function(err) {
        assert.ifError(err);
        assert.ok(dateSetterCalled);
        done();
      });
    });

    describe('on nested paths', function() {
      describe('using set(path, object)', function() {
        it('overwrites the entire object', function() {
          let doc = new TestDocument();

          doc.init({
            test: 'Test',
            nested: {
              age: 5
            }
          });

          doc.set('nested', { path: 'overwrite the entire nested object' });
          assert.equal(doc.nested.age, undefined);
          assert.equal(Object.keys(doc._doc.nested).length, 1);
          assert.equal(doc.nested.path, 'overwrite the entire nested object');
          assert.ok(doc.isModified('nested'));

          // vs merging using doc.set(object)
          doc.set({ test: 'Test', nested: { age: 4 } });
          assert.equal(doc.nested.path, '4overwrite the entire nested object');
          assert.equal(doc.nested.age, 4);
          assert.equal(Object.keys(doc._doc.nested).length, 2);
          assert.ok(doc.isModified('nested'));

          doc = new TestDocument();
          doc.init({
            test: 'Test',
            nested: {
              age: 5
            }
          });

          // vs merging using doc.set(path, object, {merge: true})
          doc.set('nested', { path: 'did not overwrite the nested object' }, {
            merge: true
          });
          assert.equal(doc.nested.path, '5did not overwrite the nested object');
          assert.equal(doc.nested.age, 5);
          assert.equal(Object.keys(doc._doc.nested).length, 3);
          assert.ok(doc.isModified('nested'));

          doc = new TestDocument();
          doc.init({
            test: 'Test',
            nested: {
              age: 5
            }
          });

          doc.set({ test: 'Test', nested: { age: 5 } });
          assert.ok(!doc.isModified());
          assert.ok(!doc.isModified('test'));
          assert.ok(!doc.isModified('nested'));
          assert.ok(!doc.isModified('nested.age'));

          doc.nested = { path: 'overwrite the entire nested object', age: 5 };
          assert.equal(doc.nested.age, 5);
          assert.equal(Object.keys(doc._doc.nested).length, 2);
          assert.equal(doc.nested.path, '5overwrite the entire nested object');
          assert.ok(doc.isModified('nested'));

          doc.nested.deep = { x: 'Hank and Marie' };
          assert.equal(Object.keys(doc._doc.nested).length, 3);
          assert.equal(doc.nested.path, '5overwrite the entire nested object');
          assert.ok(doc.isModified('nested'));
          assert.equal(doc.nested.deep.x, 'Hank and Marie');

          doc = new TestDocument();
          doc.init({
            test: 'Test',
            nested: {
              age: 5
            }
          });

          doc.set('nested.deep', { x: 'Hank and Marie' });
          assert.equal(Object.keys(doc._doc.nested).length, 2);
          assert.equal(Object.keys(doc._doc.nested.deep).length, 1);
          assert.ok(doc.isModified('nested'));
          assert.ok(!doc.isModified('nested.path'));
          assert.ok(!doc.isModified('nested.age'));
          assert.ok(doc.isModified('nested.deep'));
          assert.equal(doc.nested.deep.x, 'Hank and Marie');
        });

        it('allows positional syntax on mixed nested paths (gh-6738)', function() {
          const schema = new Schema({ nested: {} });
          const M = db.model('Test', schema);
          const doc = new M({
            'nested.x': 'foo',
            'nested.y': 42,
            'nested.a.b.c': { d: { e: { f: 'g' } } }
          });
          assert.strictEqual(doc.nested.x, 'foo');
          assert.strictEqual(doc.nested.y, 42);
          assert.strictEqual(doc.nested.a.b.c.d.e.f, 'g');
        });

        it('gh-1954', function() {
          const schema = new Schema({
            schedule: [new Schema({ open: Number, close: Number })]
          });

          const M = db.model('BlogPost', schema);

          const doc = new M({
            schedule: [{
              open: 1000,
              close: 1900
            }]
          });

          assert.ok(doc.schedule[0] instanceof EmbeddedDocument);
          doc.set('schedule.0.open', 1100);
          assert.ok(doc.schedule);
          assert.ok(doc.schedule.isMongooseDocumentArray);
          assert.ok(doc.schedule[0] instanceof EmbeddedDocument);
          assert.equal(doc.schedule[0].open, 1100);
          assert.equal(doc.schedule[0].close, 1900);
        });
      });

      describe('when overwriting with a document instance', function() {
        it('does not cause StackOverflows (gh-1234)', function() {
          const doc = new TestDocument({ nested: { age: 35 } });
          doc.nested = doc.nested;
          assert.doesNotThrow(function() {
            doc.nested.age;
          });
        });
      });
    });
  });

  describe('virtual', function() {
    describe('setter', function() {
      let val;
      let M;

      beforeEach(function() {
        const schema = new mongoose.Schema({ v: Number });
        schema.virtual('thang').set(function(v) {
          val = v;
        });

        db.deleteModel(/Test/);
        M = db.model('Test', schema);
      });

      it('works with objects', function() {
        new M({ thang: {} });
        assert.deepEqual({}, val);
      });
      it('works with arrays', function() {
        new M({ thang: [] });
        assert.deepEqual([], val);
      });
      it('works with numbers', function() {
        new M({ thang: 4 });
        assert.deepEqual(4, val);
      });
      it('works with strings', function() {
        new M({ thang: '3' });
        assert.deepEqual('3', val);
      });
    });

    it('passes doc as third param for arrow functions (gh-4143)', function() {
      const schema = new mongoose.Schema({
        name: {
          first: String,
          last: String
        }
      });
      schema.virtual('fullname').
        get((v, virtual, doc) => `${doc.name.first} ${doc.name.last}`).
        set((v, virtual, doc) => {
          const parts = v.split(' ');
          doc.name.first = parts.slice(0, parts.length - 1).join(' ');
          doc.name.last = parts[parts.length - 1];
        });
      const Model = db.model('Person', schema);

      const doc = new Model({ name: { first: 'Jean-Luc', last: 'Picard' } });
      assert.equal(doc.fullname, 'Jean-Luc Picard');

      doc.fullname = 'Will Riker';
      assert.equal(doc.name.first, 'Will');
      assert.equal(doc.name.last, 'Riker');
    });
  });

  describe('gh-2082', function() {
    it('works', function(done) {
      const Parent = db.model('Test', parentSchema);

      const parent = new Parent({ name: 'Hello' });
      parent.save(function(err, parent) {
        assert.ifError(err);
        parent.children.push({ counter: 0 });
        parent.save(function(err, parent) {
          assert.ifError(err);
          parent.children[0].counter += 1;
          parent.save(function(err, parent) {
            assert.ifError(err);
            parent.children[0].counter += 1;
            parent.save(function(err) {
              assert.ifError(err);
              Parent.findOne({}, function(error, parent) {
                assert.ifError(error);
                assert.equal(parent.children[0].counter, 2);
                done();
              });
            });
          });
        });
      });
    });
  });

  describe('gh-1933', function() {
    it('works', function(done) {
      const M = db.model('Test', new Schema({ id: String, field: Number }));

      M.create({}, function(error) {
        assert.ifError(error);
        M.findOne({}, function(error, doc) {
          assert.ifError(error);
          doc.__v = 123;
          doc.field = 5; // .push({ _id: '123', type: '456' });
          doc.save(function(error) {
            assert.ifError(error);
            done();
          });
        });
      });
    });
  });

  describe('gh-1638', function() {
    it('works', function(done) {
      const ItemChildSchema = new mongoose.Schema({
        name: { type: String, required: true, default: 'hello' }
      });

      const ItemParentSchema = new mongoose.Schema({
        children: [ItemChildSchema]
      });

      const ItemParent = db.model('Parent', ItemParentSchema);
      const ItemChild = db.model('Child', ItemChildSchema);

      const c1 = new ItemChild({ name: 'first child' });
      const c2 = new ItemChild({ name: 'second child' });

      const p = new ItemParent({
        children: [c1, c2]
      });

      p.save(function(error) {
        assert.ifError(error);

        c2.name = 'updated 2';
        p.children = [c2];
        p.save(function(error, doc) {
          assert.ifError(error);
          assert.equal(doc.children.length, 1);
          done();
        });
      });
    });
  });

  describe('gh-2434', function() {
    it('will save the new value', function(done) {
      const ItemSchema = new mongoose.Schema({
        st: Number,
        s: []
      });

      const Item = db.model('Test', ItemSchema);

      const item = new Item({ st: 1 });

      item.save(function(error) {
        assert.ifError(error);
        item.st = 3;
        item.s = [];
        item.save(function(error) {
          assert.ifError(error);
          // item.st is 3 but may not be saved to DB
          Item.findById(item._id, function(error, doc) {
            assert.ifError(error);
            assert.equal(doc.st, 3);
            done();
          });
        });
      });
    });
  });

  describe('gh-8371', function() {
    beforeEach(() => co(function*() {
      const Person = db.model('Person', Schema({ name: String }));

      yield Person.deleteMany({});

      db.deleteModel('Person');
    }));

    it('setting isNew to true makes save tries to insert a new document (gh-8371)', function() {
      return co(function*() {
        const personSchema = new Schema({ name: String });
        const Person = db.model('Person', personSchema);

        const createdPerson = yield Person.create({ name: 'Hafez' });
        const removedPerson = yield Person.findOneAndRemove({ _id: createdPerson._id });

        removedPerson.isNew = true;

        yield removedPerson.save();

        const foundPerson = yield Person.findOne({ _id: removedPerson._id });
        assert.ok(foundPerson);
      });
    });

    it('setting isNew to true throws an error when a document already exists (gh-8371)', function() {
      return co(function*() {
        const personSchema = new Schema({ name: String });
        const Person = db.model('Person', personSchema);

        const createdPerson = yield Person.create({ name: 'Hafez' });

        createdPerson.isNew = true;

        let threw = false;
        try {
          yield createdPerson.save();
        }
        catch (err) {
          threw = true;
          assert.equal(err.code, 11000);
        }

        assert.equal(threw, true);
      });
    });

    it('saving a document with no changes, throws an error when document is not found', function() {
      return co(function*() {
        const personSchema = new Schema({ name: String });
        const Person = db.model('Person', personSchema);

        const person = yield Person.create({ name: 'Hafez' });

        yield Person.deleteOne({ _id: person._id });

        let threw = false;
        try {
          yield person.save();
        }
        catch (err) {
          assert.equal(err instanceof DocumentNotFoundError, true);
          assert.equal(err.message, `No document found for query "{ _id: ${person._id} }" on model "Person"`);
          threw = true;
        }

        assert.equal(threw, true);
      });
    });

    it('saving a document with changes, throws an error when document is not found', function() {
      return co(function*() {
        const personSchema = new Schema({ name: String });
        const Person = db.model('Person', personSchema);

        const person = yield Person.create({ name: 'Hafez' });

        yield Person.deleteOne({ _id: person._id });

        person.name = 'Different Name';

        let threw = false;
        try {
          yield person.save();
        }
        catch (err) {
          assert.equal(err instanceof DocumentNotFoundError, true);
          assert.equal(err.message, `No document found for query "{ _id: ${person._id} }" on model "Person"`);
          threw = true;
        }

        assert.equal(threw, true);
      });
    });

    it('passes save custom options to Model.exists(...) when no changes are present (gh-8739)', function() {
      const personSchema = new Schema({ name: String });

      let optionInMiddleware;

      personSchema.pre('findOne', function(next) {
        optionInMiddleware = this.getOptions().customOption;

        return next();
      });

      const Person = db.model('Person', personSchema);
      return co(function*() {
        const person = yield Person.create({ name: 'Hafez' });
        yield person.save({ customOption: 'test' });

        assert.equal(optionInMiddleware, 'test');
      });
    });
  });

  it('properly calls queue functions (gh-2856)', function() {
    const personSchema = new mongoose.Schema({
      name: String
    });

    let calledName;
    personSchema.methods.fn = function() {
      calledName = this.name;
    };
    personSchema.queue('fn');

    const Person = db.model('Person', personSchema);
    new Person({ name: 'Val' });
    assert.equal(calledName, 'Val');
  });

  describe('bug fixes', function() {
    it('applies toJSON transform correctly for populated docs (gh-2910) (gh-2990)', function(done) {
      const parentSchema = mongoose.Schema({
        c: { type: mongoose.Schema.Types.ObjectId, ref: 'Child' }
      });

      let called = [];
      parentSchema.options.toJSON = {
        transform: function(doc, ret) {
          called.push(ret);
          return ret;
        }
      };

      const childSchema = mongoose.Schema({
        name: String
      });

      let childCalled = [];
      childSchema.options.toJSON = {
        transform: function(doc, ret) {
          childCalled.push(ret);
          return ret;
        }
      };

      const Child = db.model('Child', childSchema);
      const Parent = db.model('Parent', parentSchema);

      Child.create({ name: 'test' }, function(error, c) {
        Parent.create({ c: c._id }, function(error, p) {
          Parent.findOne({ _id: p._id }).populate('c').exec(function(error, p) {
            let doc = p.toJSON();
            assert.equal(called.length, 1);
            assert.equal(called[0]._id.toString(), p._id.toString());
            assert.equal(doc._id.toString(), p._id.toString());
            assert.equal(childCalled.length, 1);
            assert.equal(childCalled[0]._id.toString(), c._id.toString());

            called = [];
            childCalled = [];

            // JSON.stringify() passes field name, so make sure we don't treat
            // that as a param to toJSON (gh-2990)
            doc = JSON.parse(JSON.stringify({ parent: p })).parent;
            assert.equal(called.length, 1);
            assert.equal(called[0]._id.toString(), p._id.toString());
            assert.equal(doc._id.toString(), p._id.toString());
            assert.equal(childCalled.length, 1);
            assert.equal(childCalled[0]._id.toString(), c._id.toString());

            done();
          });
        });
      });
    });

    it('single nested schema transform with save() (gh-5807)', function() {
      const embeddedSchema = new Schema({
        test: String
      });

      let called = false;
      embeddedSchema.options.toObject = {
        transform: function(doc, ret) {
          called = true;
          delete ret.test;
          return ret;
        }
      };
      const topLevelSchema = new Schema({
        embedded: embeddedSchema
      });
      const MyModel = db.model('Test', topLevelSchema);

      return MyModel.create({}).
        then(function(doc) {
          doc.embedded = { test: '123' };
          return doc.save();
        }).
        then(function(doc) {
          return MyModel.findById(doc._id);
        }).
        then(function(doc) {
          assert.equal(doc.embedded.test, '123');
          assert.ok(!called);
        });
    });

    it('setters firing with objects on real paths (gh-2943)', function() {
      const M = db.model('Test', {
        myStr: {
          type: String, set: function(v) {
            return v.value;
          }
        },
        otherStr: String
      });

      const t = new M({ myStr: { value: 'test' } });
      assert.equal(t.myStr, 'test');

      new M({ otherStr: { value: 'test' } });
      assert.ok(!t.otherStr);
    });

    describe('gh-2782', function() {
      it('should set data from a sub doc', function() {
        const schema1 = new mongoose.Schema({
          data: {
            email: String
          }
        });
        const schema2 = new mongoose.Schema({
          email: String
        });
        const Model1 = db.model('Test', schema1);
        const Model2 = db.model('Test1', schema2);

        const doc1 = new Model1({ 'data.email': 'some@example.com' });
        assert.equal(doc1.data.email, 'some@example.com');
        const doc2 = new Model2();
        doc2.set(doc1.data);
        assert.equal(doc2.email, 'some@example.com');
      });
    });

    it('set data from subdoc keys (gh-3346)', function() {
      const schema1 = new mongoose.Schema({
        data: {
          email: String
        }
      });
      const Model1 = db.model('Test', schema1);

      const doc1 = new Model1({ 'data.email': 'some@example.com' });
      assert.equal(doc1.data.email, 'some@example.com');
      const doc2 = new Model1({ data: doc1.data });
      assert.equal(doc2.data.email, 'some@example.com');
    });

    it('doesnt attempt to cast generic objects as strings (gh-3030)', function(done) {
      const M = db.model('Test', {
        myStr: {
          type: String
        }
      });

      const t = new M({ myStr: { thisIs: 'anObject' } });
      assert.ok(!t.myStr);
      t.validate(function(error) {
        assert.ok(error);
        done();
      });
    });

    it('single embedded schemas 1 (gh-2689)', function(done) {
      const userSchema = new mongoose.Schema({
        name: String,
        email: String
      }, { _id: false, id: false });

      let userHookCount = 0;
      userSchema.pre('save', function(next) {
        ++userHookCount;
        next();
      });

      const eventSchema = new mongoose.Schema({
        user: userSchema,
        name: String
      });

      let eventHookCount = 0;
      eventSchema.pre('save', function(next) {
        ++eventHookCount;
        next();
      });

      const Event = db.model('Event', eventSchema);

      const e = new Event({ name: 'test', user: { name: 123, email: 'val' } });
      e.save(function(error) {
        assert.ifError(error);
        assert.strictEqual(e.user.name, '123');
        assert.equal(eventHookCount, 1);
        assert.equal(userHookCount, 1);

        Event.findOne({ user: { name: '123', email: 'val' } }, function(err, doc) {
          assert.ifError(err);
          assert.ok(doc);

          Event.findOne({ user: { $in: [{ name: '123', email: 'val' }] } }, function(err, doc) {
            assert.ifError(err);
            assert.ok(doc);
            done();
          });
        });
      });
    });

    it('single embedded schemas with validation (gh-2689)', function() {
      const userSchema = new mongoose.Schema({
        name: String,
        email: { type: String, required: true, match: /.+@.+/ }
      }, { _id: false, id: false });

      const eventSchema = new mongoose.Schema({
        user: userSchema,
        name: String
      });

      const Event = db.model('Event', eventSchema);

      const e = new Event({ name: 'test', user: {} });
      let error = e.validateSync();
      assert.ok(error);
      assert.ok(error.errors['user.email']);
      assert.equal(error.errors['user.email'].kind, 'required');

      e.user.email = 'val';
      error = e.validateSync();

      assert.ok(error);
      assert.ok(error.errors['user.email']);
      assert.equal(error.errors['user.email'].kind, 'regexp');
    });

    it('single embedded parent() (gh-5134)', function() {
      const userSchema = new mongoose.Schema({
        name: String,
        email: { type: String, required: true, match: /.+@.+/ }
      }, { _id: false, id: false });

      const eventSchema = new mongoose.Schema({
        user: userSchema,
        name: String
      });

      const Event = db.model('Event', eventSchema);

      const e = new Event({ name: 'test', user: {} });
      assert.strictEqual(e.user.parent(), e.user.ownerDocument());
    });

    it('single embedded schemas with markmodified (gh-2689)', function(done) {
      const userSchema = new mongoose.Schema({
        name: String,
        email: { type: String, required: true, match: /.+@.+/ }
      }, { _id: false, id: false });

      const eventSchema = new mongoose.Schema({
        user: userSchema,
        name: String
      });

      const Event = db.model('Event', eventSchema);

      const e = new Event({ name: 'test', user: { email: 'a@b' } });
      e.save(function(error, doc) {
        assert.ifError(error);
        assert.ok(doc);
        assert.ok(!doc.isModified('user'));
        assert.ok(!doc.isModified('user.email'));
        assert.ok(!doc.isModified('user.name'));
        doc.user.name = 'Val';
        assert.ok(doc.isModified('user'));
        assert.ok(!doc.isModified('user.email'));
        assert.ok(doc.isModified('user.name'));

        const delta = doc.$__delta()[1];
        assert.deepEqual(delta, {
          $set: { 'user.name': 'Val' }
        });

        doc.save(function(error) {
          assert.ifError(error);
          Event.findOne({ _id: doc._id }, function(error, doc) {
            assert.ifError(error);
            assert.deepEqual(doc.user.toObject(), { email: 'a@b', name: 'Val' });
            done();
          });
        });
      });
    });

    it('single embedded schemas + update validators (gh-2689)', function(done) {
      const userSchema = new mongoose.Schema({
        name: { type: String, default: 'Val' },
        email: { type: String, required: true, match: /.+@.+/ }
      }, { _id: false, id: false });

      const eventSchema = new mongoose.Schema({
        user: userSchema,
        name: String
      });

      const Event = db.model('Event', eventSchema);

      const badUpdate = { $set: { 'user.email': 'a' } };
      const options = { runValidators: true };
      Event.updateOne({}, badUpdate, options, function(error) {
        assert.ok(error);
        assert.equal(error.errors['user.email'].kind, 'regexp');

        const nestedUpdate = { name: 'test' };
        const options = { upsert: true, setDefaultsOnInsert: true };
        Event.updateOne({}, nestedUpdate, options, function(error) {
          assert.ifError(error);
          Event.findOne({ name: 'test' }, function(error, ev) {
            assert.ifError(error);
            assert.equal(ev.user.name, 'Val');
            done();
          });
        });
      });
    });

    it('single embedded schema update validators ignore _id (gh-6269)', function() {
      return co(function*() {
        const subDocSchema = new mongoose.Schema({ name: String });

        const schema = new mongoose.Schema({
          subDoc: subDocSchema,
          test: String
        });

        const Model = db.model('Test', schema);

        const fakeDoc = new Model({});
        yield Model.create({});

        // toggle to false to see correct behavior
        // where subdoc is not created
        const setDefaultsFlag = true;

        const res = yield Model.findOneAndUpdate({ _id: fakeDoc._id }, {
          test: 'test'
        }, { setDefaultsOnInsert: setDefaultsFlag, upsert: true, new: true });

        assert.equal(res.test, 'test');
        assert.ok(!res.subDoc);
      });
    });
  });

  describe('error processing (gh-2284)', function() {
    it('save errors', function(done) {
      const schema = new Schema({
        name: { type: String, required: true }
      });

      schema.post('save', function(error, doc, next) {
        assert.ok(doc instanceof Model);
        next(new Error('Catch all'));
      });

      schema.post('save', function(error, doc, next) {
        assert.ok(doc instanceof Model);
        next(new Error('Catch all #2'));
      });

      const Model = db.model('Test', schema);

      Model.create({}, function(error) {
        assert.ok(error);
        assert.equal(error.message, 'Catch all #2');
        done();
      });
    });

    it('validate errors (gh-4885)', function(done) {
      const testSchema = new Schema({ title: { type: String, required: true } });

      let called = 0;
      testSchema.post('validate', function(error, doc, next) {
        ++called;
        next(error);
      });

      const Test = db.model('Test', testSchema);

      Test.create({}, function(error) {
        assert.ok(error);
        assert.equal(called, 1);
        done();
      });
    });

    it('does not filter validation on unmodified paths when validateModifiedOnly not set (gh-7421)', function(done) {
      const testSchema = new Schema({ title: { type: String, required: true }, other: String });

      const Test = db.model('Test', testSchema);

      Test.create([{}], { validateBeforeSave: false }, function(createError, docs) {
        assert.equal(createError, null);
        const doc = docs[0];
        doc.other = 'something';
        assert.ok(doc.validateSync().errors);
        doc.save(function(error) {
          assert.ok(error.errors);
          done();
        });
      });
    });

    it('filters out validation on unmodified paths when validateModifiedOnly set (gh-7421)', function(done) {
      const testSchema = new Schema({ title: { type: String, required: true }, other: String });

      const Test = db.model('Test', testSchema);

      Test.create([{}], { validateBeforeSave: false }, function(createError, docs) {
        assert.equal(createError, null);
        const doc = docs[0];
        doc.other = 'something';
        assert.equal(doc.validateSync(undefined, { validateModifiedOnly: true }), null);
        doc.save({ validateModifiedOnly: true }, function(error) {
          assert.equal(error, null);
          done();
        });
      });
    });

    it('does not filter validation on modified paths when validateModifiedOnly set (gh-7421)', function(done) {
      const testSchema = new Schema({ title: { type: String, required: true }, other: String });

      const Test = db.model('Test', testSchema);

      Test.create([{ title: 'title' }], { validateBeforeSave: false }, function(createError, docs) {
        assert.equal(createError, null);
        const doc = docs[0];
        doc.title = '';
        assert.ok(doc.validateSync(undefined, { validateModifiedOnly: true }).errors);
        doc.save({ validateModifiedOnly: true }, function(error) {
          assert.ok(error.errors);
          done();
        });
      });
    });

    it('validateModifiedOnly with pre existing validation error (gh-8091)', function() {
      const schema = mongoose.Schema({
        title: String,
        coverId: Number
      }, { validateModifiedOnly: true });

      const Model = db.model('Test', schema);

      return co(function*() {
        yield Model.collection.insertOne({ title: 'foo', coverId: parseFloat('not a number') });

        const doc = yield Model.findOne();
        doc.title = 'bar';
        // Should not throw
        yield doc.save();
      });
    });

    it('handles non-errors', function(done) {
      const schema = new Schema({
        name: { type: String, required: true }
      });

      schema.post('save', function(error, doc, next) {
        next(new Error('Catch all'));
      });

      schema.post('save', function(error, doc, next) {
        next(new Error('Catch all #2'));
      });

      const Model = db.model('Test', schema);

      Model.create({ name: 'test' }, function(error) {
        assert.ifError(error);
        done();
      });
    });
  });

  describe('bug fixes', function() {
    beforeEach(() => db.deleteModel(/.*/));

    it('single embedded schemas with populate (gh-3501)', function(done) {
      const PopulateMeSchema = new Schema({});

      const Child = db.model('Child', PopulateMeSchema);

      const SingleNestedSchema = new Schema({
        populateMeArray: [{
          type: Schema.Types.ObjectId,
          ref: 'Child'
        }]
      });

      const parentSchema = new Schema({
        singleNested: SingleNestedSchema
      });

      const P = db.model('Parent', parentSchema);

      Child.create([{}, {}], function(error, docs) {
        assert.ifError(error);
        const obj = {
          singleNested: { populateMeArray: [docs[0]._id, docs[1]._id] }
        };
        P.create(obj, function(error, doc) {
          assert.ifError(error);
          P.
            findById(doc._id).
            populate('singleNested.populateMeArray').
            exec(function(error, doc) {
              assert.ok(doc.singleNested.populateMeArray[0]._id);
              done();
            });
        });
      });
    });

    it('single embedded schemas with methods (gh-3534)', function() {
      const personSchema = new Schema({ name: String });
      personSchema.methods.firstName = function() {
        return this.name.substr(0, this.name.indexOf(' '));
      };

      const bandSchema = new Schema({ leadSinger: personSchema });
      const Band = db.model('Band', bandSchema);

      const gnr = new Band({ leadSinger: { name: 'Axl Rose' } });
      assert.equal(gnr.leadSinger.firstName(), 'Axl');
    });

    it('single embedded schemas with models (gh-3535)', function(done) {
      const personSchema = new Schema({ name: String });
      const Person = db.model('Person', personSchema);

      const bandSchema = new Schema({ leadSinger: personSchema });
      const Band = db.model('Band', bandSchema);

      const axl = new Person({ name: 'Axl Rose' });
      const gnr = new Band({ leadSinger: axl });

      gnr.save(function(error) {
        assert.ifError(error);
        assert.equal(gnr.leadSinger.name, 'Axl Rose');
        done();
      });
    });

    it('single embedded schemas with indexes (gh-3594)', function() {
      const personSchema = new Schema({ name: { type: String, unique: true } });

      const bandSchema = new Schema({ leadSinger: personSchema });

      assert.equal(bandSchema.indexes().length, 1);
      const index = bandSchema.indexes()[0];
      assert.deepEqual(index[0], { 'leadSinger.name': 1 });
      assert.ok(index[1].unique);
    });

    it('removing single embedded docs (gh-3596)', function(done) {
      const personSchema = new Schema({ name: String });

      const bandSchema = new Schema({ guitarist: personSchema, name: String });
      const Band = db.model('Band', bandSchema);

      const gnr = new Band({
        name: 'Guns N\' Roses',
        guitarist: { name: 'Slash' }
      });
      gnr.save(function(error, gnr) {
        assert.ifError(error);
        gnr.guitarist = undefined;
        gnr.save(function(error, gnr) {
          assert.ifError(error);
          assert.ok(!gnr.guitarist);
          done();
        });
      });
    });

    it('setting single embedded docs (gh-3601)', function(done) {
      const personSchema = new Schema({ name: String });

      const bandSchema = new Schema({ guitarist: personSchema, name: String });
      const Band = db.model('Band', bandSchema);

      const gnr = new Band({
        name: 'Guns N\' Roses',
        guitarist: { name: 'Slash' }
      });
      const velvetRevolver = new Band({
        name: 'Velvet Revolver'
      });
      velvetRevolver.guitarist = gnr.guitarist;
      velvetRevolver.save(function(error) {
        assert.ifError(error);
        assert.equal(velvetRevolver.guitarist.name, 'Slash');
        done();
      });
    });

    it('single embedded docs init obeys strict mode (gh-3642)', function(done) {
      const personSchema = new Schema({ name: String });

      const bandSchema = new Schema({ guitarist: personSchema, name: String });
      const Band = db.model('Band', bandSchema);

      const velvetRevolver = new Band({
        name: 'Velvet Revolver',
        guitarist: { name: 'Slash', realName: 'Saul Hudson' }
      });

      velvetRevolver.save(function(error) {
        assert.ifError(error);
        const query = { name: 'Velvet Revolver' };
        Band.collection.findOne(query, function(error, band) {
          assert.ifError(error);
          assert.ok(!band.guitarist.realName);
          done();
        });
      });
    });

    it('single embedded docs post hooks (gh-3679)', function(done) {
      const postHookCalls = [];
      const personSchema = new Schema({ name: String });
      personSchema.post('save', function() {
        postHookCalls.push(this);
      });

      const bandSchema = new Schema({ guitarist: personSchema, name: String });
      const Band = db.model('Band', bandSchema);
      const obj = { name: 'Guns N\' Roses', guitarist: { name: 'Slash' } };

      Band.create(obj, function(error) {
        assert.ifError(error);
        setTimeout(function() {
          assert.equal(postHookCalls.length, 1);
          assert.equal(postHookCalls[0].name, 'Slash');
          done();
        });
      });
    });

    it('single embedded docs .set() (gh-3686)', function(done) {
      const personSchema = new Schema({ name: String, realName: String });

      const bandSchema = new Schema({
        guitarist: personSchema,
        name: String
      });
      const Band = db.model('Band', bandSchema);
      const obj = {
        name: 'Guns N\' Roses',
        guitarist: { name: 'Slash', realName: 'Saul Hudson' }
      };

      Band.create(obj, function(error, gnr) {
        gnr.set('guitarist.name', 'Buckethead');
        gnr.save(function(error) {
          assert.ifError(error);
          assert.equal(gnr.guitarist.name, 'Buckethead');
          assert.equal(gnr.guitarist.realName, 'Saul Hudson');
          done();
        });
      });
    });

    it('single embedded docs with arrays pre hooks (gh-3680)', function(done) {
      const childSchema = new Schema({ count: Number });

      let preCalls = 0;
      childSchema.pre('save', function(next) {
        ++preCalls;
        next();
      });

      const SingleNestedSchema = new Schema({
        children: [childSchema]
      });

      const ParentSchema = new Schema({
        singleNested: SingleNestedSchema
      });

      const Parent = db.model('Parent', ParentSchema);
      const obj = { singleNested: { children: [{ count: 0 }] } };
      Parent.create(obj, function(error) {
        assert.ifError(error);
        assert.equal(preCalls, 1);
        done();
      });
    });

    it('nested single embedded doc validation (gh-3702)', function(done) {
      const childChildSchema = new Schema({ count: { type: Number, min: 1 } });
      const childSchema = new Schema({ child: childChildSchema });
      const parentSchema = new Schema({ child: childSchema });

      const Parent = db.model('Parent', parentSchema);
      const obj = { child: { child: { count: 0 } } };
      Parent.create(obj, function(error) {
        assert.ok(error);
        assert.ok(/ValidationError/.test(error.toString()));
        done();
      });
    });

    it('handles virtuals with dots correctly (gh-3618)', function() {
      const testSchema = new Schema({ nested: { type: Object, default: {} } });
      testSchema.virtual('nested.test').get(function() {
        return true;
      });

      const Test = db.model('Test', testSchema);

      const test = new Test();

      let doc = test.toObject({ getters: true, virtuals: true });
      delete doc._id;
      delete doc.id;
      assert.deepEqual(doc, { nested: { test: true } });

      doc = test.toObject({ getters: false, virtuals: true });
      delete doc._id;
      delete doc.id;
      assert.deepEqual(doc, { nested: { test: true } });
    });

    it('handles pushing with numeric keys (gh-3623)', function(done) {
      const schema = new Schema({
        array: [{
          1: {
            date: Date
          },
          2: {
            date: Date
          },
          3: {
            date: Date
          }
        }]
      });

      const MyModel = db.model('Test', schema);

      const doc = { array: [{ 2: {} }] };
      MyModel.collection.insertOne(doc, function(error) {
        assert.ifError(error);

        MyModel.findOne({ _id: doc._id }, function(error, doc) {
          assert.ifError(error);
          doc.array.push({ 2: {} });
          doc.save(function(error) {
            assert.ifError(error);
            done();
          });
        });
      });
    });

    it('execPopulate (gh-3753)', function(done) {
      const childSchema = new Schema({
        name: String
      });

      const parentSchema = new Schema({
        name: String,
        children: [{ type: ObjectId, ref: 'Child' }]
      });

      const Child = db.model('Child', childSchema);
      const Parent = db.model('Parent', parentSchema);

      Child.create({ name: 'Luke Skywalker' }, function(error, child) {
        assert.ifError(error);
        const doc = { name: 'Darth Vader', children: [child._id] };
        Parent.create(doc, function(error, doc) {
          Parent.findOne({ _id: doc._id }, function(error, doc) {
            assert.ifError(error);
            assert.ok(doc);
            doc.populate('children').execPopulate().then(function(doc) {
              assert.equal(doc.children.length, 1);
              assert.equal(doc.children[0].name, 'Luke Skywalker');
              done();
            });
          });
        });
      });
    });

    it('handles 0 for numeric subdoc ids (gh-3776)', function(done) {
      const personSchema = new Schema({
        _id: Number,
        name: String,
        age: Number,
        friends: [{ type: Number, ref: 'Person' }]
      });

      const Person = db.model('Person', personSchema);

      const people = [
        { _id: 0, name: 'Alice' },
        { _id: 1, name: 'Bob' }
      ];

      Person.create(people, function(error, people) {
        assert.ifError(error);
        const alice = people[0];
        alice.friends.push(people[1]);
        alice.save(function(error) {
          assert.ifError(error);
          done();
        });
      });
    });

    it('handles conflicting names (gh-3867)', function() {
      const testSchema = new Schema({
        name: {
          type: String,
          required: true
        },
        things: [{
          name: {
            type: String,
            required: true
          }
        }]
      });

      const M = db.model('Test', testSchema);

      const doc = M({
        things: [{}]
      });

      const fields = Object.keys(doc.validateSync().errors).sort();
      assert.deepEqual(fields, ['name', 'things.0.name']);
    });

    it('populate with lean (gh-3873)', function(done) {
      const companySchema = new mongoose.Schema({
        name: String,
        description: String,
        userCnt: { type: Number, default: 0, select: false }
      });

      const userSchema = new mongoose.Schema({
        name: String,
        company: { type: mongoose.Schema.Types.ObjectId, ref: 'Company' }
      });

      const Company = db.model('Company', companySchema);
      const User = db.model('User', userSchema);

      const company = new Company({ name: 'IniTech', userCnt: 1 });
      const user = new User({ name: 'Peter', company: company._id });

      company.save(function(error) {
        assert.ifError(error);
        user.save(function(error) {
          assert.ifError(error);
          next();
        });
      });

      function next() {
        const pop = { path: 'company', select: 'name', options: { lean: true } };
        User.find({}).populate(pop).exec(function(error, docs) {
          assert.ifError(error);
          assert.equal(docs.length, 1);
          assert.strictEqual(docs[0].company.userCnt, undefined);
          done();
        });
      }
    });

    it('init single nested subdoc with select (gh-3880)', function(done) {
      const childSchema = new mongoose.Schema({
        name: { type: String },
        friends: [{ type: String }]
      });

      const parentSchema = new mongoose.Schema({
        name: { type: String },
        child: childSchema
      });

      const Parent = db.model('Parent', parentSchema);
      const p = new Parent({
        name: 'Mufasa',
        child: {
          name: 'Simba',
          friends: ['Pumbaa', 'Timon', 'Nala']
        }
      });

      p.save(function(error) {
        assert.ifError(error);
        const fields = 'name child.name';
        Parent.findById(p._id).select(fields).exec(function(error, doc) {
          assert.ifError(error);
          assert.strictEqual(doc.child.friends, void 0);
          done();
        });
      });
    });

    it('single nested subdoc isModified() (gh-3910)', function(done) {
      let called = 0;

      const ChildSchema = new Schema({
        name: String
      });

      ChildSchema.pre('save', function(next) {
        assert.ok(this.isModified('name'));
        ++called;
        next();
      });

      const ParentSchema = new Schema({
        name: String,
        child: ChildSchema
      });

      const Parent = db.model('Parent', ParentSchema);

      const p = new Parent({
        name: 'Darth Vader',
        child: {
          name: 'Luke Skywalker'
        }
      });

      p.save(function(error) {
        assert.ifError(error);
        assert.strictEqual(called, 1);
        done();
      });
    });

    it('pre and post as schema keys (gh-3902)', function(done) {
      const schema = new mongoose.Schema({
        pre: String,
        post: String
      }, { versionKey: false });
      const MyModel = db.model('Test', schema);

      MyModel.create({ pre: 'test', post: 'test' }, function(error, doc) {
        assert.ifError(error);
        assert.deepEqual(utils.omit(doc.toObject(), '_id'),
          { pre: 'test', post: 'test' });
        done();
      });
    });

    it('manual population and isNew (gh-3982)', function(done) {
      const NestedModelSchema = new mongoose.Schema({
        field: String
      });

      const NestedModel = db.model('Test', NestedModelSchema);

      const ModelSchema = new mongoose.Schema({
        field: String,
        array: [{
          type: mongoose.Schema.ObjectId,
          ref: 'Test',
          required: true
        }]
      });

      const Model = db.model('Test1', ModelSchema);

      const nestedModel = new NestedModel({
        field: 'nestedModel'
      });

      nestedModel.save(function(error, nestedModel) {
        assert.ifError(error);
        Model.create({ array: [nestedModel._id] }, function(error, doc) {
          assert.ifError(error);
          Model.findById(doc._id).populate('array').exec(function(error, doc) {
            assert.ifError(error);
            doc.array.push(nestedModel);
            assert.strictEqual(doc.isNew, false);
            assert.strictEqual(doc.array[0].isNew, false);
            assert.strictEqual(doc.array[1].isNew, false);
            assert.strictEqual(nestedModel.isNew, false);
            done();
          });
        });
      });
    });

    it('manual population with refPath (gh-7070)', function() {
      const ChildModelSchema = new mongoose.Schema({
        name: String
      });

      const ChildModel = db.model('Child', ChildModelSchema);

      const ParentModelSchema = new mongoose.Schema({
        model: String,
        childId: { type: mongoose.ObjectId, refPath: 'model' },
        otherId: mongoose.ObjectId
      });

      const ParentModel = db.model('Parent', ParentModelSchema);

      return co(function*() {
        const child = yield ChildModel.create({ name: 'test' });

        let parent = yield ParentModel.create({
          model: 'Child',
          childId: child._id
        });

        parent = yield ParentModel.findOne();

        parent.childId = child;
        parent.otherId = child;

        assert.equal(parent.childId.name, 'test');
        assert.ok(parent.otherId instanceof mongoose.Types.ObjectId);
      });
    });

    it('doesnt skipId for single nested subdocs (gh-4008)', function(done) {
      const childSchema = new Schema({
        name: String
      });

      const parentSchema = new Schema({
        child: childSchema
      });

      const Parent = db.model('Parent', parentSchema);

      Parent.create({ child: { name: 'My child' } }, function(error, doc) {
        assert.ifError(error);
        Parent.collection.findOne({ _id: doc._id }, function(error, doc) {
          assert.ifError(error);
          assert.ok(doc.child._id);
          done();
        });
      });
    });

    it('single embedded docs with $near (gh-4014)', function(done) {
      const schema = new mongoose.Schema({
        placeName: String
      });

      const geoSchema = new mongoose.Schema({
        type: {
          type: String,
          enum: 'Point',
          default: 'Point'
        },
        coordinates: {
          type: [Number],
          default: [0, 0]
        }
      });

      schema.add({ geo: geoSchema });
      schema.index({ geo: '2dsphere' });

      const MyModel = db.model('Test', schema);

      MyModel.on('index', function(err) {
        assert.ifError(err);

        MyModel.
          where('geo').near({ center: [50, 50], spherical: true }).
          exec(function(err) {
            assert.ifError(err);
            done();
          });
      });
    });

    it('skip validation if required returns false (gh-4094)', function() {
      const schema = new Schema({
        div: {
          type: Number,
          required: function() { return false; },
          validate: function(v) { return !!v; }
        }
      });
      const Model = db.model('Test', schema);
      const m = new Model();
      assert.ifError(m.validateSync());
    });

    it('ability to overwrite array default (gh-4109)', function(done) {
      const schema = new Schema({
        names: {
          type: [String],
          default: void 0
        }
      });

      const Model = db.model('Test', schema);
      const m = new Model();
      assert.ok(!m.names);
      m.save(function(error, m) {
        assert.ifError(error);
        Model.collection.findOne({ _id: m._id }, function(error, doc) {
          assert.ifError(error);
          assert.ok(!('names' in doc));
          done();
        });
      });
    });

    it('validation works when setting array index (gh-3816)', function(done) {
      const mySchema = new mongoose.Schema({
        items: [
          { month: Number, date: Date }
        ]
      });

      const Test = db.model('test', mySchema);

      const a = [
        { month: 0, date: new Date() },
        { month: 1, date: new Date() }
      ];
      Test.create({ items: a }, function(error, doc) {
        assert.ifError(error);
        Test.findById(doc._id).exec(function(error, doc) {
          assert.ifError(error);
          assert.ok(doc);
          doc.items[0] = {
            month: 5,
            date: new Date()
          };
          doc.markModified('items');
          doc.save(function(error) {
            assert.ifError(error);
            done();
          });
        });
      });
    });

    it('validateSync works when setting array index nested (gh-5389)', function(done) {
      const childSchema = new mongoose.Schema({
        _id: false,
        name: String,
        age: Number
      });

      const schema = new mongoose.Schema({
        name: String,
        children: [childSchema]
      });

      const Model = db.model('Test', schema);

      Model.
        create({
          name: 'test',
          children: [
            { name: 'test-child', age: 24 }
          ]
        }).
        then(function(doc) {
          return Model.findById(doc._id);
        }).
        then(function(doc) {
          doc.children[0] = { name: 'updated-child', age: 53 };
          const errors = doc.validateSync();
          assert.ok(!errors);
          done();
        }).
        catch(done);
    });

    it('single embedded with defaults have $parent (gh-4115)', function() {
      const ChildSchema = new Schema({
        name: {
          type: String,
          default: 'child'
        }
      });

      const ParentSchema = new Schema({
        child: {
          type: ChildSchema,
          default: {}
        }
      });

      const Parent = db.model('Parent', ParentSchema);

      const p = new Parent();
      assert.equal(p.child.$parent, p);
    });

    it('removing parent doc calls remove hooks on subdocs (gh-2348) (gh-4566)', function(done) {
      const ChildSchema = new Schema({
        name: String
      });

      const called = {};
      ChildSchema.pre('remove', function(next) {
        called[this.name] = true;
        next();
      });

      const ParentSchema = new Schema({
        children: [ChildSchema],
        child: ChildSchema
      });

      const Parent = db.model('Parent', ParentSchema);

      const doc = {
        children: [{ name: 'Jacen' }, { name: 'Jaina' }],
        child: { name: 'Anakin' }
      };
      Parent.create(doc, function(error, doc) {
        assert.ifError(error);
        doc.remove(function(error, doc) {
          assert.ifError(error);
          assert.deepEqual(called, {
            Jacen: true,
            Jaina: true,
            Anakin: true
          });
          const arr = doc.children.toObject().map(function(v) { return v.name; });
          assert.deepEqual(arr, ['Jacen', 'Jaina']);
          assert.equal(doc.child.name, 'Anakin');
          done();
        });
      });
    });

    it('strings of length 12 are valid oids (gh-3365)', function(done) {
      const schema = new Schema({ myId: mongoose.Schema.Types.ObjectId });
      const M = db.model('Test', schema);
      const doc = new M({ myId: 'blablablabla' });
      doc.validate(function(error) {
        assert.ifError(error);
        done();
      });
    });

    it('set() empty obj unmodifies subpaths (gh-4182)', function(done) {
      const omeletteSchema = new Schema({
        topping: {
          meat: {
            type: String,
            enum: ['bacon', 'sausage']
          },
          cheese: Boolean
        }
      });
      const Omelette = db.model('Test', omeletteSchema);
      const doc = new Omelette({
        topping: {
          meat: 'bacon',
          cheese: true
        }
      });
      doc.topping = {};
      doc.save(function(error) {
        assert.ifError(error);
        assert.strictEqual(doc.topping.meat, void 0);
        done();
      });
    });

    it('emits cb errors on model for save (gh-3499)', function(done) {
      const testSchema = new Schema({ name: String });

      const Test = db.model('Test', testSchema);

      Test.on('error', function(error) {
        assert.equal(error.message, 'fail!');
        done();
      });

      new Test({}).save(function() {
        throw new Error('fail!');
      });
    });

    it('emits cb errors on model for save with hooks (gh-3499)', function(done) {
      const testSchema = new Schema({ name: String });

      testSchema.pre('save', function(next) {
        next();
      });

      testSchema.post('save', function(doc, next) {
        next();
      });

      const Test = db.model('Test', testSchema);

      Test.on('error', function(error) {
        assert.equal(error.message, 'fail!');
        done();
      });

      new Test({}).save(function() {
        throw new Error('fail!');
      });
    });

    it('emits cb errors on model for find() (gh-3499)', function(done) {
      const testSchema = new Schema({ name: String });

      const Test = db.model('Test', testSchema);

      Test.on('error', function(error) {
        assert.equal(error.message, 'fail!');
        done();
      });

      Test.find({}, function() {
        throw new Error('fail!');
      });
    });

    it('emits cb errors on model for find() + hooks (gh-3499)', function(done) {
      const testSchema = new Schema({ name: String });

      testSchema.post('find', function(results, next) {
        assert.equal(results.length, 0);
        next();
      });

      const Test = db.model('Test', testSchema);

      Test.on('error', function(error) {
        assert.equal(error.message, 'fail!');
        done();
      });

      Test.find({}, function() {
        throw new Error('fail!');
      });
    });

    it('clears subpaths when removing single nested (gh-4216)', function(done) {
      const RecurrenceSchema = new Schema({
        frequency: Number,
        interval: {
          type: String,
          enum: ['days', 'weeks', 'months', 'years']
        }
      }, { _id: false });

      const EventSchema = new Schema({
        name: {
          type: String,
          trim: true
        },
        recurrence: RecurrenceSchema
      });

      const Event = db.model('Test', EventSchema);
      const ev = new Event({
        name: 'test',
        recurrence: { frequency: 2, interval: 'days' }
      });
      ev.recurrence = null;
      ev.save(function(error) {
        assert.ifError(error);
        done();
      });
    });

    it('using validator.isEmail as a validator (gh-4064) (gh-4084)', function(done) {
      const schema = new Schema({
        email: { type: String, validate: validator.isEmail }
      });

      const MyModel = db.model('Test', schema);

      MyModel.create({ email: 'invalid' }, function(error) {
        assert.ok(error);
        assert.ok(error.errors['email']);
        done();
      });
    });

    it('setting path to empty object works (gh-4218)', function() {
      const schema = new Schema({
        object: {
          nested: {
            field1: { type: Number, default: 1 }
          }
        }
      });

      const MyModel = db.model('Test', schema);

      return co(function*() {
        let doc = yield MyModel.create({});
        doc.object.nested = {};
        yield doc.save();
        doc = yield MyModel.collection.findOne({ _id: doc._id });
        assert.deepEqual(doc.object.nested, {});
      });
    });

    it('setting path to object with strict and no paths in the schema (gh-6436) (gh-4218)', function() {
      const schema = new Schema({
        object: {
          nested: {
            field1: { type: Number, default: 1 }
          }
        }
      });

      const MyModel = db.model('Test', schema);

      return co(function*() {
        let doc = yield MyModel.create({});
        doc.object.nested = { field2: 'foo' }; // `field2` not in the schema
        yield doc.save();
        doc = yield MyModel.collection.findOne({ _id: doc._id });
        assert.deepEqual(doc.object.nested, {});
      });
    });

    it('minimize + empty object (gh-4337)', function() {
      const SomeModelSchema = new mongoose.Schema({}, {
        minimize: false
      });

      const SomeModel = db.model('Test', SomeModelSchema);

      assert.doesNotThrow(function() {
        new SomeModel({});
      });
    });

    it('directModifiedPaths() (gh-7373)', function() {
      const schema = new Schema({ foo: String, nested: { bar: String } });
      const Model = db.model('Test', schema);

      return co(function*() {
        yield Model.create({ foo: 'original', nested: { bar: 'original' } });

        const doc = yield Model.findOne();
        doc.nested.bar = 'modified';

        assert.deepEqual(doc.directModifiedPaths(), ['nested.bar']);
        assert.deepEqual(doc.modifiedPaths().sort(), ['nested', 'nested.bar']);
      });
    });

    describe('modifiedPaths', function() {
      it('doesnt markModified child paths if parent is modified (gh-4224)', function(done) {
        const childSchema = new Schema({
          name: String
        });
        const parentSchema = new Schema({
          child: childSchema
        });

        const Parent = db.model('Test', parentSchema);
        Parent.create({ child: { name: 'Jacen' } }, function(error, doc) {
          assert.ifError(error);
          doc.child = { name: 'Jaina' };
          doc.child.name = 'Anakin';
          assert.deepEqual(doc.modifiedPaths(), ['child']);
          assert.ok(doc.isModified('child.name'));
          done();
        });
      });

      it('includeChildren option (gh-6134)', function() {
        const personSchema = new mongoose.Schema({
          name: { type: String },
          colors: {
            primary: {
              type: String,
              default: 'white',
              enum: ['blue', 'green', 'red', 'purple', 'yellow']
            }
          }
        });

        const Person = db.model('Person', personSchema);

        const luke = new Person({
          name: 'Luke',
          colors: {
            primary: 'blue'
          }
        });
        assert.deepEqual(luke.modifiedPaths(), ['name', 'colors', 'colors.primary']);

        const obiwan = new Person({ name: 'Obi-Wan' });
        obiwan.colors.primary = 'blue';
        assert.deepEqual(obiwan.modifiedPaths(), ['name', 'colors', 'colors.primary']);

        const anakin = new Person({ name: 'Anakin' });
        anakin.colors = { primary: 'blue' };
        assert.deepEqual(anakin.modifiedPaths({ includeChildren: true }), ['name', 'colors', 'colors.primary']);
      });

      it('includeChildren option with arrays (gh-5904)', function() {
        const teamSchema = new mongoose.Schema({
          name: String,
          colors: {
            primary: {
              type: String,
              enum: ['blue', 'green', 'red', 'purple', 'yellow', 'white', 'black']
            }
          },
          members: [{
            name: String
          }]
        });

        const Team = db.model('Team', teamSchema);

        const jedis = new Team({
          name: 'Jedis',
          colors: {
            primary: 'blue'
          },
          members: [{ name: 'luke' }]
        });

        const paths = jedis.modifiedPaths({ includeChildren: true });
        assert.deepEqual(paths, [
          'name',
          'colors',
          'colors.primary',
          'members',
          'members.0',
          'members.0.name'
        ]);
      });

      it('1 level down nested paths get marked modified on initial set (gh-7313) (gh-6944)', function() {
        const testSchema = new Schema({
          name: {
            first: String,
            last: String
          },
          relatives: {
            aunt: {
              name: String
            },
            uncle: {
              name: String
            }
          }
        });
        const M = db.model('Test', testSchema);

        const doc = new M({
          name: { first: 'A', last: 'B' },
          relatives: {
            aunt: { name: 'foo' },
            uncle: { name: 'bar' }
          }
        });

        assert.ok(doc.modifiedPaths().indexOf('name.first') !== -1);
        assert.ok(doc.modifiedPaths().indexOf('name.last') !== -1);
        assert.ok(doc.modifiedPaths().indexOf('relatives.aunt') !== -1);
        assert.ok(doc.modifiedPaths().indexOf('relatives.uncle') !== -1);

        return Promise.resolve();
      });
    });

    it('single nested isNew (gh-4369)', function(done) {
      const childSchema = new Schema({
        name: String
      });
      const parentSchema = new Schema({
        child: childSchema
      });

      const Parent = db.model('Test', parentSchema);
      let remaining = 2;

      const doc = new Parent({ child: { name: 'Jacen' } });
      doc.child.on('isNew', function(val) {
        assert.ok(!val);
        assert.ok(!doc.child.isNew);
        --remaining || done();
      });

      doc.save(function(error, doc) {
        assert.ifError(error);
        assert.ok(!doc.child.isNew);
        --remaining || done();
      });
    });

    it('deep default array values (gh-4540)', function() {
      const schema = new Schema({
        arr: [{
          test: {
            type: Array,
            default: ['test']
          }
        }]
      });
      assert.doesNotThrow(function() {
        db.model('Test', schema);
      });
    });

    it('default values with subdoc array (gh-4390)', function(done) {
      const childSchema = new Schema({
        name: String
      });
      const parentSchema = new Schema({
        child: [childSchema]
      });

      parentSchema.path('child').default([{ name: 'test' }]);

      const Parent = db.model('Parent', parentSchema);

      Parent.create({}, function(error, doc) {
        assert.ifError(error);
        const arr = doc.toObject().child.map(function(doc) {
          assert.ok(doc._id);
          delete doc._id;
          return doc;
        });
        assert.deepEqual(arr, [{ name: 'test' }]);
        done();
      });
    });

    it('handles invalid dates (gh-4404)', function(done) {
      const testSchema = new Schema({
        date: Date
      });

      const Test = db.model('Test', testSchema);

      Test.create({ date: new Date('invalid date') }, function(error) {
        assert.ok(error);
        assert.equal(error.errors['date'].name, 'CastError');
        done();
      });
    });

    it('setting array subpath (gh-4472)', function() {
      const ChildSchema = new mongoose.Schema({
        name: String,
        age: Number
      }, { _id: false });

      const ParentSchema = new mongoose.Schema({
        data: {
          children: [ChildSchema]
        }
      });

      const Parent = db.model('Parent', ParentSchema);

      const p = new Parent();
      p.set('data.children.0', {
        name: 'Bob',
        age: 900
      });

      assert.deepEqual(p.toObject().data.children, [{ name: 'Bob', age: 900 }]);
    });

    it('ignore paths (gh-4480)', function() {
      const TestSchema = new Schema({
        name: { type: String, required: true }
      });

      const Test = db.model('Parent', TestSchema);

      return co(function*() {
        yield Test.create({ name: 'val' });

        let doc = yield Test.findOne();

        doc.name = null;
        doc.$ignore('name');

        yield doc.save();

        doc = yield Test.findById(doc._id);

        assert.equal(doc.name, 'val');
      });
    });

    it('ignore subdocs paths (gh-4480) (gh-6152)', function() {
      const childSchema = new Schema({
        name: { type: String, required: true }
      });
      const testSchema = new Schema({
        child: childSchema,
        children: [childSchema]
      });

      const Test = db.model('Test', testSchema);

      return co(function*() {
        yield Test.create({
          child: { name: 'testSingle' },
          children: [{ name: 'testArr' }]
        });

        let doc = yield Test.findOne();
        doc.child.name = null;
        doc.child.$ignore('name');

        yield doc.save();

        doc = yield Test.findById(doc._id);

        assert.equal(doc.child.name, 'testSingle');

        doc.children[0].name = null;
        doc.children[0].$ignore('name');

        yield doc.save();

        doc = yield Test.findById(doc._id);

        assert.equal(doc.children[0].name, 'testArr');
      });
    });

    it('composite _ids (gh-4542)', function(done) {
      const schema = new Schema({
        _id: {
          key1: String,
          key2: String
        },
        content: String
      });

      const Model = db.model('Test', schema);

      const object = new Model();
      object._id = { key1: 'foo', key2: 'bar' };
      object.save().
        then(function(obj) {
          obj.content = 'Hello';
          return obj.save();
        }).
        then(function(obj) {
          return Model.findOne({ _id: obj._id });
        }).
        then(function(obj) {
          assert.equal(obj.content, 'Hello');
          done();
        }).
        catch(done);
    });

    it('validateSync with undefined and conditional required (gh-4607)', function() {
      const schema = new mongoose.Schema({
        type: mongoose.SchemaTypes.Number,
        conditional: {
          type: mongoose.SchemaTypes.String,
          required: function() {
            return this.type === 1;
          },
          maxlength: 128
        }
      });

      const Model = db.model('Test', schema);

      assert.doesNotThrow(function() {
        new Model({
          type: 2,
          conditional: void 0
        }).validateSync();
      });
    });

    it('conditional required on single nested (gh-4663)', function() {
      const childSchema = new Schema({
        name: String
      });
      const schema = new Schema({
        child: {
          type: childSchema,
          required: function() {
            assert.equal(this.child.name, 'test');
          }
        }
      });

      const M = db.model('Test', schema);

      const err = new M({ child: { name: 'test' } }).validateSync();
      assert.ifError(err);
    });

    it('setting full path under single nested schema works (gh-4578) (gh-4528)', function(done) {
      const ChildSchema = new mongoose.Schema({
        age: Number
      });

      const ParentSchema = new mongoose.Schema({
        age: Number,
        family: {
          child: ChildSchema
        }
      });

      const M = db.model('Test', ParentSchema);

      M.create({ age: 45 }, function(error, doc) {
        assert.ifError(error);
        assert.ok(!doc.family.child);
        doc.set('family.child.age', 15);
        assert.ok(doc.family.child.schema);
        assert.ok(doc.isModified('family.child'));
        assert.ok(doc.isModified('family.child.age'));
        assert.equal(doc.family.child.toObject().age, 15);
        done();
      });
    });

    it('setting a nested path retains nested modified paths (gh-5206)', function(done) {
      const testSchema = new mongoose.Schema({
        name: String,
        surnames: {
          docarray: [{ name: String }]
        }
      });

      const Cat = db.model('Cat', testSchema);

      const kitty = new Cat({
        name: 'Test',
        surnames: {
          docarray: [{ name: 'test1' }, { name: 'test2' }]
        }
      });

      kitty.save(function(error) {
        assert.ifError(error);

        kitty.surnames = {
          docarray: [{ name: 'test1' }, { name: 'test2' }, { name: 'test3' }]
        };

        assert.deepEqual(kitty.modifiedPaths(),
          ['surnames', 'surnames.docarray']);
        done();
      });
    });

    it('toObject() does not depopulate top level (gh-3057)', function() {
      const Cat = db.model('Cat', { name: String });
      const Human = db.model('Person', {
        name: String,
        petCat: { type: mongoose.Schema.Types.ObjectId, ref: 'Cat' }
      });

      const kitty = new Cat({ name: 'Zildjian' });
      const person = new Human({ name: 'Val', petCat: kitty });

      assert.equal(kitty.toObject({ depopulate: true }).name, 'Zildjian');
      assert.ok(!person.toObject({ depopulate: true }).petCat.name);
    });

    it('toObject() respects schema-level depopulate (gh-6313)', function() {
      const personSchema = Schema({
        name: String,
        car: {
          type: Schema.Types.ObjectId,
          ref: 'Car'
        }
      });

      personSchema.set('toObject', {
        depopulate: true
      });

      const carSchema = Schema({
        name: String
      });

      const Car = db.model('Car', carSchema);
      const Person = db.model('Person', personSchema);

      const car = new Car({
        name: 'Ford'
      });

      const person = new Person({
        name: 'John',
        car: car
      });

      assert.equal(person.toObject().car.toHexString(), car._id.toHexString());
    });

    it('single nested doc conditional required (gh-4654)', function(done) {
      const ProfileSchema = new Schema({
        firstName: String,
        lastName: String
      });

      function validator() {
        assert.equal(this.email, 'test');
        return true;
      }

      const UserSchema = new Schema({
        email: String,
        profile: {
          type: ProfileSchema,
          required: [validator, 'profile required']
        }
      });

      const User = db.model('User', UserSchema);
      User.create({ email: 'test' }, function(error) {
        assert.equal(error.errors['profile'].message, 'profile required');
        done();
      });
    });

    it('handles setting single nested schema to equal value (gh-4676)', function(done) {
      const companySchema = new mongoose.Schema({
        _id: false,
        name: String,
        description: String
      });

      const userSchema = new mongoose.Schema({
        name: String,
        company: companySchema
      });

      const User = db.model('User', userSchema);

      const user = new User({ company: { name: 'Test' } });
      user.save(function(error) {
        assert.ifError(error);
        user.company.description = 'test';
        assert.ok(user.isModified('company'));
        user.company = user.company;
        assert.ok(user.isModified('company'));
        done();
      });
    });

    it('handles setting single nested doc to null after setting (gh-4766)', function(done) {
      const EntitySchema = new Schema({
        company: {
          type: String,
          required: true
        },
        name: {
          type: String,
          required: false
        },
        email: {
          type: String,
          required: false
        }
      }, { _id: false, id: false });

      const ShipmentSchema = new Schema({
        entity: {
          shipper: {
            type: EntitySchema,
            required: false
          },
          manufacturer: {
            type: EntitySchema,
            required: false
          }
        }
      });

      const Shipment = db.model('Test', ShipmentSchema);
      const doc = new Shipment({
        entity: {
          shipper: null,
          manufacturer: {
            company: 'test',
            name: 'test',
            email: 'test@email'
          }
        }
      });

      doc.save().
        then(function() { return Shipment.findById(doc._id); }).
        then(function(shipment) {
          shipment.entity = shipment.entity;
          shipment.entity.manufacturer = null;
          return shipment.save();
        }).
        then(function() {
          done();
        }).
        catch(done);
    });

    it('buffers with subtypes as ids (gh-4506)', function(done) {
      const uuid = require('uuid');

      const UserSchema = new mongoose.Schema({
        _id: {
          type: Buffer,
          default: function() {
            return mongoose.Types.Buffer(uuid.parse(uuid.v4())).toObject(4);
          },
          required: true
        },
        email: {
          type: String,
          lowercase: true,
          required: true
        },
        name: String
      });

      const User = db.model('User', UserSchema);

      const user = new User({
        email: 'me@email.com',
        name: 'My name'
      });

      user.save().
        then(function() {
          return User.findOne({ email: 'me@email.com' });
        }).
        then(function(user) {
          user.name = 'other';
          return user.save();
        }).
        then(function() {
          return User.findOne({ email: 'me@email.com' });
        }).
        then(function(doc) {
          assert.equal(doc.name, 'other');
          done();
        }).
        catch(done);
    });

    it('embedded docs dont mark parent as invalid (gh-4681)', function(done) {
      const NestedSchema = new mongoose.Schema({
        nestedName: { type: String, required: true },
        createdAt: { type: Date, required: true }
      });
      const RootSchema = new mongoose.Schema({
        rootName: String,
        nested: { type: [NestedSchema] }
      });

      const Root = db.model('Test', RootSchema);
      const root = new Root({ rootName: 'root', nested: [{ }] });
      root.save(function(error) {
        assert.ok(error);
        assert.deepEqual(Object.keys(error.errors).sort(),
          ['nested.0.createdAt', 'nested.0.nestedName']);
        done();
      });
    });

    it('should depopulate the shard key when saving (gh-4658)', function(done) {
      const ChildSchema = new mongoose.Schema({
        name: String
      });

      const ChildModel = db.model('Child', ChildSchema);

      const ParentSchema = new mongoose.Schema({
        name: String,
        child: { type: Schema.Types.ObjectId, ref: 'Child' }
      }, { shardKey: { child: 1, _id: 1 } });

      const ParentModel = db.model('Parent', ParentSchema);

      ChildModel.create({ name: 'Luke' }).
        then(function(child) {
          const p = new ParentModel({ name: 'Vader' });
          p.child = child;
          return p.save();
        }).
        then(function(p) {
          p.name = 'Anakin';
          return p.save();
        }).
        then(function(p) {
          return ParentModel.findById(p);
        }).
        then(function(doc) {
          assert.equal(doc.name, 'Anakin');
          done();
        }).
        catch(done);
    });

    it('handles setting virtual subpaths (gh-4716)', function() {
      const childSchema = new Schema({
        name: { type: String, default: 'John' },
        favorites: {
          color: {
            type: String,
            default: 'Blue'
          }
        }
      });

      const parentSchema = new Schema({
        name: { type: String },
        children: {
          type: [childSchema],
          default: [{}]
        }
      });

      parentSchema.virtual('favorites').set(function(v) {
        return this.children[0].set('favorites', v);
      }).get(function() {
        return this.children[0].get('favorites');
      });

      const Parent = db.model('Parent', parentSchema);
      const p = new Parent({ name: 'Anakin' });
      p.set('children.0.name', 'Leah');
      p.set('favorites.color', 'Red');
      assert.equal(p.children[0].favorites.color, 'Red');
    });

    it('handles selected nested elements with defaults (gh-4739)', function(done) {
      const userSchema = new Schema({
        preferences: {
          sleep: { type: Boolean, default: false },
          test: { type: Boolean, default: true }
        },
        name: String
      });

      const User = db.model('User', userSchema);

      const user = { name: 'test' };
      User.collection.insertOne(user, function(error) {
        assert.ifError(error);
        User.findById(user, { 'preferences.sleep': 1, name: 1 }, function(error, user) {
          assert.ifError(error);
          assert.strictEqual(user.preferences.sleep, false);
          assert.ok(!user.preferences.test);
          done();
        });
      });
    });

    it('handles mark valid in subdocs correctly (gh-4778)', function() {
      const SubSchema = new mongoose.Schema({
        field: {
          nestedField: {
            type: mongoose.Schema.ObjectId,
            required: false
          }
        }
      }, { _id: false, id: false });

      const Model2Schema = new mongoose.Schema({
        sub: {
          type: SubSchema,
          required: false
        }
      });
      const Model2 = db.model('Test', Model2Schema);

      const doc = new Model2({
        sub: {}
      });

      doc.sub.field.nestedField = { };
      doc.sub.field.nestedField = '574b69d0d9daf106aaa62974';
      assert.ok(!doc.validateSync());
    });

    it('timestamps set to false works (gh-7074)', function() {
      const schema = new Schema({ name: String }, { timestamps: false });
      const Test = db.model('Test', schema);
      return co(function*() {
        const doc = yield Test.create({ name: 'test' });
        assert.strictEqual(doc.updatedAt, undefined);
        assert.strictEqual(doc.createdAt, undefined);
      });
    });

    it('timestamps with nested paths (gh-5051)', function(done) {
      const schema = new Schema({ props: {} }, {
        timestamps: {
          createdAt: 'props.createdAt',
          updatedAt: 'props.updatedAt'
        }
      });

      const M = db.model('Test', schema);
      const now = Date.now();
      M.create({}, function(error, doc) {
        assert.ok(doc.props.createdAt);
        assert.ok(doc.props.createdAt instanceof Date);
        assert.ok(doc.props.createdAt.valueOf() >= now);
        assert.ok(doc.props.updatedAt);
        assert.ok(doc.props.updatedAt instanceof Date);
        assert.ok(doc.props.updatedAt.valueOf() >= now);
        done();
      });
    });

    it('Declaring defaults in your schema with timestamps defined (gh-6024)', function() {
      const schemaDefinition = {
        name: String,
        misc: {
          hometown: String,
          isAlive: { type: Boolean, default: true }
        }
      };

      const schemaWithTimestamps = new Schema(schemaDefinition, { timestamps: { createdAt: 'misc.createdAt' } });
      const PersonWithTimestamps = db.model('Person', schemaWithTimestamps);
      const dude = new PersonWithTimestamps({ name: 'Keanu', misc: { hometown: 'Beirut' } });
      assert.equal(dude.misc.isAlive, true);
    });

    it('supports $where in pre save hook (gh-4004)', function(done) {
      const Promise = global.Promise;

      const schema = new Schema({
        name: String
      }, { timestamps: true, versionKey: null });

      schema.pre('save', function(next) {
        this.$where = { updatedAt: this.updatedAt };
        next();
      });

      schema.post('save', function(error, res, next) {
        assert.ok(error instanceof MongooseError.DocumentNotFoundError);
        assert.ok(error.message.indexOf('Test') !== -1, error.message);

        error = new Error('Somebody else updated the document!');
        next(error);
      });

      const MyModel = db.model('Test', schema);

      MyModel.create({ name: 'test' }).
        then(function() {
          return Promise.all([
            MyModel.findOne(),
            MyModel.findOne()
          ]);
        }).
        then(function(docs) {
          docs[0].name = 'test2';
          return Promise.all([
            docs[0].save(),
            Promise.resolve(docs[1])
          ]);
        }).
        then(function(docs) {
          docs[1].name = 'test3';
          return docs[1].save();
        }).
        then(function() {
          done(new Error('Should not get here'));
        }).
        catch(function(error) {
          assert.equal(error.message, 'Somebody else updated the document!');
          done();
        });
    });

    it('toObject() with buffer and minimize (gh-4800)', function(done) {
      const TestSchema = new mongoose.Schema({ buf: Buffer }, {
        toObject: {
          virtuals: true,
          getters: true
        }
      });

      const Test = db.model('Test', TestSchema);

      Test.create({ buf: Buffer.from('abcd') }).
        then(function(doc) {
          return Test.findById(doc._id);
        }).
        then(function(doc) {
          assert.doesNotThrow(function() {
            require('util').inspect(doc);
          });
          done();
        }).
        catch(done);
    });

    it('buffer subtype prop (gh-5530)', function() {
      const TestSchema = new mongoose.Schema({
        uuid: {
          type: Buffer,
          subtype: 4
        }
      });

      const Test = db.model('Test', TestSchema);

      const doc = new Test({ uuid: 'test1' });
      assert.equal(doc.uuid._subtype, 4);
    });

    it('runs validate hooks on single nested subdocs if not directly modified (gh-3884)', function(done) {
      const childSchema = new Schema({
        name: { type: String },
        friends: [{ type: String }]
      });
      let count = 0;

      childSchema.pre('validate', function(next) {
        ++count;
        next();
      });

      const parentSchema = new Schema({
        name: { type: String },
        child: childSchema
      });

      const Parent = db.model('Parent', parentSchema);

      const p = new Parent({
        name: 'Mufasa',
        child: {
          name: 'Simba',
          friends: ['Pumbaa', 'Timon', 'Nala']
        }
      });

      p.save().
        then(function(p) {
          assert.equal(count, 1);
          p.child.friends.push('Rafiki');
          return p.save();
        }).
        then(function() {
          assert.equal(count, 2);
          done();
        }).
        catch(done);
    });

    it('runs validate hooks on arrays subdocs if not directly modified (gh-5861)', function(done) {
      const childSchema = new Schema({
        name: { type: String },
        friends: [{ type: String }]
      });
      let count = 0;

      childSchema.pre('validate', function(next) {
        ++count;
        next();
      });

      const parentSchema = new Schema({
        name: { type: String },
        children: [childSchema]
      });

      const Parent = db.model('Parent', parentSchema);

      const p = new Parent({
        name: 'Mufasa',
        children: [{
          name: 'Simba',
          friends: ['Pumbaa', 'Timon', 'Nala']
        }]
      });

      p.save().
        then(function(p) {
          assert.equal(count, 1);
          p.children[0].friends.push('Rafiki');
          return p.save();
        }).
        then(function() {
          assert.equal(count, 2);
          done();
        }).
        catch(done);
    });

    it('does not run schema type validator on single nested if not direct modified (gh-5885)', function() {
      let childValidateCalls = 0;
      const childSchema = new Schema({
        name: String,
        otherProp: {
          type: String,
          validate: () => {
            ++childValidateCalls;
            return true;
          }
        }
      });

      let validateCalls = 0;
      const parentSchema = new Schema({
        child: {
          type: childSchema,
          validate: () => {
            ++validateCalls;
            return true;
          }
        }
      });

      return co(function*() {
        const Parent = db.model('Parent', parentSchema);

        const doc = yield Parent.create({
          child: {
            name: 'test',
            otherProp: 'test'
          }
        });

        assert.equal(childValidateCalls, 1);
        assert.equal(validateCalls, 1);
        childValidateCalls = 0;
        validateCalls = 0;

        doc.set('child.name', 'test2');
        yield doc.validate();

        assert.equal(childValidateCalls, 0);
        assert.equal(validateCalls, 0);
      });
    });

    it('runs schema type validator on single nested if parent has default (gh-7493)', function() {
      const childSchema = new Schema({
        test: String
      });
      const parentSchema = new Schema({
        child: {
          type: childSchema,
          default: {},
          validate: () => false
        }
      });
      const Parent = db.model('Test', parentSchema);

      const parentDoc = new Parent({});

      parentDoc.child.test = 'foo';

      const err = parentDoc.validateSync();
      assert.ok(err);
      assert.ok(err.errors['child']);
      return Promise.resolve();
    });

    it('does not overwrite when setting nested (gh-4793)', function() {
      const grandchildSchema = new mongoose.Schema();
      grandchildSchema.method({
        foo: function() { return 'bar'; }
      });
      const Grandchild = db.model('Test', grandchildSchema);

      const childSchema = new mongoose.Schema({
        grandchild: grandchildSchema
      });
      const Child = db.model('Child', childSchema);

      const parentSchema = new mongoose.Schema({
        children: [childSchema]
      });
      const Parent = db.model('Parent', parentSchema);

      const grandchild = new Grandchild();
      const child = new Child({ grandchild: grandchild });

      assert.equal(child.grandchild.foo(), 'bar');

      const p = new Parent({ children: [child] });

      assert.equal(child.grandchild.foo(), 'bar');
      assert.equal(p.children[0].grandchild.foo(), 'bar');
    });

    it('hooks/middleware for custom methods (gh-6385) (gh-7456)', function() {
      const mySchema = new Schema({
        name: String
      });

      mySchema.methods.foo = function(cb) {
        return cb(null, this.name);
      };
      mySchema.methods.bar = function() {
        return this.name;
      };
      mySchema.methods.baz = function(arg) {
        return Promise.resolve(arg);
      };

      let preFoo = 0;
      let postFoo = 0;
      mySchema.pre('foo', function() {
        ++preFoo;
      });
      mySchema.post('foo', function() {
        ++postFoo;
      });

      let preBaz = 0;
      let postBaz = 0;
      mySchema.pre('baz', function() {
        ++preBaz;
      });
      mySchema.post('baz', function() {
        ++postBaz;
      });

      const MyModel = db.model('Test', mySchema);

      return co(function*() {
        const doc = new MyModel({ name: 'test' });

        assert.equal(doc.bar(), 'test');

        assert.equal(preFoo, 0);
        assert.equal(postFoo, 0);

        assert.equal(yield cb => doc.foo(cb), 'test');
        assert.equal(preFoo, 1);
        assert.equal(postFoo, 1);

        assert.equal(preBaz, 0);
        assert.equal(postBaz, 0);

        assert.equal(yield doc.baz('foobar'), 'foobar');
        assert.equal(preBaz, 1);
        assert.equal(preBaz, 1);
      });
    });

    it('custom methods with promises (gh-6385)', function() {
      const mySchema = new Schema({
        name: String
      });

      mySchema.methods.foo = function() {
        return Promise.resolve(this.name + ' foo');
      };
      mySchema.methods.bar = function() {
        return this.name + ' bar';
      };

      let preFoo = 0;
      let preBar = 0;
      mySchema.pre('foo', function() {
        ++preFoo;
      });
      mySchema.pre('bar', function() {
        ++preBar;
      });

      const MyModel = db.model('Test', mySchema);

      return co(function*() {
        const doc = new MyModel({ name: 'test' });

        assert.equal(preFoo, 0);
        assert.equal(preBar, 0);

        let foo = doc.foo();
        let bar = doc.bar();
        assert.ok(foo instanceof Promise);
        assert.ok(bar instanceof Promise);

        foo = yield foo;
        bar = yield bar;

        assert.equal(preFoo, 1);
        assert.equal(preBar, 1);
        assert.equal(foo, 'test foo');
        assert.equal(bar, 'test bar');
      });
    });

    it('toString() as custom method (gh-6538)', function() {
      const commentSchema = new Schema({ title: String });
      commentSchema.methods.toString = function() {
        return `${this.constructor.modelName}(${this.title})`;
      };
      const Comment = db.model('Comment', commentSchema);
      const c = new Comment({ title: 'test' });
      assert.strictEqual('Comment(test)', `${c}`);
    });

    it('setting to discriminator (gh-4935)', function() {
      const Buyer = db.model('Test1', new Schema({
        name: String,
        vehicle: { type: Schema.Types.ObjectId, ref: 'Test' }
      }));
      const Vehicle = db.model('Test', new Schema({ name: String }));
      const Car = Vehicle.discriminator('gh4935_1', new Schema({
        model: String
      }));

      const eleanor = new Car({ name: 'Eleanor', model: 'Shelby Mustang GT' });
      const nick = new Buyer({ name: 'Nicolas', vehicle: eleanor });

      assert.ok(!!nick.vehicle);
      assert.ok(nick.vehicle === eleanor);
      assert.ok(nick.vehicle instanceof Car);
      assert.equal(nick.vehicle.name, 'Eleanor');
    });

    it('handles errors in sync validators (gh-2185)', function(done) {
      const schema = new Schema({
        name: {
          type: String,
          validate: function() {
            throw new Error('woops!');
          }
        }
      });

      const M = db.model('Test', schema);

      const error = (new M({ name: 'test' })).validateSync();
      assert.ok(error);
      assert.equal(error.errors['name'].reason.message, 'woops!');

      new M({ name: 'test' }).validate(function(error) {
        assert.ok(error);
        assert.equal(error.errors['name'].reason.message, 'woops!');
        done();
      });
    });

    it('allows hook as a schema key (gh-5047)', function(done) {
      const schema = new mongoose.Schema({
        name: String,
        hook: { type: String }
      });

      const Model = db.model('Test', schema);

      Model.create({ hook: 'test ' }, function(error) {
        assert.ifError(error);
        done();
      });
    });

    it('save errors with callback and promise work (gh-5216)', function(done) {
      const schema = new mongoose.Schema({});

      const Model = db.model('Test', schema);

      const _id = new mongoose.Types.ObjectId();
      const doc1 = new Model({ _id: _id });
      const doc2 = new Model({ _id: _id });

      let remaining = 2;
      Model.on('error', function(error) {
        assert.ok(error);
        --remaining || done();
      });

      doc1.save().
        then(function() { return doc2.save(); }).
        catch(function(error) {
          assert.ok(error);
          --remaining || done();
        });
    });

    it('post hooks on child subdocs run after save (gh-5085)', function(done) {
      const ChildModelSchema = new mongoose.Schema({
        text: {
          type: String
        }
      });
      ChildModelSchema.post('save', function(doc) {
        doc.text = 'bar';
      });
      const ParentModelSchema = new mongoose.Schema({
        children: [ChildModelSchema]
      });

      const Model = db.model('Parent', ParentModelSchema);

      Model.create({ children: [{ text: 'test' }] }, function(error) {
        assert.ifError(error);
        Model.findOne({}, function(error, doc) {
          assert.ifError(error);
          assert.equal(doc.children.length, 1);
          assert.equal(doc.children[0].text, 'test');
          done();
        });
      });
    });

    it('post hooks on array child subdocs run after save (gh-5085) (gh-6926)', function() {
      const subSchema = new Schema({
        val: String
      });

      subSchema.post('save', function() {
        return Promise.reject(new Error('Oops'));
      });

      const schema = new Schema({
        sub: subSchema
      });

      const Test = db.model('Test', schema);

      const test = new Test({ sub: { val: 'test' } });

      return test.save().
        then(() => assert.ok(false), err => assert.equal(err.message, 'Oops')).
        then(() => Test.findOne()).
        then(doc => assert.equal(doc.sub.val, 'test'));
    });

    it('nested docs toObject() clones (gh-5008)', function() {
      const schema = new mongoose.Schema({
        sub: {
          height: Number
        }
      });

      const Model = db.model('Test', schema);

      const doc = new Model({
        sub: {
          height: 3
        }
      });

      assert.equal(doc.sub.height, 3);

      const leanDoc = doc.sub.toObject();
      assert.equal(leanDoc.height, 3);

      doc.sub.height = 55;
      assert.equal(doc.sub.height, 55);
      assert.equal(leanDoc.height, 3);
    });

    it('toObject() with null (gh-5143)', function() {
      const schema = new mongoose.Schema({
        customer: {
          name: { type: String, required: false }
        }
      });

      const Model = db.model('Test', schema);

      const model = new Model();
      model.customer = null;
      assert.strictEqual(model.toObject().customer, null);
      assert.strictEqual(model.toObject({ getters: true }).customer, null);
    });

    it('handles array subdocs with single nested subdoc default (gh-5162)', function() {
      const RatingsItemSchema = new mongoose.Schema({
        value: Number
      }, { versionKey: false, _id: false });

      const RatingsSchema = new mongoose.Schema({
        ratings: {
          type: RatingsItemSchema,
          default: { id: 1, value: 0 }
        },
        _id: false
      });

      const RestaurantSchema = new mongoose.Schema({
        menu: {
          type: [RatingsSchema]
        }
      });

      const Restaurant = db.model('Test', RestaurantSchema);

      // Should not throw
      const r = new Restaurant();
      assert.deepEqual(r.toObject().menu, []);
    });

    it('iterating through nested doc keys (gh-5078)', function() {
      const schema = new Schema({
        nested: {
          test1: String,
          test2: String
        }
      });

      schema.virtual('tests').get(function() {
        return Object.keys(this.nested).map(key => this.nested[key]);
      });

      const M = db.model('Test', schema);

      const doc = new M({ nested: { test1: 'a', test2: 'b' } });

      assert.deepEqual(doc.toObject({ virtuals: true }).tests, ['a', 'b']);

      assert.doesNotThrow(function() {
        require('util').inspect(doc);
      });
      JSON.stringify(doc);
    });

    it('deeply nested virtual paths (gh-5250)', function() {
      const TestSchema = new Schema({});
      TestSchema.
        virtual('a.b.c').
        get(function() {
          return this.v;
        }).
        set(function(value) {
          this.v = value;
        });

      const TestModel = db.model('Test', TestSchema);
      const t = new TestModel({ 'a.b.c': 5 });
      assert.equal(t.a.b.c, 5);
    });

    it('nested virtual when populating with parent projected out (gh-7491)', function() {
      const childSchema = Schema({
        _id: Number,
        nested: { childPath: String },
        otherPath: String
      }, { toObject: { virtuals: true } });

      childSchema.virtual('nested.childVirtual').get(() => true);

      const parentSchema = Schema({
        child: { type: Number, ref: 'Child' }
      }, { toObject: { virtuals: true } });

      parentSchema.virtual('_nested').get(function() {
        return this.child.nested;
      });

      const Child = db.model('Child', childSchema);
      const Parent = db.model('Parent', parentSchema);

      return co(function*() {
        yield Child.create({
          _id: 1,
          nested: { childPath: 'foo' },
          otherPath: 'bar'
        });
        yield Parent.create({ child: 1 });

        const doc = yield Parent.findOne().populate('child', 'otherPath').
          then(doc => doc.toObject());

        assert.ok(!doc.child.nested.childPath);
      });
    });

    it('JSON.stringify nested errors (gh-5208)', function(done) {
      const AdditionalContactSchema = new Schema({
        contactName: {
          type: String,
          required: true
        },
        contactValue: {
          type: String,
          required: true
        }
      });

      const ContactSchema = new Schema({
        name: {
          type: String,
          required: true
        },
        email: {
          type: String,
          required: true
        },
        additionalContacts: [AdditionalContactSchema]
      });

      const EmergencyContactSchema = new Schema({
        contactName: {
          type: String,
          required: true
        },
        contact: ContactSchema
      });

      const EmergencyContact = db.model('Test', EmergencyContactSchema);

      const contact = new EmergencyContact({
        contactName: 'Electrical Service',
        contact: {
          name: 'John Smith',
          email: 'john@gmail.com',
          additionalContacts: [
            {
              contactName: 'skype'
              // Forgotten value
            }
          ]
        }
      });
      contact.validate(function(error) {
        assert.ok(error);
        assert.ok(error.errors['contact']);
        assert.ok(error.errors['contact.additionalContacts.0.contactValue']);

        // This `JSON.stringify()` should not throw
        assert.ok(JSON.stringify(error).indexOf('contactValue') !== -1);
        done();
      });
    });

    it('handles errors in subdoc pre validate (gh-5215)', function(done) {
      const childSchema = new mongoose.Schema({});

      childSchema.pre('validate', function(next) {
        next(new Error('child pre validate'));
      });

      const parentSchema = new mongoose.Schema({
        child: childSchema
      });

      const Parent = db.model('Parent', parentSchema);

      Parent.create({ child: {} }, function(error) {
        assert.ok(error);
        assert.ok(error.errors['child']);
        assert.equal(error.errors['child'].message, 'child pre validate');
        done();
      });
    });

    it('custom error types (gh-4009)', function(done) {
      const CustomError = function() {};

      const testSchema = new mongoose.Schema({
        num: {
          type: Number,
          required: {
            ErrorConstructor: CustomError
          },
          min: 5
        }
      });

      const Test = db.model('Test', testSchema);

      Test.create({}, function(error) {
        assert.ok(error);
        assert.ok(error.errors['num']);
        assert.ok(error.errors['num'] instanceof CustomError);
        Test.create({ num: 1 }, function(error) {
          assert.ok(error);
          assert.ok(error.errors['num']);
          assert.ok(error.errors['num'].constructor.name, 'ValidatorError');
          assert.ok(!(error.errors['num'] instanceof CustomError));
          done();
        });
      });
    });

    it('saving a doc with nested string array (gh-5282)', function(done) {
      const testSchema = new mongoose.Schema({
        strs: [[String]]
      });

      const Test = db.model('Test', testSchema);

      const t = new Test({
        strs: [['a', 'b']]
      });

      t.save(function(error, t) {
        assert.ifError(error);
        assert.deepEqual(t.toObject().strs, [['a', 'b']]);
        done();
      });
    });

    it('push() onto a nested doc array (gh-6398)', function() {
      const schema = new mongoose.Schema({
        name: String,
        array: [[{ key: String, value: Number }]]
      });

      const Model = db.model('Test', schema);

      return co(function*() {
        yield Model.create({
          name: 'small',
          array: [[{ key: 'answer', value: 42 }]]
        });

        let doc = yield Model.findOne();

        assert.ok(doc);
        doc.array[0].push({ key: 'lucky', value: 7 });

        yield doc.save();

        doc = yield Model.findOne();
        assert.equal(doc.array.length, 1);
        assert.equal(doc.array[0].length, 2);
        assert.equal(doc.array[0][1].key, 'lucky');
      });
    });

    it('push() onto a triple nested doc array (gh-6602) (gh-6398)', function() {
      const schema = new mongoose.Schema({
        array: [[[{ key: String, value: Number }]]]
      });

      const Model = db.model('Test', schema);

      return co(function*() {
        yield Model.create({
          array: [[[{ key: 'answer', value: 42 }]]]
        });

        let doc = yield Model.findOne();

        assert.ok(doc);
        doc.array[0][0].push({ key: 'lucky', value: 7 });

        yield doc.save();

        doc = yield Model.findOne();
        assert.equal(doc.array.length, 1);
        assert.equal(doc.array[0].length, 1);
        assert.equal(doc.array[0][0].length, 2);
        assert.equal(doc.array[0][0][1].key, 'lucky');
      });
    });

    it('null _id (gh-5236)', function(done) {
      const childSchema = new mongoose.Schema({});

      const M = db.model('Test', childSchema);

      const m = new M({ _id: null });
      m.save(function(error, doc) {
        assert.equal(doc._id, null);
        done();
      });
    });

    it('setting populated path with typeKey (gh-5313)', function() {
      const personSchema = Schema({
        name: { $type: String },
        favorite: { $type: Schema.Types.ObjectId, ref: 'Book' },
        books: [{ $type: Schema.Types.ObjectId, ref: 'Book' }]
      }, { typeKey: '$type' });

      const bookSchema = Schema({
        title: String
      });

      const Book = db.model('Book', bookSchema);
      const Person = db.model('Person', personSchema);

      const book1 = new Book({ title: 'The Jungle Book' });
      const book2 = new Book({ title: '1984' });

      const person = new Person({
        name: 'Bob',
        favorite: book1,
        books: [book1, book2]
      });

      assert.equal(person.books[0].title, 'The Jungle Book');
      assert.equal(person.books[1].title, '1984');
    });

    it('save twice with write concern (gh-5294)', function(done) {
      const schema = new mongoose.Schema({
        name: String
      }, {
        safe: {
          w: 'majority',
          wtimeout: 1e4
        }
      });

      const M = db.model('Test', schema);

      M.create({ name: 'Test' }, function(error, doc) {
        assert.ifError(error);
        doc.name = 'test2';
        doc.save(function(error) {
          assert.ifError(error);
          done();
        });
      });
    });

    it('undefined field with conditional required (gh-5296)', function(done) {
      const schema = Schema({
        name: {
          type: String,
          maxlength: 63,
          required: function() {
            return false;
          }
        }
      });

      const Model = db.model('Test', schema);

      Model.create({ name: undefined }, function(error) {
        assert.ifError(error);
        done();
      });
    });

    it('dotted virtuals in toObject (gh-5473)', function() {
      const schema = new mongoose.Schema({}, {
        toObject: { virtuals: true },
        toJSON: { virtuals: true }
      });
      schema.virtual('test.a').get(function() {
        return 1;
      });
      schema.virtual('test.b').get(function() {
        return 2;
      });

      const Model = db.model('Test', schema);

      const m = new Model({});
      assert.deepEqual(m.toJSON().test, {
        a: 1,
        b: 2
      });
      assert.deepEqual(m.toObject().test, {
        a: 1,
        b: 2
      });
      assert.equal(m.toObject({ virtuals: false }).test, void 0);
    });

    it('dotted virtuals in toObject (gh-5506)', function(done) {
      const childSchema = new Schema({
        name: String,
        _id: false
      });
      const parentSchema = new Schema({
        child: {
          type: childSchema,
          default: {}
        }
      });

      const Parent = db.model('Parent', parentSchema);

      const p = new Parent({ child: { name: 'myName' } });

      p.save().
        then(function() {
          return Parent.findOne();
        }).
        then(function(doc) {
          doc.child = {};
          return doc.save();
        }).
        then(function() {
          return Parent.findOne();
        }).
        then(function(doc) {
          assert.deepEqual(doc.toObject().child, {});
          done();
        }).
        catch(done);
    });

    it('parent props not in child (gh-5470)', function() {
      const employeeSchema = new mongoose.Schema({
        name: {
          first: String,
          last: String
        },
        department: String
      });
      const Employee = db.model('Test', employeeSchema);

      const employee = new Employee({
        name: {
          first: 'Ron',
          last: 'Swanson'
        },
        department: 'Parks and Recreation'
      });
      const ownPropertyNames = Object.getOwnPropertyNames(employee.name);

      assert.ok(ownPropertyNames.indexOf('department') === -1, ownPropertyNames.join(','));
      assert.ok(ownPropertyNames.indexOf('first') !== -1, ownPropertyNames.join(','));
      assert.ok(ownPropertyNames.indexOf('last') !== -1, ownPropertyNames.join(','));
    });

    it('modifying array with existing ids (gh-5523)', function(done) {
      const friendSchema = new mongoose.Schema(
        {
          _id: String,
          name: String,
          age: Number,
          dob: Date
        },
        { _id: false });

      const socialSchema = new mongoose.Schema(
        {
          friends: [friendSchema]
        },
        { _id: false });

      const userSchema = new mongoose.Schema({
        social: {
          type: socialSchema,
          required: true
        }
      });

      const User = db.model('User', userSchema);

      const user = new User({
        social: {
          friends: [
            { _id: 'val', age: 28 }
          ]
        }
      });

      user.social.friends = [{ _id: 'val', name: 'Val' }];

      assert.deepEqual(user.toObject().social.friends[0], {
        _id: 'val',
        name: 'Val'
      });

      user.save(function(error) {
        assert.ifError(error);
        User.findOne({ _id: user._id }, function(error, doc) {
          assert.ifError(error);
          assert.deepEqual(doc.toObject().social.friends[0], {
            _id: 'val',
            name: 'Val'
          });
          done();
        });
      });
    });

    it('consistent setter context for single nested (gh-5363)', function(done) {
      const contentSchema = new Schema({
        blocks: [{ type: String }],
        summary: { type: String }
      });

      // Subdocument setter
      const contexts = [];
      contentSchema.path('blocks').set(function(srcBlocks) {
        if (!this.ownerDocument().isNew) {
          contexts.push(this.toObject());
        }

        return srcBlocks;
      });

      const noteSchema = new Schema({
        title: { type: String, required: true },
        body: contentSchema
      });

      const Note = db.model('Test', noteSchema);

      const note = new Note({
        title: 'Lorem Ipsum Dolor',
        body: {
          summary: 'Summary Test',
          blocks: ['html']
        }
      });

      note.save().
        then(function(note) {
          assert.equal(contexts.length, 0);
          note.set('body', {
            summary: 'New Summary',
            blocks: ['gallery', 'html']
          });
          return note.save();
        }).
        then(function() {
          assert.equal(contexts.length, 1);
          assert.deepEqual(contexts[0].blocks, ['html']);
          done();
        }).
        catch(done);
    });

    it('deeply nested subdocs and markModified (gh-5406)', function(done) {
      const nestedValueSchema = new mongoose.Schema({
        _id: false,
        value: Number
      });
      const nestedPropertySchema = new mongoose.Schema({
        _id: false,
        active: Boolean,
        nestedValue: nestedValueSchema
      });
      const nestedSchema = new mongoose.Schema({
        _id: false,
        nestedProperty: nestedPropertySchema,
        nestedTwoProperty: nestedPropertySchema
      });
      const optionsSchema = new mongoose.Schema({
        _id: false,
        nestedField: nestedSchema
      });
      const TestSchema = new mongoose.Schema({
        fieldOne: String,
        options: optionsSchema
      });

      const Test = db.model('Test', TestSchema);

      const doc = new Test({
        fieldOne: 'Test One',
        options: {
          nestedField: {
            nestedProperty: {
              active: true,
              nestedValue: {
                value: 42
              }
            }
          }
        }
      });

      doc.
        save().
        then(function(doc) {
          doc.options.nestedField.nestedTwoProperty = {
            active: true,
            nestedValue: {
              value: 1337
            }
          };

          assert.ok(doc.isModified('options'));

          return doc.save();
        }).
        then(function(doc) {
          return Test.findById(doc._id);
        }).
        then(function(doc) {
          assert.equal(doc.options.nestedField.nestedTwoProperty.nestedValue.value,
            1337);
          done();
        }).
        catch(done);
    });

    it('single nested subdoc post remove hooks (gh-5388)', function(done) {
      const contentSchema = new Schema({
        blocks: [{ type: String }],
        summary: { type: String }
      });

      let called = 0;

      contentSchema.post('remove', function() {
        ++called;
      });

      const noteSchema = new Schema({
        body: { type: contentSchema }
      });

      const Note = db.model('Test', noteSchema);

      const note = new Note({
        title: 'Lorem Ipsum Dolor',
        body: {
          summary: 'Summary Test',
          blocks: ['html']
        }
      });

      note.save(function(error) {
        assert.ifError(error);
        note.remove(function(error) {
          assert.ifError(error);
          setTimeout(function() {
            assert.equal(called, 1);
            done();
          }, 50);
        });
      });
    });

    it('push populated doc onto empty array triggers manual population (gh-5504)', function() {
      const ReferringSchema = new Schema({
        reference: [{
          type: Schema.Types.ObjectId,
          ref: 'Test'
        }]
      });

      const Referrer = db.model('Test', ReferringSchema);

      const referenceA = new Referrer();
      const referenceB = new Referrer();

      const referrerA = new Referrer({ reference: [referenceA] });
      const referrerB = new Referrer();
      const referrerC = new Referrer();
      const referrerD = new Referrer();
      const referrerE = new Referrer();

      referrerA.reference.push(referenceB);
      assert.ok(referrerA.reference[0] instanceof Referrer);
      assert.ok(referrerA.reference[1] instanceof Referrer);

      referrerB.reference.push(referenceB);
      assert.ok(referrerB.reference[0] instanceof Referrer);

      referrerC.reference.unshift(referenceB);
      assert.ok(referrerC.reference[0] instanceof Referrer);

      referrerD.reference.splice(0, 0, referenceB);
      assert.ok(referrerD.reference[0] instanceof Referrer);

      referrerE.reference.addToSet(referenceB);
      assert.ok(referrerE.reference[0] instanceof Referrer);
    });

    it('single nested conditional required scope (gh-5569)', function(done) {
      const scopes = [];

      const ThingSchema = new mongoose.Schema({
        undefinedDisallowed: {
          type: String,
          required: function() {
            scopes.push(this);
            return this.undefinedDisallowed === undefined;
          },
          default: null
        }
      });

      const SuperDocumentSchema = new mongoose.Schema({
        thing: {
          type: ThingSchema,
          default: function() { return {}; }
        }
      });

      const SuperDocument = db.model('Test', SuperDocumentSchema);

      let doc = new SuperDocument();
      doc.thing.undefinedDisallowed = null;

      doc.save(function(error) {
        assert.ifError(error);
        doc = new SuperDocument();
        doc.thing.undefinedDisallowed = undefined;
        doc.save(function(error) {
          assert.ok(error);
          assert.ok(error.errors['thing.undefinedDisallowed']);
          done();
        });
      });
    });

    it('single nested setters only get called once (gh-5601)', function() {
      const vals = [];
      const ChildSchema = new mongoose.Schema({
        number: {
          type: String,
          set: function(v) {
            vals.push(v);
            return v;
          }
        },
        _id: false
      });
      ChildSchema.set('toObject', { getters: true, minimize: false });

      const ParentSchema = new mongoose.Schema({
        child: {
          type: ChildSchema,
          default: {}
        }
      });

      const Parent = db.model('Parent', ParentSchema);
      const p = new Parent();
      p.child = { number: '555.555.0123' };
      assert.equal(vals.length, 1);
      assert.equal(vals[0], '555.555.0123');
    });

    it('single getters only get called once (gh-7442)', function() {
      let called = 0;

      const childSchema = new Schema({
        value: {
          type: String,
          get: function(v) {
            ++called;
            return v;
          }
        }
      });

      const schema = new Schema({
        name: childSchema
      });
      const Model = db.model('Test', schema);

      const doc = new Model({ 'name.value': 'test' });

      called = 0;

      doc.toObject({ getters: true });
      assert.equal(called, 1);

      doc.toObject({ getters: false });
      assert.equal(called, 1);

      return Promise.resolve();
    });

    it('setting doc array to array of top-level docs works (gh-5632)', function(done) {
      const MainSchema = new Schema({
        name: { type: String },
        children: [{
          name: { type: String }
        }]
      });
      const RelatedSchema = new Schema({ name: { type: String } });
      const Model = db.model('Test', MainSchema);
      const RelatedModel = db.model('Test1', RelatedSchema);

      RelatedModel.create({ name: 'test' }, function(error, doc) {
        assert.ifError(error);
        Model.create({ name: 'test1', children: [doc] }, function(error, m) {
          assert.ifError(error);
          m.children = [doc];
          m.save(function(error) {
            assert.ifError(error);
            assert.equal(m.children.length, 1);
            assert.equal(m.children[0].name, 'test');
            done();
          });
        });
      });
    });

    it('Using set as a schema path (gh-1939)', function(done) {
      const testSchema = new Schema({ set: String });

      const Test = db.model('Test', testSchema);

      const t = new Test({ set: 'test 1' });
      assert.equal(t.set, 'test 1');
      t.save(function(error) {
        assert.ifError(error);
        t.set = 'test 2';
        t.save(function(error) {
          assert.ifError(error);
          assert.equal(t.set, 'test 2');
          done();
        });
      });
    });

    it('handles array defaults correctly (gh-5780)', function() {
      const testSchema = new Schema({
        nestedArr: {
          type: [[Number]],
          default: [[0, 1]]
        }
      });

      const Test = db.model('Test', testSchema);

      const t = new Test({});
      assert.deepEqual(t.toObject().nestedArr, [[0, 1]]);

      t.nestedArr.push([1, 2]);
      const t2 = new Test({});
      assert.deepEqual(t2.toObject().nestedArr, [[0, 1]]);
    });

    it('sets path to the empty string on save after query (gh-6477)', function() {
      const schema = new Schema({
        name: String,
        s: {
          type: String,
          default: ''
        }
      });

      const Test = db.model('Test', schema);

      const test = new Test;
      assert.strictEqual(test.s, '');

      return co(function* () {
        // use native driver directly to insert an empty doc
        yield Test.collection.insertOne({});

        // udate the doc with the expectation that default booleans will be saved.
        const found = yield Test.findOne({});
        found.name = 'Max';
        yield found.save();

        // use native driver directly to check doc for saved string
        const final = yield Test.collection.findOne({});
        assert.strictEqual(final.name, 'Max');
        assert.strictEqual(final.s, '');
      });
    });

    it('sets path to the default boolean on save after query (gh-6477)', function() {
      const schema = new Schema({
        name: String,
        f: {
          type: Boolean,
          default: false
        },
        t: {
          type: Boolean,
          default: true
        }
      });

      const Test = db.model('Test', schema);

      return co(function* () {
        // use native driver directly to kill the fields
        yield Test.collection.insertOne({});

        // udate the doc with the expectation that default booleans will be saved.
        const found = yield Test.findOne({});
        found.name = 'Britney';
        yield found.save();

        // use native driver directly to check doc for saved string
        const final = yield Test.collection.findOne({});
        assert.strictEqual(final.name, 'Britney');
        assert.strictEqual(final.t, true);
        assert.strictEqual(final.f, false);
      });
    });

    it('virtuals with no getters return undefined (gh-6223)', function() {
      const personSchema = new mongoose.Schema({
        name: { type: String },
        children: [{
          name: { type: String }
        }]
      }, {
        toObject: { getters: true, virtuals: true },
        toJSON: { getters: true, virtuals: true },
        id: false
      });

      personSchema.virtual('favoriteChild').set(function(v) {
        return this.set('children.0', v);
      });

      personSchema.virtual('heir').get(function() {
        return this.get('children.0');
      });

      const Person = db.model('Person', personSchema);

      const person = new Person({
        name: 'Anakin'
      });

      assert.strictEqual(person.favoriteChild, void 0);
      assert.ok(!('favoriteChild' in person.toJSON()));
      assert.ok(!('favoriteChild' in person.toObject()));
    });

    it('add default getter/setter (gh-6262)', function() {
      const testSchema = new mongoose.Schema({});

      testSchema.virtual('totalValue');

      const Test = db.model('Test', testSchema);

      assert.equal(Test.schema.virtuals.totalValue.getters.length, 1);
      assert.equal(Test.schema.virtuals.totalValue.setters.length, 1);

      const doc = new Test();
      doc.totalValue = 5;
      assert.equal(doc.totalValue, 5);
    });

    it('nested virtuals + nested toJSON (gh-6294)', function() {
      const schema = mongoose.Schema({
        nested: {
          prop: String
        }
      }, { _id: false, id: false });

      schema.virtual('nested.virtual').get(() => 'test 2');

      schema.set('toJSON', {
        virtuals: true
      });

      const MyModel = db.model('Test', schema);

      const doc = new MyModel({ nested: { prop: 'test 1' } });

      assert.deepEqual(doc.toJSON(), {
        nested: { prop: 'test 1', virtual: 'test 2' }
      });
      assert.deepEqual(doc.nested.toJSON(), {
        prop: 'test 1', virtual: 'test 2'
      });
    });

    it('Disallows writing to __proto__ and other special properties', function() {
      const schema = new mongoose.Schema({
        name: String
      }, { strict: false });

      const Model = db.model('Test', schema);
      const doc = new Model({ '__proto__.x': 'foo' });

      assert.strictEqual(Model.x, void 0);
      doc.set('__proto__.y', 'bar');

      assert.strictEqual(Model.y, void 0);

      doc.set('constructor.prototype.z', 'baz');

      assert.strictEqual(Model.z, void 0);
    });

    it('save() depopulates pushed arrays (gh-6048)', function() {
      const blogPostSchema = new Schema({
        comments: [{
          type: mongoose.Schema.Types.ObjectId,
          ref: 'Comment'
        }]
      });

      const BlogPost = db.model('BlogPost', blogPostSchema);

      const commentSchema = new Schema({
        text: String
      });

      const Comment = db.model('Comment', commentSchema);

      return co(function*() {
        let blogPost = yield BlogPost.create({});
        const comment = yield Comment.create({ text: 'Hello' });

        blogPost = yield BlogPost.findById(blogPost);
        blogPost.comments.push(comment);
        yield blogPost.save();

        const savedBlogPost = yield BlogPost.collection.
          findOne({ _id: blogPost._id });
        assert.equal(savedBlogPost.comments.length, 1);
        assert.equal(savedBlogPost.comments[0].constructor.name, 'ObjectID');
        assert.equal(savedBlogPost.comments[0].toString(),
          blogPost.comments[0]._id.toString());
      });
    });

    it('Handles setting populated path set via `Document#populate()` (gh-7302)', function() {
      const authorSchema = new Schema({ name: String });
      const bookSchema = new Schema({
        author: { type: mongoose.Schema.Types.ObjectId, ref: 'Author' }
      });

      const Author = db.model('Author', authorSchema);
      const Book = db.model('Book', bookSchema);

      return Author.create({ name: 'Victor Hugo' }).
        then(function(author) { return Book.create({ author: author._id }); }).
        then(function() { return Book.findOne(); }).
        then(function(doc) { return doc.populate('author').execPopulate(); }).
        then(function(doc) {
          doc.author = {};
          assert.ok(!doc.author.name);
          assert.ifError(doc.validateSync());
        });
    });

    it('Single nested subdocs using discriminator can be modified (gh-5693)', function(done) {
      const eventSchema = new Schema({ message: String }, {
        discriminatorKey: 'kind',
        _id: false
      });

      const trackSchema = new Schema({ event: eventSchema });

      trackSchema.path('event').discriminator('Clicked', new Schema({
        element: String
      }, { _id: false }));

      trackSchema.path('event').discriminator('Purchased', new Schema({
        product: String
      }, { _id: false }));

      const MyModel = db.model('Test', trackSchema);

      const doc = new MyModel({
        event: {
          message: 'Test',
          kind: 'Clicked',
          element: 'Amazon Link'
        }
      });

      doc.save(function(error) {
        assert.ifError(error);
        assert.equal(doc.event.message, 'Test');
        assert.equal(doc.event.kind, 'Clicked');
        assert.equal(doc.event.element, 'Amazon Link');

        doc.set('event', {
          kind: 'Purchased',
          product: 'Professional AngularJS'
        });

        doc.save(function(error) {
          assert.ifError(error);
          assert.equal(doc.event.kind, 'Purchased');
          assert.equal(doc.event.product, 'Professional AngularJS');
          assert.ok(!doc.event.element);
          assert.ok(!doc.event.message);
          done();
        });
      });
    });

    it('required function only gets called once (gh-6801)', function() {
      let reqCount = 0;
      const childSchema = new Schema({
        name: {
          type: String,
          required: function() {
            reqCount++;
            return true;
          }
        }
      });
      const Child = db.model('Child', childSchema);

      const parentSchema = new Schema({
        name: String,
        child: childSchema
      });
      const Parent = db.model('Parent', parentSchema);

      const child = new Child(/* name is required */);
      const parent = new Parent({ child: child });

      return parent.validate().then(
        () => assert.ok(false),
        error => {
          assert.equal(reqCount, 1);
          assert.ok(error.errors['child.name']);
        }
      );
    });

    it('required function called again after save() (gh-6892)', function() {
      const schema = new mongoose.Schema({
        field: {
          type: String,
          default: null,
          required: function() { return this && this.field === undefined; }
        }
      });
      const Model = db.model('Test', schema);

      return co(function*() {
        yield Model.create({});
        const doc1 = yield Model.findOne({}).select({ _id: 1 });
        yield doc1.save();

        // Should not throw
        yield Model.create({});
      });
    });

    it('doc array: set then remove (gh-3511)', function(done) {
      const ItemChildSchema = new mongoose.Schema({
        name: {
          type: String,
          required: true
        }
      });

      const ItemParentSchema = new mongoose.Schema({
        children: [ItemChildSchema]
      });

      const ItemParent = db.model('Parent', ItemParentSchema);

      const p = new ItemParent({
        children: [{ name: 'test1' }, { name: 'test2' }]
      });

      p.save(function(error) {
        assert.ifError(error);
        ItemParent.findById(p._id, function(error, doc) {
          assert.ifError(error);
          assert.ok(doc);
          assert.equal(doc.children.length, 2);

          doc.children[1].name = 'test3';
          doc.children.remove(doc.children[0]);

          doc.save(function(error) {
            assert.ifError(error);
            ItemParent.findById(doc._id, function(error, doc) {
              assert.ifError(error);
              assert.equal(doc.children.length, 1);
              assert.equal(doc.children[0].name, 'test3');
              done();
            });
          });
        });
      });
    });

    it('doc array: modify then sort (gh-7556)', function() {
      const assetSchema = new Schema({
        name: { type: String, required: true },
        namePlural: { type: String, required: true }
      });
      assetSchema.pre('validate', function() {
        if (this.isNew) {
          this.namePlural = this.name + 's';
        }
      });
      const personSchema = new Schema({
        name: String,
        assets: [assetSchema]
      });

      const Person = db.model('Person', personSchema);

      return co(function*() {
        yield Person.create({
          name: 'test',
          assets: [{ name: 'Cash', namePlural: 'Cash' }]
        });
        const p = yield Person.findOne();

        p.assets.push({ name: 'Home' });
        p.assets.id(p.assets[0].id).set('name', 'Cash');
        p.assets.id(p.assets[0].id).set('namePlural', 'Cash');

        p.assets.sort((doc1, doc2) => doc1.name > doc2.name ? -1 : 1);

        yield p.save();
      });
    });

    it('modifying unselected nested object (gh-5800)', function() {
      const MainSchema = new mongoose.Schema({
        a: {
          b: { type: String, default: 'some default' },
          c: { type: Number, default: 0 },
          d: { type: String }
        },
        e: { type: String }
      });

      MainSchema.pre('save', function(next) {
        if (this.isModified()) {
          this.set('a.c', 100, Number);
        }
        next();
      });

      const Main = db.model('Test', MainSchema);

      const doc = { a: { b: 'not the default', d: 'some value' }, e: 'e' };
      return Main.create(doc).
        then(function(doc) {
          assert.equal(doc.a.b, 'not the default');
          assert.equal(doc.a.d, 'some value');
          return Main.findOne().select('e');
        }).
        then(function(doc) {
          doc.e = 'e modified';
          return doc.save();
        }).
        then(function() {
          return Main.findOne();
        }).
        then(function(doc) {
          assert.equal(doc.a.b, 'not the default');
          assert.equal(doc.a.d, 'some value');
        });
    });

    it('set() underneath embedded discriminator (gh-6482)', function() {
      const mediaSchema = new Schema({ file: String },
        { discriminatorKey: 'kind', _id: false });

      const photoSchema = new Schema({ position: String });
      const pageSchema = new Schema({ media: mediaSchema });

      pageSchema.path('media').discriminator('photo', photoSchema);

      const Page = db.model('Test', pageSchema);

      return co(function*() {
        let doc = yield Page.create({
          media: { kind: 'photo', file: 'cover.jpg', position: 'left' }
        });

        // Using positional args syntax
        doc.set('media.position', 'right');
        assert.equal(doc.media.position, 'right');

        yield doc.save();

        doc = yield Page.findById(doc._id);
        assert.equal(doc.media.position, 'right');

        // Using object syntax
        doc.set({ 'media.position': 'left' });
        assert.equal(doc.media.position, 'left');

        yield doc.save();

        doc = yield Page.findById(doc._id);
        assert.equal(doc.media.position, 'left');
      });
    });

    it('set() underneath array embedded discriminator (gh-6526)', function() {
      const mediaSchema = new Schema({ file: String },
        { discriminatorKey: 'kind', _id: false });

      const photoSchema = new Schema({ position: String });
      const pageSchema = new Schema({ media: [mediaSchema] });

      pageSchema.path('media').discriminator('photo', photoSchema);

      const Page = db.model('Test', pageSchema);

      return co(function*() {
        let doc = yield Page.create({
          media: [{ kind: 'photo', file: 'cover.jpg', position: 'left' }]
        });

        // Using positional args syntax
        doc.set('media.0.position', 'right');
        assert.equal(doc.media[0].position, 'right');

        yield doc.save();

        doc = yield Page.findById(doc._id);
        assert.equal(doc.media[0].position, 'right');
      });
    });

    it('consistent context for nested docs (gh-5347)', function(done) {
      const contexts = [];
      const childSchema = new mongoose.Schema({
        phoneNumber: {
          type: String,
          required: function() {
            contexts.push(this);
            return this.notifications.isEnabled;
          }
        },
        notifications: {
          isEnabled: { type: Boolean, required: true }
        }
      });

      const parentSchema = new mongoose.Schema({
        name: String,
        children: [childSchema]
      });

      const Parent = db.model('Parent', parentSchema);

      Parent.create({
        name: 'test',
        children: [
          {
            phoneNumber: '123',
            notifications: {
              isEnabled: true
            }
          }
        ]
      }, function(error, doc) {
        assert.ifError(error);
        const child = doc.children.id(doc.children[0]._id);
        child.phoneNumber = '345';
        assert.equal(contexts.length, 1);
        doc.save(function(error) {
          assert.ifError(error);
          assert.equal(contexts.length, 2);
          assert.ok(contexts[0].toObject().notifications.isEnabled);
          assert.ok(contexts[1].toObject().notifications.isEnabled);
          done();
        });
      });
    });

    it('accessing arrays in setters on initial document creation (gh-6155)', function() {
      const artistSchema = new mongoose.Schema({
        name: {
          type: String,
          set: function(v) {
            const splitStrings = v.split(' ');
            for (const keyword of splitStrings) {
              this.keywords.push(keyword);
            }
            return v;
          }
        },
        keywords: [String]
      });

      const Artist = db.model('Test', artistSchema);

      const artist = new Artist({ name: 'Motley Crue' });
      assert.deepEqual(artist.toObject().keywords, ['Motley', 'Crue']);
    });

    it('handles 2nd level nested field with null child (gh-6187)', function() {
      const NestedSchema = new Schema({
        parent: new Schema({
          name: String,
          child: {
            name: String
          }
        }, { strict: false })
      });
      const NestedModel = db.model('Test', NestedSchema);
      const n = new NestedModel({
        parent: {
          name: 'foo',
          child: null // does not fail if undefined
        }
      });

      assert.equal(n.parent.name, 'foo');
    });

    it('does not call default function on init if value set (gh-6410)', function() {
      let called = 0;

      function generateRandomID() {
        called++;
        return called;
      }

      const TestDefaultsWithFunction = db.model('Test', new Schema({
        randomID: { type: Number, default: generateRandomID }
      }));

      const post = new TestDefaultsWithFunction;
      assert.equal(post.get('randomID'), 1);
      assert.equal(called, 1);

      return co(function*() {
        yield post.save();

        yield TestDefaultsWithFunction.findById(post._id);

        assert.equal(called, 1);
      });
    });

    describe('convertToFalse and convertToTrue (gh-6758)', function() {
      let convertToFalse = null;
      let convertToTrue = null;

      beforeEach(function() {
        convertToFalse = new Set(mongoose.Schema.Types.Boolean.convertToFalse);
        convertToTrue = new Set(mongoose.Schema.Types.Boolean.convertToTrue);
      });

      afterEach(function() {
        mongoose.Schema.Types.Boolean.convertToFalse = convertToFalse;
        mongoose.Schema.Types.Boolean.convertToTrue = convertToTrue;
      });

      it('lets you add custom strings that get converted to true/false', function() {
        const TestSchema = new Schema({ b: Boolean });
        const Test = db.model('Test', TestSchema);

        mongoose.Schema.Types.Boolean.convertToTrue.add('aye');
        mongoose.Schema.Types.Boolean.convertToFalse.add('nay');

        const doc1 = new Test({ b: 'aye' });
        const doc2 = new Test({ b: 'nay' });

        assert.strictEqual(doc1.b, true);
        assert.strictEqual(doc2.b, false);

        return doc1.save().
          then(() => Test.findOne({ b: { $exists: 'aye' } })).
          then(doc => assert.ok(doc)).
          then(() => {
            mongoose.Schema.Types.Boolean.convertToTrue.delete('aye');
            mongoose.Schema.Types.Boolean.convertToFalse.delete('nay');
          });
      });

      it('allows adding `null` to list of values that convert to false (gh-9223)', function() {
        const TestSchema = new Schema({ b: Boolean });
        const Test = db.model('Test', TestSchema);

        mongoose.Schema.Types.Boolean.convertToFalse.add(null);

        const doc1 = new Test({ b: null });
        const doc2 = new Test();
        doc2.init({ b: null });

        assert.strictEqual(doc1.b, false);
        assert.strictEqual(doc2.b, false);
      });
    });

    it('doesnt double-call getters when using get() (gh-6779)', function() {
      const schema = new Schema({
        nested: {
          arr: [{ key: String }]
        }
      });

      schema.path('nested.arr.0.key').get(v => {
        return 'foobar' + v;
      });

      const M = db.model('Test', schema);
      const test = new M();

      test.nested.arr.push({ key: 'value' });
      test.nested.arr.push({ key: 'value2' });

      assert.equal(test.get('nested.arr.0.key'), 'foobarvalue');
      assert.equal(test.get('nested.arr.1.key'), 'foobarvalue2');

      return Promise.resolve();
    });

    it('returns doubly nested field in inline sub schema when using get() (gh-6925)', function() {
      const child = new Schema({
        nested: {
          key: String
        }
      });
      const parent = new Schema({
        child: child
      });

      const M = db.model('Test', parent);
      const test = new M({
        child: {
          nested: {
            key: 'foobarvalue'
          }
        }
      });

      assert.equal(test.get('child.nested.key'), 'foobarvalue');

      return Promise.resolve();
    });

    it('defaults should see correct isNew (gh-3793)', function() {
      let isNew = [];
      const TestSchema = new mongoose.Schema({
        test: {
          type: Date,
          default: function() {
            isNew.push(this.isNew);
            if (this.isNew) {
              return Date.now();
            }
            return void 0;
          }
        }
      });

      const TestModel = db.model('Test', TestSchema);

      return co(function*() {
        yield Promise.resolve(db);

        yield TestModel.collection.insertOne({});

        let doc = yield TestModel.findOne({});
        assert.strictEqual(doc.test, void 0);
        assert.deepEqual(isNew, [false]);

        isNew = [];

        doc = yield TestModel.create({});
        assert.ok(doc.test instanceof Date);
        assert.deepEqual(isNew, [true]);
      });
    });

    it('modify multiple subdoc paths (gh-4405)', function(done) {
      const ChildObjectSchema = new Schema({
        childProperty1: String,
        childProperty2: String,
        childProperty3: String
      });

      const ParentObjectSchema = new Schema({
        parentProperty1: String,
        parentProperty2: String,
        child: ChildObjectSchema
      });

      const Parent = db.model('Parent', ParentObjectSchema);

      const p = new Parent({
        parentProperty1: 'abc',
        parentProperty2: '123',
        child: {
          childProperty1: 'a',
          childProperty2: 'b',
          childProperty3: 'c'
        }
      });
      p.save(function(error) {
        assert.ifError(error);
        Parent.findById(p._id, function(error, p) {
          assert.ifError(error);
          p.parentProperty1 = 'foo';
          p.parentProperty2 = 'bar';
          p.child.childProperty1 = 'ping';
          p.child.childProperty2 = 'pong';
          p.child.childProperty3 = 'weee';
          p.save(function(error) {
            assert.ifError(error);
            Parent.findById(p._id, function(error, p) {
              assert.ifError(error);
              assert.equal(p.child.childProperty1, 'ping');
              assert.equal(p.child.childProperty2, 'pong');
              assert.equal(p.child.childProperty3, 'weee');
              done();
            });
          });
        });
      });
    });

    it('doesnt try to cast populated embedded docs (gh-6390)', function() {
      const otherSchema = new Schema({
        name: String
      });

      const subSchema = new Schema({
        my: String,
        other: {
          type: Schema.Types.ObjectId,
          refPath: 'sub.my'
        }
      });

      const schema = new Schema({
        name: String,
        sub: subSchema
      });

      const Other = db.model('Test1', otherSchema);
      const Test = db.model('Test', schema);

      const other = new Other({ name: 'Nicole' });

      const test = new Test({
        name: 'abc',
        sub: {
          my: 'Test1',
          other: other._id
        }
      });
      return co(function* () {
        yield other.save();
        yield test.save();
        const doc = yield Test.findOne({}).populate('sub.other');
        assert.strictEqual('Nicole', doc.sub.other.name);
      });
    });
  });

  describe('clobbered Array.prototype', function() {
    beforeEach(() => db.deleteModel(/.*/));

    afterEach(function() {
      delete Array.prototype.remove;
    });

    it('handles clobbered Array.prototype.remove (gh-6431)', function() {
      Object.defineProperty(Array.prototype, 'remove', {
        value: 42,
        configurable: true,
        writable: false
      });

      const schema = new Schema({ arr: [{ name: String }] });
      const MyModel = db.model('Test', schema);

      const doc = new MyModel();
      assert.deepEqual(doc.toObject().arr, []);
    });

    it('calls array validators again after save (gh-6818)', function() {
      const schema = new Schema({
        roles: {
          type: [{
            name: String,
            folders: {
              type: [{ folderId: String }],
              validate: v => assert.ok(v.length === new Set(v.map(el => el.folderId)).size, 'Duplicate')
            }
          }]
        }
      });
      const Model = db.model('Test', schema);

      return co(function*() {
        yield Model.create({
          roles: [
            { name: 'admin' },
            { name: 'mod', folders: [{ folderId: 'foo' }] }
          ]
        });

        const doc = yield Model.findOne();

        doc.roles[1].folders.push({ folderId: 'bar' });

        yield doc.save();

        doc.roles[1].folders[1].folderId = 'foo';
        let threw = false;
        try {
          yield doc.save();
        } catch (error) {
          threw = true;
          assert.equal(error.errors['roles.1.folders'].reason.message, 'Duplicate');
        }
        assert.ok(threw);
      });
    });

    it('set single nested to num throws ObjectExpectedError (gh-6710) (gh-6753)', function() {
      const schema = new Schema({
        nested: new Schema({
          num: Number
        })
      });

      const Test = db.model('Test', schema);

      const doc = new Test({ nested: { num: 123 } });
      doc.nested = 123;

      return doc.validate().
        then(() => { throw new Error('Should have errored'); }).
        catch(err => {
          assert.ok(err.message.indexOf('Cast to Embedded') !== -1, err.message);
          assert.equal(err.errors['nested'].reason.name, 'ObjectExpectedError');

          const doc = new Test({ nested: { num: 123 } });
          doc.nested = [];
          return doc.validate();
        }).
        then(() => { throw new Error('Should have errored'); }).
        catch(err => {
          assert.ok(err.message.indexOf('Cast to Embedded') !== -1, err.message);
          assert.equal(err.errors['nested'].reason.name, 'ObjectExpectedError');
        });
    });

    it('set array to false throws ObjectExpectedError (gh-7242)', function() {
      const Child = new mongoose.Schema({});
      const Parent = new mongoose.Schema({
        children: [Child]
      });
      const ParentModel = db.model('Parent', Parent);
      const doc = new ParentModel({ children: false });

      return doc.save().then(
        () => assert.ok(false),
        err => {
          assert.ok(err.errors['children']);
          assert.equal(err.errors['children'].name, 'ObjectParameterError');
        }
      );
    });
  });

  it('does not save duplicate items after two saves (gh-6900)', function() {
    const M = db.model('Test', { items: [{ name: String }] });
    const doc = new M();
    doc.items.push({ name: '1' });

    return co(function*() {
      yield doc.save();
      doc.items.push({ name: '2' });
      yield doc.save();

      const found = yield M.findById(doc.id);
      assert.equal(found.items.length, 2);
    });
  });

  it('validateSync() on embedded doc (gh-6931)', function() {
    const innerSchema = new mongoose.Schema({
      innerField: {
        type: mongoose.Schema.Types.ObjectId,
        required: true
      }
    });

    const schema = new mongoose.Schema({
      field: {
        type: mongoose.Schema.Types.ObjectId,
        required: true
      },
      inner: [innerSchema]
    });

    const Model = db.model('Test', schema);

    return co(function*() {
      const doc2 = new Model();
      doc2.field = mongoose.Types.ObjectId();
      doc2.inner.push({
        innerField: mongoose.Types.ObjectId()
      });
      doc2.inner[0].innerField = '';

      let err = doc2.inner[0].validateSync();
      assert.ok(err);
      assert.ok(err.errors['innerField']);

      err = yield doc2.inner[0].validate().then(() => assert.ok(false), err => err);
      assert.ok(err);
      assert.ok(err.errors['innerField']);
    });
  });

  it('retains user-defined key order with nested docs (gh-6944)', function() {
    const schema = new Schema({
      _id: String,
      foo: String,
      bar: {
        a: String
      }
    });

    const Model = db.model('Test', schema);

    const doc = new Model({ _id: 'test', foo: 'hello', bar: { a: 'world' } });

    // Same order as in the initial set above
    assert.deepEqual(Object.keys(doc._doc), ['_id', 'foo', 'bar']);

    return Promise.resolve();
  });

  it('does not mark modified if setting nested subdoc to same value (gh-7048)', function() {
    const BarSchema = new Schema({ bar: String }, { _id: false });
    const FooNestedSchema = new Schema({ foo: BarSchema });

    const Model = db.model('Test', FooNestedSchema);

    return co(function*() {
      const doc = yield Model.create({ foo: { bar: 'test' } });
      doc.set({ foo: { bar: 'test' } });

      assert.deepEqual(doc.modifiedPaths(), []);

      doc.set('foo.bar', 'test');

      assert.deepEqual(doc.modifiedPaths(), []);
    });
  });

  it('allow saving validation error in db (gh-7127)', function() {
    return co(function*() {
      const schema = new Schema({
        error: mongoose.Schema.Types.Mixed,
        name: { type: String, required: true }
      });
      const Model = db.model('Test', schema);

      const doc = new Model();

      const error = yield doc.validate().catch(error => error);

      doc.name = 'foo';
      doc.error = error;

      yield doc.save();

      const fromDb = yield Model.findOne();
      assert.ok(fromDb.error.errors.name);
    });
  });

  it('storeSubdocValidationError (gh-6802)', function() {
    return co(function*() {
      const GrandchildSchema = new Schema({
        name: {
          type: String,
          required: true
        }
      }, { storeSubdocValidationError: false });

      const ChildSchema = new Schema({
        name: String,
        child: GrandchildSchema
      }, { storeSubdocValidationError: false });

      const ParentSchema = new Schema({
        name: String,
        child: ChildSchema
      });
      const Parent = db.model('Parent', ParentSchema);

      const parent = new Parent({ child: { child: {} } });

      let err = yield parent.validate().then(() => null, err => err);
      assert.ok(err);
      assert.ok(err.errors['child.child.name']);
      assert.ok(!err.errors['child']);
      assert.ok(!err.errors['child.child']);

      err = parent.validateSync();
      assert.ok(err);
      assert.ok(err.errors['child.child.name']);
      assert.ok(!err.errors['child']);
      assert.ok(!err.errors['child.child']);
    });
  });

  it('handles mixed arrays with all syntaxes (gh-7109)', function() {
    const schema = new Schema({
      arr1: [Schema.Types.Mixed],
      arr2: [{}],
      arr3: [Object]
    });

    const Test = db.model('Test', schema);

    const test = new Test({
      arr1: ['test1', { two: 'three' }, [4, 'five', 6]],
      arr2: ['test2', { three: 'four' }, [5, 'six', 7]],
      arr3: ['test3', { four: 'five' }, [6, 'seven', 8]]
    });

    assert.ok(test.validateSync() == null, test.validateSync());

    return Promise.resolve();
  });

  it('supports validator.isUUID as a custom validator (gh-7145)', function() {
    const schema = new Schema({
      name: {
        type: String,
        validate: [validator.isUUID, 'invalid name']
      }
    });

    const Test = db.model('Test', schema);

    const doc = new Test({ name: 'not-a-uuid' });
    const error = doc.validateSync();
    assert.ok(error instanceof Error);
    assert.ok(/invalid name/.test(error.message));

    return co(function*() {
      const error = yield doc.validate().then(() => null, err => err);

      assert.ok(error instanceof Error);
      assert.ok(/invalid name/.test(error.message));
    });
  });

  it('propsParameter option (gh-7145)', function() {
    const schema = new Schema({
      name: {
        type: String,
        validate: {
          validator: (v, props) => props.validator != null,
          propsParameter: true
        }
      }
    });

    const Test = db.model('Test', schema);

    const doc = new Test({ name: 'foo' });
    const error = doc.validateSync();
    assert.ok(error == null, error);

    return co(function*() {
      const error = yield doc.validate().then(() => null, err => err);

      assert.ok(error == null, error);
    });
  });

  it('surfaces errors in subdoc pre validate (gh-7187)', function() {
    const InnerSchema = new Schema({ name: String });

    InnerSchema.pre('validate', function() {
      throw new Error('Oops!');
    });

    const TestSchema = new Schema({ subdocs: [InnerSchema] });

    const Test = db.model('Test', TestSchema);

    return Test.create({ subdocs: [{ name: 'foo' }] }).then(
      () => { throw new Error('Fail'); },
      err => { assert.ok(err.message.indexOf('Oops!') !== -1, err.message); }
    );
  });

  it('runs setter only once when doing .set() underneath single nested (gh-7196)', function() {
    let called = [];
    const InnerSchema = new Schema({
      name: String,
      withSetter: {
        type: String,
        set: function(v) {
          called.push(this);
          return v;
        }
      }
    });

    const TestSchema = new Schema({ nested: InnerSchema });

    const Model = db.model('Test', TestSchema);

    const doc = new Model({ nested: { name: 'foo' } });

    // Make sure setter only gets called once
    called = [];
    doc.set('nested.withSetter', 'bar');

    assert.equal(called.length, 1);
    assert.equal(called[0].name, 'foo');

    return Promise.resolve();
  });

  it('should enable key with dot(.) on mixed types with checkKeys (gh-7144)', function() {
    const s = new Schema({ raw: { type: Schema.Types.Mixed } });
    const M = db.model('Test', s);

    const raw = { 'foo.bar': 'baz' };

    return co(function*() {
      let doc = yield M.create([{ raw: raw }], { checkKeys: false }).
        then(res => res[0]);
      assert.deepEqual(doc.raw, raw);

      doc = yield M.findOneAndUpdate({}, { raw: { 'a.b': 2 } }, { new: true });
      assert.deepEqual(doc.raw, { 'a.b': 2 });
    });
  });

  it('doesnt mark array as modified on init if embedded schema has default (gh-7227)', function() {
    const subSchema = new mongoose.Schema({
      users: {
        type: [{ name: { type: String } }],
        // This test ensures the whole array won't be modified on init because
        // of this default
        default: [{ name: 'test' }]
      }
    });

    const schema = new mongoose.Schema({
      sub: [subSchema]
    });
    const Model = db.model('Test', schema);

    return co(function*() {
      let doc = new Model({ name: 'test', sub: [{}] });
      yield doc.save();

      assert.ok(!doc.isModified());

      doc = yield Model.findOne();
      assert.ok(!doc.isModified());
    });
  });

  it('casts defaults for doc arrays (gh-7337)', function() {
    const accountSchema = new mongoose.Schema({
      roles: {
        type: [{
          otherProperties: {
            example: Boolean
          },
          name: String
        }],
        default: function() {
          return [
            { otherProperties: { example: true }, name: 'First' },
            { otherProperties: { example: false }, name: 'Second' }
          ];
        }
      }
    });

    const Account = db.model('Test', accountSchema);

    return co(function*() {
      yield Account.create({});

      const doc = yield Account.findOne();

      assert.ok(doc.roles[0]._id);
      assert.ok(doc.roles[1]._id);
    });
  });

  it('updateOne() hooks (gh-7133) (gh-7423)', function() {
    const schema = new mongoose.Schema({ name: String });

    let queryCount = 0;
    let docCount = 0;
    let docPostCount = 0;

    let docRegexCount = 0;
    let docPostRegexCount = 0;

    schema.pre('updateOne', () => ++queryCount);
    schema.pre('updateOne', { document: true, query: false }, () => ++docCount);
    schema.post('updateOne', { document: true, query: false }, () => ++docPostCount);

    schema.pre(/^updateOne$/, { document: true, query: false }, () => ++docRegexCount);
    schema.post(/^updateOne$/, { document: true, query: false }, () => ++docPostRegexCount);

    let removeCount1 = 0;
    let removeCount2 = 0;
    schema.pre('remove', () => ++removeCount1);
    schema.pre('remove', { document: true, query: false }, () => ++removeCount2);

    const Model = db.model('Test', schema);

    return co(function*() {
      const doc = new Model({ name: 'test' });
      yield doc.save();

      assert.equal(queryCount, 0);
      assert.equal(docCount, 0);
      assert.equal(docPostCount, 0);
      assert.equal(docRegexCount, 0);
      assert.equal(docPostRegexCount, 0);

      yield doc.updateOne({ name: 'test2' });

      assert.equal(queryCount, 1);
      assert.equal(docCount, 1);
      assert.equal(docPostCount, 1);
      assert.equal(docRegexCount, 1);
      assert.equal(docPostRegexCount, 1);

      assert.equal(removeCount1, 0);
      assert.equal(removeCount2, 0);

      yield doc.remove();

      assert.equal(removeCount1, 1);
      assert.equal(removeCount2, 1);
    });
  });

  it('doesnt mark single nested doc date as modified if setting with string (gh-7264)', function() {
    const subSchema = new mongoose.Schema({
      date2: Date
    });

    const schema = new mongoose.Schema({
      date1: Date,
      sub: subSchema
    });

    const Model = db.model('Test', schema);

    return co(function*() {
      const date = '2018-11-22T09:00:00.000Z';

      const doc = yield Model.create({
        date1: date,
        sub: { date2: date }
      });

      assert.deepEqual(doc.modifiedPaths(), []);

      doc.set('date1', date);
      doc.set('sub.date2', date);

      assert.deepEqual(doc.modifiedPaths(), []);
    });
  });

  it('handles null `fields` param to constructor (gh-7271)', function() {
    const ActivityBareSchema = new Schema({
      _id: {
        type: Schema.Types.ObjectId,
        ref: 'Activity'
      },
      name: String
    });

    const EventSchema = new Schema({
      activity: ActivityBareSchema,
      name: String
    });

    const data = {
      name: 'Test',
      activity: {
        _id: '5bf606f6471b6056b3f2bfc9',
        name: 'Activity name'
      }
    };

    const Event = db.model('Test', EventSchema);
    const event = new Event(data, null);

    assert.equal(event.activity.name, 'Activity name');

    return event.validate();
  });

  it('flattenMaps option for toObject() (gh-7274)', function() {
    let schema = new Schema({
      test: {
        type: Map,
        of: String,
        default: new Map()
      }
    }, { versionKey: false });

    let Test = db.model('Test', schema);

    let mapTest = new Test({});
    mapTest.test.set('key1', 'value1');
    assert.equal(mapTest.toObject({ flattenMaps: true }).test.key1, 'value1');

    schema = new Schema({
      test: {
        type: Map,
        of: String,
        default: new Map()
      }
    }, { versionKey: false });
    schema.set('toObject', { flattenMaps: true });

    db.deleteModel('Test');
    Test = db.model('Test', schema);

    mapTest = new Test({});
    mapTest.test.set('key1', 'value1');
    assert.equal(mapTest.toObject({}).test.key1, 'value1');

    return Promise.resolve();
  });

  it('`collection` property with strict: false (gh-7276)', function() {
    const schema = new Schema({}, { strict: false, versionKey: false });
    const Model = db.model('Test', schema);

    return co(function*() {
      let doc = new Model({ test: 'foo', collection: 'bar' });

      yield doc.save();

      assert.equal(doc.collection, 'bar');

      doc = yield Model.findOne();
      assert.equal(doc.toObject().collection, 'bar');
    });
  });

  it('should validateSync() all elements in doc array (gh-6746)', function() {
    const Model = db.model('Test', new Schema({
      colors: [{
        name: { type: String, required: true },
        hex: { type: String, required: true }
      }]
    }));

    const model = new Model({
      colors: [
        { name: 'steelblue' },
        { hex: '#4682B4' }
      ]
    });

    const errors = model.validateSync().errors;
    const keys = Object.keys(errors).sort();
    assert.deepEqual(keys, ['colors.0.hex', 'colors.1.name']);
  });

  it('handles fake constructor (gh-7290)', function() {
    const TestSchema = new Schema({ test: String });

    const TestModel = db.model('Test', TestSchema);

    const badQuery = {
      test: {
        length: 1e10,
        constructor: {
          name: 'Array'
        }
      }
    };

    return co(function*() {
      let err = yield TestModel.findOne(badQuery).then(() => null, e => e);
      assert.equal(err.name, 'CastError', err.stack);

      err = yield TestModel.updateOne(badQuery, { name: 'foo' }).
        then(() => null, err => err);
      assert.equal(err.name, 'CastError', err.stack);

      err = yield TestModel.updateOne({}, badQuery).then(() => null, e => e);
      assert.equal(err.name, 'CastError', err.stack);

      err = yield TestModel.deleteOne(badQuery).then(() => null, e => e);
      assert.equal(err.name, 'CastError', err.stack);
    });
  });

  it('handles fake __proto__ (gh-7290)', function() {
    const TestSchema = new Schema({ test: String, name: String });

    const TestModel = db.model('Test', TestSchema);

    const badQuery = JSON.parse('{"test":{"length":1000000000,"__proto__":[]}}');

    return co(function*() {
      let err = yield TestModel.findOne(badQuery).then(() => null, e => e);
      assert.equal(err.name, 'CastError', err.stack);

      err = yield TestModel.updateOne(badQuery, { name: 'foo' }).
        then(() => null, err => err);
      assert.equal(err.name, 'CastError', err.stack);

      err = yield TestModel.updateOne({}, badQuery).then(() => null, e => e);
      assert.equal(err.name, 'CastError', err.stack);

      err = yield TestModel.deleteOne(badQuery).then(() => null, e => e);
      assert.equal(err.name, 'CastError', err.stack);
    });
  });

  it('cast error with string path set to array in db (gh-7619)', function() {
    const TestSchema = new Schema({ name: String });

    const TestModel = db.model('Test', TestSchema);

    return co(function*() {
      yield TestModel.findOne();

      yield TestModel.collection.insertOne({ name: ['foo', 'bar'] });

      const doc = yield TestModel.findOne();
      assert.ok(!doc.name);
      const err = doc.validateSync();
      assert.ok(err);
      assert.ok(err.errors['name']);
    });
  });

  it('doesnt crash if nested path with `get()` (gh-7316)', function() {
    const schema = new mongoose.Schema({ http: { get: Number } });
    const Model = db.model('Test', schema);

    return Model.create({ http: { get: 400 } }); // Should succeed
  });

  it('copies atomics from existing document array when setting doc array (gh-7472)', function() {
    const Dog = db.model('Test', new mongoose.Schema({
      name: String,
      toys: [{
        name: String
      }]
    }));

    return co(function*() {
      const dog = new Dog({ name: 'Dash' });

      dog.toys.push({ name: '1' });
      dog.toys.push({ name: '2' });
      dog.toys.push({ name: '3' });

      yield dog.save();

      for (const toy of ['4', '5', '6']) {
        dog.toys = dog.toys || [];
        dog.toys.push({ name: toy, count: 1 });
      }

      yield dog.save();

      const fromDb = yield Dog.findOne();
      assert.deepEqual(fromDb.toys.map(t => t.name), ['1', '2', '3', '4', '5', '6']);
    });
  });

  it('doesnt fail with custom update function (gh-7342)', function() {
    const catalogSchema = new mongoose.Schema({
      name: String,
      sub: new Schema({ name: String })
    }, { runSettersOnQuery: true });

    catalogSchema.methods.update = function(data) {
      for (const key in data) {
        this[key] = data[key];
      }
      return this.save();
    };

    const Catalog = db.model('Test', catalogSchema);

    return co(function*() {
      let doc = yield Catalog.create({ name: 'test', sub: { name: 'foo' } });
      doc = yield doc.update({ name: 'test2' });
      assert.equal(doc.name, 'test2');
    });
  });

  it('setters that modify `this` should work on single nested when overwriting (gh-7585)', function() {
    const NameSchema = new Schema({
      full: {
        type: String,
        set: function(v) {
          this.first = 'foo';
          this.last = 'bar';
          return v + ' baz';
        }
      },
      first: String,
      last: String
    }, { _id: false });

    const User = db.model('User', new Schema({
      name: {
        type: NameSchema,
        default: {}
      }
    }));

    const s = new User();
    s.name = { full: 'test' };
    assert.equal(s.name.first, 'foo');
    assert.equal(s.name.last, 'bar');
    assert.equal(s.name.full, 'test baz');

    return Promise.resolve();
  });

  it('handles setting embedded doc to Object.assign() from another doc (gh-7645)', function() {
    const profileSchema = new Schema({ name: String, email: String });
    const companyUserSchema = new Schema({
      profile: {
        type: profileSchema,
        default: {}
      }
    });

    const CompanyUser = db.model('User', companyUserSchema);

    const cu = new CompanyUser({ profile: { name: 'foo', email: 'bar' } });
    cu.profile = Object.assign({}, cu.profile);

    assert.equal(cu.profile.name, 'foo');
    assert.equal(cu.profile.email, 'bar');
    assert.doesNotThrow(function() {
      cu.toObject();
    });
  });

  it('setting single nested subdoc with custom date types and getters/setters (gh-7601)', function() {
    const moment = require('moment');

    const schema = new Schema({
      start: { type: Date, get: get, set: set, required: true },
      end: { type: Date, get: get, set: set, required: true }
    }, { toObject: { getters: true } });
    function get(v) {
      return moment(v);
    }
    function set(v) {
      return v.toDate();
    }
    const parentSchema = new Schema({
      nested: schema
    });
    const Model = db.model('Parent', parentSchema);

    return co(function*() {
      const doc = yield Model.create({
        nested: { start: moment('2019-01-01'), end: moment('2019-01-02') }
      });

      doc.nested = { start: moment('2019-03-01'), end: moment('2019-04-01') };
      yield doc.save();

      const _doc = yield Model.collection.findOne();
      assert.ok(_doc.nested.start instanceof Date);
      assert.ok(_doc.nested.end instanceof Date);
    });
  });

  it('get() and set() underneath alias (gh-7592)', function() {
    const photoSchema = new Schema({
      foo: String
    });

    const pageSchema = new Schema({
      p: { type: [photoSchema], alias: 'photos' }
    });
    const Page = db.model('Test', pageSchema);

    return co(function*() {
      const doc = yield Page.create({ p: [{ foo: 'test' }] });

      assert.equal(doc.p[0].foo, 'test');
      assert.equal(doc.get('photos.0.foo'), 'test');

      doc.set('photos.0.foo', 'bar');
      assert.equal(doc.p[0].foo, 'bar');
      assert.equal(doc.get('photos.0.foo'), 'bar');
    });
  });

  it('get() with getters: false (gh-7233)', function() {
    const testSchema = new Schema({
      foo: { type: String, get: v => v.toLowerCase() }
    });
    const Test = db.model('Test', testSchema);

    const doc = new Test({ foo: 'Bar' });
    assert.equal(doc.foo, 'bar');
    assert.equal(doc._doc.foo, 'Bar');

    assert.equal(doc.get('foo'), 'bar');
    assert.equal(doc.get('foo', null, { getters: false }), 'Bar');

    return Promise.resolve();
  });

  it('overwriting single nested (gh-7660)', function() {
    const childSchema = new mongoose.Schema({
      foo: String,
      bar: Number
    }, { _id: false, id: false });

    const parentSchema = new mongoose.Schema({
      child: childSchema
    });
    const Test = db.model('Test', parentSchema);

    const test = new Test({
      child: {
        foo: 'test',
        bar: 42
      }
    });

    test.set({
      child: {
        foo: 'modified',
        bar: 43
      }
    });

    assert.deepEqual(test.toObject().child, {
      foo: 'modified',
      bar: 43
    });

    return Promise.resolve();
  });

  it('setting path to non-POJO object (gh-7639)', function() {
    class Nested {
      constructor(prop) {
        this.prop = prop;
      }
    }

    const schema = new Schema({ nested: { prop: String } });
    const Model = db.model('Test', schema);

    const doc = new Model({ nested: { prop: '1' } });

    doc.set('nested', new Nested('2'));
    assert.equal(doc.nested.prop, '2');

    doc.set({ nested: new Nested('3') });
    assert.equal(doc.nested.prop, '3');
  });

  it('supports setting date properties with strict: false (gh-7907)', function() {
    const schema = Schema({}, { strict: false });
    const SettingsModel = db.model('Test', schema);

    const date = new Date();
    const obj = new SettingsModel({
      timestamp: date,
      subDoc: {
        timestamp: date
      }
    });

    assert.strictEqual(obj.timestamp, date);
    assert.strictEqual(obj.subDoc.timestamp, date);
  });

  it('handles .set() on doc array within embedded discriminator (gh-7656)', function() {
    const pageElementSchema = new Schema({
      type: { type: String, required: true }
    }, { discriminatorKey: 'type' });

    const textElementSchema = new Schema({
      body: { type: String }
    });

    const blockElementSchema = new Schema({
      elements: [pageElementSchema]
    });

    blockElementSchema.path('elements').discriminator('block', blockElementSchema);
    blockElementSchema.path('elements').discriminator('text', textElementSchema);

    const pageSchema = new Schema({ elements: [pageElementSchema] });

    pageSchema.path('elements').discriminator('block', blockElementSchema);
    pageSchema.path('elements').discriminator('text', textElementSchema);

    const Page = db.model('Test', pageSchema);
    const page = new Page({
      elements: [
        { type: 'text', body: 'Page Title' },
        { type: 'block', elements: [{ type: 'text', body: 'Page Content' }] }
      ]
    });

    page.set('elements.0.body', 'Page Heading');
    assert.equal(page.elements[0].body, 'Page Heading');
    assert.equal(page.get('elements.0.body'), 'Page Heading');

    page.set('elements.1.elements.0.body', 'Page Body');
    assert.equal(page.elements[1].elements[0].body, 'Page Body');
    assert.equal(page.get('elements.1.elements.0.body'), 'Page Body');

    page.elements[1].elements[0].body = 'Page Body';
    assert.equal(page.elements[1].elements[0].body, 'Page Body');
    assert.equal(page.get('elements.1.elements.0.body'), 'Page Body');
  });

  it('$isEmpty() (gh-5369)', function() {
    const schema = new Schema({
      nested: { foo: String },
      subdoc: new Schema({ bar: String }, { _id: false }),
      docArr: [new Schema({ baz: String }, { _id: false })],
      mixed: {}
    });

    const Model = db.model('Test', schema);
    const doc = new Model({ subdoc: {}, docArr: [{}] });

    assert.ok(doc.nested.$isEmpty());
    assert.ok(doc.subdoc.$isEmpty());
    assert.ok(doc.docArr[0].$isEmpty());
    assert.ok(doc.$isEmpty('nested'));
    assert.ok(doc.$isEmpty('subdoc'));
    assert.ok(doc.$isEmpty('docArr.0'));
    assert.ok(doc.$isEmpty('mixed'));

    doc.nested.foo = 'test';
    assert.ok(!doc.nested.$isEmpty());
    assert.ok(doc.subdoc.$isEmpty());
    assert.ok(doc.docArr[0].$isEmpty());
    assert.ok(!doc.$isEmpty('nested'));
    assert.ok(doc.$isEmpty('subdoc'));
    assert.ok(doc.$isEmpty('docArr.0'));
    assert.ok(doc.$isEmpty('mixed'));

    doc.subdoc.bar = 'test';
    assert.ok(!doc.nested.$isEmpty());
    assert.ok(!doc.subdoc.$isEmpty());
    assert.ok(doc.docArr[0].$isEmpty());
    assert.ok(!doc.$isEmpty('nested'));
    assert.ok(!doc.$isEmpty('subdoc'));
    assert.ok(doc.$isEmpty('docArr.0'));
    assert.ok(doc.$isEmpty('mixed'));

    doc.docArr[0].baz = 'test';
    assert.ok(!doc.nested.$isEmpty());
    assert.ok(!doc.subdoc.$isEmpty());
    assert.ok(!doc.docArr[0].$isEmpty());
    assert.ok(!doc.$isEmpty('nested'));
    assert.ok(!doc.$isEmpty('subdoc'));
    assert.ok(!doc.$isEmpty('docArr.0'));
    assert.ok(doc.$isEmpty('mixed'));

    doc.mixed = {};
    assert.ok(doc.$isEmpty('mixed'));

    doc.mixed.test = 1;
    assert.ok(!doc.$isEmpty('mixed'));

    return Promise.resolve();
  });

  it('push() onto discriminator doc array (gh-7704)', function() {
    const opts = {
      minimize: false, // So empty objects are returned
      strict: true,
      typeKey: '$type', // So that we can use fields named `type`
      discriminatorKey: 'type'
    };

    const IssueSchema = new mongoose.Schema({
      _id: String,
      text: String,
      type: String
    }, opts);

    const IssueModel = db.model('Test', IssueSchema);

    const SubIssueSchema = new mongoose.Schema({
      checklist: [{
        completed: { $type: Boolean, default: false }
      }]
    }, opts);
    IssueModel.discriminator('gh7704_sub', SubIssueSchema);

    const doc = new IssueModel({ _id: 'foo', text: 'text', type: 'gh7704_sub' });
    doc.checklist.push({ completed: true });

    assert.ifError(doc.validateSync());

    return Promise.resolve();
  });

  it('doesnt call getter when saving (gh-7719)', function() {
    let called = 0;
    const kittySchema = new mongoose.Schema({
      name: {
        type: String,
        get: function(v) {
          ++called;
          return v;
        }
      }
    });
    const Kitten = db.model('Test', kittySchema);

    const k = new Kitten({ name: 'Mr Sprinkles' });
    return k.save().then(() => assert.equal(called, 0));
  });

  it('skips malformed validators property (gh-7720)', function() {
    const NewSchema = new Schema({
      object: {
        type: 'string',
        validators: ['string'] // This caused the issue
      }
    });

    const TestModel = db.model('Test', NewSchema);
    const instance = new TestModel();
    instance.object = 'value';

    assert.ifError(instance.validateSync());

    return instance.validate();
  });

  it('nested set on subdocs works (gh-7748)', function() {
    const geojsonSchema = new Schema({
      type: { type: String, default: 'Feature' },
      geometry: {
        type: {
          type: String,
          required: true
        },
        coordinates: { type: [] }
      },
      properties: { type: Object }
    });

    const userSchema = new Schema({
      position: geojsonSchema
    });

    const User = db.model('User', userSchema);

    return co(function*() {
      const position = {
        geometry: {
          type: 'Point',
          coordinates: [1.11111, 2.22222]
        },
        properties: {
          a: 'b'
        }
      };

      const newUser = new User({
        position: position
      });
      yield newUser.save();

      const editUser = yield User.findById(newUser._id);
      editUser.position = position;

      yield editUser.validate();
      yield editUser.save();

      const fromDb = yield User.findById(newUser._id);
      assert.equal(fromDb.position.properties.a, 'b');
      assert.equal(fromDb.position.geometry.coordinates[0], 1.11111);
    });
  });

  it('does not convert array to object with strict: false (gh-7733)', function() {
    const ProductSchema = new mongoose.Schema({}, { strict: false });
    const Product = db.model('Test', ProductSchema);

    return co(function*() {
      yield Product.create({ arr: [{ test: 1 }, { test: 2 }] });

      const doc = yield Product.collection.findOne();
      assert.ok(Array.isArray(doc.arr));
      assert.deepEqual(doc.arr, [{ test: 1 }, { test: 2 }]);
    });
  });

  it('does not crash with array property named "undefined" (gh-7756)', function() {
    const schema = new Schema({ undefined: [String] });
    const Model = db.model('Test', schema);

    return co(function*() {
      const doc = yield Model.create({ undefined: ['foo'] });

      doc['undefined'].push('bar');
      yield doc.save();

      const _doc = yield Model.collection.findOne();
      assert.equal(_doc['undefined'][0], 'foo');
    });
  });

  it('fires pre save hooks on nested child schemas (gh-7792)', function() {
    const childSchema1 = new mongoose.Schema({ name: String });
    let called1 = 0;
    childSchema1.pre('save', function() {
      ++called1;
    });

    const childSchema2 = new mongoose.Schema({ name: String });
    let called2 = 0;
    childSchema2.pre('save', function() {
      ++called2;
    });

    const parentSchema = new mongoose.Schema({
      nested: {
        child: childSchema1,
        arr: [childSchema2]
      }
    });

    const Parent = db.model('Parent', parentSchema);

    const obj = { nested: { child: { name: 'foo' }, arr: [{ name: 'bar' }] } };
    return Parent.create(obj).then(() => {
      assert.equal(called1, 1);
      assert.equal(called2, 1);
    });
  });

  it('takes message from async custom validator promise rejection (gh-4913)', function() {
    const schema = new Schema({
      name: {
        type: String,
        validate: function() {
          return co(function*() {
            yield cb => setImmediate(cb);
            throw new Error('Oops!');
          });
        }
      }
    });
    const Model = db.model('Test', schema);

    return Model.create({ name: 'foo' }).then(() => assert.ok(false), err => {
      assert.equal(err.errors['name'].message, 'Oops!');
      assert.ok(err.message.indexOf('Oops!') !== -1, err.message);
    });
  });

  it('handles nested properties named `schema` (gh-7831)', function() {
    const schema = new mongoose.Schema({ nested: { schema: String } });
    const Model = db.model('Test', schema);

    return co(function*() {
      yield Model.collection.insertOne({ nested: { schema: 'test' } });

      const doc = yield Model.findOne();
      assert.strictEqual(doc.nested.schema, 'test');
    });
  });

  describe('overwrite() (gh-7830)', function() {
    let Model;

    beforeEach(function() {
      const schema = new Schema({
        _id: Number,
        name: String,
        nested: {
          prop: String
        },
        arr: [Number],
        immutable: {
          type: String,
          immutable: true
        }
      });
      Model = db.model('Test', schema);
    });

    it('works', function() {
      return co(function*() {
        const doc = yield Model.create({
          _id: 1,
          name: 'test',
          nested: { prop: 'foo' },
          immutable: 'bar'
        });
        doc.overwrite({ name: 'test2' });

        assert.deepEqual(doc.toObject(), {
          _id: 1,
          __v: 0,
          name: 'test2',
          immutable: 'bar'
        });
      });
    });

    it('skips version key', function() {
      return co(function*() {
        yield Model.collection.insertOne({
          _id: 2,
          __v: 5,
          name: 'test',
          nested: { prop: 'foo' },
          immutable: 'bar'
        });
        const doc = yield Model.findOne({ _id: 2 });
        doc.overwrite({ _id: 2, name: 'test2' });

        assert.deepEqual(doc.toObject(), {
          _id: 2,
          __v: 5,
          name: 'test2',
          immutable: 'bar'
        });
      });
    });

    it('skips discriminator key', function() {
      return co(function*() {
        const D = Model.discriminator('D', Schema({ other: String }));
        yield Model.collection.insertOne({
          _id: 2,
          __v: 5,
          __t: 'D',
          name: 'test',
          nested: { prop: 'foo' },
          immutable: 'bar',
          other: 'baz'
        });
        const doc = yield D.findOne({ _id: 2 });
        doc.overwrite({ _id: 2, name: 'test2' });

        assert.deepEqual(doc.toObject(), {
          _id: 2,
          __v: 5,
          __t: 'D',
          name: 'test2',
          immutable: 'bar'
        });
        return doc.validate();
      });
    });
  });

  it('copies virtuals from array subdocs when casting array of docs with same schema (gh-7898)', function() {
    const ChildSchema = new Schema({ name: String },
      { _id: false, id: false });

    ChildSchema.virtual('foo').
      set(function(foo) { this.__foo = foo; }).
      get(function() { return this.__foo || 0; });

    const ParentSchema = new Schema({
      name: String,
      children: [ChildSchema]
    }, { _id: false, id: false });

    const WrapperSchema = new Schema({
      name: String,
      parents: [ParentSchema]
    }, { _id: false, id: false });

    const Parent = db.model('Parent', ParentSchema);
    const Wrapper = db.model('Test', WrapperSchema);

    const data = { name: 'P1', children: [{ name: 'C1' }, { name: 'C2' }] };
    const parent = new Parent(data);
    parent.children[0].foo = 123;

    const wrapper = new Wrapper({ name: 'test', parents: [parent] });
    assert.equal(wrapper.parents[0].children[0].foo, 123);
  });

  describe('immutable properties (gh-7671)', function() {
    let Model;

    beforeEach(function() {
      const schema = new Schema({
        createdAt: {
          type: Date,
          immutable: true,
          default: new Date('6/1/2019')
        },
        name: String
      });
      Model = db.model('Test', schema);
    });

    it('SchemaType#immutable()', function() {
      const schema = new Schema({
        createdAt: {
          type: Date,
          default: new Date('6/1/2019')
        },
        name: String
      });

      assert.ok(!schema.path('createdAt').$immutable);

      schema.path('createdAt').immutable(true);
      assert.ok(schema.path('createdAt').$immutable);
      assert.equal(schema.path('createdAt').setters.length, 1);

      schema.path('createdAt').immutable(false);
      assert.ok(!schema.path('createdAt').$immutable);
      assert.equal(schema.path('createdAt').setters.length, 0);
    });

    it('with save()', function() {
      let doc = new Model({ name: 'Foo' });
      return co(function*() {
        assert.equal(doc.createdAt.toLocaleDateString('en-us'), '6/1/2019');
        yield doc.save();

        doc = yield Model.findOne({ createdAt: new Date('6/1/2019') });
        doc.createdAt = new Date('6/1/2017');
        assert.equal(doc.createdAt.toLocaleDateString('en-us'), '6/1/2019');

        doc.set({ createdAt: new Date('6/1/2021') });
        assert.equal(doc.createdAt.toLocaleDateString('en-us'), '6/1/2019');

        yield doc.save();

        doc = yield Model.findOne({ createdAt: new Date('6/1/2019') });
        assert.ok(doc);
      });
    });

    it('with update', function() {
      let doc = new Model({ name: 'Foo' });
      return co(function*() {
        assert.equal(doc.createdAt.toLocaleDateString('en-us'), '6/1/2019');
        yield doc.save();

        const update = { createdAt: new Date('6/1/2020') };

        yield Model.updateOne({}, update);

        doc = yield Model.findOne();
        assert.equal(doc.createdAt.toLocaleDateString('en-us'), '6/1/2019');

        const err = yield Model.updateOne({}, update, { strict: 'throw' }).
          then(() => null, err => err);
        assert.equal(err.name, 'StrictModeError');
        assert.ok(err.message.indexOf('createdAt') !== -1, err.message);
      });
    });

    it('conditional immutable (gh-8001)', function() {
      const schema = new Schema({
        name: String,
        test: {
          type: String,
          immutable: doc => doc.name === 'foo'
        }
      });
      const Model = db.model('Test1', schema);

      return co(function*() {
        const doc1 = yield Model.create({ name: 'foo', test: 'before' });
        const doc2 = yield Model.create({ name: 'bar', test: 'before' });

        doc1.set({ test: 'after' });
        doc2.set({ test: 'after' });
        yield doc1.save();
        yield doc2.save();

        const fromDb1 = yield Model.collection.findOne({ name: 'foo' });
        const fromDb2 = yield Model.collection.findOne({ name: 'bar' });
        assert.equal(fromDb1.test, 'before');
        assert.equal(fromDb2.test, 'after');
      });
    });

    it('immutable with strict mode (gh-8149)', function() {
      return co(function*() {
        const schema = new mongoose.Schema({
          name: String,
          yearOfBirth: { type: Number, immutable: true }
        }, { strict: 'throw' });
        const Person = db.model('Person', schema);
        const joe = yield Person.create({ name: 'Joe', yearOfBirth: 2001 });

        joe.set({ yearOfBirth: 2002 });
        const err = yield joe.save().then(() => null, err => err);
        assert.ok(err);
        assert.equal(err.errors['yearOfBirth'].name, 'StrictModeError');
      });
    });
  });

  it('consistent post order traversal for array subdocs (gh-7929)', function() {
    const Grandchild = Schema({ value: Number });
    const Child = Schema({ children: [Grandchild] });
    const Parent = Schema({ children: [Child] });

    const calls = [];
    Grandchild.pre('save', () => calls.push(1));
    Child.pre('save', () => calls.push(2));
    Parent.pre('save', () => calls.push(3));

    const Model = db.model('Parent', Parent);

    return Model.create({ children: [{ children: [{ value: 3 }] }] }).then(() => {
      assert.deepEqual(calls, [1, 2, 3]);
    });
  });

  it('respects projection for getters (gh-7940)', function() {
    const schema = new Schema({
      foo: String,
      bar: {
        type: String,
        get: () => {
          return 'getter value';
        }
      }
    }, { toObject: { getters: true } });

    const Model = db.model('Test', schema);

    return co(function*() {
      yield Model.create({ foo: 'test', bar: 'baz' });

      const doc = yield Model.findOne({ foo: 'test' }, 'foo');

      assert.ok(!doc.toObject().bar);
    });
  });

  it('loads doc with a `once` property successfully (gh-7958)', function() {
    const eventSchema = Schema({ once: { prop: String } });
    const Event = db.model('Test', eventSchema);

    return co(function*() {
      yield Event.create({ once: { prop: 'test' } });

      const doc = yield Event.findOne();
      assert.equal(doc.once.prop, 'test');
    });
  });

  it('caster that converts to Number class works (gh-8150)', function() {
    return co(function*() {
      const mySchema = new Schema({
        id: {
          type: Number,
          set: value => new Number(value.valueOf())
        }
      });

      const MyModel = db.model('Test', mySchema);

      yield MyModel.create({ id: 12345 });

      const doc = yield MyModel.findOne({ id: 12345 });
      assert.ok(doc);
    });
  });

  it('handles objectids and decimals with strict: false (gh-7973)', function() {
    const testSchema = Schema({}, { strict: false });
    const Test = db.model('Test', testSchema);

    let doc = new Test({
      testId: new mongoose.Types.ObjectId(),
      testDecimal: new mongoose.Types.Decimal128('1.23')
    });

    assert.ok(doc.testId instanceof mongoose.Types.ObjectId);
    assert.ok(doc.testDecimal instanceof mongoose.Types.Decimal128);

    return co(function*() {
      yield doc.save();

      doc = yield Test.collection.findOne();
      assert.ok(doc.testId instanceof mongoose.Types.ObjectId);
      assert.ok(doc.testDecimal instanceof mongoose.Types.Decimal128);
    });
  });

  it('allows enum on array of array of strings (gh-7926)', function() {
    const schema = new Schema({
      test: {
        type: [[String]],
        enum: ['bar']
      }
    });

    const Model = db.model('Test', schema);

    return Model.create({ test: [['foo']] }).then(() => assert.ok(false), err => {
      assert.ok(err);
      assert.ok(err.errors['test.0.0']);
      assert.ok(err.errors['test.0.0'].message.indexOf('foo') !== -1,
        err.errors['test.0.0'].message);
    });
  });

  it('allows saving an unchanged document if required populated path is null (gh-8018)', function() {
    const schema = Schema({ test: String });
    const schema2 = Schema({
      keyToPopulate: {
        type: mongoose.Schema.Types.ObjectId,
        ref: 'Child',
        required: true
      }
    });

    const Child = db.model('Child', schema);
    const Parent = db.model('Parent', schema2);

    return co(function*() {
      const child = yield Child.create({ test: 'test' });
      yield Parent.create({ keyToPopulate: child._id });

      yield child.deleteOne();

      const doc = yield Parent.findOne().populate('keyToPopulate');

      // Should not throw
      yield doc.save();
    });
  });

  it('only calls validator once on mixed validator (gh-8067)', function() {
    let called = 0;
    function validator() {
      ++called;
      return true;
    }

    const itemArray = new Schema({
      timer: {
        time: {
          type: {},
          validate: {
            validator: validator
          }
        }
      }
    });

    const schema = new Schema({
      items: [itemArray]
    });
    const Model = db.model('Test', schema);

    const obj = new Model({
      items: [
        { timer: { time: { type: { hours: 24, allowed: true } } } }
      ]
    });

    obj.validateSync();
    assert.equal(called, 1);
  });

  it('only calls validator once on nested mixed validator (gh-8117)', function() {
    const called = [];
    const Model = db.model('Test', Schema({
      name: { type: String },
      level1: {
        level2: {
          type: Object,
          validate: {
            validator: v => {
              called.push(v);
              return true;
            }
          }
        }
      }
    }));

    const doc = new Model({ name: 'bob' });
    doc.level1 = { level2: { a: 'one', b: 'two', c: 'three' } };
    return doc.validate().then(() => {
      assert.equal(called.length, 1);
      assert.deepEqual(called[0], { a: 'one', b: 'two', c: 'three' });
    });
  });

  it('handles populate() with custom type that does not cast to doc (gh-8062)', function() {
    class Gh8062 extends mongoose.SchemaType {
      cast(val) {
        if (typeof val === 'string') {
          return val;
        }
        throw new Error('Failed!');
      }
    }

    mongoose.Schema.Types.Gh8062 = Gh8062;

    const schema = new Schema({ arr: [{ type: Gh8062, ref: 'Child' }] });
    const Model = db.model('Test', schema);
    const Child = db.model('Child', Schema({ _id: Gh8062 }));

    return co(function*() {
      yield Child.create({ _id: 'test' });
      yield Model.create({ arr: ['test'] });

      const doc = yield Model.findOne().populate('arr');
      assert.ok(doc.populated('arr'));
      assert.equal(doc.arr[0]._id, 'test');
      assert.ok(doc.arr[0].$__ != null);
    });
  });

  it('can inspect() on a document array (gh-8037)', function() {
    const subdocSchema = mongoose.Schema({ a: String });
    const schema = mongoose.Schema({ subdocs: { type: [subdocSchema] } });
    const Model = db.model('Test', schema);
    const data = { _id: new mongoose.Types.ObjectId(), subdocs: [{ a: 'a' }] };
    const doc = new Model();
    doc.init(data);
    require('util').inspect(doc.subdocs);
  });

  it('set() merge option with single nested (gh-8201)', function() {
    const AddressSchema = Schema({
      street: { type: String, required: true },
      city: { type: String, required: true }
    });
    const PersonSchema = Schema({
      name: { type: String, required: true },
      address: { type: AddressSchema, required: true }
    });
    const Person = db.model('Person', PersonSchema);

    return co(function*() {
      yield Person.create({
        name: 'John Smith',
        address: {
          street: 'Real Street',
          city: 'Somewhere'
        }
      });

      const person = yield Person.findOne();
      const obj = {
        name: 'John Smythe',
        address: { street: 'Fake Street' }
      };
      person.set(obj, undefined, { merge: true });

      assert.equal(person.address.city, 'Somewhere');
      yield person.save();
    });
  });

  it('setting single nested subdoc with timestamps (gh-8251)', function() {
    const ActivitySchema = Schema({ description: String }, { timestamps: true });
    const RequestSchema = Schema({ activity: ActivitySchema });
    const Request = db.model('Test', RequestSchema);

    return co(function*() {
      const doc = yield Request.create({
        activity: { description: 'before' }
      });
      doc.activity.set({ description: 'after' });
      yield doc.save();

      const fromDb = yield Request.findOne().lean();
      assert.equal(fromDb.activity.description, 'after');
    });
  });

  it('passing an object with toBSON() into `save()` (gh-8299)', function() {
    const ActivitySchema = Schema({ description: String });
    const RequestSchema = Schema({ activity: ActivitySchema });
    const Request = db.model('Test', RequestSchema);

    return co(function*() {
      const doc = yield Request.create({
        activity: { description: 'before' }
      });
      doc.activity.set({ description: 'after' });
      yield doc.save();

      const fromDb = yield Request.findOne().lean();
      assert.equal(fromDb.activity.description, 'after');
    });
  });

  it('handles getter setting virtual on manually populated doc when calling toJSON (gh-8295)', function() {
    const childSchema = Schema({}, { toJSON: { getters: true } });
    childSchema.virtual('field').
      get(function() { return this._field; }).
      set(function(v) { return this._field = v; });
    const Child = db.model('Child', childSchema);

    const parentSchema = Schema({
      child: { type: mongoose.ObjectId, ref: 'Child', get: get }
    }, { toJSON: { getters: true } });
    const Parent = db.model('Parent', parentSchema);

    function get(child) {
      child.field = true;
      return child;
    }

    let p = new Parent({ child: new Child({}) });
    assert.strictEqual(p.toJSON().child.field, true);

    p = new Parent({ child: new Child({}) });
    assert.strictEqual(p.child.toJSON().field, true);
  });

  it('enum validator for number (gh-8139)', function() {
    const schema = Schema({
      num: {
        type: Number,
        enum: [1, 2, 3]
      }
    });
    const Model = db.model('Test', schema);

    let doc = new Model({});
    let err = doc.validateSync();
    assert.ifError(err);

    doc = new Model({ num: 4 });
    err = doc.validateSync();
    assert.ok(err);
    assert.equal(err.errors['num'].name, 'ValidatorError');

    doc = new Model({ num: 2 });
    err = doc.validateSync();
    assert.ifError(err);
  });

  it('support `pathsToValidate()` option for `validate()` (gh-7587)', function() {
    const schema = Schema({
      name: {
        type: String,
        required: true
      },
      age: {
        type: Number,
        required: true
      },
      rank: String
    });
    const Model = db.model('Test', schema);

    return co(function*() {
      const doc = new Model({});

      let err = yield doc.validate(['name', 'rank']).catch(err => err);
      assert.deepEqual(Object.keys(err.errors), ['name']);

      err = yield doc.validate(['age', 'rank']).catch(err => err);
      assert.deepEqual(Object.keys(err.errors), ['age']);
    });
  });

  it('array push with $position (gh-4322)', function() {
    const schema = Schema({
      nums: [Number]
    });
    const Model = db.model('Test', schema);

    return co(function*() {
      const doc = yield Model.create({ nums: [3, 4] });

      doc.nums.push({
        $each: [1, 2],
        $position: 0
      });
      assert.deepEqual(doc.toObject().nums, [1, 2, 3, 4]);

      yield doc.save();

      const fromDb = yield Model.findOne({ _id: doc._id });
      assert.deepEqual(fromDb.toObject().nums, [1, 2, 3, 4]);

      doc.nums.push({
        $each: [0],
        $position: 0
      });
      assert.throws(() => {
        doc.nums.push({ $each: [5] });
      }, /Cannot call.*multiple times/);
      assert.throws(() => {
        doc.nums.push(5);
      }, /Cannot call.*multiple times/);
    });
  });

  it('setting a path to a single nested document should update the single nested doc parent (gh-8400)', function() {
    const schema = Schema({
      name: String,
      subdoc: new Schema({
        name: String
      })
    });
    const Model = db.model('Test', schema);

    const doc1 = new Model({ name: 'doc1', subdoc: { name: 'subdoc1' } });
    const doc2 = new Model({ name: 'doc2', subdoc: { name: 'subdoc2' } });

    doc1.subdoc = doc2.subdoc;
    assert.equal(doc1.subdoc.name, 'subdoc2');
    assert.equal(doc2.subdoc.name, 'subdoc2');
    assert.strictEqual(doc1.subdoc.ownerDocument(), doc1);
    assert.strictEqual(doc2.subdoc.ownerDocument(), doc2);
  });

  it('setting an array to an array with some populated documents depopulates the whole array (gh-8443)', function() {
    const A = db.model('Test1', Schema({
      name: String,
      rel: [{ type: mongoose.ObjectId, ref: 'Test' }]
    }));

    const B = db.model('Test', Schema({ name: String }));

    return co(function*() {
      const b = yield B.create({ name: 'testb' });
      yield A.create({ name: 'testa', rel: [b._id] });

      const a = yield A.findOne().populate('rel');

      const b2 = yield B.create({ name: 'testb2' });
      a.rel = [a.rel[0], b2._id];
      yield a.save();

      assert.ok(!a.populated('rel'));
      assert.ok(a.rel[0] instanceof mongoose.Types.ObjectId);
      assert.ok(a.rel[1] instanceof mongoose.Types.ObjectId);
    });
  });

  it('handles errors with name set to "ValidationError" (gh-8466)', () => {
    const childSchema = Schema({ name: String });

    childSchema.pre('validate', function() {
      if (this.name === 'Invalid') {
        const error = new Error('invalid name');
        error.name = 'ValidationError';
        throw error;
      }
    });

    const fatherSchema = Schema({ children: [childSchema] });
    const Father = db.model('Test', fatherSchema);

    const doc = new Father({
      children: [{ name: 'Valid' }, { name: 'Invalid' }]
    });

    return doc.validate().then(() => assert.ok(false), err => {
      assert.ok(err);
      assert.ok(err.errors['children']);
      assert.equal(err.errors['children'].message, 'invalid name');
    });
  });

  it('throws an error if running validate() multiple times in parallel (gh-8468)', () => {
    const Model = db.model('Test', Schema({ name: String }));

    const doc = new Model({ name: 'test' });

    doc.validate();

    return doc.save().then(() => assert.ok(false), err => {
      assert.equal(err.name, 'ParallelValidateError');
    });
  });

  it('avoids parallel validate error when validating nested path with double nested subdocs (gh-8486)', function() {
    const testSchema = new Schema({
      foo: {
        bar: Schema({
          baz: Schema({
            num: Number
          })
        })
      }
    });
    const Test = db.model('Test', testSchema);

    return co(function*() {
      const doc = yield Test.create({});

      doc.foo = {
        bar: {
          baz: {
            num: 1
          }
        }
      };

      // Should not throw
      yield doc.save();

      const raw = yield Test.collection.findOne();
      assert.equal(raw.foo.bar.baz.num, 1);
    });
  });

  it('supports function for date min/max validator error (gh-8512)', function() {
    const schema = Schema({
      startDate: {
        type: Date,
        required: true,
        min: [new Date('2020-01-01'), () => 'test']
      }
    });

    db.deleteModel(/Test/);
    const Model = db.model('Test', schema);
    const doc = new Model({ startDate: new Date('2019-06-01') });

    const err = doc.validateSync();
    assert.ok(err.errors['startDate']);
    assert.equal(err.errors['startDate'].message, 'test');
  });

  it('sets parent and ownerDocument correctly with document array default (gh-8509)', function() {
    const locationSchema = Schema({
      name: String,
      city: String
    });
    const owners = [];

    // Middleware to set a default location name derived from the parent organization doc
    locationSchema.pre('validate', function(next) {
      const owner = this.ownerDocument();
      owners.push(owner);
      if (this.isNew && !this.get('name') && owner.get('name')) {
        this.set('name', `${owner.get('name')} Office`);
      }
      next();
    });

    const organizationSchema = Schema({
      name: String,
      // Having a default doc this way causes issues
      locations: { type: [locationSchema], default: [{}] }
    });
    const Organization = db.model('Test', organizationSchema);

    return co(function*() {
      const org = new Organization();
      org.set('name', 'MongoDB');

      yield org.save();

      assert.equal(owners.length, 1);
      assert.ok(owners[0] === org);

      assert.equal(org.locations[0].name, 'MongoDB Office');
    });
  });

  it('doesnt add `null` if property is undefined with minimize false (gh-8504)', function() {
    const minimize = false;
    const schema = Schema({
      num: Number,
      beta: { type: String }
    },
    {
      toObject: { virtuals: true, minimize: minimize },
      toJSON: { virtuals: true, minimize: minimize }
    }
    );
    const Test = db.model('Test', schema);

    const dummy1 = new Test({ num: 1, beta: null });
    const dummy2 = new Test({ num: 2, beta: void 0 });

    return co(function*() {
      yield dummy1.save();
      yield dummy2.save();

      const res = yield Test.find().lean().sort({ num: 1 });

      assert.strictEqual(res[0].beta, null);
      assert.ok(!res[1].hasOwnProperty('beta'));
    });
  });

  it('creates document array defaults in forward order, not reverse (gh-8514)', function() {
    let num = 0;
    const schema = Schema({
      arr: [{ val: { type: Number, default: () => ++num } }]
    });
    const Model = db.model('Test', schema);

    const doc = new Model({ arr: [{}, {}, {}] });
    assert.deepEqual(doc.toObject().arr.map(v => v.val), [1, 2, 3]);
  });

  it('can call subdocument validate multiple times in parallel (gh-8539)', function() {
    const schema = Schema({
      arr: [{ val: String }],
      single: Schema({ val: String })
    });
    const Model = db.model('Test', schema);

    return co(function*() {
      const doc = new Model({ arr: [{ val: 'test' }], single: { val: 'test' } });

      yield [doc.arr[0].validate(), doc.arr[0].validate()];
      yield [doc.single.validate(), doc.single.validate()];
    });
  });

  it('sets `Document#op` when calling `validate()` (gh-8439)', function() {
    const schema = Schema({ name: String });
    const ops = [];
    schema.pre('validate', function() {
      ops.push(this.$op);
    });
    schema.post('validate', function() {
      ops.push(this.$op);
    });

    const Model = db.model('Test', schema);
    const doc = new Model({ name: 'test' });

    const promise = doc.validate();
    assert.equal(doc.$op, 'validate');

    return promise.then(() => assert.deepEqual(ops, ['validate', 'validate']));
  });

  it('schema-level transform (gh-8403)', function() {
    const schema = Schema({
      myDate: {
        type: Date,
        transform: v => v.getFullYear()
      },
      dates: [{
        type: Date,
        transform: v => v.getFullYear()
      }],
      arr: [{
        myDate: {
          type: Date,
          transform: v => v.getFullYear()
        }
      }]
    });
    const Model = db.model('Test', schema);

    const doc = new Model({
      myDate: new Date('2015/06/01'),
      dates: [new Date('2016/06/01')],
      arr: [{ myDate: new Date('2017/06/01') }]
    });
    assert.equal(doc.toObject({ transform: true }).myDate, '2015');
    assert.equal(doc.toObject({ transform: true }).dates[0], '2016');
    assert.equal(doc.toObject({ transform: true }).arr[0].myDate, '2017');
  });

  it('handles setting numeric paths with single nested subdocs (gh-8583)', function() {
    const placedItemSchema = Schema({ image: String }, { _id: false });

    const subdocumentSchema = Schema({
      placedItems: {
        1: placedItemSchema,
        first: placedItemSchema
      }
    });
    const Model = db.model('Test', subdocumentSchema);

    return co(function*() {
      const doc = yield Model.create({
        placedItems: { 1: { image: 'original' }, first: { image: 'original' } }
      });

      doc.set({
        'placedItems.1.image': 'updated',
        'placedItems.first.image': 'updated'
      });

      yield doc.save();

      assert.equal(doc.placedItems['1'].image, 'updated');

      const fromDb = yield Model.findById(doc);
      assert.equal(fromDb.placedItems['1'].image, 'updated');
    });
  });

  it('setting nested array path to non-nested array wraps values top-down (gh-8544)', function() {
    const positionSchema = mongoose.Schema({
      coordinates: {
        type: [[Number]],
        required: true
      },
      lines: {
        type: [[[Number]]],
        required: true
      }
    });

    const Position = db.model('Test', positionSchema);
    const position = new Position();

    position.coordinates = [1, 2];
    position.lines = [3, 4];

    const obj = position.toObject();
    assert.deepEqual(obj.coordinates, [[1, 2]]);
    assert.deepEqual(obj.lines, [[[3, 4]]]);
  });

  it('doesnt wrap empty nested array with insufficient depth', function() {
    const weekSchema = mongoose.Schema({
      days: {
        type: [[[Number]]],
        required: true
      }
    });

    const Week = db.model('Test', weekSchema);
    const emptyWeek = new Week();

    emptyWeek.days = [[], [], [], [], [], [], []];
    const obj = emptyWeek.toObject();
    assert.deepEqual(obj.days, [[], [], [], [], [], [], []]);
  });

  it('doesnt wipe out nested keys when setting nested key to empty object with minimize (gh-8565)', function() {
    const opts = { autoIndex: false, autoCreate: false };
    const schema1 = Schema({ plaid: { nestedKey: String } }, opts);
    const schema2 = Schema({ plaid: { nestedKey: String } }, opts);
    const schema3 = Schema({ plaid: { nestedKey: String } }, opts);

    const Test1 = db.model('Test1', schema1);
    const Test2 = db.model('Test2', schema2);
    const Test3 = db.model('Test3', schema3);

    const doc1 = new Test1({});
    assert.deepEqual(doc1.toObject({ minimize: false }).plaid, {});

    const doc2 = new Test2({ plaid: doc1.plaid });
    assert.deepEqual(doc2.toObject({ minimize: false }).plaid, {});

    const doc3 = new Test3({});
    doc3.set({ plaid: doc2.plaid });
    assert.deepEqual(doc3.toObject({ minimize: false }).plaid, {});
  });

  it('allows calling `validate()` in post validate hook without causing parallel validation error (gh-8597)', function() {
    const EmployeeSchema = Schema({
      name: String,
      employeeNumber: {
        type: String,
        validate: v => v.length > 5
      }
    });
    let called = 0;

    EmployeeSchema.post('validate', function() {
      ++called;
      if (!this.employeeNumber && !this._employeeNumberRetrieved) {
        this.employeeNumber = '123456';
        this._employeeNumberRetrieved = true;
        return this.validate();
      }
    });

    const Employee = db.model('Test', EmployeeSchema);

    return co(function*() {
      const e = yield Employee.create({ name: 'foo' });
      assert.equal(e.employeeNumber, '123456');
      assert.ok(e._employeeNumberRetrieved);
      assert.equal(called, 2);
    });
  });

  it('sets defaults when setting single nested subdoc (gh-8603)', function() {
    const nestedSchema = Schema({
      name: String,
      status: { type: String, default: 'Pending' }
    });

    const Test = db.model('Test', {
      nested: nestedSchema
    });

    return co(function*() {
      let doc = yield Test.create({ nested: { name: 'foo' } });
      assert.equal(doc.nested.status, 'Pending');

      doc = yield Test.findById(doc);
      assert.equal(doc.nested.status, 'Pending');

      Object.assign(doc, { nested: { name: 'bar' } });
      assert.equal(doc.nested.status, 'Pending');
      yield doc.save();

      doc = yield Test.findById(doc);
      assert.equal(doc.nested.status, 'Pending');
    });
  });

  it('handles validating single nested paths when specified in `pathsToValidate` (gh-8626)', function() {
    const nestedSchema = Schema({
      name: { type: String, validate: v => v.length > 2 },
      age: { type: Number, validate: v => v < 200 }
    });
    const schema = Schema({ nested: nestedSchema });

    mongoose.deleteModel(/Test/);
    const Model = mongoose.model('Test', schema);

    const doc = new Model({ nested: { name: 'a', age: 9001 } });
    return doc.validate(['nested.name']).then(() => assert.ok(false), err => {
      assert.ok(err.errors['nested.name']);
      assert.ok(!err.errors['nested.age']);
    });
  });

  it('copies immutable fields when constructing new doc from old doc (gh-8642)', function() {
    const schema = Schema({ name: { type: String, immutable: true } });
    const Model = db.model('Test', schema);

    const doc = new Model({ name: 'test' });
    doc.isNew = false;

    const newDoc = new Model(doc);
    assert.equal(newDoc.name, 'test');
  });

  it('can save nested array after setting (gh-8689)', function() {
    const schema = new mongoose.Schema({
      name: String,
      array: [[{
        label: String,
        value: String
      }]]
    });
    const MyModel = db.model('Test', schema);

    return co(function*() {
      const doc = yield MyModel.create({ name: 'foo' });

      doc.set({
        'array.0': [{
          label: 'hello',
          value: 'world'
        }]
      });
      yield doc.save();

      const updatedDoc = yield MyModel.findOne({ _id: doc._id });
      assert.equal(updatedDoc.array[0][0].label, 'hello');
      assert.equal(updatedDoc.array[0][0].value, 'world');
    });
  });

  it('reports array cast error with index (gh-8888)', function() {
    const schema = Schema({ test: [Number] },
      { autoIndex: false, autoCreate: false });
    const Test = db.model('test', schema);

    const t = new Test({ test: [1, 'world'] });
    const err = t.validateSync();
    assert.ok(err);
    assert.ok(err.errors);
    assert.ok(err.errors['test']);
    assert.ok(err.errors['test.1']);
  });

  it('sets defaults if setting nested path to empty object with minimize false (gh-8829)', function() {
    const cartSchema = Schema({
      _id: 'String',
      item: {
        name: { type: 'String', default: 'Default Name' }
      }
    },
    { minimize: false });
    const Test = db.model('Test', cartSchema);

    const doc = new Test({ _id: 'foobar', item: {} });

    return doc.save().
      then(() => Test.collection.findOne()).
      then(doc => assert.equal(doc.item.name, 'Default Name'));
  });

  it('clears cast errors when setting an array subpath (gh-9080)', function() {
    const userSchema = new Schema({ tags: [Schema.ObjectId] });
    const User = db.model('User', userSchema);

    const user = new User({ tags: ['hey'] });
    user.tags = [];

    const err = user.validateSync();
    assert.ifError(err);
  });

  it('saves successfully if you splice() a sliced array (gh-9011)', function() {
    const childSchema = Schema({ values: [Number] });
    const parentSchema = Schema({ children: [childSchema] });

    const Parent = db.model('Parent', parentSchema);

    return co(function*() {
      yield Parent.create({
        children: [
          { values: [1, 2, 3] },
          { values: [4, 5, 6] }
        ]
      });

      const parent = yield Parent.findOne();
      const copy = parent.children[0].values.slice();
      copy.splice(1);

      yield parent.save();
      const _parent = yield Parent.findOne();
      assert.deepEqual(_parent.toObject().children[0].values, [1, 2, 3]);
    });
  });

  it('handles modifying a subpath of a nested array of documents (gh-8926)', function() {
    const bookSchema = new Schema({ title: String });
    const aisleSchema = new Schema({
      shelves: [[bookSchema]]
    });
    const librarySchema = new Schema({ aisles: [aisleSchema] });

    const Library = db.model('Test', librarySchema);

    return co(function*() {
      yield Library.create({
        aisles: [{ shelves: [[{ title: 'Clean Code' }]] }]
      });

      const library = yield Library.findOne();
      library.aisles[0].shelves[0][0].title = 'Refactoring';
      yield library.save();

      const foundLibrary = yield Library.findOne().lean();
      assert.equal(foundLibrary.aisles[0].shelves[0][0].title, 'Refactoring');
    });
  });

  it('Document#save accepts `timestamps` option (gh-8947) for update', function() {
    return co(function*() {
      // Arrange
      const userSchema = new Schema({ name: String }, { timestamps: true });
      const User = db.model('User', userSchema);

      const createdUser = yield User.create({ name: 'Hafez' });

      const user = yield User.findOne({ _id: createdUser._id });

      // Act
      user.name = 'John';
      yield user.save({ timestamps: false });

      // Assert
      assert.deepEqual(createdUser.updatedAt, user.updatedAt);
    });
  });

  it('Document#save accepts `timestamps` option (gh-8947) on inserting a new document', function() {
    return co(function*() {
      // Arrange
      const userSchema = new Schema({ name: String }, { timestamps: true });
      const User = db.model('User', userSchema);

      const user = new User({ name: 'Hafez' });

      // Act
      yield user.save({ timestamps: false });

      // Assert
      assert.ok(!user.createdAt);
      assert.ok(!user.updatedAt);
    });
  });

  it('Sets default when passing undefined as value for a key in a nested subdoc (gh-9039)', function() {
    const Test = db.model('Test', {
      nested: {
        prop: {
          type: String,
          default: 'some default value'
        }
      }
    });

    return co(function*() {
      const doc = yield Test.create({ nested: { prop: undefined } });
      assert.equal(doc.nested.prop, 'some default value');
    });
  });

  it('allows accessing $locals when initializing (gh-9098)', function() {
    const personSchema = new mongoose.Schema({
      name: {
        first: String,
        last: String
      }
    });

    personSchema.virtual('fullName').
      get(function() { return this.$locals.fullName; }).
      set(function(newFullName) { this.$locals.fullName = newFullName; });

    const Person = db.model('Person', personSchema);

    const axl = new Person({ fullName: 'Axl Rose' });
    assert.equal(axl.fullName, 'Axl Rose');
  });

  describe('Document#getChanges(...) (gh-9096)', function() {
    it('returns an empty object when there are no changes', function() {
      return co(function*() {
        const User = db.model('User', { name: String, age: Number, country: String });
        const user = yield User.create({ name: 'Hafez', age: 25, country: 'Egypt' });

        const changes = user.getChanges();
        assert.deepEqual(changes, {});
      });
    });

    it('returns only the changed paths', function() {
      return co(function*() {
        const User = db.model('User', { name: String, age: Number, country: String });
        const user = yield User.create({ name: 'Hafez', age: 25, country: 'Egypt' });

        user.country = undefined;
        user.age = 26;

        const changes = user.getChanges();
        assert.deepEqual(changes, { $set: { age: 26 }, $unset: { country: 1 } });
      });
    });
  });

  it('supports skipping defaults on a document (gh-8271)', function() {
    const testSchema = new mongoose.Schema({
      testTopLevel: { type: String, default: 'foo' },
      testNested: {
        prop: { type: String, default: 'bar' }
      },
      testArray: [{ prop: { type: String, defualt: 'baz' } }],
      testSingleNested: new Schema({
        prop: { type: String, default: 'qux' }
      })
    });
    const Test = db.model('Test', testSchema);

    const doc = new Test({ testArray: [{}], testSingleNested: {} }, null,
      { defaults: false });
    assert.ok(!doc.testTopLevel);
    assert.ok(!doc.testNested.prop);
    assert.ok(!doc.testArray[0].prop);
    assert.ok(!doc.testSingleNested.prop);
  });

  it('throws an error when `transform` returns a promise (gh-9163)', function() {
    const userSchema = new Schema({
      name: {
        type: String,
        transform: function() {
          return new Promise(() => {});
        }
      }
    });

    const User = db.model('User', userSchema);

    const user = new User({ name: 'Hafez' });
    assert.throws(function() {
      user.toJSON();
    }, /must be synchronous/);

    assert.throws(function() {
      user.toObject();
    }, /must be synchronous/);
  });

  it('uses strict equality when checking mixed paths for modifications (gh-9165)', function() {
    const schema = Schema({ obj: {} });
    const Model = db.model('gh9165', schema);

    return Model.create({ obj: { key: '2' } }).
      then(doc => {
        doc.obj = { key: 2 };
        assert.ok(doc.modifiedPaths().indexOf('obj') !== -1);
        return doc.save();
      }).
      then(doc => Model.findById(doc)).
      then(doc => assert.strictEqual(doc.obj.key, 2));
  });

<<<<<<< HEAD
  it('supports `useProjection` option for `toObject()` (gh-9118)', function() {
    const authorSchema = new mongoose.Schema({
      name: String,
      hiddenField: { type: String, select: false }
    });

    const Author = db.model('Author', authorSchema);

    const example = new Author({ name: 'John', hiddenField: 'A secret' });
    assert.strictEqual(example.toJSON({ useProjection: true }).hiddenField, void 0);
=======
  it('clears out priorDoc after overwriting single nested subdoc (gh-9208)', function() {
    const TestModel = db.model('Test', Schema({
      nested: Schema({
        myBool: Boolean,
        myString: String
      })
    }));

    return co(function*() {
      const test = new TestModel();

      test.nested = { myBool: true };
      yield test.save();

      test.nested = { myString: 'asdf' };
      yield test.save();

      test.nested.myBool = true;
      yield test.save();

      const doc = yield TestModel.findById(test);
      assert.strictEqual(doc.nested.myBool, true);
    });
  });

  it('handles immutable properties underneath single nested subdocs when overwriting (gh-9281)', function() {
    const SubSchema = Schema({
      nestedProp: {
        type: String,
        immutable: true
      }
    }, { strict: 'throw' });

    const TestSchema = Schema({ object: SubSchema }, { strict: 'throw' });
    const Test = db.model('Test', TestSchema);

    return co(function*() {
      yield Test.create({ object: { nestedProp: 'A' } });
      const doc = yield Test.findOne();

      doc.object = {};
      const err = yield doc.save().then(() => null, err => err);

      assert.ok(err);
      assert.ok(err.errors['object']);
      assert.ok(err.message.includes('Path `nestedProp` is immutable'), err.message);

      doc.object = { nestedProp: 'A' };
      yield doc.save();
    });
>>>>>>> 66f1fd98
  });
});<|MERGE_RESOLUTION|>--- conflicted
+++ resolved
@@ -9103,7 +9103,6 @@
       then(doc => assert.strictEqual(doc.obj.key, 2));
   });
 
-<<<<<<< HEAD
   it('supports `useProjection` option for `toObject()` (gh-9118)', function() {
     const authorSchema = new mongoose.Schema({
       name: String,
@@ -9114,7 +9113,8 @@
 
     const example = new Author({ name: 'John', hiddenField: 'A secret' });
     assert.strictEqual(example.toJSON({ useProjection: true }).hiddenField, void 0);
-=======
+  });
+
   it('clears out priorDoc after overwriting single nested subdoc (gh-9208)', function() {
     const TestModel = db.model('Test', Schema({
       nested: Schema({
@@ -9165,6 +9165,5 @@
       doc.object = { nestedProp: 'A' };
       yield doc.save();
     });
->>>>>>> 66f1fd98
   });
 });