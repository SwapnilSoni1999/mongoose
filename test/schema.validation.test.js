/**
 * Module dependencies.
 */

var start = require('./common')
  , mongoose = start.mongoose
  , assert = require('assert')
  , Schema = mongoose.Schema
  , Document = mongoose.Document
  , SchemaType = mongoose.SchemaType
  , VirtualType = mongoose.VirtualType
  , ValidatorError = mongoose.Error.ValidatorError
  , SchemaTypes = Schema.Types
  , ObjectId = SchemaTypes.ObjectId
  , Mixed = SchemaTypes.Mixed
  , DocumentObjectId = mongoose.Types.ObjectId
  , MongooseArray = mongoose.Types.Array
  , vm = require('vm')
  , random = require('../lib/utils').random

describe('schema', function(){
  describe('validation', function(){
    it('invalid arguments are rejected (1044)', function(done){
      assert.throws(function () {
        new Schema({
            simple: { type: String, validate: 'nope' }
        });
      }, /Invalid validator/);

      assert.throws(function () {
        new Schema({
            simple: { type: String, validate: ['nope'] }
        });
      }, /Invalid validator/);

      assert.throws(function () {
        new Schema({
          simple: { type: String, validate: { nope: 1, msg: 'nope' } }
        });
      }, /Invalid validator/);

      assert.throws(function () {
        new Schema({
          simple: { type: String, validate: [{ nope: 1, msg: 'nope' }, 'nope'] }
        });
      }, /Invalid validator/);

      done();
    });

    it('string enum', function(done){
      var Test = new Schema({
          complex: { type: String, enum: ['a', 'b', undefined, 'c', null] },
          state: { type: String }
      });

      assert.ok(Test.path('complex') instanceof SchemaTypes.String);
      assert.deepEqual(Test.path('complex').enumValues,['a', 'b', 'c', null]);
      assert.equal(Test.path('complex').validators.length, 1);

      Test.path('complex').enum('d', 'e');

      assert.deepEqual(Test.path('complex').enumValues, ['a', 'b', 'c', null, 'd', 'e']);
      
      // with SchemaTypes validate method
      Test.path('state').enum({
        values: 'opening open closing closed'.split(' '),
        message: 'enum validator failed for path `{PATH}` with value `{VALUE}`'
      });
      
      assert.equal(Test.path('state').validators.length, 1);
      assert.deepEqual(Test.path('state').enumValues, ['opening', 'open', 'closing', 'closed']);

      Test.path('complex').doValidate('x', function(err){
        assert.ok(err instanceof ValidatorError);
      });

      // allow unsetting enums
      Test.path('complex').doValidate(undefined, function(err){
        assert.ifError(err);
      });

      Test.path('complex').doValidate(null, function(err){
        assert.ifError(err);
      });

      Test.path('complex').doValidate('da', function(err){
        assert.ok(err instanceof ValidatorError);
      });
      
      Test.path('state').doValidate('x', function(err){
        assert.ok(err instanceof ValidatorError);
      });
      
      Test.path('state').doValidate('opening', function(err){
        assert.ifError(err);
      });
      
      Test.path('state').doValidate('open', function(err){
        assert.ifError(err);
      });

      done();
    });

    it('string regexp', function(done){
      var Test = new Schema({
          simple: { type: String, match: /[a-z]/ }
      });

      assert.equal(1, Test.path('simple').validators.length);

      Test.path('simple').doValidate('az', function(err){
        assert.ifError(err);
      });

      Test.path('simple').match(/[0-9]/);
      assert.equal(2, Test.path('simple').validators.length);

      Test.path('simple').doValidate('12', function(err){
        assert.ok(err instanceof ValidatorError);
      });

      Test.path('simple').doValidate('a12', function(err){
        assert.ifError(err);
      });

      Test.path('simple').doValidate('', function(err){
        assert.ifError(err);
      });
      Test.path('simple').doValidate(null, function(err){
        assert.ifError(err);
      });
      Test.path('simple').doValidate(undefined, function(err){
        assert.ifError(err);
      });
      Test.path('simple').validators = [];
      Test.path('simple').match(/[1-9]/);
      Test.path('simple').doValidate(0, function(err){
        assert.ok(err instanceof ValidatorError);
      });
      done();
    });

    describe('non-required fields', function() {
      describe('are validated correctly', function() {
        var db, Person;

        before(function() {
          db = start();
          var PersonSchema = new Schema({
            name: { type: String },
            num_cars: {type: Number, min: 20}
          });
          Person = db.model('person-schema-validation-test', PersonSchema);
        });

        after(function() {
          db.close();
        });

<<<<<<< HEAD
      Tobi.path('friends').doValidate(100, function(err){
        assert.ok(err instanceof ValidatorError);
        assert.equal('friends', err.path);
        assert.equal('max', err.kind);
        assert.equal(100, err.value);
      });
=======
        it('and can be set to "undefined" (gh-1594)', function(done) {
          var p = new Person({name: 'Daniel'});
          p.num_cars = 25;
>>>>>>> 0772dcba

          p.save(function(err) {
            assert.ifError(err);
            assert.equal(p.num_cars, 25);
            p.num_cars = undefined;

            p.save(function(err) {
              assert.ifError(err);
              assert.equal(p.num_cars, undefined);
              p.num_cars = 5;

              p.save(function(err) {
                // validation should still work for non-undefined values
                assert.ok(err);
                done();
              })
            });
          });
        });
      });

      it('number min and max', function(done){
        var Tobi = new Schema({
          friends: { type: Number, max: 15, min: 5 }
        });

        assert.equal(Tobi.path('friends').validators.length, 2);

        Tobi.path('friends').doValidate(10, function(err){
          assert.ifError(err);
        });

        Tobi.path('friends').doValidate(100, function(err){
          assert.ok(err instanceof ValidatorError);
          assert.equal('friends', err.path);
          assert.equal('max', err.kind);
          assert.equal(100, err.value);
        });

        Tobi.path('friends').doValidate(1, function(err){
          assert.ok(err instanceof ValidatorError);
        });

        // null is allowed
        Tobi.path('friends').doValidate(null, function(err){
          assert.ifError(err);
        });

        Tobi.path('friends').min();
        Tobi.path('friends').max();

        assert.equal(Tobi.path('friends').validators.length, 0);
        done();
      });
    });

    describe('required', function(){
      it('string required', function(done){
        var Test = new Schema({
            simple: String
        });

        Test.path('simple').required(true);
        assert.equal(Test.path('simple').validators.length, 1);

        Test.path('simple').doValidate(null, function(err){
          assert.ok(err instanceof ValidatorError);
        });

        Test.path('simple').doValidate(undefined, function(err){
          assert.ok(err instanceof ValidatorError);
        });

        Test.path('simple').doValidate('', function(err){
          assert.ok(err instanceof ValidatorError);
        });

        Test.path('simple').doValidate('woot', function(err){
          assert.ifError(err);
        });

        done();
      });

      it('string conditional required', function (done) {
        var Test = new Schema({
            simple: String
        });

        var required = true,
            isRequired = function () {
                return required;
            };

        Test.path('simple').required(isRequired);
        assert.equal(Test.path('simple').validators.length, 1);

        Test.path('simple').doValidate(null, function (err) {
            assert.ok(err instanceof ValidatorError);
        });

        Test.path('simple').doValidate(undefined, function (err) {
            assert.ok(err instanceof ValidatorError);
        });

        Test.path('simple').doValidate('', function (err) {
            assert.ok(err instanceof ValidatorError);
        });

        Test.path('simple').doValidate('woot', function (err) {
            assert.ifError(err);
        });

        required = false;

        Test.path('simple').doValidate(null, function (err) {
            assert.ifError(err);
        });

        Test.path('simple').doValidate(undefined, function (err) {
            assert.ifError(err);
        });

        Test.path('simple').doValidate('', function (err) {
            assert.ifError(err);
        });

        Test.path('simple').doValidate('woot', function (err) {
            assert.ifError(err);
        });

        done();
      });

    it('number required', function(done){
      var Edwald = new Schema({
          friends: { type: Number, required: true }
      });

      Edwald.path('friends').doValidate(null, function(err){
        assert.ok(err instanceof ValidatorError);
      });

      Edwald.path('friends').doValidate(undefined, function(err){
        assert.ok(err instanceof ValidatorError);
      });

      Edwald.path('friends').doValidate(0, function(err){
        assert.ifError(err);
      });

      done();
    })

      it('date required', function(done){
        var Loki = new Schema({
            birth_date: { type: Date, required: true }
        });

        Loki.path('birth_date').doValidate(null, function (err) {
          assert.ok(err instanceof ValidatorError);
        });

        Loki.path('birth_date').doValidate(undefined, function (err) {
          assert.ok(err instanceof ValidatorError);
        });

        Loki.path('birth_date').doValidate(new Date(), function (err) {
          assert.ifError(err);
        });

        done();
      });

      it('objectid required', function(done){
        var Loki = new Schema({
            owner: { type: ObjectId, required: true }
        });

        Loki.path('owner').doValidate(new DocumentObjectId(), function(err){
          assert.ifError(err);
        });

        Loki.path('owner').doValidate(null, function(err){
          assert.ok(err instanceof ValidatorError);
        });

        Loki.path('owner').doValidate(undefined, function(err){
          assert.ok(err instanceof ValidatorError);
        });
        done();
      });

      it('array required', function(done){
        var Loki = new Schema({
            likes: { type: Array, required: true }
        });

        Loki.path('likes').doValidate(null, function (err) {
          assert.ok(err instanceof ValidatorError);
        });

        Loki.path('likes').doValidate(undefined, function (err) {
          assert.ok(err instanceof ValidatorError);
        });

        Loki.path('likes').doValidate([], function (err) {
          assert.ok(err instanceof ValidatorError);
        });
        done();
      });

      it('boolean required', function(done){
        var Animal = new Schema({
            isFerret: { type: Boolean, required: true }
        });

        Animal.path('isFerret').doValidate(null, function(err){
          assert.ok(err instanceof ValidatorError);
        });

        Animal.path('isFerret').doValidate(undefined, function(err){
          assert.ok(err instanceof ValidatorError);
        });

        Animal.path('isFerret').doValidate(true, function(err){
          assert.ifError(err);
        });

        Animal.path('isFerret').doValidate(false, function(err){
          assert.ifError(err);
        });
        done();
      });

      it('mixed required', function(done){
          var Animal = new Schema({
            characteristics: { type: Mixed, required: true }
          });

          Animal.path('characteristics').doValidate(null, function(err){
            assert.ok(err instanceof ValidatorError);
          });

          Animal.path('characteristics').doValidate(undefined, function(err){
            assert.ok(err instanceof ValidatorError);
          });

          Animal.path('characteristics').doValidate({
            aggresive: true
          }, function(err){
            assert.ifError(err);
          });

          Animal.path('characteristics').doValidate('none available', function(err){
            assert.ifError(err);
          });
          done();
      });
    });

    describe('async', function(){
      it('works', function(done){
        var executed = 0;

        function validator (value, fn) {
          setTimeout(function(){
            executed++;
            fn(value === true);
            if (2 === executed) done();
          }, 5);
        }

        var Animal = new Schema({
            ferret: { type: Boolean, validate: validator }
        });

        Animal.path('ferret').doValidate(true, function(err){
          assert.ifError(err);
        });

        Animal.path('ferret').doValidate(false, function(err){
          assert.ok(err instanceof Error);
        });
      });

      it('multiple', function(done) {
        var executed = 0;

        function validator (value, fn) {
          setTimeout(function(){
            executed++;
            fn(value === true);
            if (2 === executed) done();
          }, 5);
        }

        var Animal = new Schema({
          ferret: {
            type: Boolean,
            validate: [
              {
                'validator': validator,
                'msg': 'validator1'
              },
              {
                'validator': validator,
                'msg': 'validator2'
              }
            ]
          }
        });

        Animal.path('ferret').doValidate(true, function(err){
          assert.ifError(err);
        });
      });

      it('multiple sequence', function(done) {
        var validator1Executed = false
          ,validator2Executed = false;

        function validator1 (value, fn) {
          setTimeout(function(){
            validator1Executed = true;
            assert.ok(!validator2Executed);
            fn(value === true);
          }, 5);
        }

        function validator2 (value, fn) {
          setTimeout(function(){
            validator2Executed  = true;
            assert.ok(validator1Executed);
            fn(value === true);
            done();
          }, 5);
        }

        var Animal = new Schema({
          ferret: {
            type: Boolean,
            validate: [
              {
                'validator': validator1,
                'msg': 'validator1'
              },
              {
                'validator': validator2,
                'msg': 'validator2'
              }
            ]
          }
        });

        Animal.path('ferret').doValidate(true, function(err){
          assert.ifError(err);
        });
      });

      it('scope', function(done){
        var called = false;
        function validator (value, fn) {
          assert.equal('b', this.a);

          setTimeout(function(){
            called = true;
            fn(true);
          }, 5);
        }

        var Animal = new Schema({
            ferret: { type: Boolean, validate: validator }
        });

        Animal.path('ferret').doValidate(true, function(err){
          assert.ifError(err);
          assert.equal(true, called);
          done();
        }, { a: 'b' });
      });
    });

    describe('messages', function(){
      describe('are customizable', function(){
        it('within schema definitions', function(done){
          var schema = new Schema({
              name: { type: String, enum: ['one', 'two'] }
            , myenum: { type: String, enum: { values: ['x'], message: 'enum validator failed for path: {PATH} with {VALUE}' }}
            , requiredString1: { type: String, required: true }
            , requiredString2: { type: String, required: 'oops, {PATH} is missing. {TYPE}' }
            , matchString0: { type: String, match: /bryancranston/ }
            , matchString1: { type: String, match: [/bryancranston/, 'invalid string for {PATH} with value: {VALUE}'] }
            , numMin0: { type: Number, min: 10 }
            , numMin1: { type: Number, min: [10, 'hey, {PATH} is too small']}
            , numMax0: { type: Number, max: 20 }
            , numMax1: { type: Number, max: [20, 'hey, {PATH} ({VALUE}) is greater than {MAX}'] }
          });

          var A = mongoose.model('schema-validation-messages-'+random(), schema);

          var a = new A;
          a.validate(function (err) {
            assert.equal('Path `requiredString1` is required.', err.errors.requiredString1);
            assert.equal('oops, requiredString2 is missing. required', err.errors.requiredString2);

            a.requiredString1 = a.requiredString2 = 'hi';
            a.name = 'three';
            a.myenum = 'y';
            a.matchString0 = a.matchString1 = 'no match';
            a.numMin0 = a.numMin1 = 2;
            a.numMax0 = a.numMax1 = 30;

            a.validate(function (err) {
              assert.equal('`three` is not a valid enum value for path `name`.', err.errors.name);
              assert.equal('enum validator failed for path: myenum with y', err.errors.myenum);
              assert.equal('Path `matchString0` is invalid (no match).', err.errors.matchString0);
              assert.equal('invalid string for matchString1 with value: no match', err.errors.matchString1);
              assert.equal('Path `numMin0` (2) is less than minimum allowed value (10).', String(err.errors.numMin0));
              assert.equal('hey, numMin1 is too small', String(err.errors.numMin1));
              assert.equal('Path `numMax0` (30) is more than maximum allowed value (20).', err.errors.numMax0);
              assert.equal('hey, numMax1 (30) is greater than 20', String(err.errors.numMax1));

              a.name = 'one';
              a.myenum = 'x';
              a.requiredString1 = 'fixed';
              a.matchString1 = a.matchString0 = 'bryancranston is an actor';
              a.numMin0 = a.numMax0 = a.numMin1 = a.numMax1 = 15;
              a.validate(done);
            });
          });
        });

        it('for custom validators', function(done) {
          var validate = function() {
            return false;
          };
          var validator = [validate, '{PATH} failed validation ({VALUE})'];

          var schema = new Schema({ x: { type: [], validate: validator }});
          var M = mongoose.model('custom-validator-'+random(), schema);

          var m = new M({ x: [3,4,5,6] });

          m.validate(function (err) {
            assert.equal('x failed validation (3,4,5,6)', String(err.errors.x));
            assert.equal('user defined', err.errors.x.kind);
            done();
          });
        });

        it('supports custom properties (gh-2132)', function(done) {
          var schema = new Schema({
            x: {
              type: String,
              validate: [{
                validator: function() { return false; },
                msg: 'Error code {ERRORCODE}',
                errorCode: 25
              }]
            }
          });
          var M = mongoose.model('gh-2132', schema, 'gh-2132');

          var m = new M({ x: 'a' });
          m.validate(function(err) {
            assert.equal('Error code 25', err.errors.x.toString());
            assert.equal(25, err.errors.x.properties.errorCode);
            done();
          });
        });
      });
    });

    describe('types', function(){
      describe('are customizable', function(){
        it('for single custom validators', function(done){
          function validate () {
            return false;
          }
          var validator = [validate, '{PATH} failed validation ({VALUE})', 'customType'];

          var schema = new Schema({ x: { type: [], validate: validator }});
          var M = mongoose.model('custom-validator-'+random(), schema);

          var m = new M({ x: [3,4,5,6] });

          m.validate(function (err) {
            assert.equal('x failed validation (3,4,5,6)', String(err.errors.x));
<<<<<<< HEAD
            assert.equal('user defined', err.errors.x.kind);
            done();
          })
        })
      })
    })

    describe('types', function(){
      describe('are customizable', function(){
        it('for single custom validators', function(done){
          function validate () {
            return false;
          }
          var validator = [validate, '{PATH} failed validation ({VALUE})', 'customType'];

          var schema = new Schema({ x: { type: [], validate: validator }});
          var M = mongoose.model('custom-validator-'+random(), schema);

          var m = new M({ x: [3,4,5,6] });

          m.validate(function (err) {
            assert.equal('x failed validation (3,4,5,6)', String(err.errors.x));
            assert.equal('customType', err.errors.x.kind);
            done();
          })
        })

        it('for many custom validators', function(done){
          function validate () {
            return false;
          }
          var validator = [
              { validator: validate, msg: '{PATH} failed validation ({VALUE})', type: 'customType'}
          ]
          var schema = new Schema({ x: { type: [], validate: validator }});
          var M = mongoose.model('custom-validator-'+random(), schema);

          var m = new M({ x: [3,4,5,6] });

          m.validate(function (err) {
            assert.equal('x failed validation (3,4,5,6)', String(err.errors.x));
=======
>>>>>>> 0772dcba
            assert.equal('customType', err.errors.x.kind);
            done();
          });
        });

        it('for many custom validators', function(done){
          function validate () {
            return false;
          }
          var validator = [
              { validator: validate, msg: '{PATH} failed validation ({VALUE})', type: 'customType'}
          ];
          var schema = new Schema({ x: { type: [], validate: validator }});
          var M = mongoose.model('custom-validator-'+random(), schema);

          var m = new M({ x: [3,4,5,6] });

          m.validate(function (err) {
            assert.equal('x failed validation (3,4,5,6)', String(err.errors.x));
            assert.equal('customType', err.errors.x.kind);
            done();
          });
        });
      });
    });

    it('should clear validator errors (gh-2302)', function(done) {
      var userSchema = new Schema({ name: { type: String, required: true } });
      var User = mongoose.model('gh-2302', userSchema, 'gh-2302');

      var user = new User();
      user.validate(function(err) {
        assert.ok(err);
        assert.ok(user.errors);
        assert.ok(user.errors['name']);
        user.name = 'bacon';
        user.validate(function(err) {
          assert.ok(!err);
          assert.ok(!user.errors);
          done();
        });
      });
    });

    it('should allow an array of enums (gh-661)', function(done) {
      var validBreakfastFoods = ['bacon', 'eggs', 'steak', 'coffee', 'butter'];
      var breakfastSchema = new Schema({
        foods: [{ type: String, enum: validBreakfastFoods }]
      });
      var Breakfast = mongoose.model('gh-661', breakfastSchema, 'gh-661');

      var goodBreakfast = new Breakfast({ foods: ['eggs', 'bacon'] });
      goodBreakfast.validate(function(error) {
        assert.ifError(error);

        var badBreakfast = new Breakfast({ foods: ['tofu', 'waffles', 'coffee'] });
        badBreakfast.validate(function(error) {
          assert.ok(error);
          assert.ok(error.errors['foods.0']);
          assert.equal(error.errors['foods.0'].message,
            '`tofu` is not a valid enum value for path `foods`.');
          assert.ok(error.errors['foods.1']);
          assert.equal(error.errors['foods.1'].message,
            '`waffles` is not a valid enum value for path `foods`.');
          assert.ok(!error.errors['foods.2']);

          done();
        });
      });
    });
  });
});<|MERGE_RESOLUTION|>--- conflicted
+++ resolved
@@ -159,18 +159,9 @@
           db.close();
         });
 
-<<<<<<< HEAD
-      Tobi.path('friends').doValidate(100, function(err){
-        assert.ok(err instanceof ValidatorError);
-        assert.equal('friends', err.path);
-        assert.equal('max', err.kind);
-        assert.equal(100, err.value);
-      });
-=======
         it('and can be set to "undefined" (gh-1594)', function(done) {
           var p = new Person({name: 'Daniel'});
           p.num_cars = 25;
->>>>>>> 0772dcba
 
           p.save(function(err) {
             assert.ifError(err);
@@ -660,50 +651,6 @@
 
           m.validate(function (err) {
             assert.equal('x failed validation (3,4,5,6)', String(err.errors.x));
-<<<<<<< HEAD
-            assert.equal('user defined', err.errors.x.kind);
-            done();
-          })
-        })
-      })
-    })
-
-    describe('types', function(){
-      describe('are customizable', function(){
-        it('for single custom validators', function(done){
-          function validate () {
-            return false;
-          }
-          var validator = [validate, '{PATH} failed validation ({VALUE})', 'customType'];
-
-          var schema = new Schema({ x: { type: [], validate: validator }});
-          var M = mongoose.model('custom-validator-'+random(), schema);
-
-          var m = new M({ x: [3,4,5,6] });
-
-          m.validate(function (err) {
-            assert.equal('x failed validation (3,4,5,6)', String(err.errors.x));
-            assert.equal('customType', err.errors.x.kind);
-            done();
-          })
-        })
-
-        it('for many custom validators', function(done){
-          function validate () {
-            return false;
-          }
-          var validator = [
-              { validator: validate, msg: '{PATH} failed validation ({VALUE})', type: 'customType'}
-          ]
-          var schema = new Schema({ x: { type: [], validate: validator }});
-          var M = mongoose.model('custom-validator-'+random(), schema);
-
-          var m = new M({ x: [3,4,5,6] });
-
-          m.validate(function (err) {
-            assert.equal('x failed validation (3,4,5,6)', String(err.errors.x));
-=======
->>>>>>> 0772dcba
             assert.equal('customType', err.errors.x.kind);
             done();
           });
