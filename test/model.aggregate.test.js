--- conflicted
+++ resolved
@@ -64,11 +64,7 @@
 
   describe('works', function() {
     it('when return promise', function(done) {
-<<<<<<< HEAD
-      A.aggregate([group, project]).then( function(res) {
-=======
-      A.aggregate(group, project).then( function(res) {
->>>>>>> 631f4763
+      A.aggregate([group, project]).then(function(res) {
         assert.ok(res);
         assert.equal(1, res.length);
         assert.ok('maxAge' in res[0]);
@@ -89,11 +85,7 @@
     });
 
     it('with Aggregate syntax', function(done) {
-<<<<<<< HEAD
       A.aggregate()
-=======
-      var promise = A.aggregate()
->>>>>>> 631f4763
         .group(group.$group)
         .project(project.$project)
         .exec(function(err, res) {
