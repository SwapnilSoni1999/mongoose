
/**
 * Test dependencies.
 */

var start = require('./common')
  , assert = require('assert')
  , mongoose = start.mongoose
  , random = require('../lib/utils').random
  , Query = require('../lib/query')
  , Schema = mongoose.Schema
  , SchemaType = mongoose.SchemaType
  , CastError = mongoose.Error.CastError
  , ValidatorError = mongoose.Error.ValidatorError
  , ValidationError = mongoose.Error.ValidationError
  , ObjectId = Schema.Types.ObjectId
  , DocumentObjectId = mongoose.Types.ObjectId
  , DocumentArray = mongoose.Types.DocumentArray
  , EmbeddedDocument = mongoose.Types.Embedded
  , MongooseArray = mongoose.Types.Array
  , MongooseError = mongoose.Error;

/**
 * Setup.
 */

var Comments = new Schema;

Comments.add({
    title     : String
  , date      : Date
  , body      : String
  , comments  : [Comments]
});

var BlogPost = new Schema({
    title     : String
  , author    : String
  , slug      : String
  , date      : Date
  , meta      : {
        date      : Date
      , visitors  : Number
    }
  , published : Boolean
  , mixed     : {}
  , numbers   : [Number]
  , owners    : [ObjectId]
  , comments  : [Comments]
  , nested    : { array: [Number] }
});

BlogPost
.virtual('titleWithAuthor')
.get(function () {
  return this.get('title') + ' by ' + this.get('author');
})
.set(function (val) {
  var split = val.split(' by ');
  this.set('title', split[0]);
  this.set('author', split[1]);
});

BlogPost.method('cool', function(){
  return this;
});

BlogPost.static('woot', function(){
  return this;
});

mongoose.model('BlogPost', BlogPost);

var collection = 'blogposts_' + random();

describe('model', function(){
  describe('constructor', function(){
    it('works without "new" keyword', function(done){
      var B = mongoose.model('BlogPost');
      var b = B();
      assert.ok(b instanceof B);
      var db = start();
      B = db.model('BlogPost');
      db.close();
      b = B();
      assert.ok(b instanceof B);
      done();
    })
    it('works "new" keyword', function(done){
      var B = mongoose.model('BlogPost');
      var b = new B();
      assert.ok(b instanceof B);
      var db = start();
      B = db.model('BlogPost');
      db.close();
      b = new B();
      assert.ok(b instanceof B);
      done();
    })
  })
  describe('isNew', function(){
    it('is true on instantiation', function(done){
      var db = start()
        , BlogPost = db.model('BlogPost', collection);

      db.close();
      var post = new BlogPost;
      assert.equal(true, post.isNew);
      done();
    });

    it('on parent and subdocs on failed inserts', function(done){
      var db = start()

      var schema = new Schema({
          name: { type: String, unique: true }
        , em: [new Schema({ x: Number })]
      }, { collection: 'testisnewonfail_'+random() });

      var A = db.model('isNewOnFail', schema);

      A.on('index', function () {
        var a = new A({ name: 'i am new', em: [{ x: 1 }] });
        a.save(function (err) {
          assert.ifError(err);
          assert.equal(a.isNew, false);
          assert.equal(a.em[0].isNew, false);
          var b = new A({ name: 'i am new', em: [{x:2}] });
          b.save(function (err) {
            db.close();
            assert.ok(err);
            assert.equal(b.isNew, true);
            assert.equal(b.em[0].isNew, true);
            done();
          });
        });
      });
    })
  });

  describe('schema', function(){
    it('should exist', function(done){
      var db = start()
        , BlogPost = db.model('BlogPost', collection);

      db.close();
      assert.ok(BlogPost.schema instanceof Schema);
      assert.ok(BlogPost.prototype.schema instanceof Schema);
      done();
    });
    it('emits init event', function(done){
      var db = start()
        , schema = new Schema({ name: String })
        , model

      schema.on('init', function (model_) {
        model = model_;
      });

      var Named = db.model('EmitInitOnSchema', schema);
      db.close();
      assert.equal(model,Named);
      done();
    });
  });

  describe('structure', function(){
    it('default when instantiated', function(done){
      var db = start()
        , BlogPost = db.model('BlogPost', collection);

      db.close();
      var post = new BlogPost;
      assert.equal(post.db.model('BlogPost').modelName,'BlogPost');
      assert.equal(post.constructor.modelName,'BlogPost');

      assert.ok(post.get('_id') instanceof DocumentObjectId);

      assert.equal(undefined, post.get('title'));
      assert.equal(undefined, post.get('slug'));
      assert.equal(undefined, post.get('date'));

      assert.equal('object', typeof post.get('meta'));
      assert.deepEqual(post.get('meta'), {});
      assert.equal(undefined, post.get('meta.date'));
      assert.equal(undefined, post.get('meta.visitors'));
      assert.equal(undefined, post.get('published'));
      assert.equal(1, Object.keys(post.get('nested')).length);
      assert.ok(Array.isArray(post.get('nested').array));

      assert.ok(post.get('numbers') instanceof MongooseArray);
      assert.ok(post.get('owners') instanceof MongooseArray);
      assert.ok(post.get('comments') instanceof DocumentArray);
      assert.ok(post.get('nested.array') instanceof MongooseArray);
      done();
    });

    describe('array', function(){
      describe('defaults', function(){
        it('to a non-empty array', function(done){
          var db = start()
            , DefaultArraySchema = new Schema({
                  arr: {type: Array, cast: String, default: ['a', 'b', 'c']}
                , single: {type: Array, cast: String, default: ['a']}
              });
          mongoose.model('DefaultArray', DefaultArraySchema);
          var DefaultArray = db.model('DefaultArray', collection);
          var arr = new DefaultArray;
          db.close();
          assert.equal(arr.get('arr').length, 3)
          assert.equal(arr.get('arr')[0],'a');
          assert.equal(arr.get('arr')[1],'b');
          assert.equal(arr.get('arr')[2],'c');
          assert.equal(arr.get('single').length, 1)
          assert.equal(arr.get('single')[0],'a');
          done()
        });

        it('empty', function(done){
          var db = start()
            , DefaultZeroCardArraySchema = new Schema({
                arr: {type: Array, cast: String, default: []}
              , auto: [Number]
              });
          mongoose.model('DefaultZeroCardArray', DefaultZeroCardArraySchema);
          var DefaultZeroCardArray = db.model('DefaultZeroCardArray', collection);
          db.close();
          var arr = new DefaultZeroCardArray();
          assert.equal(arr.get('arr').length, 0);
          assert.equal(arr.arr.length, 0);
          assert.equal(arr.auto.length, 0);
          done();
        });
      });
    })

    it('a hash with one null value', function(done){
      var db = start()
        , BlogPost = db.model('BlogPost', collection);

      var post = new BlogPost({
        title: null
      });
      db.close();
      assert.strictEqual(null, post.title);
      done();
    });

    it('when saved', function(done){
      var db = start()
        , BlogPost = db.model('BlogPost', collection)
        , pending = 2;

      function cb () {
        if (--pending) return;
        db.close();
        done();
      }

      var post = new BlogPost();
      post.on('save', function (post) {
        assert.ok(post.get('_id') instanceof DocumentObjectId);

        assert.equal(undefined, post.get('title'));
        assert.equal(undefined, post.get('slug'));
        assert.equal(undefined, post.get('date'));
        assert.equal(undefined, post.get('published'));

        assert.equal(typeof post.get('meta'), 'object');
        assert.deepEqual(post.get('meta'), {});
        assert.equal(undefined, post.get('meta.date'));
        assert.equal(undefined, post.get('meta.visitors'));

        assert.ok(post.get('owners') instanceof MongooseArray);
        assert.ok(post.get('comments') instanceof DocumentArray);
        cb();
      });

      post.save(function(err, post){
        assert.ifError(err);
        assert.ok(post.get('_id') instanceof DocumentObjectId);

        assert.equal(undefined, post.get('title'));
        assert.equal(undefined, post.get('slug'));
        assert.equal(undefined, post.get('date'));
        assert.equal(undefined, post.get('published'));

        assert.equal(typeof post.get('meta'), 'object');
        assert.deepEqual(post.get('meta'),{});
        assert.equal(undefined, post.get('meta.date'));
        assert.equal(undefined, post.get('meta.visitors'));

        assert.ok(post.get('owners') instanceof MongooseArray);
        assert.ok(post.get('comments') instanceof DocumentArray);
        cb();
      });
    })

    describe('init', function(){
      it('works', function(done){
        var db = start()
          , BlogPost = db.model('BlogPost', collection);

        var post = new BlogPost()
        db.close();

        post.init({
            title       : 'Test'
          , slug        : 'test'
          , date        : new Date
          , meta        : {
                date      : new Date
              , visitors  : 5
            }
          , published   : true
          , owners      : [new DocumentObjectId, new DocumentObjectId]
          , comments    : [
                              { title: 'Test', date: new Date, body: 'Test' }
                            , { title: 'Super', date: new Date, body: 'Cool' }
                          ]
        });

        assert.equal(post.get('title'),'Test');
        assert.equal(post.get('slug'),'test');
        assert.ok(post.get('date') instanceof Date);
        assert.equal('object', typeof post.get('meta'));
        assert.ok(post.get('meta').date instanceof Date);
        assert.equal(typeof post.get('meta').visitors, 'number')
        assert.equal(post.get('published'), true);

        assert.equal(post.title,'Test');
        assert.equal(post.slug,'test');
        assert.ok(post.date instanceof Date);
        assert.equal(typeof post.meta,'object');
        assert.ok(post.meta.date instanceof Date);
        assert.equal(typeof post.meta.visitors,'number');
        assert.equal(post.published, true);

        assert.ok(post.get('owners') instanceof MongooseArray);
        assert.ok(post.get('owners')[0] instanceof DocumentObjectId);
        assert.ok(post.get('owners')[1] instanceof DocumentObjectId);

        assert.ok(post.owners instanceof MongooseArray);
        assert.ok(post.owners[0] instanceof DocumentObjectId);
        assert.ok(post.owners[1] instanceof DocumentObjectId);

        assert.ok(post.get('comments') instanceof DocumentArray);
        assert.ok(post.get('comments')[0] instanceof EmbeddedDocument);
        assert.ok(post.get('comments')[1] instanceof EmbeddedDocument);

        assert.ok(post.comments instanceof DocumentArray);
        assert.ok(post.comments[0] instanceof EmbeddedDocument);
        assert.ok(post.comments[1] instanceof EmbeddedDocument);
        done();
      })

      it('partially', function(done){
        var db = start()
          , BlogPost = db.model('BlogPost', collection);

        db.close();
        var post = new BlogPost;
        post.init({
            title       : 'Test'
          , slug        : 'test'
          , date        : new Date
        });

        assert.equal(post.get('title'),'Test');
        assert.equal(post.get('slug'),'test');
        assert.ok(post.get('date') instanceof Date);
        assert.equal('object', typeof post.get('meta'));

        assert.deepEqual(post.get('meta'),{});
        assert.equal(undefined, post.get('meta.date'));
        assert.equal(undefined, post.get('meta.visitors'));
        assert.equal(undefined, post.get('published'));

        assert.ok(post.get('owners') instanceof MongooseArray);
        assert.ok(post.get('comments') instanceof DocumentArray);
        done();
      })

      it('with partial hash', function(done){
        var db = start()
          , BlogPost = db.model('BlogPost', collection);

        db.close();
        var post = new BlogPost({
          meta: {
              date      : new Date
            , visitors  : 5
          }
        });

        assert.equal(5, post.get('meta.visitors').valueOf());
        done();
      });

      it('isNew on embedded documents', function(done){
        var db = start()
          , BlogPost = db.model('BlogPost', collection);

        db.close();
        var post = new BlogPost()
        post.init({
            title       : 'Test'
          , slug        : 'test'
          , comments    : [ { title: 'Test', date: new Date, body: 'Test' } ]
        });

        assert.equal(false, post.get('comments')[0].isNew);
        done();
      })

      it('isNew on embedded documents after saving', function(done){
        var db = start()
          , BlogPost = db.model('BlogPost', collection);

        var post = new BlogPost({ title: 'hocus pocus' })
        post.comments.push({ title: 'Humpty Dumpty', comments: [{title: 'nested'}] });
        assert.equal(true, post.get('comments')[0].isNew);
        assert.equal(true, post.get('comments')[0].comments[0].isNew);
        post.invalidate('title'); // force error
        post.save(function (err) {
          assert.equal(true, post.isNew);
          assert.equal(true, post.get('comments')[0].isNew);
          assert.equal(true, post.get('comments')[0].comments[0].isNew);
          post.save(function (err) {
            db.close();
            assert.strictEqual(null, err);
            assert.equal(false, post.isNew);
            assert.equal(false, post.get('comments')[0].isNew);
            assert.equal(false, post.get('comments')[0].comments[0].isNew);
            done()
          });
        });
      })
    });
  });

  it('collection name can be specified through schema', function(done){
    var schema = new Schema({ name: String }, { collection: 'users1' });
    var Named = mongoose.model('CollectionNamedInSchema1', schema);
    assert.equal(Named.prototype.collection.name,'users1');

    var db = start();
    var users2schema = new Schema({ name: String }, { collection: 'users2' });
    var Named2 = db.model('CollectionNamedInSchema2', users2schema);
    db.close();
    assert.equal(Named2.prototype.collection.name,'users2');
    done();
  });

  it('saving a model with a null value should perpetuate that null value to the db', function(done){
    var db = start()
      , BlogPost = db.model('BlogPost', collection);

    var post = new BlogPost({
      title: null
    });
    assert.strictEqual(null, post.title);
    post.save( function (err) {
      assert.strictEqual(err, null);
      BlogPost.findById(post.id, function (err, found) {
        db.close();
        assert.strictEqual(err, null);
        assert.strictEqual(found.title, null);
        done();
      });
    });
  });

  it('instantiating a model with a hash that maps to at least 1 undefined value', function(done){
    var db = start()
      , BlogPost = db.model('BlogPost', collection);

    var post = new BlogPost({
      title: undefined
    });
    assert.strictEqual(undefined, post.title);
    post.save( function (err) {
      assert.strictEqual(null, err);
      BlogPost.findById(post.id, function (err, found) {
        db.close();
        assert.strictEqual(err, null);
        assert.strictEqual(found.title, undefined);
        done();
      });
    });
  })

  it('modified nested objects which contain MongoseNumbers should not cause a RangeError on save (gh-714)', function(done){
    var db =start()

    var schema = new Schema({
        nested: {
            num: Number
        }
    });

    var M = db.model('NestedObjectWithMongooseNumber', schema);
    var m = new M;
    m.nested = null;
    m.save(function (err) {
      assert.ifError(err);

      M.findById(m, function (err, m) {
        assert.ifError(err);
        m.nested.num = 5;
        m.save(function (err) {
          db.close();
          assert.ifError(err);
          done();
        });
      });
    });
  })

  it('no RangeError on remove() of a doc with Number _id (gh-714)', function(done){
    var db = start()

    var MySchema = new Schema({
        _id: { type: Number },
        name: String
    });

    var MyModel = db.model('MyModel', MySchema, 'numberrangeerror'+random());

    var instance = new MyModel({
        name: 'test'
      , _id: 35
    });

    instance.save(function (err) {
      assert.ifError(err);

      MyModel.findById(35, function (err, doc) {
        assert.ifError(err);

        doc.remove(function (err) {
          db.close();
          assert.ifError(err);
          done();
        });
      });
    });
  });

  it('over-writing a number should persist to the db (gh-342)', function(done){
    var db = start()
      , BlogPost = db.model('BlogPost', collection);

    var post = new BlogPost({
      meta: {
          date      : new Date
        , visitors  : 10
      }
    });

    post.save( function (err) {
      assert.ifError(err);
      post.set('meta.visitors', 20);
      post.save( function (err) {
        assert.ifError(err);
        BlogPost.findById(post.id, function (err, found) {
          assert.ifError(err);
          assert.equal(20, found.get('meta.visitors').valueOf());
          db.close();
          done();
        });
      });
    });
  });

  describe('methods', function(){
    it('can be defined', function(done){
      var db = start()
        , BlogPost = db.model('BlogPost', collection);

      db.close();
      var post = new BlogPost();
      assert.equal(post, post.cool());
      done();
    })

    it('can be defined on embedded documents', function(done){
      var db = start();
      var ChildSchema = new Schema({ name: String });
      ChildSchema.method('talk', function () {
        return 'gaga';
      });

      var ParentSchema = new Schema({
        children: [ChildSchema]
      });

      var ChildA = db.model('ChildA', ChildSchema, 'children_' + random());
      var ParentA = db.model('ParentA', ParentSchema, 'parents_' + random());
      db.close();

      var c = new ChildA;
      assert.equal('function', typeof c.talk);

      var p = new ParentA();
      p.children.push({});
      assert.equal('function', typeof p.children[0].talk);
      done();
    })
  })

  describe('statics', function(){
    it('can be defined', function(done){
      var db = start()
        , BlogPost = db.model('BlogPost', collection);

      db.close();
      assert.equal(BlogPost, BlogPost.woot());
      done();
    });
  });

  describe('casting', function(){
    it('error', function(done){
      var db = start()
        , BlogPost = db.model('BlogPost', collection)
        , threw = false;

      var post = new BlogPost;

      try {
        post.init({
            date: 'Test'
        });
      } catch(e){
        threw = true;
      }

      assert.equal(false, threw);

      try {
        post.set('title', 'Test');
      } catch(e){
        threw = true;
      }

      assert.equal(false, threw);

      post.save(function(err){
        assert.ok(err instanceof MongooseError);
        assert.ok(err instanceof CastError);
        post.date = new Date;
        post.save(function (err) {
          db.close();
          assert.ifError(err);
          done();
        })
      });
    })
    it('nested error', function(done){
      var db = start()
        , BlogPost = db.model('BlogPost', collection)
        , threw = false;

      var post = new BlogPost;

      try {
        post.init({
            meta: {
                date: 'Test'
            }
        });
      } catch(e){
        threw = true;
      }

      assert.equal(false, threw);

      try {
        post.set('meta.date', 'Test');
      } catch(e){
        threw = true;
      }

      assert.equal(false, threw);

      post.save(function(err){
        db.close();
        assert.ok(err instanceof MongooseError);
        assert.ok(err instanceof CastError);
        done();
      });
    });
    it('subdocument error', function(done){
      var db = start()
        , BlogPost = db.model('BlogPost', collection)
        , threw = false;

      var post = new BlogPost()
      post.init({
          title       : 'Test'
        , slug        : 'test'
        , comments    : [ { title: 'Test', date: new Date, body: 'Test' } ]
      });

      post.get('comments')[0].set('date', 'invalid');

      post.save(function(err){
        db.close();
        assert.ok(err instanceof MongooseError);
        assert.ok(err instanceof CastError);
        done();
      });
    });
    it('subdocument error when adding a subdoc', function(done){
      var db = start()
        , BlogPost = db.model('BlogPost', collection)
        , threw = false;

      var post = new BlogPost()

      try {
        post.get('comments').push({
            date: 'Bad date'
        });
      } catch (e) {
        threw = true;
      }

      assert.equal(false, threw);

      post.save(function(err){
        db.close();
        assert.ok(err instanceof MongooseError);
        assert.ok(err instanceof CastError);
        done();
      });
    });

    it('updates', function(done){
      var db = start()
        , BlogPost = db.model('BlogPost', collection);

      var post = new BlogPost();
      post.set('title', '1');

      var id = post.get('_id');

      post.save(function (err) {
        assert.ifError(err);

        BlogPost.update({ title: 1, _id: id }, { title: 2 }, function (err) {
          assert.ifError(err);

          BlogPost.findOne({ _id: post.get('_id') }, function (err, doc) {
            db.close();
            assert.ifError(err);
            assert.equal(doc.get('title'), '2');
            done();
          });
        });
      });
    });

    it('$pull', function(done){
      var db = start()
        , BlogPost = db.model('BlogPost', collection)
        , post = new BlogPost();

      db.close();
      post.get('numbers').push('3');
      assert.equal(post.get('numbers')[0], 3);
      done();
    });

    it('$push', function(done){
      var db = start()
        , BlogPost = db.model('BlogPost', collection)
        , post = new BlogPost();

      post.get('numbers').push(1, 2, 3, 4);
      post.save( function (err) {
        BlogPost.findById( post.get('_id'), function (err, found) {
          assert.equal(found.get('numbers').length,4);
          found.get('numbers').pull('3');
          found.save( function (err) {
            BlogPost.findById(found.get('_id'), function (err, found2) {
              db.close();
              assert.ifError(err);
              assert.equal(found2.get('numbers').length,3);
              done();
            });
          });
        });
      });
    });

    it('Number arrays', function(done){
      var db = start()
        , BlogPost = db.model('BlogPost', collection);

      var post = new BlogPost();
      post.numbers.push(1, '2', 3);

      post.save(function (err) {
        assert.strictEqual(err, null);

        BlogPost.findById(post._id, function (err, doc) {
          assert.ifError(err);

          assert.ok(~doc.numbers.indexOf(1));
          assert.ok(~doc.numbers.indexOf(2));
          assert.ok(~doc.numbers.indexOf(3));

          db.close();
          done();
        });
      })
    });

    it('date casting compat with datejs (gh-502)', function(done){
      var db = start()

      Date.prototype.toObject = function() {
          return {
                millisecond: 86
              , second: 42
              , minute: 47
              , hour: 17
              , day: 13
              , week: 50
              , month: 11
              , year: 2011
          };
      };

      var S = new Schema({
          name: String
        , description: String
        , sabreId: String
        , data: {
              lastPrice: Number
            , comm: String
            , curr: String
            , rateName: String
          }
        , created: { type: Date, default: Date.now }
        , valid: { type: Boolean, default: true }
      });

      var M = db.model('gh502', S);

      var m = new M;
      m.save(function (err) {
        assert.ifError(err);
        M.findById(m._id, function (err, m) {
          assert.ifError(err);
          m.save(function (err) {
            assert.ifError(err);
            M.remove(function (err) {
              db.close();
              delete Date.prototype.toObject;
              assert.ifError(err);
              done();
            });
          });
        });
      });
    });
  });

  describe('validation', function(){
    it('works', function(done){
      function dovalidate (val) {
        assert.equal('correct', this.asyncScope);
        return true;
      }

      function dovalidateAsync (val, callback) {
        assert.equal('correct', this.scope);
        process.nextTick(function () {
          callback(true);
        });
      }

      mongoose.model('TestValidation', new Schema({
          simple: { type: String, required: true }
        , scope: { type: String, validate: [dovalidate, 'scope failed'], required: true }
        , asyncScope: { type: String, validate: [dovalidateAsync, 'async scope failed'], required: true }
      }));

      var db = start()
        , TestValidation = db.model('TestValidation');

      var post = new TestValidation();
      post.set('simple', '');
      post.set('scope', 'correct');
      post.set('asyncScope', 'correct');

      post.save(function(err){
        assert.ok(err instanceof MongooseError);
        assert.ok(err instanceof ValidationError);

        post.set('simple', 'here');
        post.save(function(err){
          db.close();
          assert.ifError(err);
          done();
        });
      });
    });

    it('custom messaging', function(done){
      function validate (val) {
        return val === 'abc';
      }
      mongoose.model('TestValidationMessage', new Schema({
          simple: { type: String, validate: [validate, 'must be abc'] }
      }));

      var db = start()
        , TestValidationMessage = db.model('TestValidationMessage');

      var post = new TestValidationMessage();
      post.set('simple', '');

      post.save(function(err){
        assert.ok(err instanceof MongooseError);
        assert.ok(err instanceof ValidationError);
        assert.ok(err.errors.simple instanceof ValidatorError);
        assert.equal(err.errors.simple.message,'Validator "must be abc" failed for path simple with value ``');
        assert.equal(post.errors.simple.message,'Validator "must be abc" failed for path simple with value ``');

        post.set('simple', 'abc');
        post.save(function(err){
          db.close();
          assert.ifError(err);
          done();
        });
      });
    })

    it('with Model.schema.path introspection (gh-272)', function(done){
      var db = start();
      var IntrospectionValidationSchema = new Schema({
        name: String
      });
      var IntrospectionValidation = db.model('IntrospectionValidation', IntrospectionValidationSchema, 'introspections_' + random());
      IntrospectionValidation.schema.path('name').validate(function (value) {
        return value.length < 2;
      }, 'Name cannot be greater than 1 character');
      var doc = new IntrospectionValidation({name: 'hi'});
      doc.save( function (err) {
        db.close();
        assert.equal(err.errors.name.message, "Validator \"Name cannot be greater than 1 character\" failed for path name with value `hi`");
        assert.equal(err.name,"ValidationError");
        assert.equal(err.message,"Validation failed");
        done();
      });
    });

    it('of required undefined values', function(done){
      mongoose.model('TestUndefinedValidation', new Schema({
          simple: { type: String, required: true }
      }));

      var db = start()
        , TestUndefinedValidation = db.model('TestUndefinedValidation');

      var post = new TestUndefinedValidation;

      post.save(function(err){
        assert.ok(err instanceof MongooseError);
        assert.ok(err instanceof ValidationError);

        post.set('simple', 'here');
        post.save(function(err){
          db.close();
          assert.ifError(err);
          done();
        });
      });
    })

    it('save callback should only execute once (gh-319)', function(done){
      var db = start()

      var D = db.model('CallbackFiresOnceValidation', new Schema({
          username: { type: String, validate: /^[a-z]{6}$/i }
        , email: { type: String, validate: /^[a-z]{6}$/i }
        , password: { type: String, validate: /^[a-z]{6}$/i }
      }));

      var post = new D({
          username: "nope"
        , email: "too"
        , password: "short"
      });

      var timesCalled = 0;

      post.save(function (err) {
        db.close();
        assert.ok(err instanceof MongooseError);
        assert.ok(err instanceof ValidationError);

        assert.equal(1, ++timesCalled);

        assert.equal(Object.keys(err.errors).length, 3);
        assert.ok(err.errors.password instanceof ValidatorError);
        assert.ok(err.errors.email instanceof ValidatorError);
        assert.ok(err.errors.username instanceof ValidatorError);
        assert.equal(err.errors.password.message,'Validator failed for path password with value `short`');
        assert.equal(err.errors.email.message,'Validator failed for path email with value `too`');
        assert.equal(err.errors.username.message,'Validator failed for path username with value `nope`');

        assert.equal(Object.keys(post.errors).length, 3);
        assert.ok(post.errors.password instanceof ValidatorError);
        assert.ok(post.errors.email instanceof ValidatorError);
        assert.ok(post.errors.username instanceof ValidatorError);
        assert.equal(post.errors.password.message,'Validator failed for path password with value `short`');
        assert.equal(post.errors.email.message,'Validator failed for path email with value `too`');
        assert.equal(post.errors.username.message,'Validator failed for path username with value `nope`');
        done();
      });
    });

    it('query result', function(done){
      mongoose.model('TestValidationOnResult', new Schema({
          resultv: { type: String, required: true }
      }));

      var db = start()
        , TestV = db.model('TestValidationOnResult');

      var post = new TestV;

      post.validate(function (err) {
        assert.ok(err instanceof MongooseError);
        assert.ok(err instanceof ValidationError);

        post.resultv = 'yeah';
        post.save(function (err) {
          assert.ifError(err);
          TestV.findOne({ _id: post.id }, function (err, found) {
            assert.ifError(err);
            assert.equal(found.resultv,'yeah');
            found.save(function(err){
              db.close();
              assert.ifError(err);
              done();
            })
          });
        });
      });
    });

    it('of required previously existing null values', function(done){
      mongoose.model('TestPreviousNullValidation', new Schema({
          previous: { type: String, required: true }
        , a: String
      }));

      var db = start()
        , TestP = db.model('TestPreviousNullValidation')

      TestP.collection.insert({ a: null, previous: null}, {}, function (err, f) {
        assert.ifError(err);

        TestP.findOne({_id: f[0]._id}, function (err, found) {
          assert.ifError(err);
          assert.equal(false, found.isNew);
          assert.strictEqual(found.get('previous'), null);

          found.validate(function(err){
            assert.ok(err instanceof MongooseError);
            assert.ok(err instanceof ValidationError);

            found.set('previous', 'yoyo');
            found.save(function (err) {
              assert.strictEqual(err, null);
              db.close();
              done()
            });
          })
        })
      });
    })

    it('nested', function(done){
      mongoose.model('TestNestedValidation', new Schema({
          nested: {
              required: { type: String, required: true }
          }
      }));

      var db = start()
        , TestNestedValidation = db.model('TestNestedValidation');

      var post = new TestNestedValidation();
      post.set('nested.required', null);

      post.save(function(err){
        assert.ok(err instanceof MongooseError);
        assert.ok(err instanceof ValidationError);

        post.set('nested.required', 'here');
        post.save(function(err){
          db.close();
          assert.ifError(err);
          done();
        });
      });
    })

    it('of nested subdocuments', function(done){
      var Subsubdocs= new Schema({ required: { type: String, required: true }});

      var Subdocs = new Schema({
          required: { type: String, required: true }
        , subs: [Subsubdocs]
      });

      mongoose.model('TestSubdocumentsValidation', new Schema({
          items: [Subdocs]
      }));

      var db = start()
        , TestSubdocumentsValidation = db.model('TestSubdocumentsValidation');

      var post = new TestSubdocumentsValidation();

      post.get('items').push({ required: '', subs: [{required: ''}] });

      post.save(function(err){
        assert.ok(err instanceof MongooseError);
        assert.ok(err instanceof ValidationError);
        assert.ok(err.errors['items.0.subs.0.required'] instanceof ValidatorError);
        assert.equal(err.errors['items.0.subs.0.required'].message,'Validator "required" failed for path required with value ``');
        assert.ok(post.errors['items.0.subs.0.required'] instanceof ValidatorError);
        assert.equal(post.errors['items.0.subs.0.required'].message,'Validator "required" failed for path required with value ``');

        assert.ok(!err.errors['items.0.required']);
        assert.ok(!err.errors['items.0.required']);
        assert.ok(!post.errors['items.0.required']);
        assert.ok(!post.errors['items.0.required']);

        post.items[0].subs[0].set('required', true);
        assert.equal(undefined, post.$__.validationError);

        post.save(function(err){
          assert.ok(err);
          assert.ok(err.errors);
          assert.ok(err.errors['items.0.required'] instanceof ValidatorError);
          assert.equal(err.errors['items.0.required'].message,'Validator "required" failed for path required with value ``');

          assert.ok(!err.errors['items.0.subs.0.required']);
          assert.ok(!err.errors['items.0.subs.0.required']);
          assert.ok(!post.errors['items.0.subs.0.required']);
          assert.ok(!post.errors['items.0.subs.0.required']);

          post.get('items')[0].set('required', true);
          post.save(function(err){
            db.close();
            assert.ok(!post.errors);
            assert.ifError(err);
            done();
          });
        });
      });
    });

    describe('async', function(){
      it('works', function(done){
        var executed = false;

        function validator(v, fn){
          setTimeout(function () {
            executed = true;
            fn(v !== 'test');
          }, 5);
        };
        mongoose.model('TestAsyncValidation', new Schema({
            async: { type: String, validate: [validator, 'async validator'] }
        }));

        var db = start()
          , TestAsyncValidation = db.model('TestAsyncValidation');

        var post = new TestAsyncValidation();
        post.set('async', 'test');

        post.save(function(err){
          assert.ok(err instanceof MongooseError);
          assert.ok(err instanceof ValidationError);
          assert.ok(err.errors.async instanceof ValidatorError);
          assert.equal(err.errors.async.message,'Validator "async validator" failed for path async with value `test`');
          assert.equal(true, executed);
          executed = false;

          post.set('async', 'woot');
          post.save(function(err){
            db.close();
            assert.equal(true, executed);
            assert.strictEqual(err, null);
            done();
          });
        });
      })

      it('nested', function(done){
        var executed = false;

        function validator(v, fn){
          setTimeout(function () {
            executed = true;
            fn(v !== 'test');
          }, 5);
        };

        mongoose.model('TestNestedAsyncValidation', new Schema({
            nested: {
                async: { type: String, validate: [validator, 'async validator'] }
            }
        }));

        var db = start()
          , TestNestedAsyncValidation = db.model('TestNestedAsyncValidation');

        var post = new TestNestedAsyncValidation();
        post.set('nested.async', 'test');

        post.save(function(err){
          assert.ok(err instanceof MongooseError);
          assert.ok(err instanceof ValidationError);
          assert.ok(executed);
          executed = false;

          post.validate(function(err){
            assert.ok(err instanceof MongooseError);
            assert.ok(err instanceof ValidationError);
            assert.ok(executed);
            executed = false;

            post.set('nested.async', 'woot');
            post.validate(function(err){
              assert.ok(executed);
              assert.equal(err, null);
              executed = false;

              post.save(function(err){
                db.close();
                assert.ok(executed);
                assert.strictEqual(err, null);
                done();
              });
            });
          });
        });
      });

      it('subdocuments', function(done){
        var executed = false;

        function validator (v, fn) {
          setTimeout(function(){
            executed = true;
            fn(v !== '');
          }, 5);
        };

        var Subdocs = new Schema({
            required: { type: String, validate: [validator, 'async in subdocs'] }
        });

        mongoose.model('TestSubdocumentsAsyncValidation', new Schema({
            items: [Subdocs]
        }));

        var db = start()
          , Test = db.model('TestSubdocumentsAsyncValidation');

        var post = new Test();

        post.get('items').push({ required: '' });

        post.save(function(err){
          assert.ok(err instanceof MongooseError);
          assert.ok(err instanceof ValidationError);
          assert.ok(executed);
          executed = false;

          post.get('items')[0].set({ required: 'here' });
          post.save(function(err){
            db.close();
            assert.ok(executed);
            assert.strictEqual(err, null);
            done();
          });
        });
      });

    });

    it('without saving', function(done){
      mongoose.model('TestCallingValidation', new Schema({
        item: { type: String, required: true }
      }));

      var db = start()
        , TestCallingValidation = db.model('TestCallingValidation');

      var post = new TestCallingValidation;

      assert.equal(true, post.schema.path('item').isRequired);
      assert.strictEqual(post.isNew, true);

      post.validate(function(err){
        assert.ok(err instanceof MongooseError);
        assert.ok(err instanceof ValidationError);
        assert.strictEqual(post.isNew, true);

        post.item = 'yo';
        post.validate(function(err){
          db.close();
          assert.equal(err, null);
          assert.strictEqual(post.isNew, true);
          done();
        });
      });
    });

    it('when required is set to false', function(done){
      function validator () {
        return true;
      }

      mongoose.model('TestRequiredFalse', new Schema({
        result: { type: String, validate: [validator, 'chump validator'], required: false }
      }));

      var db = start()
        , TestV = db.model('TestRequiredFalse');

      var post = new TestV;

      db.close();
      assert.equal(false, post.schema.path('result').isRequired);
      done();
    })

    describe('middleware', function(){
      it('works', function(done){
        var db = start()
          , ValidationMiddlewareSchema = null
          , Post = null
          , post = null;

        ValidationMiddlewareSchema = new Schema({
          baz: { type: String }
        });

        ValidationMiddlewareSchema.pre('validate', function(next) {
          if (this.get('baz') == 'bad') {
            this.invalidate('baz', 'bad');
          }
          next();
        });

        mongoose.model('ValidationMiddleware', ValidationMiddlewareSchema);

        Post = db.model('ValidationMiddleware');
        post = new Post();
        post.set({baz: 'bad'});

        post.save(function(err){
          assert.ok(err instanceof MongooseError);
          assert.ok(err instanceof ValidationError);
          assert.equal(err.errors.baz.type,'bad');
          assert.equal(err.errors.baz.path,'baz');

          post.set('baz', 'good');
          post.save(function(err){
            db.close();
            assert.strictEqual(err, null);
            done();
          });
        });
      })

      it('async', function(done){
        var db = start()
          , AsyncValidationMiddlewareSchema = null
          , Post = null
          , post = null;

        AsyncValidationMiddlewareSchema = new Schema({
          prop: { type: String }
        });

        AsyncValidationMiddlewareSchema.pre('validate', true, function(next, done) {
          var self = this;
          setTimeout(function() {
            if (self.get('prop') == 'bad') {
              self.invalidate('prop', 'bad');
            }
            done();
          }, 5);
          next();
        });

        mongoose.model('AsyncValidationMiddleware', AsyncValidationMiddlewareSchema);

        Post = db.model('AsyncValidationMiddleware');
        post = new Post();
        post.set({prop: 'bad'});

        post.save(function(err){
          assert.ok(err instanceof MongooseError);
          assert.ok(err instanceof ValidationError);
          assert.equal(err.errors.prop.type,'bad');
          assert.equal(err.errors.prop.path,'prop');

          post.set('prop', 'good');
          post.save(function(err){
            db.close();
            assert.strictEqual(err, null);
            done();
          });
        });
      });

      it('complex', function(done){
        var db = start()
          , ComplexValidationMiddlewareSchema = null
          , Post = null
          , post = null
          , abc = function(v) {
              return v === 'abc';
            };

        ComplexValidationMiddlewareSchema = new Schema({
          baz: { type: String },
          abc: { type: String, validate: [abc, 'must be abc'] },
          test: { type: String, validate: [/test/, 'must also be abc'] },
          required: { type: String, required: true }
        });

        ComplexValidationMiddlewareSchema.pre('validate', true, function(next, done) {
          var self = this;
          setTimeout(function() {
            if (self.get('baz') == 'bad') {
              self.invalidate('baz', 'bad');
            }
            done();
          }, 5);
          next();
        });

        mongoose.model('ComplexValidationMiddleware', ComplexValidationMiddlewareSchema);

        Post = db.model('ComplexValidationMiddleware');
        post = new Post();
        post.set({
          baz: 'bad',
          abc: 'not abc',
          test: 'fail'
        });

        post.save(function(err){
          assert.ok(err instanceof MongooseError);
          assert.ok(err instanceof ValidationError);
          assert.equal(4, Object.keys(err.errors).length);
          assert.ok(err.errors.baz instanceof ValidatorError);
          assert.equal(err.errors.baz.type,'bad');
          assert.equal(err.errors.baz.path,'baz');
          assert.ok(err.errors.abc instanceof ValidatorError);
          assert.equal(err.errors.abc.type,'must be abc');
          assert.equal(err.errors.abc.path,'abc');
          assert.ok(err.errors.test instanceof ValidatorError);
          assert.equal(err.errors.test.type,'must also be abc');
          assert.equal(err.errors.test.path,'test');
          assert.ok(err.errors.required instanceof ValidatorError);
          assert.equal(err.errors.required.type,'required');
          assert.equal(err.errors.required.path,'required');

          post.set({
            baz: 'good',
            abc: 'abc',
            test: 'test',
            required: 'here'
          });

          post.save(function(err){
            db.close();
            assert.strictEqual(err, null);
            done();
          });
        });
      })
    })
  });

  describe('defaults application', function(){
    it('works', function(done){
      var now = Date.now();

      mongoose.model('TestDefaults', new Schema({
          date: { type: Date, default: now }
      }));

      var db = start()
        , TestDefaults = db.model('TestDefaults');

      db.close();
      var post = new TestDefaults;
      assert.ok(post.get('date') instanceof Date);
      assert.equal(+post.get('date'), now);
      done()
    });

    it('nested', function(done){
      var now = Date.now();

      mongoose.model('TestNestedDefaults', new Schema({
          nested: {
              date: { type: Date, default: now }
          }
      }));

      var db = start()
        , TestDefaults = db.model('TestNestedDefaults');

      var post = new TestDefaults();
      db.close();
      assert.ok(post.get('nested.date') instanceof Date);
      assert.equal(+post.get('nested.date'), now);
      done();
    })

    it('subdocument', function(done){
      var now = Date.now();

      var Items = new Schema({
          date: { type: Date, default: now }
      });

      mongoose.model('TestSubdocumentsDefaults', new Schema({
          items: [Items]
      }));

      var db = start()
        , TestSubdocumentsDefaults = db.model('TestSubdocumentsDefaults');

      db.close();
      var post = new TestSubdocumentsDefaults();
      post.get('items').push({});
      assert.ok(post.get('items')[0].get('date') instanceof Date);
      assert.equal(+post.get('items')[0].get('date'), now);
      done();
    });

    it('allows nulls', function(done){
      var db = start();
      var T = db.model('NullDefault', new Schema({ name: { type: String, default: null }}), collection);
      var t = new T();

      assert.strictEqual(null, t.name);

      t.save(function (err) {
        assert.ifError(err);

        T.findById(t._id, function (err, t) {
          db.close();
          assert.ifError(err);
          assert.strictEqual(null, t.name);
          done();
        });
      });
    });
  });

  describe('virtuals', function(){
    it('getters', function(done){
      var db = start()
        , BlogPost = db.model('BlogPost', collection)
        , post = new BlogPost({
              title: 'Letters from Earth'
            , author: 'Mark Twain'
          });

      db.close();
      assert.equal(post.get('titleWithAuthor'), 'Letters from Earth by Mark Twain');
      assert.equal(post.titleWithAuthor,'Letters from Earth by Mark Twain');
      done();
    });

    it('set()', function(done){
      var db = start()
        , BlogPost = db.model('BlogPost', collection)
        , post = new BlogPost();

      db.close();
      post.set('titleWithAuthor', 'Huckleberry Finn by Mark Twain')
      assert.equal(post.get('title'),'Huckleberry Finn');
      assert.equal(post.get('author'),'Mark Twain');
      done();
    });

    it('should not be saved to the db', function(done){
      var db = start()
        , BlogPost = db.model('BlogPost', collection)
        , post = new BlogPost();

      post.set('titleWithAuthor', 'Huckleberry Finn by Mark Twain');

      post.save(function (err) {
        assert.ifError(err);

        BlogPost.findById(post.get('_id'), function (err, found) {
          assert.ifError(err);

          assert.equal(found.get('title'),'Huckleberry Finn');
          assert.equal(found.get('author'),'Mark Twain');
          assert.ok(! ('titleWithAuthor' in found.toObject()));
          db.close();
          done();
        });
      });
    });

    it('nested', function(done){
      var db = start()
        , PersonSchema = new Schema({
            name: {
                first: String
              , last: String
            }
          });

      PersonSchema
      .virtual('name.full')
      .get(function () {
        return this.get('name.first') + ' ' + this.get('name.last');
      })
      .set(function (fullName) {
        var split = fullName.split(' ');
        this.set('name.first', split[0]);
        this.set('name.last', split[1]);
      });

      mongoose.model('Person', PersonSchema);

      var Person = db.model('Person')
        , person = new Person({
            name: {
                first: 'Michael'
              , last: 'Sorrentino'
            }
          });

      db.close();

      assert.equal(person.get('name.full'),'Michael Sorrentino');
      person.set('name.full', 'The Situation');
      assert.equal(person.get('name.first'),'The');
      assert.equal(person.get('name.last'),'Situation');

      assert.equal(person.name.full,'The Situation');
      person.name.full = 'Michael Sorrentino';
      assert.equal(person.name.first,'Michael');
      assert.equal(person.name.last,'Sorrentino');
      done();
    });
  });

  describe('remove()', function(){
    it('works', function(done){
      var db = start()
        , collection = 'blogposts_' + random()
        , BlogPost = db.model('BlogPost', collection)
        , post = new BlogPost();

      post.save(function (err) {
        assert.ifError(err);

        BlogPost.find({}, function (err, found) {
          assert.ifError(err);
          assert.equal(1, found.length);

          BlogPost.remove({}, function (err) {
            assert.ifError(err);

            BlogPost.find({}, function (err, found2) {
              db.close();
              assert.ifError(err);
              assert.equal(0, found2.length);
              done();
            });
          });
        });
      });
    });

    describe('when called multiple times', function(){
      it('always executes the passed callback gh-1210', function(done){
        var db = start()
          , collection = 'blogposts_' + random()
          , BlogPost = db.model('BlogPost', collection)
          , post = new BlogPost();

        post.save(function (err) {
          assert.ifError(err);

          var pending = 2;

          post.remove(function () {
            if (--pending) return;
            done();
          });
          post.remove(function () {
            if (--pending) return;
            done();
          });
        });
      })
    })
  });

  describe('getters', function(){
    it('with same name on embedded docs do not class', function(done){
      var Post = new Schema({
          title   : String
        , author  : { name : String }
        , subject : { name : String }
      });

      mongoose.model('PostWithClashGetters', Post);

      var db = start()
        , PostModel = db.model('PostWithClashGetters', 'postwithclash' + random());

      var post = new PostModel({
          title: 'Test'
        , author: { name: 'A' }
        , subject: { name: 'B' }
      });

      db.close();
      assert.equal(post.author.name,'A');
      assert.equal(post.subject.name,'B');
      assert.equal(post.author.name,'A');
      done();
    });

    it('should not be triggered at construction (gh-685)', function(done){
      var db = start()
        , called = false

      db.close();

      var schema = new mongoose.Schema({
          number: {
              type:Number
            , set: function(x){return x/2}
            , get: function(x){
                called = true;
                return x*2;
              }
          }
      });

      var A = mongoose.model('gettersShouldNotBeTriggeredAtConstruction', schema);

      var a = new A({ number: 100 });
      assert.equal(false, called);
      var num = a.number;
      assert.equal(true, called);
      assert.equal(100, num.valueOf());
      assert.equal(50, a.getValue('number').valueOf());

      called = false;
      var b = new A;
      b.init({ number: 50 });
      assert.equal(false, called);
      num = b.number;
      assert.equal(true, called);
      assert.equal(100, num.valueOf());
      assert.equal(50, b.getValue('number').valueOf());
      done();
    })

    it('with type defined with { type: Native } (gh-190)', function(done){
      var schema = new Schema({
          date: { type: Date }
      });

      mongoose.model('ShortcutGetterObject', schema);

      var db = start()
        , ShortcutGetter = db.model('ShortcutGetterObject', 'shortcut' + random())
        , post = new ShortcutGetter();

      db.close();
      post.set('date', Date.now());
      assert.ok(post.date instanceof Date);
      done()
    });

    describe('nested', function(){
      it('works', function(done){
        var schema = new Schema({
          first: {
            second: [Number]
          }
        });
        mongoose.model('ShortcutGetterNested', schema);

        var db = start()
          , ShortcutGetterNested = db.model('ShortcutGetterNested', collection)
          , doc = new ShortcutGetterNested();

        db.close();
        assert.equal('object', typeof doc.first);
        assert.ok(doc.first.second instanceof MongooseArray);
        done()
      });

      it('works with object literals', function(done){
        var db = start()
          , BlogPost = db.model('BlogPost', collection);

        db.close();
        var date = new Date;

        var meta = {
            date: date
          , visitors: 5
        };

        var post = new BlogPost()
        post.init({
            meta: meta
        });

        assert.ok(post.get('meta').date instanceof Date);
        assert.ok(post.meta.date instanceof Date);

        var threw = false;
        var getter1;
        var getter2;
        var strmet;
        try {
          strmet = JSON.stringify(meta);
          getter1 = JSON.stringify(post.get('meta'));
          getter2 = JSON.stringify(post.meta);
        } catch (err) {
          threw = true;
        }

        assert.equal(false, threw);
        getter1 = JSON.parse(getter1);
        getter2 = JSON.parse(getter2);
        assert.equal(getter1.visitors, getter2.visitors);
        assert.equal(getter1.date, getter2.date);

        post.meta.date = new Date - 1000;
        assert.ok(post.meta.date instanceof Date);
        assert.ok(post.get('meta').date instanceof Date);

        post.meta.visitors = 2;
        assert.equal('number', typeof post.get('meta').visitors);
        assert.equal('number', typeof post.meta.visitors);

        var newmeta = {
            date: date - 2000
          , visitors: 234
        };

        post.set(newmeta, 'meta');

        assert.ok(post.meta.date instanceof Date);
        assert.ok(post.get('meta').date instanceof Date);
        assert.equal('number', typeof post.meta.visitors);
        assert.equal('number', typeof post.get('meta').visitors);
        assert.equal((+post.meta.date),date - 2000);
        assert.equal((+post.get('meta').date),date - 2000);
        assert.equal((+post.meta.visitors),234);
        assert.equal((+post.get('meta').visitors),234);

        // set object directly
        post.meta = {
            date: date - 3000
          , visitors: 4815162342
        };

        assert.ok(post.meta.date instanceof Date);
        assert.ok(post.get('meta').date instanceof Date);
        assert.equal('number', typeof post.meta.visitors);
        assert.equal('number', typeof post.get('meta').visitors);
        assert.equal((+post.meta.date),date - 3000);
        assert.equal((+post.get('meta').date),date - 3000);
        assert.equal((+post.meta.visitors),4815162342);
        assert.equal((+post.get('meta').visitors),4815162342);
        done();
      })

      it('object property access works when root initd with null', function(done){
        var db = start()

        var schema = new Schema({
          nest: {
            st: String
          }
        });

        mongoose.model('NestedStringA', schema);
        var T = db.model('NestedStringA', collection);

        var t = new T({ nest: null });

        assert.strictEqual(t.nest.st, undefined);
        t.nest = { st: "jsconf rules" };
        assert.deepEqual(t.nest.toObject(),{ st: "jsconf rules" });
        assert.equal(t.nest.st,"jsconf rules");

        t.save(function (err) {
          db.close();
          assert.ifError(err);
          done();
        });
      });

      it('object property access works when root initd with undefined', function(done){
        var db = start()

        var schema = new Schema({
          nest: {
            st: String
          }
        });

        mongoose.model('NestedStringB', schema);
        var T = db.model('NestedStringB', collection);

        var t = new T({ nest: undefined });

        assert.strictEqual(t.nest.st, undefined);
        t.nest = { st: "jsconf rules" };
        assert.deepEqual(t.nest.toObject(),{ st: "jsconf rules" });
        assert.equal(t.nest.st,"jsconf rules");

        t.save(function (err) {
          db.close();
          assert.ifError(err);
          done();
        })
      });

      it('pre-existing null object re-save', function(done){
        var db = start()

        var schema = new Schema({
          nest: {
              st: String
            , yep: String
          }
        });

        mongoose.model('NestedStringC', schema);
        var T = db.model('NestedStringC', collection);

        var t = new T({ nest: null });

        t.save(function (err) {
          assert.ifError(err);

          t.nest = { st: "jsconf rules", yep: "it does" };

          // check that entire `nest` object is being $set
          var u = t.$__delta()[1];
          assert.ok(u.$set);
          assert.ok(u.$set.nest);
          assert.equal(2, Object.keys(u.$set.nest).length);
          assert.ok(u.$set.nest.yep);
          assert.ok(u.$set.nest.st);

          t.save(function (err) {
            assert.ifError(err);

            T.findById(t.id, function (err, t) {
              assert.ifError(err);
              assert.equal(t.nest.st,"jsconf rules");
              assert.equal(t.nest.yep,"it does");

              t.nest = null;
              t.save(function (err) {
                db.close();
                assert.ifError(err);
                assert.strictEqual(t._doc.nest, null);
                done();
              });
            });
          });
        });
      });

      it('array of Mixed on existing doc can be pushed to', function(done){
        var db = start();

        mongoose.model('MySchema', new Schema({
          nested: {
            arrays: []
          }
        }));

        var DooDad = db.model('MySchema')
          , doodad = new DooDad({ nested: { arrays: [] } })
          , date = 1234567890;

        doodad.nested.arrays.push(["+10", "yup", date]);

        doodad.save(function (err) {
          assert.ifError(err);

          DooDad.findById(doodad._id, function (err, doodad) {
            assert.ifError(err);

            assert.deepEqual(doodad.nested.arrays.toObject(), [['+10','yup',date]]);

            doodad.nested.arrays.push(["another", 1]);

            doodad.save(function (err) {
              assert.ifError(err);

              DooDad.findById(doodad._id, function (err, doodad) {
                db.close();
                assert.ifError(err);
                assert.deepEqual(doodad.nested.arrays.toObject(), [['+10','yup',date], ["another", 1]]);
                done();
              });
            });
          });
        });
      })

      it('props can be set directly when property was named "type"', function(done){
        var db = start();

        function def () {
          return [{ x: 1 }, { x: 2 }, { x:3 }]
        }

        mongoose.model('MySchema2', new Schema({
          nested: {
              type: { type: String, default: 'yep' }
            , array: {
                type: Array, default: def
              }
          }
        }));

        var DooDad = db.model('MySchema2', collection)
          , doodad = new DooDad()

        doodad.save(function (err) {
          assert.ifError(err);

          DooDad.findById(doodad._id, function (err, doodad) {
            assert.ifError(err);

            assert.equal(doodad.nested.type,"yep");
            assert.deepEqual(doodad.nested.array.toObject(), [{x:1},{x:2},{x:3}]);

            doodad.nested.type = "nope";
            doodad.nested.array = ["some", "new", "stuff"];

            doodad.save(function (err) {
              assert.ifError(err);

              DooDad.findById(doodad._id, function (err, doodad) {
                db.close();
                assert.ifError(err);
                assert.equal(doodad.nested.type,"nope");
                assert.deepEqual(doodad.nested.array.toObject(), ["some", "new", "stuff"]);
                done();
              });
            });
          })
        });
      });

    });
  });

  describe('setters', function(){
    it('are used on embedded docs (gh-365 gh-390 gh-422)', function(done){
      var db = start();

      function setLat (val) {
        return parseInt(val);
      }

      var tick = 0;
      function uptick () {
        return ++tick;
      }

      var Location = new Schema({
          lat:  { type: Number, default: 0, set: setLat}
        , long: { type: Number, set: uptick }
      });

      var Deal = new Schema({
          title: String
        , locations: [Location]
      });

      Location = db.model('Location', Location, 'locations_' + random());
      Deal = db.model('Deal', Deal, 'deals_' + random());

      var location = new Location({lat: 1.2, long: 10});
      assert.equal(location.lat.valueOf(),1);
      assert.equal(location.long.valueOf(),1);

      var deal = new Deal({title: "My deal", locations: [{lat: 1.2, long: 33}]});
      assert.equal(deal.locations[0].lat.valueOf(),1);
      assert.equal(deal.locations[0].long.valueOf(),2);

      deal.save(function (err) {
        assert.ifError(err);
        Deal.findById(deal._id, function (err, deal) {
          db.close();
          assert.ifError(err);
          assert.equal(deal.locations[0].lat.valueOf(),1);
          // GH-422
          assert.equal(deal.locations[0].long.valueOf(),2);
          done();
        });
      });
    });
  });

  it('changing a number non-atomically (gh-203)', function(done){
    var db = start()
      , BlogPost = db.model('BlogPost', collection);

    var post = new BlogPost();

    post.meta.visitors = 5;

    post.save(function (err) {
      assert.ifError(err);

      BlogPost.findById(post._id, function (err, doc) {
        assert.ifError(err);

        doc.meta.visitors -= 2;

        doc.save(function (err) {
          assert.ifError(err);

          BlogPost.findById(post._id, function (err, doc) {
            db.close();
            assert.ifError(err);
            assert.equal(3, +doc.meta.visitors);
            done();
          });
        });
      });
    });
  })

  describe('atomic subdocument', function(){
    it('saving', function(done){
      var db = start()
        , BlogPost = db.model('BlogPost', collection)
        , totalDocs = 4
        , saveQueue = [];

      var post = new BlogPost;

      post.save(function(err){
        assert.ifError(err);

        BlogPost.findOne({ _id: post.get('_id') }, function(err, doc){
          assert.ifError(err);
          doc.get('comments').push({ title: '1' });
          save(doc);
        });

        BlogPost.findOne({ _id: post.get('_id') }, function(err, doc){
          assert.ifError(err);
          doc.get('comments').push({ title: '2' });
          save(doc);
        });

        BlogPost.findOne({ _id: post.get('_id') }, function(err, doc){
          assert.ifError(err);
          doc.get('comments').push({ title: '3' });
          save(doc);
        });

        BlogPost.findOne({ _id: post.get('_id') }, function(err, doc){
          assert.ifError(err);
          doc.get('comments').push({ title: '4' }, { title: '5' });
          save(doc);
        });

        function save(doc) {
          saveQueue.push(doc);
          if (saveQueue.length == 4) {
            saveQueue.forEach(function (doc) {
              doc.save(function (err) {
                assert.ifError(err);
                --totalDocs || complete();
              });
            });
          }
        };

        function complete () {
          BlogPost.findOne({ _id: post.get('_id') }, function (err, doc) {
            db.close();

            assert.ifError(err);
            assert.equal(doc.get('comments').length,5);

            var v = doc.get('comments').some(function(comment){
              return comment.get('title') == '1';
            });

            assert.ok(v);

            v = doc.get('comments').some(function(comment){
              return comment.get('title') == '2';
            });

            assert.ok(v);

            v = doc.get('comments').some(function(comment){
              return comment.get('title') == '3';
            })

            assert.ok(v);

            v = doc.get('comments').some(function(comment){
              return comment.get('title') == '4';
            });

            assert.ok(v);

            v = doc.get('comments').some(function(comment){
              return comment.get('title') == '5';
            });

            assert.ok(v);
            done();
          });
        };
      });
    })

    it('setting (gh-310)', function(done){
      var db = start()
        , BlogPost = db.model('BlogPost', collection)

      BlogPost.create({
        comments: [{ title: 'first-title', body: 'first-body'}]
      }, function (err, blog) {
        assert.ifError(err);
        BlogPost.findById(blog.id, function (err, agent1blog) {
          assert.ifError(err);
          BlogPost.findById(blog.id, function (err, agent2blog) {
            assert.ifError(err);
            agent1blog.get('comments')[0].title = 'second-title';
            agent1blog.save( function (err) {
              assert.ifError(err);
              agent2blog.get('comments')[0].body = 'second-body';
              agent2blog.save( function (err) {
                assert.ifError(err);
                BlogPost.findById(blog.id, function (err, foundBlog) {
                  assert.ifError(err);
                  db.close();
                  var comment = foundBlog.get('comments')[0];
                  assert.equal(comment.title,'second-title');
                  assert.equal(comment.body,'second-body');
                  done();
                });
              });
            });
          });
        });
      });
    })
  });

  it('doubly nested array saving and loading', function(done){
    var Inner = new Schema({
        arr: [Number]
    });

    var Outer = new Schema({
        inner: [Inner]
    });
    mongoose.model('Outer', Outer);

    var db = start();
    var Outer = db.model('Outer', 'arr_test_' + random());

    var outer = new Outer();
    outer.inner.push({});
    outer.save(function(err) {
      assert.ifError(err);
      assert.ok(outer.get('_id') instanceof DocumentObjectId);

      Outer.findById(outer.get('_id'), function(err, found) {
        assert.ifError(err);
        assert.equal(1, found.inner.length);
        found.inner[0].arr.push(5);
        found.save(function(err) {
          assert.ifError(err);
          assert.ok(found.get('_id') instanceof DocumentObjectId);
          Outer.findById(found.get('_id'), function(err, found2) {
            db.close();
            assert.ifError(err);
            assert.equal(1, found2.inner.length);
            assert.equal(1, found2.inner[0].arr.length);
            assert.equal(5, found2.inner[0].arr[0]);
            done();
          });
        });
      });
    });
  });

  it('updating multiple Number $pushes as a single $pushAll', function(done){
    var db = start()
      , schema = new Schema({
          nested: {
            nums: [Number]
          }
        });

    mongoose.model('NestedPushes', schema);
    var Temp = db.model('NestedPushes', collection);

    Temp.create({}, function (err, t) {
      assert.ifError(err);
      t.nested.nums.push(1);
      t.nested.nums.push(2);

      assert.equal(t.nested.nums.length,2);

      t.save(function (err) {
        assert.ifError(err);
        assert.equal(t.nested.nums.length,2);
        Temp.findById(t._id, function (err, found) {
          db.close();
          assert.ifError(err);
          assert.equal(t.nested.nums.length,2);
          done();
        });
      });
    });
  })

  it('updating at least a single $push and $pushAll as a single $pushAll', function(done){
    var db = start()
      , schema = new Schema({
          nested: {
            nums: [Number]
          }
        });

    var Temp = db.model('NestedPushes', schema, collection);

    Temp.create({}, function (err, t) {
      assert.ifError(err);
      t.nested.nums.push(1);
      t.nested.nums.push(2, 3);
      assert.equal(3, t.nested.nums.length);

      t.save(function (err) {
        assert.ifError(err);
        assert.equal(t.nested.nums.length, 3);
        Temp.findById(t._id, function (err, found) {
          db.close();
          assert.ifError(err);
          assert.equal(found.nested.nums.length, 3);
          done();
        });
      });
    });
  });

  it('activePaths should be updated for nested modifieds', function(done){
    var db = start()
      , schema = new Schema({
          nested: {
            nums: [Number]
          }
        });

    var Temp = db.model('NestedPushes', schema, collection);

    Temp.create({nested: {nums: [1, 2, 3, 4, 5]}}, function (err, t) {
      assert.ifError(err);
      t.nested.nums.pull(1);
      t.nested.nums.pull(2);
      assert.equal(t.$__.activePaths.paths['nested.nums'],'modify');
      db.close();
      done();
    });
  })

  it('$pull should affect what you see in an array before a save', function(done){
    var db = start()
      , schema = new Schema({
          nested: {
            nums: [Number]
          }
        });

    var Temp = db.model('NestedPushes', schema, collection);

    Temp.create({nested: {nums: [1, 2, 3, 4, 5]}}, function (err, t) {
      assert.ifError(err);
      t.nested.nums.pull(1);
      assert.equal(4, t.nested.nums.length);
      db.close();
      done();
    });
  });

  it('$shift', function(done){
    var db = start()
      , schema = new Schema({
          nested: {
            nums: [Number]
          }
        });

    mongoose.model('TestingShift', schema);
    var Temp = db.model('TestingShift', collection);

    Temp.create({ nested: { nums: [1,2,3] }}, function (err, t) {
      assert.ifError(err);

      Temp.findById(t._id, function (err, found) {
        assert.ifError(err);
        assert.equal(found.nested.nums.length, 3);
        found.nested.nums.$pop();
        assert.equal(found.nested.nums.length, 2);
        assert.equal(found.nested.nums[0],1);
        assert.equal(found.nested.nums[1],2);

        found.save(function (err) {
          assert.ifError(err);
          Temp.findById(t._id, function (err, found) {
            assert.ifError(err);
            assert.equal(2, found.nested.nums.length);
            assert.equal(1, found.nested.nums[0],1);
            assert.equal(2, found.nested.nums[1],2);
            found.nested.nums.$shift();
            assert.equal(1, found.nested.nums.length);
            assert.equal(found.nested.nums[0],2);

            found.save(function (err) {
              assert.ifError(err);
              Temp.findById(t._id, function (err, found) {
                db.close();
                assert.ifError(err);
                assert.equal(found.nested.nums.length,1);
                assert.equal(found.nested.nums[0],2);
                done();
              });
            });
          });
        });
      });
    });
  })

  describe('saving embedded arrays', function(){
    it('of Numbers atomically', function(done){
      var db = start()
        , TempSchema = new Schema({
            nums: [Number]
          })
        , totalDocs = 2
        , saveQueue = [];

      mongoose.model('Temp', TempSchema);
      var Temp = db.model('Temp', collection);

      var t = new Temp();

      t.save(function(err){
        assert.ifError(err);

        Temp.findOne({ _id: t.get('_id') }, function(err, doc){
          assert.ifError(err);
          doc.get('nums').push(1);
          save(doc);
        });

        Temp.findOne({ _id: t.get('_id') }, function(err, doc){
          assert.ifError(err);
          doc.get('nums').push(2, 3);
          save(doc);
        });

        function save(doc) {
          saveQueue.push(doc);
          if (saveQueue.length == totalDocs) {
            saveQueue.forEach(function (doc) {
              doc.save(function (err) {
                assert.ifError(err);
                --totalDocs || complete();
              });
            });
          }
        };

        function complete () {
          Temp.findOne({ _id: t.get('_id') }, function (err, doc) {
            db.close();
            assert.ifError(err);
            assert.equal(3, doc.get('nums').length);

            var v = doc.get('nums').some(function(num){
              return num.valueOf() == '1';
            });
            assert.ok(v);

            v = doc.get('nums').some(function(num){
              return num.valueOf() == '2';
            });
            assert.ok(v);

            v = doc.get('nums').some(function(num){
              return num.valueOf() == '3';
            });
            assert.ok(v);
            done()
          });
        };
      });
    })

    it('of Strings atomically', function(done){
      var db = start()
        , StrListSchema = new Schema({
            strings: [String]
          })
        , totalDocs = 2
        , saveQueue = [];

      mongoose.model('StrList', StrListSchema);
      var StrList = db.model('StrList');

      var t = new StrList();

      t.save(function(err){
        assert.ifError(err);

        StrList.findOne({ _id: t.get('_id') }, function(err, doc){
          assert.ifError(err);
          doc.get('strings').push('a');
          save(doc);
        });

        StrList.findOne({ _id: t.get('_id') }, function(err, doc){
          assert.ifError(err);
          doc.get('strings').push('b', 'c');
          save(doc);
        });


        function save(doc) {
          saveQueue.push(doc);
          if (saveQueue.length == totalDocs) {
            saveQueue.forEach(function (doc) {
              doc.save(function (err) {
                assert.ifError(err);
                --totalDocs || complete();
              });
            });
          }
        };

        function complete () {
          StrList.findOne({ _id: t.get('_id') }, function (err, doc) {
            db.close();
            assert.ifError(err);

            assert.equal(3, doc.get('strings').length);

            var v = doc.get('strings').some(function(str){
              return str == 'a';
            });
            assert.ok(v);

            v = doc.get('strings').some(function(str){
              return str == 'b';
            });
            assert.ok(v);

            v = doc.get('strings').some(function(str){
              return str == 'c';
            });
            assert.ok(v);
            done();
          });
        };
      });
    })

    it('of Buffers atomically', function(done){
      var db = start()
        , BufListSchema = new Schema({
            buffers: [Buffer]
          })
        , totalDocs = 2
        , saveQueue = [];

      mongoose.model('BufList', BufListSchema);
      var BufList = db.model('BufList');

      var t = new BufList();

      t.save(function(err){
        assert.ifError(err);

        BufList.findOne({ _id: t.get('_id') }, function(err, doc){
          assert.ifError(err);
          doc.get('buffers').push(new Buffer([140]));
          save(doc);
        });

        BufList.findOne({ _id: t.get('_id') }, function(err, doc){
          assert.ifError(err);
          doc.get('buffers').push(new Buffer([141]), new Buffer([142]));
          save(doc);
        });

        function save(doc) {
          saveQueue.push(doc);
          if (saveQueue.length == totalDocs) {
            saveQueue.forEach(function (doc) {
              doc.save(function (err) {
                assert.ifError(err);
                --totalDocs || complete();
              });
            });
          }
        };

        function complete () {
          BufList.findOne({ _id: t.get('_id') }, function (err, doc) {
            db.close();
            assert.ifError(err);

            assert.equal(3, doc.get('buffers').length);

            var v = doc.get('buffers').some(function(buf){
              return buf[0] == 140;
            });
            assert.ok(v);

            v  = doc.get('buffers').some(function(buf){
              return buf[0] == 141;
            });
            assert.ok(v);

            v = doc.get('buffers').some(function(buf){
              return buf[0] == 142;
            });
            assert.ok(v);

            done();
          });
        };
      });
    })

    it('works with modified element properties + doc removal (gh-975)', function(done){
      var db = start()
        , B = db.model('BlogPost', collection)
        , b = new B({ comments: [{ title: 'gh-975' }] });

      b.save(function (err) {
        assert.ifError(err);

        b.comments[0].title = 'changed';
        b.save(function (err) {
          assert.ifError(err);

          b.comments[0].remove();
          b.save(function (err) {
            assert.ifError(err);

            B.findByIdAndUpdate({ _id: b._id }, { $set: { comments: [{ title: 'a' }] }}, function (err, doc) {
              assert.ifError(err);
              doc.comments[0].title = 'differ';
              doc.comments[0].remove();
              doc.save(function (err) {
                assert.ifError(err);
                B.findById(doc._id, function (err, doc) {
                  db.close();
                  assert.ifError(err);
                  assert.equal(0, doc.comments.length);
                  done();
                })
              })
            })
          })
        });
      })
    })

    it('updating an embedded document in an embedded array with set call', function(done) {
      var db = start(),
        BlogPost = db.model('BlogPost', collection);

      BlogPost.create({
        comments: [{
          title: 'before-change'
        }]
      }, function(err, post) {
        assert.ifError(err);
        BlogPost.findById(post._id, function(err, found) {
          assert.ifError(err);
          assert.equal('before-change', found.comments[0].title);
          var subDoc = [{
            _id: found.comments[0]._id,
            title: 'after-change'
          }];
          found.set('comments', subDoc);

          found.save(function(err) {
            assert.ifError(err);
            BlogPost.findById(found._id, function(err, updated) {
              db.close();
              assert.ifError(err);
              assert.equal('after-change', updated.comments[0].title);
              done();
            });
          });
        });
      });
    });
  });

  it('updating an embedded document in an embedded array (gh-255)', function(done){
    var db = start()
      , BlogPost = db.model('BlogPost', collection);

    BlogPost.create({comments: [{title: 'woot'}]}, function (err, post) {
      assert.ifError(err);
      BlogPost.findById(post._id, function (err, found) {
        assert.ifError(err);
        assert.equal('woot', found.comments[0].title);
        found.comments[0].title = 'notwoot';
        found.save( function (err) {
          assert.ifError(err);
          BlogPost.findById(found._id, function (err, updated) {
            db.close();
            assert.ifError(err);
            assert.equal('notwoot', updated.comments[0].title);
            done();
          });
        });
      });
    });
  })

  it('updating an embedded array document to an Object value (gh-334)', function(done){
    var db = start()
      , SubSchema = new Schema({ 
          name : String , 
          subObj : { subName : String } 
        });
    var GH334Schema = new Schema ({ name : String , arrData : [ SubSchema] });

    mongoose.model('GH334' , GH334Schema);
    var AModel = db.model('GH334');
    var instance = new AModel();

    instance.set( { name : 'name-value' , arrData : [ { name : 'arrName1' , subObj : { subName : 'subName1' } } ] });
    instance.save(function(err) {
      assert.ifError(err);
      AModel.findById(instance.id, function(err, doc)  {
        assert.ifError(err);
        doc.arrData[0].set('subObj', { subName : 'modified subName' });
        doc.save(function (err) {
          assert.ifError(err);
          AModel.findById(instance.id, function (err, doc) {
            db.close();
            assert.ifError(err);
            assert.equal(doc.arrData[0].subObj.subName,'modified subName');
            done();
          });
        });
      });
    });
  })

  it('saving an embedded document twice should not push that doc onto the parent doc twice (gh-267)', function(done){
    var db = start()
      , BlogPost = db.model('BlogPost', collection)
      , post = new BlogPost();

    post.comments.push({title: 'woot'});
    post.save( function (err) {
      assert.ifError(err);
      assert.equal(1, post.comments.length);
      BlogPost.findById(post.id, function (err, found) {
        assert.ifError(err);
        assert.equal(1, found.comments.length);
        post.save( function (err) {
          assert.ifError(err);
          assert.equal(1, post.comments.length);
          BlogPost.findById(post.id, function (err, found) {
            db.close();
            assert.ifError(err);
            assert.equal(1, found.comments.length);
            done();
          });
        });
      });
    });
  })

  describe('embedded array filtering', function(){
    it('by the id shortcut function', function(done){
      var db = start()
        , BlogPost = db.model('BlogPost', collection);

      var post = new BlogPost();

      post.comments.push({ title: 'woot' });
      post.comments.push({ title: 'aaaa' });

      var subdoc1 = post.comments[0];
      var subdoc2 = post.comments[1];

      post.save(function (err) {
        assert.ifError(err);

        BlogPost.findById(post.get('_id'), function (err, doc) {
          db.close();
          assert.ifError(err);

          // test with an objectid
          assert.equal(doc.comments.id(subdoc1.get('_id')).title,'woot');

          // test with a string
          var id = DocumentObjectId.toString(subdoc2._id);
          assert.equal(doc.comments.id(id).title,'aaaa');
          done();
        });
      });
    });

    it('by the id with cast error', function(done){
      var db = start()
        , BlogPost = db.model('BlogPost', collection);

      var post = new BlogPost();

      post.save(function (err) {
        assert.ifError(err);

        BlogPost.findById(post.get('_id'), function (err, doc) {
          db.close();
          assert.ifError(err);
          assert.strictEqual(doc.comments.id(null), null);
          done();
        });
      });
    })

    it('by the id shortcut with no match', function(done){
      var db = start()
        , BlogPost = db.model('BlogPost', collection);

      var post = new BlogPost();

      post.save(function (err) {
        assert.ifError(err);

        BlogPost.findById(post.get('_id'), function (err, doc) {
          db.close();
          assert.ifError(err);
          assert.strictEqual(doc.comments.id(new DocumentObjectId), null);
          done();
        });
      });
    });
  });

  it('removing a subdocument atomically', function(done){
    var db = start()
      , BlogPost = db.model('BlogPost', collection);

    var post = new BlogPost();
    post.title = 'hahaha';
    post.comments.push({ title: 'woot' });
    post.comments.push({ title: 'aaaa' });

    post.save(function (err) {
      assert.ifError(err);

      BlogPost.findById(post.get('_id'), function (err, doc) {
        assert.ifError(err);

        doc.comments[0].remove();
        doc.save(function (err) {
          assert.ifError(err);

          BlogPost.findById(post.get('_id'), function (err, doc) {
            db.close();
            assert.ifError(err);
            assert.equal(1, doc.comments.length);
            assert.equal(doc.comments[0].title,'aaaa');
            done();
          });
        });
      });
    });
  })

  it('single pull embedded doc', function(done){
    var db = start()
    , BlogPost = db.model('BlogPost', collection);

    var post = new BlogPost();
    post.title = 'hahaha';
    post.comments.push({ title: 'woot' });
    post.comments.push({ title: 'aaaa' });

    post.save(function (err) {
      assert.ifError(err);

      BlogPost.findById(post.get('_id'), function (err, doc) {
        assert.ifError(err);

        doc.comments.pull(doc.comments[0]);
        doc.comments.pull(doc.comments[0]);
        doc.save(function (err) {
          assert.ifError(err);

          BlogPost.findById(post.get('_id'), function (err, doc) {
            db.close();
            assert.ifError(err);
            assert.equal(0, doc.comments.length);
            done();
          });
        });
      });
    });
  });

  it('saving mixed data', function(done){
    var db = start()
      , BlogPost = db.model('BlogPost', collection)
      , count = 3;

    // string
    var post = new BlogPost();
    post.mixed = 'woot';
    post.save(function (err) {
      assert.ifError(err);

      BlogPost.findById(post._id, function (err) {
        assert.ifError(err);
        if (--count) return;
        db.close();
        done();
      });
    });

    // array
    var post2 = new BlogPost();
    post2.mixed = { name: "mr bungle", arr: [] };
    post2.save(function (err) {
      assert.ifError(err);

      BlogPost.findById(post2._id, function (err, doc){
        assert.ifError(err);

        assert.equal(true, Array.isArray(doc.mixed.arr));

        doc.mixed = [{foo: 'bar'}];
        doc.save(function (err) {
          assert.ifError(err);

          BlogPost.findById(doc._id, function (err, doc){
            assert.ifError(err);

            assert.equal(true, Array.isArray(doc.mixed));
            doc.mixed.push({ hello: 'world' });
            doc.mixed.push([ 'foo', 'bar' ]);
            doc.markModified('mixed');

            doc.save(function (err, doc) {
              assert.ifError(err);

              BlogPost.findById(post2._id, function (err, doc) {
                assert.ifError(err);

                assert.deepEqual(doc.mixed[0],{ foo: 'bar' });
                assert.deepEqual(doc.mixed[1],{ hello: 'world' });
                assert.deepEqual(doc.mixed[2],['foo','bar']);
                if (--count) return;
                db.close();
                done();
              });
            });
          });

          // date
          var post3 = new BlogPost();
          post3.mixed = new Date;
          post3.save(function (err) {
            assert.ifError(err);

            BlogPost.findById(post3._id, function (err, doc) {
              assert.ifError(err);
              assert.ok(doc.mixed instanceof Date);
              if (--count) return;
              db.close();
              done();
            });
          });
        });
      });
    });
  });

  it('populating mixed data from the constructor (gh-200)', function(done){
    var db = start()
      , BlogPost = db.model('BlogPost');

    var post = new BlogPost({
      mixed: {
          type: 'test'
        , github: 'rules'
        , nested: {
              number: 3
          }
      }
    });

    db.close();
    assert.equal('test', post.mixed.type);
    assert.equal('rules', post.mixed.github);
    assert.equal(3, post.mixed.nested.number);
    done()
  })

  it('"type" is allowed as a key', function(done){
    mongoose.model('TestTypeDefaults', new Schema({
        type: { type: String, default: 'YES!' }
    }));

    var db = start()
      , TestDefaults = db.model('TestTypeDefaults');

    var post = new TestDefaults();
    assert.equal(typeof post.get('type'),'string');
    assert.equal(post.get('type'),'YES!');

    // GH-402
    var TestDefaults2 = db.model('TestTypeDefaults2', new Schema({
        x: { y: { type: { type: String }, owner: String } }
    }));

    var post = new TestDefaults2;
    post.x.y.type = "#402";
    post.x.y.owner= "me";
    post.save(function (err) {
      db.close();
      assert.ifError(err);
      done();
    });
  })

  it('unaltered model does not clear the doc (gh-195)', function(done){
    var db = start()
      , BlogPost = db.model('BlogPost', collection);

    var post = new BlogPost();
    post.title = 'woot';
    post.save(function (err) {
      assert.ifError(err);

      BlogPost.findById(post._id, function (err, doc) {
        assert.ifError(err);

        // we deliberately make no alterations
        doc.save(function (err) {
          assert.ifError(err);

          BlogPost.findById(doc._id, function (err, doc) {
            db.close();
            assert.ifError(err);
            assert.equal(doc.title,'woot');
            done();
          });
        });
      });
    });
  });

  describe('safe mode', function(){
    it('works', function(done){
      var Human = new Schema({
          name  : String
        , email : { type: String, index: { unique: true, background: false }}
      });

      mongoose.model('SafeHuman', Human, true);

      var db = start()
        , Human = db.model('SafeHuman', 'safehuman' + random());

      Human.on('index', function (err) {
        assert.ifError(err);
        var me = new Human({
            name  : 'Guillermo Rauch'
          , email : 'rauchg@gmail.com'
        });

        me.save(function (err) {
          assert.ifError(err);

          Human.findById(me._id, function (err, doc){
            assert.ifError(err);
            assert.equal(doc.email,'rauchg@gmail.com');

            var copycat = new Human({
                name  : 'Lionel Messi'
              , email : 'rauchg@gmail.com'
            });

            copycat.save(function (err) {
              db.close();
              assert.ok(/duplicate/.test(err.message));
              assert.ok(err instanceof Error);
              done();
            });
          });
        });
      });

    });

    it('can be disabled', function(done){
      var Human = new Schema({
          name  : String
        , email : { type: String, index: { unique: true, background: false }}
      });

      // turn it off
      Human.set('safe', false);

      mongoose.model('UnsafeHuman', Human, true);

      var db = start()
        , Human = db.model('UnsafeHuman', 'unsafehuman' + random());

      Human.on('index', function (err) {
        assert.ifError(err);
      });

      var me = new Human({
          name  : 'Guillermo Rauch'
        , email : 'rauchg@gmail.com'
      });

      me.save(function (err) {
        assert.ifError(err);

        Human.findById(me._id, function (err, doc){
          assert.ifError(err);
          assert.equal(doc.email,'rauchg@gmail.com');

          var copycat = new Human({
              name  : 'Lionel Messi'
            , email : 'rauchg@gmail.com'
          });

          copycat.save(function (err) {
            db.close();
            assert.ifError(err);
            done();
          });
        });
      });
    });
  });

  describe('hooks', function(){
    describe('pre', function(){
      it('with undefined and null', function(done){
        var db = start();
        var schema = new Schema({ name: String });
        var called = 0;

        schema.pre('save', function (next) {
          called++;
          next(undefined);
        });

        schema.pre('save', function (next) {
          called++;
          next(null);
        });

        var S = db.model('S', schema, collection);
        var s = new S({name: 'zupa'});

        s.save(function (err) {
          db.close();
          assert.ifError(err);
          assert.equal(2, called);
          done();
        });
      });

      it('called on all sub levels', function(done){
        var db = start();

        var grandSchema = new Schema({ name : String });
        grandSchema.pre('save', function (next) {
          this.name = 'grand';
          next();
        });

        var childSchema = new Schema({ name : String, grand : [grandSchema]});
        childSchema.pre('save', function (next) {
          this.name = 'child';
          next();
        });

        var schema = new Schema({ name: String, child : [childSchema] });

        schema.pre('save', function (next) {
          this.name = 'parent';
          next();
        });

        var S = db.model('presave_hook', schema, 'presave_hook');
        var s = new S({ name : 'a' , child : [ { name : 'b', grand : [{ name : 'c'}] } ]});

        s.save(function (err, doc) {
          db.close();
          assert.ifError(err);
          assert.equal(doc.name,'parent');
          assert.equal(doc.child[0].name,'child');
          assert.equal(doc.child[0].grand[0].name,'grand');
          done();
        });
      });

      it('error on any sub level', function(done){
        var db = start();

        var grandSchema = new Schema({ name : String });
        grandSchema.pre('save', function (next) {
          next(new Error('Error 101'));
        });

        var childSchema = new Schema({ name : String, grand : [grandSchema]});
        childSchema.pre('save', function (next) {
          this.name = 'child';
          next();
        });

        var schema = new Schema({ name: String, child : [childSchema] });
        schema.pre('save', function (next) {
          this.name = 'parent';
          next();
        });

        var S = db.model('presave_hook_error', schema, 'presave_hook_error');
        var s = new S({ name : 'a' , child : [ { name : 'b', grand : [{ name : 'c'}] } ]});

        s.save(function (err, doc) {
          db.close();
          assert.ok(err instanceof Error);
          assert.equal(err.message,'Error 101');
          done();
        });
      })

      describe('init', function(){
        it('has access to the true ObjectId when used with querying (gh-289)', function(done){
          var db = start()
            , PreInitSchema = new Schema({})
            , preId = null

          PreInitSchema.pre('init', function (next) {
            preId = this._id;
            next();
          });

          var PreInit = db.model('PreInit', PreInitSchema, 'pre_inits' + random());

          var doc = new PreInit();
          doc.save(function (err) {
            assert.ifError(err);
            PreInit.findById(doc._id, function (err, found) {
              db.close();
              assert.ifError(err);
              assert.strictEqual(undefined, preId);
              done();
            });
          });
        })
      })

      it('should not work when calling next() after a thrown error', function(done){
        var db = start();

        var s = new Schema({});
        s.methods.funky = function () {
          assert.strictEqual(false, true, 'reached unreachable code');
        }

        s.pre('funky', function (next) {
          db.close();
          try {
            next(new Error);
          } catch (error) {
            // throws b/c nothing is listening to the db error event
            assert.ok(error instanceof Error);
            next();
          }
        });
        var Kaboom = db.model('wowNext2xAndThrow', s, 'next2xAndThrow' + random());
        new Kaboom().funky();
        done();
      });

    });

    describe('post', function(){
      it('works', function(done){
        var schema = new Schema({
                title: String
            })
          , save = false
          , remove = false
          , init = false
          , post = undefined;

        schema.post('save', function (arg) {
          assert.equal(arg.id,post.id)
          save = true;
        });

        schema.post('init', function () {
          init = true;
        });

        schema.post('remove', function (arg) {
          assert.equal(arg.id,post.id)
          remove = true;
        });

        mongoose.model('PostHookTest', schema);

        var db = start()
          , BlogPost = db.model('PostHookTest');

        post = new BlogPost();

        post.save(function (err) {
          process.nextTick(function () {
            assert.ifError(err);
            assert.ok(save);
            BlogPost.findById(post._id, function (err, doc) {
              process.nextTick(function () {
                assert.ifError(err);
                assert.ok(init);

                doc.remove(function (err) {
                  process.nextTick(function () {
                    db.close();
                    assert.ifError(err);
                    assert.ok(remove);
                    done();
                  });
                });
              });
            });
          });

        });

      });

      it('on embedded docs', function(done){
        var save = false,
            init = false,
            remove = false;

        var EmbeddedSchema = new Schema({
          title : String
        });

        var ParentSchema = new Schema({
          embeds : [EmbeddedSchema]
        });

        EmbeddedSchema.post('save', function(next){
          save = true;
        });

        // Don't know how to test those on a embedded document.
        //EmbeddedSchema.post('init', function () {
          //init = true;
        //});

        //EmbeddedSchema.post('remove', function () {
          //remove = true;
        //});

        mongoose.model('Parent', ParentSchema);

        var db = start(),
            Parent = db.model('Parent');

        var parent = new Parent();

        parent.embeds.push({title: 'Testing post hooks for embedded docs'});

        parent.save(function(err){
          db.close();
          assert.ifError(err);
          assert.ok(save);
          done();
        });
      });
    });

  });

  describe('#exec()', function(){
    it('count()', function(done){
      var db = start()
        , BlogPost = db.model('BlogPost', collection);

      BlogPost.create({title: 'interoperable count as promise'}, function (err, created) {
        assert.ifError(err);
        var query = BlogPost.count({title: 'interoperable count as promise'});
        query.exec(function (err, count) {
          db.close();
          assert.ifError(err);
          assert.equal(1, count);
          done();
        });
      });
    });

    it('update()', function(done){
      var db = start()
        , BlogPost = db.model('BlogPost', collection);

      BlogPost.create({title: 'interoperable update as promise'}, function (err, created) {
        assert.ifError(err);
        var query = BlogPost.update({title: 'interoperable update as promise'}, {title: 'interoperable update as promise delta'});
        query.exec(function (err) {
          assert.ifError(err);
          BlogPost.count({title: 'interoperable update as promise delta'}, function (err, count) {
            db.close();
            assert.ifError(err);
            assert.equal(1, count);
            done();
          });
        });
      });
    });

    it('findOne()', function(done){
      var db = start()
        , BlogPost = db.model('BlogPost', collection);

      BlogPost.create({title: 'interoperable findOne as promise'}, function (err, created) {
        assert.ifError(err);
        var query = BlogPost.findOne({title: 'interoperable findOne as promise'});
        query.exec(function (err, found) {
          db.close();
          assert.ifError(err);
          assert.equal(found.id,created.id);
          done();
        });
      });
    });

    it('find()', function(done){
      var db = start()
        , BlogPost = db.model('BlogPost', collection);

      BlogPost.create(
          {title: 'interoperable find as promise'}
        , {title: 'interoperable find as promise'}
        , function (err, createdOne, createdTwo) {
        assert.ifError(err);
        var query = BlogPost.find({title: 'interoperable find as promise'});
        query.exec(function (err, found) {
          db.close();
          assert.ifError(err);
          assert.equal(found.length, 2);
          assert.equal(found[0]._id.id, createdOne._id.id);
          assert.equal(found[1]._id.id, createdTwo._id.id);
          done();
        });
      });
    });

    it('remove()', function(done){
      var db = start()
        , BlogPost = db.model('BlogPost', collection);

      BlogPost.create(
          {title: 'interoperable remove as promise'}
        , function (err, createdOne, createdTwo) {
        assert.ifError(err);
        var query = BlogPost.remove({title: 'interoperable remove as promise'});
        query.exec(function (err) {
          assert.ifError(err);
          BlogPost.count({title: 'interoperable remove as promise'}, function (err, count) {
            db.close();
            assert.equal(count, 0);
            done();
          });
        });
      });
    });

    it('op can be changed', function(done){
      var db = start()
        , BlogPost = db.model('BlogPost', collection)
        , title = 'interop ad-hoc as promise';

      BlogPost.create({title: title }, function (err, created) {
        assert.ifError(err);
        var query = BlogPost.count({title: title });
        query.exec('findOne', function (err, found) {
          db.close();
          assert.ifError(err);
          assert.equal(found.id,created.id);
          done();
        });
      });
    });

    describe('promises', function(){
      it('count()', function(done){
        var db = start()
          , BlogPost = db.model('BlogPost', collection);

        BlogPost.create({title: 'interoperable count as promise 2'}, function (err, created) {
          assert.ifError(err);
          var query = BlogPost.count({title: 'interoperable count as promise 2'});
          var promise = query.exec();
          promise.addBack(function (err, count) {
            db.close();
            assert.ifError(err);
            assert.equal(1, count);
            done();
          });
        });
      });

      it('update()', function(done){
        var db = start()
          , BlogPost = db.model('BlogPost', collection);

        BlogPost.create({title: 'interoperable update as promise 2'}, function (err, created) {
          assert.ifError(err);
          var query = BlogPost.update({title: 'interoperable update as promise 2'}, {title: 'interoperable update as promise delta 2'});
          var promise = query.exec();
          promise.addBack(function (err) {
            assert.ifError(err);
            BlogPost.count({title: 'interoperable update as promise delta 2'}, function (err, count) {
              db.close();
              assert.ifError(err);
              assert.equal(1, count);
              done();
            });
          });
        });
      });

      it('findOne()', function(done){
        var db = start()
          , BlogPost = db.model('BlogPost', collection);

        BlogPost.create({title: 'interoperable findOne as promise 2'}, function (err, created) {
          assert.ifError(err);
          var query = BlogPost.findOne({title: 'interoperable findOne as promise 2'});
          var promise = query.exec();
          promise.addBack(function (err, found) {
            db.close();
            assert.ifError(err);
            assert.equal(found.id,created.id);
            done();
          });
        });
      });

      it('find()', function(done){
        var db = start()
          , BlogPost = db.model('BlogPost', collection);

        BlogPost.create(
            {title: 'interoperable find as promise 2'}
          , {title: 'interoperable find as promise 2'}
          , function (err, createdOne, createdTwo) {
          assert.ifError(err);
          var query = BlogPost.find({title: 'interoperable find as promise 2'}).sort('_id');
          var promise = query.exec();
          promise.addBack(function (err, found) {
            db.close();
            assert.ifError(err);
            assert.equal(found.length,2);
            assert.equal(found[0].id,createdOne.id);
            assert.equal(found[1].id,createdTwo.id);
            done();
          });
        });
      });

      it('remove()', function(done){
        var db = start()
          , BlogPost = db.model('BlogPost', collection);

        BlogPost.create(
            {title: 'interoperable remove as promise 2'}
          , function (err, createdOne, createdTwo) {
          assert.ifError(err);
          var query = BlogPost.remove({title: 'interoperable remove as promise 2'});
          var promise = query.exec();
          promise.addBack(function (err) {
            assert.ifError(err);
            BlogPost.count({title: 'interoperable remove as promise 2'}, function (err, count) {
              db.close();
              assert.equal(count,0);
              done();
            });
          });
        });
      });

      it('are compatible with op modification on the fly', function(done){
        var db = start()
          , BlogPost = db.model('BlogPost', collection);

        BlogPost.create({title: 'interoperable ad-hoc as promise 2'}, function (err, created) {
          assert.ifError(err);
          var query = BlogPost.count({title: 'interoperable ad-hoc as promise 2'});
          var promise = query.exec('findOne');
          promise.addBack(function (err, found) {
            db.close();
            assert.ifError(err);
            assert.equal(found._id.id,created._id.id);
            done();
          });
        });
      });

      it('are thenable', function(done){
        var db = start()
          , B = db.model('BlogPost', collection)

        var peopleSchema = Schema({ name: String, likes: ['ObjectId'] })
        var P = db.model('promise-BP-people', peopleSchema, random());
        B.create(
            { title: 'then promise 1' }
          , { title: 'then promise 2' }
          , { title: 'then promise 3' }
          , function (err, d1, d2, d3) {
          assert.ifError(err);

          P.create(
              { name: 'brandon', likes: [d1] }
            , { name: 'ben', likes: [d2] }
            , { name: 'bernie', likes: [d3] }
            , function (err, brandon, ben, bernie) {
            assert.ifError(err);

            var promise = B.find({ title: /^then promise/ }).select('_id').exec();
            promise.then(function (blogs) {
              var ids = blogs.map(function (m) {
                return m._id;
              });
              return P.where('likes').in(ids).exec();
            }).then(function (people) {
              assert.equal(3, people.length);
              return people;
            }).then(function (people) {
              db.close();
              done();
            }, function (err) {
              db.close();
              done(new Error(err));
            });
          })
        })
      })
    });
  });

  describe('profiling', function(){
    it('system.profile is a default model', function(done){
      var Profile = mongoose.model('system.profile');
      assert.equal('object', typeof Profile.schema.paths.ts);
      assert.equal('object', typeof Profile.schema.paths.info);
      assert.equal('object', typeof Profile.schema.paths.millis);
      assert.equal('object', typeof Profile.schema.paths.op);
      assert.equal('object', typeof Profile.schema.paths.ns);
      assert.equal('object', typeof Profile.schema.paths.query);
      assert.equal('object', typeof Profile.schema.paths.updateobj);
      assert.equal('object', typeof Profile.schema.paths.ntoreturn);
      assert.equal('object', typeof Profile.schema.paths.nreturned);
      assert.equal('object', typeof Profile.schema.paths.nscanned);
      assert.equal('object', typeof Profile.schema.paths.responseLength);
      assert.equal('object', typeof Profile.schema.paths.client);
      assert.equal('object', typeof Profile.schema.paths.user);
      assert.equal('object', typeof Profile.schema.paths.idhack);
      assert.equal('object', typeof Profile.schema.paths.scanAndOrder);
      assert.equal('object', typeof Profile.schema.paths.keyUpdates);
      assert.strictEqual(undefined, Profile.schema.paths._id);
      assert.strictEqual(undefined, Profile.schema.virtuals.id);

      var db = start();
      Profile = db.model('system.profile');
      db.close();
      assert.equal('object', typeof Profile.schema.paths.ts);
      assert.equal('object', typeof Profile.schema.paths.info);
      assert.equal('object', typeof Profile.schema.paths.millis);
      assert.equal('object', typeof Profile.schema.paths.op);
      assert.equal('object', typeof Profile.schema.paths.ns);
      assert.equal('object', typeof Profile.schema.paths.query);
      assert.equal('object', typeof Profile.schema.paths.updateobj);
      assert.equal('object', typeof Profile.schema.paths.ntoreturn);
      assert.equal('object', typeof Profile.schema.paths.nreturned);
      assert.equal('object', typeof Profile.schema.paths.nscanned);
      assert.equal('object', typeof Profile.schema.paths.responseLength);
      assert.equal('object', typeof Profile.schema.paths.client);
      assert.equal('object', typeof Profile.schema.paths.user);
      assert.equal('object', typeof Profile.schema.paths.idhack);
      assert.equal('object', typeof Profile.schema.paths.scanAndOrder);
      assert.equal('object', typeof Profile.schema.paths.keyUpdates);
      assert.strictEqual(undefined, Profile.schema.paths._id);
      assert.strictEqual(undefined, Profile.schema.virtuals.id);

      // can override the default
      db = start();
      // reset Mongoose state
      delete db.base.modelSchemas['system.profile']
      delete db.base.models['system.profile']
      delete db.models['system.profile'];
      db.close();
      // test
      var over = db.model('system.profile', new Schema({ name: String }));
      assert.equal('object', typeof over.schema.paths.name);
      assert.strictEqual(undefined, over.schema.paths.ts);
      // reset
      delete db.base.modelSchemas['system.profile']
      delete db.base.models['system.profile']
      delete db.models['system.profile'];
      done();
    });

    it('level can be set', function(done){
      var db = start();
      db.setProfiling(3, function (err) {
        assert.equal(err.message,'Invalid profiling level: 3');
        db.setProfiling('fail', function (err) {
          assert.equal(err.message,'Invalid profiling level: fail');
          db.setProfiling(2, function (err, doc) {
            assert.ifError(err);
            db.setProfiling(1, 50, function (err, doc) {
              assert.ifError(err);
              assert.equal(2, doc.was);
              db.setProfiling(0, function (err, doc) {
                db.close();
                assert.ifError(err);
                assert.equal(1, doc.was);
                assert.equal(50, doc.slowms);
                done();
              });
            });
          });
        });
      });
    });
  });

  describe('console.log', function(){
    it('hides private props', function(done){
      var db = start()
        , BlogPost = db.model('BlogPost', collection);

      var date = new Date(1305730951086);
      var id0 = new DocumentObjectId('4dd3e169dbfb13b4570000b9');
      var id1 = new DocumentObjectId('4dd3e169dbfb13b4570000b6');
      var id2 = new DocumentObjectId('4dd3e169dbfb13b4570000b7');
      var id3 = new DocumentObjectId('4dd3e169dbfb13b4570000b8');

      var post = new BlogPost({
          title: 'Test'
        , _id: id0
        , date: date
        , numbers: [5,6,7]
        , owners: [id1]
        , meta: { visitors: 45 }
        , comments: [
            { _id: id2, title: 'my comment', date: date, body: 'this is a comment' },
            { _id: id3, title: 'the next thang', date: date, body: 'this is a comment too!' }]
      });

      db.close();

      var a = '{ meta: { visitors: 45 },\n  numbers: [ 5, 6, 7 ],\n  owners: [ 4dd3e169dbfb13b4570000b6 ],\n  comments: \n   [{ _id: 4dd3e169dbfb13b4570000b7,\n     comments: [],\n     body: \'this is a comment\',\n     date: Wed, 18 May 2011 15:02:31 GMT,\n     title: \'my comment\' }\n   { _id: 4dd3e169dbfb13b4570000b8,\n     comments: [],\n     body: \'this is a comment too!\',\n     date: Wed, 18 May 2011 15:02:31 GMT,\n     title: \'the next thang\' }],\n  _id: 4dd3e169dbfb13b4570000b9,\n  date: Wed, 18 May 2011 15:02:31 GMT,\n  title: \'Test\' }'

      var out = post.inspect();
      assert.ok(/meta: { visitors: 45 }/.test(out));
      assert.ok(/numbers: \[ 5, 6, 7 \]/.test(out));
      assert.ok(/Wed.+ 2011 \d\d:02:31 GMT/.test(out));
      assert.ok(!/activePaths:/.test(out));
      assert.ok(!/_atomics:/.test(out));
      done();
    });
  })

  describe('pathnames', function(){
    it('named path can be used', function(done){
      var db = start()
        , P = db.model('pathnametest', new Schema({ path: String }))
      db.close();

      var threw = false;
      try {
        new P({ path: 'i should not throw' });
      } catch (err) {
        threw = true;
      }

      assert.ok(!threw);
      done();
    })
  })

  describe('auto_reconnect', function(){
    describe('if disabled', function(){
      describe('with mongo down', function(){
        it('and no command buffering should pass an error', function(done){
          var db = start({ server: { auto_reconnect: false }});
          var schema = Schema({ type: String }, { bufferCommands: false });
          var T = db.model('Thing', schema);
          db.on('open', function () {
            var t = new T({ type: "monster" });
            var worked = false;

            t.save(function (err) {
              assert.equal(err.message, 'no open connections');
              worked = true;
            });

            db.db.close();

            setTimeout(function () {
              assert.ok(worked);
              done();
            }, 100);
          });
        });
      });
    });
  });

  it('subdocuments with changed values should persist the values', function(done){
    var db = start()
    var Subdoc = new Schema({ name: String, mixed: Schema.Types.Mixed });
    var T = db.model('SubDocMixed', new Schema({ subs: [Subdoc] }));

    var t = new T({ subs: [{ name: "Hubot", mixed: { w: 1, x: 2 }}] });
    assert.equal(t.subs[0].name,"Hubot");
    assert.equal(t.subs[0].mixed.w,1);
    assert.equal(t.subs[0].mixed.x,2);

    t.save(function (err) {
      assert.ifError(err);

      T.findById(t._id, function (err, t) {
        assert.ifError(err);
        assert.equal(t.subs[0].name,"Hubot");
        assert.equal(t.subs[0].mixed.w,1);
        assert.equal(t.subs[0].mixed.x,2);

        var sub = t.subs[0];
        sub.name = "Hubot1";
        assert.equal(sub.name,"Hubot1");
        assert.ok(sub.isModified('name'));
        assert.ok(t.isModified());

        t.save(function (err) {
          assert.ifError(err);

          T.findById(t._id, function (err, t) {
            assert.ifError(err);
            assert.strictEqual(t.subs[0].name, "Hubot1");

            var sub = t.subs[0];
            sub.mixed.w = 5;
            assert.equal(sub.mixed.w,5);
            assert.ok(!sub.isModified('mixed'));
            sub.markModified('mixed');
            assert.ok(sub.isModified('mixed'));
            assert.ok(sub.isModified());
            assert.ok(t.isModified());

            t.save(function (err) {
              assert.ifError(err);

              T.findById(t._id, function (err, t) {
                db.close();
                assert.ifError(err);
                assert.strictEqual(t.subs[0].mixed.w, 5);
                done();
              })
            })
          });
        });
      })
    })
  })

  describe('RegExps', function(){
    it('can be saved', function(done){
      var db = start()
        , BlogPost = db.model('BlogPost', collection);

      var post = new BlogPost({ mixed: { rgx: /^asdf$/ } });
      assert.ok(post.mixed.rgx instanceof RegExp);
      assert.equal(post.mixed.rgx.source,'^asdf$');
      post.save(function (err) {
        assert.ifError(err);
        BlogPost.findById(post._id, function (err, post) {
          db.close();
          assert.ifError(err);
          assert.ok(post.mixed.rgx instanceof RegExp);
          assert.equal(post.mixed.rgx.source,'^asdf$');
          done();
        });
      });
    });
  })

  // Demonstration showing why GH-261 is a misunderstanding
  it('a single instantiated document should be able to update its embedded documents more than once', function(done){
    var db = start()
      , BlogPost = db.model('BlogPost', collection);

    var post = new BlogPost();
    post.comments.push({title: 'one'});
    post.save(function (err) {
      assert.ifError(err);
      assert.equal(post.comments[0].title,'one');
      post.comments[0].title = 'two';
      assert.equal(post.comments[0].title,'two');
      post.save(function (err) {
        assert.ifError(err);
        BlogPost.findById(post._id, function (err, found) {
          db.close();
          assert.ifError(err);
          assert.equal(found.comments[0].title,'two');
          done();
        });
      });
    });
  })

  describe('save()', function(){
    describe('when no callback is passed', function(){
      it('should emit error on its db', function(done){
        var db = start();

        db.on('error', function (err) {
          db.close();
          assert.ok(err instanceof Error);
          done();
        });

        var DefaultErrSchema = new Schema({});
        DefaultErrSchema.pre('save', function (next) {
          next(new Error);
        });
        var DefaultErr = db.model('DefaultErr2', DefaultErrSchema, 'default_err_' + random());
        new DefaultErr().save();
      })

      it('should emit error on its Model when there are listeners', function(done){
        var db = start();

        var DefaultErrSchema = new Schema({});
        DefaultErrSchema.pre('save', function (next) {
          next(new Error);
        });

        var DefaultErr = db.model('DefaultErr3', DefaultErrSchema, 'default_err_' + random());

        DefaultErr.on('error', function (err) {
          db.close();
          assert.ok(err instanceof Error);
          done();
        });

        new DefaultErr().save();
      })

      it('should throw error when nothing is listening to db or Model errors', function(done){
        var db = start({ noErrorListener: 1 });

        var DefaultErrSchema = new Schema({});
        DefaultErrSchema.pre('save', function (next) {
          try {
            next(new Error);
          } catch (error) {
            // throws b/c nothing is listening to the Model or db error event
            db.close();
            assert.ok(error instanceof Error);
            done();
          }
        });
        var DefaultErr = db.model('DefaultErr1', DefaultErrSchema, 'default_err_' + random());
        new DefaultErr().save();
      });
    });
    it('returns number of affected docs', function(done){
      var db = start()
      var schema = new Schema({ name: String });
      var S = db.model('AffectedDocsAreReturned', schema);
      var s = new S({ name: 'aaron' });
      s.save(function (err, doc, affected) {
        assert.ifError(err);
        assert.equal(1, affected);
        s.name = 'heckmanananananana';
        s.save(function (err, doc, affected) {
          db.close();
          assert.ifError(err);
          assert.equal(1, affected);
          done();
        });
      });
    })
    it('saved changes made within callback of a previous no-op save gh-1139', function(done){
      var db = start()
        , B = db.model('BlogPost', collection);

      var post = new B({ title: 'first' });
      post.save(function (err) {
        assert.ifError(err);

        // no op
        post.save(function (err) {
          assert.ifError(err);

          post.title = 'changed';
          post.save(function (err) {
            assert.ifError(err);

            B.findById(post, function (err, doc) {
              assert.ifError(err);
              assert.equal('changed', doc.title);
              done();
            })
          })
        })
      })
    })

  });

  describe('_delta()', function(){
    it('should overwrite arrays when directly set (gh-1126)', function(done){
      var db = start()
        , B = db.model('BlogPost', collection);

      B.create({ title: 'gh-1126', numbers: [1,2] }, function (err, b) {
        assert.ifError(err);
        B.findById(b._id, function (err, b) {
          assert.ifError(err);
          assert.deepEqual([1,2].join(), b.numbers.join());

          b.numbers = [];
          b.numbers.push(3);

          var d = b.$__delta()[1];
          assert.ok('$set' in d, 'invalid delta ' + JSON.stringify(d));
          assert.ok(Array.isArray(d.$set.numbers));
          assert.equal(d.$set.numbers.length, 1);
          assert.equal(d.$set.numbers[0], 3);

          b.save(function (err) {
            assert.ifError(err);

            B.findById(b._id, function (err, b) {
              assert.ifError(err);
              assert.ok(Array.isArray(b.numbers));
              assert.equal(1, b.numbers.length);
              assert.equal(3, b.numbers[0]);

              b.numbers = [3];
              var d = b.$__delta();
              assert.ok(!d);

              b.numbers = [4];
              b.numbers.push(5);
              b.save(function (err) {
                assert.ifError(err);
                B.findById(b._id, function (err, b) {
                  assert.ifError(err);
                  assert.ok(Array.isArray(b.numbers));
                  assert.equal(2, b.numbers.length);
                  assert.equal(4, b.numbers[0]);
                  assert.equal(5, b.numbers[1]);
                  done();
                })
              })
            })
          })
        })
      });
    })

    it('should use $set when subdoc changed before pulling (gh-1303)', function(done){
      var db = start()
        , B = db.model('BlogPost', 'gh-1303-'+random());

      B.create(
          { title: 'gh-1303', comments: [{body:'a'},{body:'b'},{body:'c'}] }
        , function (err, b) {

        assert.ifError(err);
        B.findById(b._id, function (err, b) {
          assert.ifError(err);

          b.comments[2].body = 'changed';
          b.comments.pull(b.comments[1]);

          assert.equal(2, b.comments.length);
          assert.equal('a', b.comments[0].body);
          assert.equal('changed', b.comments[1].body);

<<<<<<< HEAD
          var d = b._delta()[1];
=======
          var d = b.$__delta()[1];
>>>>>>> d53c6a50
          assert.ok('$set' in d, 'invalid delta ' + JSON.stringify(d));
          assert.ok(Array.isArray(d.$set.comments));
          assert.equal(d.$set.comments.length, 2);

          b.save(function (err) {
            assert.ifError(err);

            B.findById(b._id, function (err, b) {
              db.close();
              assert.ifError(err);
              assert.ok(Array.isArray(b.comments));
              assert.equal(2, b.comments.length);
              assert.equal('a', b.comments[0].body);
              assert.equal('changed', b.comments[1].body);
              done();
            })
          })
        })
      })
    })
  })

  describe('backward compatibility', function(){
    it('with conflicted data in db', function(done){
      var db = start();
      var M = db.model('backwardDataConflict', new Schema({ namey: { first: String, last: String }}));
      var m = new M({ namey: "[object Object]" });
      m.namey = { first: 'GI', last: 'Joe' };// <-- should overwrite the string
      m.save(function (err) {
        db.close();
        assert.strictEqual(err, null);
        assert.strictEqual('GI', m.namey.first);
        assert.strictEqual('Joe', m.namey.last);
        done();
      });
    });

    it('with positional notation on path not existing in schema (gh-1048)', function(done){
      var db = start();

      var M = db.model('backwardCompat-gh-1048', Schema({ name: 'string' }));
      db.on('open', function () {
        var o = {
            name: 'gh-1048'
          , _id: new mongoose.Types.ObjectId
          , databases: {
                0: { keys: 100, expires: 0}
              , 15: {keys:1,expires:0}
            }
        };

        M.collection.insert(o, { safe: true }, function (err) {
          assert.ifError(err);
          M.findById(o._id, function (err, doc) {
            db.close();
            assert.ifError(err);
            assert.ok(doc);
            assert.ok(doc._doc.databases);
            assert.ok(doc._doc.databases['0']);
            assert.ok(doc._doc.databases['15']);
            assert.equal(undefined, doc.databases);
            done();
          })
        })
      });
    })
  });

  describe('create()', function(){
    it('accepts an array', function(done){
      var db = start()
        , BlogPost = db.model('BlogPost', collection);

      BlogPost.create([{ title: 'hi'}, { title: 'bye'}], function (err, post1, post2) {
        db.close();
        assert.strictEqual(err, null);
        assert.ok(post1.get('_id') instanceof DocumentObjectId);
        assert.ok(post2.get('_id') instanceof DocumentObjectId);

        assert.equal(post1.title,'hi');
        assert.equal(post2.title,'bye');
        done();
      });
    });

    it('fires callback when passed 0 docs', function(done){
      var db = start()
        , BlogPost = db.model('BlogPost', collection);

      BlogPost.create(function (err, a) {
        db.close();
        assert.strictEqual(err, null);
        assert.ok(!a);
        done();
      });
    });

    it('fires callback when empty array passed', function(done){
      var db = start()
        , BlogPost = db.model('BlogPost', collection);

      BlogPost.create([], function (err, a) {
        db.close();
        assert.strictEqual(err, null);
        assert.ok(!a);
        done();
      });
    });
  });

  describe('non-schema adhoc property assignments', function(){
    it('are not saved', function(done){
      var db = start()
        , B = db.model('BlogPost', collection)

      var b = new B;
      b.whateveriwant = 10;
      b.save(function (err) {
        assert.ifError(err);
        B.collection.findOne({ _id: b._id }, function (err, doc) {
          db.close();
          assert.ifError(err);
          assert.ok(!('whateveriwant' in doc));
          done();
        });
      });
    });
  })

  it('should not throw range error when using Number _id and saving existing doc (gh-691)', function(done){
    var db =start();
    var T = new Schema({ _id: Number, a: String });
    var D = db.model('Testing691', T, 'asdf' + random());
    var d = new D({ _id: 1 });
    d.save(function (err) {
      assert.ifError(err);

      D.findById(d._id, function (err, d) {
        assert.ifError(err);

        d.a = 'yo';
        d.save(function (err) {
          db.close();
          assert.ifError(err);
          done();
        });
      });
    });
  });

  describe('setting an unset value', function(){
    it('is saved (gh-742)', function(done){
      var db = start();

      var DefaultTestObject = db.model("defaultTestObject",
        new Schema({
          score:{type:Number, "default":55}
        })
      );

      var myTest = new DefaultTestObject();

      myTest.save(function (err, doc){
        assert.ifError(err);
        assert.equal(doc.score, 55);

        DefaultTestObject.findById(doc._id, function (err, doc){
          assert.ifError(err);

          doc.score = undefined; // unset
          doc.save(function (err, doc, count){
            assert.ifError(err);

            DefaultTestObject.findById(doc._id, function (err, doc){
              assert.ifError(err);

              doc.score = 55;
              doc.save(function (err, doc, count){
                db.close();
                assert.ifError(err);
                assert.equal(doc.score, 55);
                assert.equal(count, 1);
                done();
              });
            });
          });
        });
      });
    });
  })

  it('path is cast to correct value when retreived from db', function(done){
    var db = start();
    var schema = new Schema({ title: { type: 'string', index: true }});
    var T = db.model('T', schema);
    T.collection.insert({ title: 234 }, {safe:true}, function (err) {
      assert.ifError(err);
      T.findOne(function (err, doc) {
        db.close();
        assert.ifError(err);
        assert.equal('234', doc.title);
        done();
      });
    });
  });

  it('setting a path to undefined should retain the value as undefined', function (done) {
    var db = start()
      , B = db.model('BlogPost', collection + random())

    var doc = new B;
    doc.title='css3';
    assert.equal(doc.$__delta()[1].$set.title,'css3');
    doc.title = undefined;
    assert.equal(doc.$__delta()[1].$unset.title,1);
    assert.strictEqual(undefined, doc.$__delta()[1].$set);

    doc.title='css3';
    doc.author = 'aaron';
    doc.numbers = [3,4,5];
    doc.meta.date = new Date;
    doc.meta.visitors = 89;
    doc.comments = [{ title: 'thanksgiving', body: 'yuuuumm' }];
    doc.comments.push({ title: 'turkey', body: 'cranberries' });

    doc.save(function (err) {
      assert.ifError(err);
      B.findById(doc._id, function (err, b) {
        assert.ifError(err);
        assert.equal(b.title,'css3');
        assert.equal(b.author,'aaron');
        assert.equal(b.meta.date.toString(), doc.meta.date.toString());
        assert.equal(b.meta.visitors.valueOf(), doc.meta.visitors.valueOf());
        assert.equal(2, b.comments.length);
        assert.equal(b.comments[0].title, 'thanksgiving');
        assert.equal(b.comments[0].body, 'yuuuumm');
        assert.equal(b.comments[1].title,'turkey');
        assert.equal(b.comments[1].body,'cranberries');
        b.title = undefined;
        b.author = null;
        b.meta.date = undefined;
        b.meta.visitors = null;
        b.comments[0].title = null;
        b.comments[0].body = undefined;
        b.save(function (err) {
          assert.ifError(err);
          B.findById(b._id, function (err, b) {
            assert.ifError(err);
            assert.strictEqual(undefined, b.title);
            assert.strictEqual(null, b.author);

            assert.strictEqual(undefined, b.meta.date);
            assert.strictEqual(null, b.meta.visitors);
            assert.strictEqual(null, b.comments[0].title);
            assert.strictEqual(undefined, b.comments[0].body);
            assert.equal(b.comments[1].title,'turkey');
            assert.equal(b.comments[1].body,'cranberries');

            b.meta = undefined;
            b.comments = undefined;
            b.save(function (err) {
              assert.ifError(err);
              B.collection.findOne({ _id: b._id}, function (err, b) {
                db.close();
                assert.ifError(err);
                assert.strictEqual(undefined, b.meta);
                assert.strictEqual(undefined, b.comments);
                done();
              });
            });
          });
        });
      });
    });
  })

  describe('unsetting a default value', function(){
    it('should be ignored (gh-758)', function(done){
      var db = start();
      var M = db.model('758', new Schema({ s: String, n: Number, a: Array }));
      M.collection.insert({ }, { safe: true }, function (err) {
        assert.ifError(err);
        M.findOne(function (err, m) {
          assert.ifError(err);
          m.s = m.n = m.a = undefined;
          assert.equal(undefined, m.$__delta());
          done();
        });
      });
    })
  })
});<|MERGE_RESOLUTION|>--- conflicted
+++ resolved
@@ -4161,11 +4161,7 @@
           assert.equal('a', b.comments[0].body);
           assert.equal('changed', b.comments[1].body);
 
-<<<<<<< HEAD
-          var d = b._delta()[1];
-=======
           var d = b.$__delta()[1];
->>>>>>> d53c6a50
           assert.ok('$set' in d, 'invalid delta ' + JSON.stringify(d));
           assert.ok(Array.isArray(d.$set.comments));
           assert.equal(d.$set.comments.length, 2);
