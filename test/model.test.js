'use strict';

/**
 * Test dependencies.
 */

const assert = require('power-assert');
const co = require('co');
const random = require('../lib/utils').random;
const start = require('./common');
const Buffer = require('safe-buffer').Buffer;

const mongoose = start.mongoose;
const Schema = mongoose.Schema;
const ValidatorError = mongoose.Error.ValidatorError;
const ValidationError = mongoose.Error.ValidationError;
const ObjectId = Schema.Types.ObjectId;
const DocumentObjectId = mongoose.Types.ObjectId;
const EmbeddedDocument = mongoose.Types.Embedded;
const MongooseError = mongoose.Error;

describe('Model', function() {
  let db;
  let Test;
  let Comments;
  let BlogPost;
  let bpSchema;
  let collection;

  before(function() {
    Comments = new Schema;

    Comments.add({
      title: String,
      date: Date,
      body: String,
      comments: [Comments]
    });

    BlogPost = new Schema({
      title: String,
      author: String,
      slug: String,
      date: Date,
      meta: {
        date: Date,
        visitors: Number
      },
      published: Boolean,
      mixed: {},
      numbers: [Number],
      owners: [ObjectId],
      comments: [Comments],
      nested: {array: [Number]}
    });

    BlogPost
      .virtual('titleWithAuthor')
      .get(function() {
        return this.get('title') + ' by ' + this.get('author');
      })
      .set(function(val) {
        const split = val.split(' by ');
        this.set('title', split[0]);
        this.set('author', split[1]);
      });

    BlogPost.method('cool', function() {
      return this;
    });

    BlogPost.static('woot', function() {
      return this;
    });

    mongoose.model('BlogPost', BlogPost);
    bpSchema = BlogPost;

    collection = 'blogposts_' + random();
  });

  before(function() {
    db = start();
    const testSchema = new Schema({
      _id: {
        first_name: {type: String},
        age: {type: Number}
      },
      last_name: {type: String},
      doc_embed: {
        some: {type: String}
      }

    });
    Test = db.model('test-schema', testSchema);
  });

  after(function() {
    db.close();
  });

  it('can be created using _id as embedded document', function(done) {
    const t = new Test({
      _id: {
        first_name: 'Daniel',
        age: 21
      },
      last_name: 'Alabi',
      doc_embed: {
        some: 'a'
      }
    });

    t.save(function(err) {
      assert.ifError(err);
      Test.findOne({}, function(err, doc) {
        assert.ifError(err);

        assert.ok('last_name' in doc);
        assert.ok('_id' in doc);
        assert.ok('first_name' in doc._id);
        assert.equal(doc._id.first_name, 'Daniel');
        assert.ok('age' in doc._id);
        assert.equal(doc._id.age, 21);

        assert.ok('doc_embed' in doc);
        assert.ok('some' in doc.doc_embed);
        assert.equal(doc.doc_embed.some, 'a');
        done();
      });
    });
  });

  describe('constructor', function() {
    it('works without "new" keyword', function(done) {
      let B = mongoose.model('BlogPost');
      let b = B();
      assert.ok(b instanceof B);
      B = db.model('BlogPost');
      b = B();
      assert.ok(b instanceof B);
      done();
    });
    it('works "new" keyword', function(done) {
      let B = mongoose.model('BlogPost');
      let b = new B();
      assert.ok(b instanceof B);
      B = db.model('BlogPost');
      b = new B();
      assert.ok(b instanceof B);
      done();
    });
  });
  describe('isNew', function() {
    it('is true on instantiation', function(done) {
      const BlogPost = db.model('BlogPost', collection);
      const post = new BlogPost;
      assert.equal(post.isNew, true);
      done();
    });

    it('on parent and subdocs on failed inserts', function(done) {
      const schema = new Schema({
        name: {type: String, unique: true},
        em: [new Schema({x: Number})]
      }, {collection: 'testisnewonfail_' + random()});

      const A = db.model('isNewOnFail', schema);

      A.on('index', function() {
        const a = new A({name: 'i am new', em: [{x: 1}]});
        a.save(function(err) {
          assert.ifError(err);
          assert.equal(a.isNew, false);
          assert.equal(a.em[0].isNew, false);
          const b = new A({name: 'i am new', em: [{x: 2}]});
          b.save(function(err) {
            assert.ok(err);
            assert.equal(b.isNew, true);
            assert.equal(b.em[0].isNew, true);
            done();
          });
        });
      });
    });
  });

  it('gh-2140', function(done) {
    const S = new Schema({
      field: [{text: String}]
    });

    const Model = db.model('gh-2140', S, 'gh-2140');
    const s = new Model();
    s.field = [null];
    s.field = [{text: 'text'}];

    assert.ok(s.field[0]);
    done();
  });

  describe('schema', function() {
    it('should exist', function(done) {
      const BlogPost = db.model('BlogPost', collection);

      assert.ok(BlogPost.schema instanceof Schema);
      assert.ok(BlogPost.prototype.schema instanceof Schema);
      done();
    });
    it('emits init event', function(done) {
      let schema = new Schema({name: String}),
          model;

      schema.on('init', function(model_) {
        model = model_;
      });

      const Named = db.model('EmitInitOnSchema', schema);
      assert.equal(model, Named);
      done();
    });
  });

  describe('structure', function() {
    it('default when instantiated', function(done) {
      const BlogPost = db.model('BlogPost', collection);

      const post = new BlogPost;
      assert.equal(post.db.model('BlogPost').modelName, 'BlogPost');
      assert.equal(post.constructor.modelName, 'BlogPost');

      assert.ok(post.get('_id') instanceof DocumentObjectId);

      assert.equal(post.get('title'), undefined);
      assert.equal(post.get('slug'), undefined);
      assert.equal(post.get('date'), undefined);

      assert.equal(typeof post.get('meta'), 'object');
      assert.deepEqual(post.get('meta'), {});
      assert.equal(post.get('meta.date'), undefined);
      assert.equal(post.get('meta.visitors'), undefined);
      assert.equal(post.get('published'), undefined);
      assert.equal(Object.keys(post.get('nested')).length, 1);
      assert.ok(Array.isArray(post.get('nested').array));

      assert.ok(post.get('numbers').isMongooseArray);
      assert.ok(post.get('owners').isMongooseArray);
      assert.ok(post.get('comments').isMongooseDocumentArray);
      assert.ok(post.get('nested.array').isMongooseArray);
      done();
    });

    describe('array', function() {
      describe('defaults', function() {
        it('to a non-empty array', function(done) {
          const DefaultArraySchema = new Schema({
            arr: {type: Array, cast: String, default: ['a', 'b', 'c']},
            single: {type: Array, cast: String, default: ['a']}
          });
          mongoose.model('DefaultArray', DefaultArraySchema);
          const DefaultArray = db.model('DefaultArray', collection);
          const arr = new DefaultArray;
          assert.equal(arr.get('arr').length, 3);
          assert.equal(arr.get('arr')[0], 'a');
          assert.equal(arr.get('arr')[1], 'b');
          assert.equal(arr.get('arr')[2], 'c');
          assert.equal(arr.get('single').length, 1);
          assert.equal(arr.get('single')[0], 'a');
          done();
        });

        it('empty', function(done) {
          const DefaultZeroCardArraySchema = new Schema({
            arr: {type: Array, cast: String, default: []},
            auto: [Number]
          });
          mongoose.model('DefaultZeroCardArray', DefaultZeroCardArraySchema);
          const DefaultZeroCardArray = db.model('DefaultZeroCardArray', collection);
          const arr = new DefaultZeroCardArray();
          assert.equal(arr.get('arr').length, 0);
          assert.equal(arr.arr.length, 0);
          assert.equal(arr.auto.length, 0);
          done();
        });
      });
    });

    it('a hash with one null value', function(done) {
      const BlogPost = db.model('BlogPost', collection);

      const post = new BlogPost({
        title: null
      });
      assert.strictEqual(null, post.title);
      done();
    });

    it('when saved', function(done) {
      let BlogPost = db.model('BlogPost', collection),
          pending = 2;

      function cb() {
        if (--pending) {
          return;
        }
        done();
      }

      const post = new BlogPost();
      post.on('save', function(post) {
        assert.ok(post.get('_id') instanceof DocumentObjectId);

        assert.equal(post.get('title'), undefined);
        assert.equal(post.get('slug'), undefined);
        assert.equal(post.get('date'), undefined);
        assert.equal(post.get('published'), undefined);

        assert.equal(typeof post.get('meta'), 'object');
        assert.deepEqual(post.get('meta'), {});
        assert.equal(post.get('meta.date'), undefined);
        assert.equal(post.get('meta.visitors'), undefined);

        assert.ok(post.get('owners').isMongooseArray);
        assert.ok(post.get('comments').isMongooseDocumentArray);
        cb();
      });

      post.save(function(err, post) {
        assert.ifError(err);
        assert.ok(post.get('_id') instanceof DocumentObjectId);

        assert.equal(post.get('title'), undefined);
        assert.equal(post.get('slug'), undefined);
        assert.equal(post.get('date'), undefined);
        assert.equal(post.get('published'), undefined);

        assert.equal(typeof post.get('meta'), 'object');
        assert.deepEqual(post.get('meta'), {});
        assert.equal(post.get('meta.date'), undefined);
        assert.equal(post.get('meta.visitors'), undefined);

        assert.ok(post.get('owners').isMongooseArray);
        assert.ok(post.get('comments').isMongooseDocumentArray);
        cb();
      });
    });

    describe('init', function() {
      it('works', function(done) {
        const BlogPost = db.model('BlogPost', collection);

        const post = new BlogPost();

        post.init({
          title: 'Test',
          slug: 'test',
          date: new Date,
          meta: {
            date: new Date,
            visitors: 5
          },
          published: true,
          owners: [new DocumentObjectId, new DocumentObjectId],
          comments: [
            {title: 'Test', date: new Date, body: 'Test'},
            {title: 'Super', date: new Date, body: 'Cool'}
          ]
        });

        assert.equal(post.get('title'), 'Test');
        assert.equal(post.get('slug'), 'test');
        assert.ok(post.get('date') instanceof Date);
        assert.equal(typeof post.get('meta'), 'object');
        assert.ok(post.get('meta').date instanceof Date);
        assert.equal(typeof post.get('meta').visitors, 'number');
        assert.equal(post.get('published'), true);

        assert.equal(post.title, 'Test');
        assert.equal(post.slug, 'test');
        assert.ok(post.date instanceof Date);
        assert.equal(typeof post.meta, 'object');
        assert.ok(post.meta.date instanceof Date);
        assert.equal(typeof post.meta.visitors, 'number');
        assert.equal(post.published, true);

        assert.ok(post.get('owners').isMongooseArray);
        assert.ok(post.get('owners')[0] instanceof DocumentObjectId);
        assert.ok(post.get('owners')[1] instanceof DocumentObjectId);

        assert.ok(post.owners.isMongooseArray);
        assert.ok(post.owners[0] instanceof DocumentObjectId);
        assert.ok(post.owners[1] instanceof DocumentObjectId);

        assert.ok(post.get('comments').isMongooseDocumentArray);
        assert.ok(post.get('comments')[0] instanceof EmbeddedDocument);
        assert.ok(post.get('comments')[1] instanceof EmbeddedDocument);

        assert.ok(post.comments.isMongooseDocumentArray);
        assert.ok(post.comments[0] instanceof EmbeddedDocument);
        assert.ok(post.comments[1] instanceof EmbeddedDocument);
        done();
      });

      it('partially', function(done) {
        const BlogPost = db.model('BlogPost', collection);

        const post = new BlogPost;
        post.init({
          title: 'Test',
          slug: 'test',
          date: new Date
        });

        assert.equal(post.get('title'), 'Test');
        assert.equal(post.get('slug'), 'test');
        assert.ok(post.get('date') instanceof Date);
        assert.equal(typeof post.get('meta'), 'object');

        assert.deepEqual(post.get('meta'), {});
        assert.equal(post.get('meta.date'), undefined);
        assert.equal(post.get('meta.visitors'), undefined);
        assert.equal(post.get('published'), undefined);

        assert.ok(post.get('owners').isMongooseArray);
        assert.ok(post.get('comments').isMongooseDocumentArray);
        done();
      });

      it('with partial hash', function(done) {
        const BlogPost = db.model('BlogPost', collection);

        const post = new BlogPost({
          meta: {
            date: new Date,
            visitors: 5
          }
        });

        assert.equal(post.get('meta.visitors').valueOf(), 5);
        done();
      });

      it('isNew on embedded documents', function(done) {
        const BlogPost = db.model('BlogPost', collection);

        const post = new BlogPost();
        post.init({
          title: 'Test',
          slug: 'test',
          comments: [{title: 'Test', date: new Date, body: 'Test'}]
        });

        assert.equal(post.get('comments')[0].isNew, false);
        done();
      });

      it('isNew on embedded documents after saving', function(done) {
        const BlogPost = db.model('BlogPost', collection);

        const post = new BlogPost({title: 'hocus pocus'});
        post.comments.push({title: 'Humpty Dumpty', comments: [{title: 'nested'}]});
        assert.equal(post.get('comments')[0].isNew, true);
        assert.equal(post.get('comments')[0].comments[0].isNew, true);
        post.invalidate('title'); // force error
        post.save(function() {
          assert.equal(post.isNew, true);
          assert.equal(post.get('comments')[0].isNew, true);
          assert.equal(post.get('comments')[0].comments[0].isNew, true);
          post.save(function(err) {
            assert.strictEqual(null, err);
            assert.equal(post.isNew, false);
            assert.equal(post.get('comments')[0].isNew, false);
            assert.equal(post.get('comments')[0].comments[0].isNew, false);
            done();
          });
        });
      });
    });
  });

  it('collection name can be specified through schema', function(done) {
    const schema = new Schema({name: String}, {collection: 'users1'});
    const Named = mongoose.model('CollectionNamedInSchema1', schema);
    assert.equal(Named.prototype.collection.name, 'users1');

    const users2schema = new Schema({name: String}, {collection: 'users2'});
    const Named2 = db.model('CollectionNamedInSchema2', users2schema);
    assert.equal(Named2.prototype.collection.name, 'users2');
    done();
  });

  it('saving a model with a null value should perpetuate that null value to the db', function(done) {
    const BlogPost = db.model('BlogPost', collection);

    const post = new BlogPost({
      title: null
    });
    assert.strictEqual(null, post.title);
    post.save(function(err) {
      assert.strictEqual(err, null);
      BlogPost.findById(post.id, function(err, found) {
        assert.strictEqual(err, null);
        assert.strictEqual(found.title, null);
        done();
      });
    });
  });

  it('saves subdocuments middleware correctly', function(done) {
    let child_hook;
    let parent_hook;
    const childSchema = new Schema({
      name: String
    });

    childSchema.pre('save', function(next) {
      child_hook = this.name;
      next();
    });

    const parentSchema = new Schema({
      name: String,
      children: [childSchema]
    });

    parentSchema.pre('save', function(next) {
      parent_hook = this.name;
      next();
    });

    const Parent = db.model('doc', parentSchema);

    const parent = new Parent({
      name: 'Bob',
      children: [{
        name: 'Mary'
      }]
    });

    parent.save(function(err, parent) {
      assert.equal(parent_hook, 'Bob');
      assert.equal(child_hook, 'Mary');
      assert.ifError(err);
      parent.children[0].name = 'Jane';
      parent.save(function(err) {
        assert.equal(child_hook, 'Jane');
        assert.ifError(err);
        done();
      });
    });
  });

  it('instantiating a model with a hash that maps to at least 1 undefined value', function(done) {
    const BlogPost = db.model('BlogPost', collection);

    const post = new BlogPost({
      title: undefined
    });
    assert.strictEqual(undefined, post.title);
    post.save(function(err) {
      assert.strictEqual(null, err);
      BlogPost.findById(post.id, function(err, found) {
        assert.strictEqual(err, null);
        assert.strictEqual(found.title, undefined);
        done();
      });
    });
  });

  it('modified nested objects which contain MongoseNumbers should not cause a RangeError on save (gh-714)', function(done) {
    const schema = new Schema({
      nested: {
        num: Number
      }
    });

    const M = db.model('NestedObjectWithMongooseNumber', schema);
    const m = new M;
    m.nested = null;
    m.save(function(err) {
      assert.ifError(err);

      M.findById(m, function(err, m) {
        assert.ifError(err);
        m.nested.num = 5;
        m.save(function(err) {
          assert.ifError(err);
          done();
        });
      });
    });
  });

  it('no RangeError on remove() of a doc with Number _id (gh-714)', function(done) {
    const MySchema = new Schema({
      _id: {type: Number},
      name: String
    });

    const MyModel = db.model('MyModel', MySchema, 'numberrangeerror' + random());

    const instance = new MyModel({
      name: 'test',
      _id: 35
    });
    instance.save(function(err) {
      assert.ifError(err);

      MyModel.findById(35, function(err, doc) {
        assert.ifError(err);

        doc.remove({}, function(err) {
          assert.ifError(err);
          done();
        });
      });
    });
  });

  it('over-writing a number should persist to the db (gh-342)', function(done) {
    const BlogPost = db.model('BlogPost', collection);

    const post = new BlogPost({
      meta: {
        date: new Date,
        visitors: 10
      }
    });

    post.save(function(err) {
      assert.ifError(err);
      post.set('meta.visitors', 20);
      post.save(function(err) {
        assert.ifError(err);
        BlogPost.findById(post.id, function(err, found) {
          assert.ifError(err);
          assert.equal(found.get('meta.visitors').valueOf(), 20);
          done();
        });
      });
    });
  });

  describe('methods', function() {
    it('can be defined', function(done) {
      const BlogPost = db.model('BlogPost', collection);

      const post = new BlogPost();
      assert.equal(post.cool(), post);
      done();
    });

    it('can be defined on embedded documents', function(done) {
      const ChildSchema = new Schema({name: String});
      ChildSchema.method('talk', function() {
        return 'gaga';
      });

      const ParentSchema = new Schema({
        children: [ChildSchema]
      });

      const ChildA = db.model('ChildA', ChildSchema, 'children_' + random());
      const ParentA = db.model('ParentA', ParentSchema, 'parents_' + random());

      const c = new ChildA;
      assert.equal(typeof c.talk, 'function');

      const p = new ParentA();
      p.children.push({});
      assert.equal(typeof p.children[0].talk, 'function');
      done();
    });

    it('can be defined with nested key', function(done) {
      const NestedKeySchema = new Schema({});
      NestedKeySchema.method('foo', {
        bar: function() {
          return this;
        }
      });
      const NestedKey = db.model('NestedKey', NestedKeySchema);
      const n = new NestedKey();
      assert.equal(n.foo.bar(), n);
      done();
    });
  });

  describe('statics', function() {
    it('can be defined', function(done) {
      const BlogPost = db.model('BlogPost', collection);

      assert.equal(BlogPost.woot(), BlogPost);
      done();
    });
  });

  describe('casting as validation errors', function() {
    it('error', function(done) {
      let BlogPost = db.model('BlogPost', collection),
          threw = false;

      let post;
      try {
        post = new BlogPost({date: 'Test', meta: {date: 'Test'}});
      } catch (e) {
        threw = true;
      }

      assert.equal(threw, false);

      try {
        post.set('title', 'Test');
      } catch (e) {
        threw = true;
      }

      assert.equal(threw, false);

      post.save(function(err) {
        assert.ok(err instanceof MongooseError);
        assert.ok(err instanceof ValidationError);
        assert.equal(Object.keys(err.errors).length, 2);
        post.date = new Date;
        post.meta.date = new Date;
        post.save(function(err) {
          assert.ifError(err);
          done();
        });
      });
    });
    it('nested error', function(done) {
      let BlogPost = db.model('BlogPost', collection),
          threw = false;

      const post = new BlogPost;

      try {
        post.init({
          meta: {
            date: 'Test'
          }
        });
      } catch (e) {
        threw = true;
      }

      assert.equal(threw, false);

      try {
        post.set('meta.date', 'Test');
      } catch (e) {
        threw = true;
      }

      assert.equal(threw, false);

      post.save(function(err) {
        assert.ok(err instanceof MongooseError);
        assert.ok(err instanceof ValidationError);
        done();
      });
    });


    it('subdocument cast error', function(done) {
      const BlogPost = db.model('BlogPost', collection);

      const post = new BlogPost({
        title: 'Test',
        slug: 'test',
        comments: [{title: 'Test', date: new Date, body: 'Test'}]
      });

      post.get('comments')[0].set('date', 'invalid');

      post.save(function(err) {
        assert.ok(err instanceof MongooseError);
        assert.ok(err instanceof ValidationError);
        done();
      });
    });


    it('subdocument validation error', function(done) {
      function failingvalidator() {
        return false;
      }

      let db = start(),
          subs = new Schema({
            str: {
              type: String, validate: failingvalidator
            }
          }),
          BlogPost = db.model('BlogPost', {subs: [subs]});

      const post = new BlogPost();
      post.init({
        subs: [{str: 'gaga'}]
      });

      post.save(function(err) {
        db.close();
        assert.ok(err instanceof ValidationError);
        done();
      });
    });


    it('subdocument error when adding a subdoc', function(done) {
      let BlogPost = db.model('BlogPost', collection),
          threw = false;

      const post = new BlogPost();

      try {
        post.get('comments').push({
          date: 'Bad date'
        });
      } catch (e) {
        threw = true;
      }

      assert.equal(threw, false);

      post.save(function(err) {
        assert.ok(err instanceof MongooseError);
        assert.ok(err instanceof ValidationError);
        done();
      });
    });


    it('updates', function(done) {
      const BlogPost = db.model('BlogPost', collection);

      const post = new BlogPost();
      post.set('title', '1');

      const id = post.get('_id');

      post.save(function(err) {
        assert.ifError(err);

        BlogPost.updateOne({title: 1, _id: id}, {title: 2}, function(err) {
          assert.ifError(err);

          BlogPost.findOne({_id: post.get('_id')}, function(err, doc) {
            assert.ifError(err);
            assert.equal(doc.get('title'), '2');
            done();
          });
        });
      });
    });

    it('$pull', function(done) {
      let BlogPost = db.model('BlogPost', collection),
          post = new BlogPost();

      post.get('numbers').push('3');
      assert.equal(post.get('numbers')[0], 3);
      done();
    });

    it('$push', function(done) {
      let BlogPost = db.model('BlogPost', collection),
          post = new BlogPost();

      post.get('numbers').push(1, 2, 3, 4);
      post.save(function() {
        BlogPost.findById(post.get('_id'), function(err, found) {
          assert.equal(found.get('numbers').length, 4);
          found.get('numbers').pull('3');
          found.save(function() {
            BlogPost.findById(found.get('_id'), function(err, found2) {
              assert.ifError(err);
              assert.equal(found2.get('numbers').length, 3);
              done();
            });
          });
        });
      });
    });

    it('Number arrays', function(done) {
      const BlogPost = db.model('BlogPost', collection);

      const post = new BlogPost();
      post.numbers.push(1, '2', 3);

      post.save(function(err) {
        assert.strictEqual(err, null);

        BlogPost.findById(post._id, function(err, doc) {
          assert.ifError(err);

          assert.ok(~doc.numbers.indexOf(1));
          assert.ok(~doc.numbers.indexOf(2));
          assert.ok(~doc.numbers.indexOf(3));

          done();
        });
      });
    });

    it('date casting compat with datejs (gh-502)', function(done) {
      Date.prototype.toObject = function() {
        return {
          millisecond: 86,
          second: 42,
          minute: 47,
          hour: 17,
          day: 13,
          week: 50,
          month: 11,
          year: 2011
        };
      };

      const S = new Schema({
        name: String,
        description: String,
        sabreId: String,
        data: {
          lastPrice: Number,
          comm: String,
          curr: String,
          rateName: String
        },
        created: {type: Date, default: Date.now},
        valid: {type: Boolean, default: true}
      });

      const M = db.model('gh502', S);

      const m = new M;
      m.save(function(err) {
        assert.ifError(err);
        M.findById(m._id, function(err, m) {
          assert.ifError(err);
          m.save(function(err) {
            assert.ifError(err);
            M.deleteOne({}, function(err) {
              delete Date.prototype.toObject;
              assert.ifError(err);
              done();
            });
          });
        });
      });
    });
  });

  describe('validation', function() {
    it('works', function(done) {
      function dovalidate() {
        assert.equal(this.asyncScope, 'correct');
        return true;
      }

      function dovalidateAsync() {
        assert.equal(this.scope, 'correct');
        return global.Promise.resolve(true);
      }

      mongoose.model('TestValidation', new Schema({
        simple: {type: String, required: true},
        scope: {type: String, validate: [dovalidate, 'scope failed'], required: true},
        asyncScope: {type: String, validate: [dovalidateAsync, 'async scope failed'], required: true}
      }));

      const TestValidation = db.model('TestValidation');

      const post = new TestValidation();
      post.set('simple', '');
      post.set('scope', 'correct');
      post.set('asyncScope', 'correct');

      post.save(function(err) {
        assert.ok(err instanceof MongooseError);
        assert.ok(err instanceof ValidationError);

        post.set('simple', 'here');
        post.save(function(err) {
          assert.ifError(err);
          done();
        });
      });
    });

    it('custom messaging', function(done) {
      function validate(val) {
        return val === 'abc';
      }

      mongoose.model('TestValidationMessage', new Schema({
        simple: {type: String, validate: [validate, 'must be abc']}
      }));

      const TestValidationMessage = db.model('TestValidationMessage');

      const post = new TestValidationMessage();
      post.set('simple', '');

      post.save(function(err) {
        assert.ok(err instanceof MongooseError);
        assert.ok(err instanceof ValidationError);
        assert.ok(err.errors.simple instanceof ValidatorError);
        assert.equal(err.errors.simple.message, 'must be abc');
        assert.equal(post.errors.simple.message, 'must be abc');

        post.set('simple', 'abc');
        post.save(function(err) {
          assert.ifError(err);
          done();
        });
      });
    });

    it('with Model.schema.path introspection (gh-272)', function(done) {
      const IntrospectionValidationSchema = new Schema({
        name: String
      });
      const IntrospectionValidation = db.model('IntrospectionValidation', IntrospectionValidationSchema, 'introspections_' + random());
      IntrospectionValidation.schema.path('name').validate(function(value) {
        return value.length < 2;
      }, 'Name cannot be greater than 1 character for path "{PATH}" with value `{VALUE}`');
      const doc = new IntrospectionValidation({name: 'hi'});
      doc.save(function(err) {
        assert.equal(err.errors.name.message, 'Name cannot be greater than 1 character for path "name" with value `hi`');
        assert.equal(err.name, 'ValidationError');
        assert.ok(err.message.indexOf('IntrospectionValidation validation failed') !== -1, err.message);
        done();
      });
    });

    it('of required undefined values', function(done) {
      mongoose.model('TestUndefinedValidation', new Schema({
        simple: {type: String, required: true}
      }));

      const TestUndefinedValidation = db.model('TestUndefinedValidation');

      const post = new TestUndefinedValidation;

      post.save(function(err) {
        assert.ok(err instanceof MongooseError);
        assert.ok(err instanceof ValidationError);

        post.set('simple', 'here');
        post.save(function(err) {
          assert.ifError(err);
          done();
        });
      });
    });

    it('save callback should only execute once (gh-319)', function(done) {
      const D = db.model('CallbackFiresOnceValidation', new Schema({
        username: {type: String, validate: /^[a-z]{6}$/i},
        email: {type: String, validate: /^[a-z]{6}$/i},
        password: {type: String, validate: /^[a-z]{6}$/i}
      }));

      const post = new D({
        username: 'nope',
        email: 'too',
        password: 'short'
      });

      let timesCalled = 0;

      post.save(function(err) {
        assert.ok(err instanceof MongooseError);
        assert.ok(err instanceof ValidationError);

        assert.equal(++timesCalled, 1);

        assert.equal(Object.keys(err.errors).length, 3);
        assert.ok(err.errors.password instanceof ValidatorError);
        assert.ok(err.errors.email instanceof ValidatorError);
        assert.ok(err.errors.username instanceof ValidatorError);
        assert.equal(err.errors.password.message, 'Validator failed for path `password` with value `short`');
        assert.equal(err.errors.email.message, 'Validator failed for path `email` with value `too`');
        assert.equal(err.errors.username.message, 'Validator failed for path `username` with value `nope`');

        assert.equal(Object.keys(post.errors).length, 3);
        assert.ok(post.errors.password instanceof ValidatorError);
        assert.ok(post.errors.email instanceof ValidatorError);
        assert.ok(post.errors.username instanceof ValidatorError);
        assert.equal(post.errors.password.message, 'Validator failed for path `password` with value `short`');
        assert.equal(post.errors.email.message, 'Validator failed for path `email` with value `too`');
        assert.equal(post.errors.username.message, 'Validator failed for path `username` with value `nope`');
        done();
      });
    });

    it('query result', function(done) {
      mongoose.model('TestValidationOnResult', new Schema({
        resultv: {type: String, required: true}
      }));

      const TestV = db.model('TestValidationOnResult');

      const post = new TestV;

      post.validate(function(err) {
        assert.ok(err instanceof MongooseError);
        assert.ok(err instanceof ValidationError);

        post.resultv = 'yeah';
        post.save(function(err) {
          assert.ifError(err);
          TestV.findOne({_id: post.id}, function(err, found) {
            assert.ifError(err);
            assert.equal(found.resultv, 'yeah');
            found.save(function(err) {
              assert.ifError(err);
              done();
            });
          });
        });
      });
    });

    it('of required previously existing null values', function(done) {
      mongoose.model('TestPreviousNullValidation', new Schema({
        previous: {type: String, required: true},
        a: String
      }));

      const TestP = db.model('TestPreviousNullValidation');

      TestP.collection.insertOne({a: null, previous: null}, {}, function(err, f) {
        assert.ifError(err);
        TestP.findOne({_id: f.ops[0]._id}, function(err, found) {
          assert.ifError(err);
          assert.equal(found.isNew, false);
          assert.strictEqual(found.get('previous'), null);

          found.validate(function(err) {
            assert.ok(err instanceof MongooseError);
            assert.ok(err instanceof ValidationError);

            found.set('previous', 'yoyo');
            found.save(function(err) {
              assert.strictEqual(err, null);
              done();
            });
          });
        });
      });
    });

    it('nested', function(done) {
      mongoose.model('TestNestedValidation', new Schema({
        nested: {
          required: {type: String, required: true}
        }
      }));

      const TestNestedValidation = db.model('TestNestedValidation');

      const post = new TestNestedValidation();
      post.set('nested.required', null);

      post.save(function(err) {
        assert.ok(err instanceof MongooseError);
        assert.ok(err instanceof ValidationError);

        post.set('nested.required', 'here');
        post.save(function(err) {
          assert.ifError(err);
          done();
        });
      });
    });

    it('of nested subdocuments', function(done) {
      const Subsubdocs = new Schema({required: {type: String, required: true}});

      const Subdocs = new Schema({
        required: {type: String, required: true},
        subs: [Subsubdocs]
      });

      mongoose.model('TestSubdocumentsValidation', new Schema({
        items: [Subdocs]
      }));

      const TestSubdocumentsValidation = db.model('TestSubdocumentsValidation');

      const post = new TestSubdocumentsValidation();

      post.get('items').push({required: '', subs: [{required: ''}]});

      post.save(function(err) {
        assert.ok(err instanceof MongooseError);
        assert.ok(err instanceof ValidationError);
        assert.ok(err.errors['items.0.subs.0.required'] instanceof ValidatorError);
        assert.equal(err.errors['items.0.subs.0.required'].message, 'Path `required` is required.');
        assert.ok(post.errors['items.0.subs.0.required'] instanceof ValidatorError);
        assert.equal(post.errors['items.0.subs.0.required'].message, 'Path `required` is required.');

        assert.ok(err.errors['items.0.required']);
        assert.ok(post.errors['items.0.required']);

        post.items[0].subs[0].set('required', true);
        assert.equal(post.$__.validationError, undefined);

        post.save(function(err) {
          assert.ok(err);
          assert.ok(err.errors);
          assert.ok(err.errors['items.0.required'] instanceof ValidatorError);
          assert.equal(err.errors['items.0.required'].message, 'Path `required` is required.');

          assert.ok(!err.errors['items.0.subs.0.required']);
          assert.ok(!err.errors['items.0.subs.0.required']);
          assert.ok(!post.errors['items.0.subs.0.required']);
          assert.ok(!post.errors['items.0.subs.0.required']);

          post.get('items')[0].set('required', true);
          post.save(function(err) {
            assert.ok(!post.errors);
            assert.ifError(err);
            done();
          });
        });
      });
    });

    it('without saving', function(done) {
      mongoose.model('TestCallingValidation', new Schema({
        item: {type: String, required: true}
      }));

      const TestCallingValidation = db.model('TestCallingValidation');

      const post = new TestCallingValidation;

      assert.equal(post.schema.path('item').isRequired, true);
      assert.strictEqual(post.isNew, true);

      post.validate(function(err) {
        assert.ok(err instanceof MongooseError);
        assert.ok(err instanceof ValidationError);
        assert.strictEqual(post.isNew, true);

        post.item = 'yo';
        post.validate(function(err) {
          assert.equal(err, null);
          assert.strictEqual(post.isNew, true);
          done();
        });
      });
    });

    it('when required is set to false', function(done) {
      function validator() {
        return true;
      }

      mongoose.model('TestRequiredFalse', new Schema({
        result: {type: String, validate: [validator, 'chump validator'], required: false}
      }));

      const TestV = db.model('TestRequiredFalse');

      const post = new TestV;

      assert.equal(post.schema.path('result').isRequired, false);
      done();
    });

    describe('middleware', function() {
      it('works', function(done) {
        let ValidationMiddlewareSchema = null,
            Post = null,
            post = null;

        ValidationMiddlewareSchema = new Schema({
          baz: {type: String}
        });

        ValidationMiddlewareSchema.pre('validate', function(next) {
          if (this.get('baz') === 'bad') {
            this.invalidate('baz', 'bad');
          }
          next();
        });

        mongoose.model('ValidationMiddleware', ValidationMiddlewareSchema);

        Post = db.model('ValidationMiddleware');
        post = new Post();
        post.set({baz: 'bad'});

        post.save(function(err) {
          assert.ok(err instanceof MongooseError);
          assert.ok(err instanceof ValidationError);
          assert.equal(err.errors.baz.kind, 'user defined');
          assert.equal(err.errors.baz.path, 'baz');

          post.set('baz', 'good');
          post.save(function(err) {
            assert.ifError(err);
            done();
          });
        });
      });

      it('async', function(done) {
        let AsyncValidationMiddlewareSchema = null,
            Post = null,
            post = null;

        AsyncValidationMiddlewareSchema = new Schema({
          prop: {type: String}
        });

        AsyncValidationMiddlewareSchema.pre('validate', true, function(next, done) {
          const _this = this;
          setTimeout(function() {
            if (_this.get('prop') === 'bad') {
              _this.invalidate('prop', 'bad');
            }
            done();
          }, 5);
          next();
        });

        mongoose.model('AsyncValidationMiddleware', AsyncValidationMiddlewareSchema);

        Post = db.model('AsyncValidationMiddleware');
        post = new Post();
        post.set({prop: 'bad'});

        post.save(function(err) {
          assert.ok(err instanceof MongooseError);
          assert.ok(err instanceof ValidationError);
          assert.equal(err.errors.prop.kind, 'user defined');
          assert.equal(err.errors.prop.path, 'prop');

          post.set('prop', 'good');
          post.save(function(err) {
            assert.ifError(err);
            done();
          });
        });
      });

      it('complex', function(done) {
        let ComplexValidationMiddlewareSchema = null,
            Post = null,
            post = null,
            abc = function(v) {
              return v === 'abc';
            };

        ComplexValidationMiddlewareSchema = new Schema({
          baz: {type: String},
          abc: {type: String, validate: [abc, 'must be abc']},
          test: {type: String, validate: [/test/, 'must also be abc']},
          required: {type: String, required: true}
        });

        ComplexValidationMiddlewareSchema.pre('validate', true, function(next, done) {
          const _this = this;
          setTimeout(function() {
            if (_this.get('baz') === 'bad') {
              _this.invalidate('baz', 'bad');
            }
            done();
          }, 5);
          next();
        });

        mongoose.model('ComplexValidationMiddleware', ComplexValidationMiddlewareSchema);

        Post = db.model('ComplexValidationMiddleware');
        post = new Post();
        post.set({
          baz: 'bad',
          abc: 'not abc',
          test: 'fail'
        });

        post.save(function(err) {
          assert.ok(err instanceof MongooseError);
          assert.ok(err instanceof ValidationError);
          assert.equal(Object.keys(err.errors).length, 4);
          assert.ok(err.errors.baz instanceof ValidatorError);
          assert.equal(err.errors.baz.kind, 'user defined');
          assert.equal(err.errors.baz.path, 'baz');
          assert.ok(err.errors.abc instanceof ValidatorError);
          assert.equal(err.errors.abc.kind, 'user defined');
          assert.equal(err.errors.abc.message, 'must be abc');
          assert.equal(err.errors.abc.path, 'abc');
          assert.ok(err.errors.test instanceof ValidatorError);
          assert.equal(err.errors.test.message, 'must also be abc');
          assert.equal(err.errors.test.kind, 'user defined');
          assert.equal(err.errors.test.path, 'test');
          assert.ok(err.errors.required instanceof ValidatorError);
          assert.equal(err.errors.required.kind, 'required');
          assert.equal(err.errors.required.path, 'required');

          post.set({
            baz: 'good',
            abc: 'abc',
            test: 'test',
            required: 'here'
          });

          post.save(function(err) {
            assert.ifError(err);
            done();
          });
        });
      });
    });
  });

  describe('defaults application', function() {
    it('works', function(done) {
      const now = Date.now();

      mongoose.model('TestDefaults', new Schema({
        date: {type: Date, default: now}
      }));

      const TestDefaults = db.model('TestDefaults');

      const post = new TestDefaults;
      assert.ok(post.get('date') instanceof Date);
      assert.equal(+post.get('date'), now);
      done();
    });

    it('nested', function(done) {
      const now = Date.now();

      mongoose.model('TestNestedDefaults', new Schema({
        nested: {
          date: {type: Date, default: now}
        }
      }));

      const TestDefaults = db.model('TestNestedDefaults');

      const post = new TestDefaults();
      assert.ok(post.get('nested.date') instanceof Date);
      assert.equal(+post.get('nested.date'), now);
      done();
    });

    it('subdocument', function(done) {
      const now = Date.now();

      const Items = new Schema({
        date: {type: Date, default: now}
      });

      mongoose.model('TestSubdocumentsDefaults', new Schema({
        items: [Items]
      }));

      const TestSubdocumentsDefaults = db.model('TestSubdocumentsDefaults');

      const post = new TestSubdocumentsDefaults();
      post.get('items').push({});
      assert.ok(post.get('items')[0].get('date') instanceof Date);
      assert.equal(+post.get('items')[0].get('date'), now);
      done();
    });

    it('allows nulls', function(done) {
      const T = db.model('NullDefault', new Schema({name: {type: String, default: null}}), collection);
      const t = new T();

      assert.strictEqual(null, t.name);

      t.save(function(err) {
        assert.ifError(err);

        T.findById(t._id, function(err, t) {
          assert.ifError(err);
          assert.strictEqual(null, t.name);
          done();
        });
      });
    });
  });

  describe('virtuals', function() {
    it('getters', function(done) {
      let BlogPost = db.model('BlogPost', collection),
          post = new BlogPost({
            title: 'Letters from Earth',
            author: 'Mark Twain'
          });

      assert.equal(post.get('titleWithAuthor'), 'Letters from Earth by Mark Twain');
      assert.equal(post.titleWithAuthor, 'Letters from Earth by Mark Twain');
      done();
    });

    it('set()', function(done) {
      let BlogPost = db.model('BlogPost', collection),
          post = new BlogPost();

      post.set('titleWithAuthor', 'Huckleberry Finn by Mark Twain');
      assert.equal(post.get('title'), 'Huckleberry Finn');
      assert.equal(post.get('author'), 'Mark Twain');
      done();
    });

    it('should not be saved to the db AZZ', function(done) {
      let BlogPost = db.model('BlogPost', collection),
          post = new BlogPost();

      post.set('titleWithAuthor', 'Huckleberry Finn by Mark Twain');

      post.save(function(err) {
        assert.ifError(err);

        BlogPost.findById(post.get('_id'), function(err, found) {
          assert.ifError(err);

          assert.equal(found.get('title'), 'Huckleberry Finn');
          assert.equal(found.get('author'), 'Mark Twain');
          assert.ok(!('titleWithAuthor' in found.toObject()));
          done();
        });
      });
    });

    it('nested', function(done) {
      const PersonSchema = new Schema({
        name: {
          first: String,
          last: String
        }
      });

      PersonSchema.
        virtual('name.full').
        get(function() {
          return this.get('name.first') + ' ' + this.get('name.last');
        }).
        set(function(fullName) {
          const split = fullName.split(' ');
          this.set('name.first', split[0]);
          this.set('name.last', split[1]);
        });

      mongoose.model('Person', PersonSchema);

      const Person = db.model('Person');
      const person = new Person({
        name: {
          first: 'Michael',
          last: 'Sorrentino'
        }
      });

      assert.equal(person.get('name.full'), 'Michael Sorrentino');
      person.set('name.full', 'The Situation');
      assert.equal(person.get('name.first'), 'The');
      assert.equal(person.get('name.last'), 'Situation');

      assert.equal(person.name.full, 'The Situation');
      person.name.full = 'Michael Sorrentino';
      assert.equal(person.name.first, 'Michael');
      assert.equal(person.name.last, 'Sorrentino');
      done();
    });
  });

  describe.skip('.remove()', function() {
    it('works', function(done) {
      let collection = 'blogposts_' + random(),
          BlogPost = db.model('BlogPost', collection);

      BlogPost.create({title: 1}, {title: 2}, function(err) {
        assert.ifError(err);

        BlogPost.remove({title: 1}, function(err) {
          assert.ifError(err);

          BlogPost.find({}, function(err, found) {
            assert.ifError(err);
            assert.equal(found.length, 1);
            assert.equal(found[0].title, '2');
            done();
          });
        });
      });
    });

    it('errors when id deselected (gh-3118)', function(done) {
      let collection = 'blogposts_' + random(),
          BlogPost = db.model('BlogPost', collection);

      BlogPost.create({title: 1}, {title: 2}, function(err) {
        assert.ifError(err);
        BlogPost.findOne({title: 1}, {_id: 0}, function(error, doc) {
          assert.ifError(error);
          doc.remove(function(err) {
            assert.ok(err);
            assert.equal(err.message, 'No _id found on document!');
            done();
          });
        });
      });
    });

    it('should not remove any records when deleting by id undefined', function(done) {
      const collection = 'blogposts_' + random();
      const BlogPost = db.model('BlogPost', collection);
      BlogPost.create({title: 1}, {title: 2}, function(err) {
        assert.ifError(err);

        BlogPost.remove({_id: undefined}, function(err) {
          assert.ifError(err);
          BlogPost.find({}, function(err, found) {
            assert.equal(found.length, 2, 'Should not remove any records');
            done();
          });
        });
      });
    });

    it('should not remove all documents in the collection (gh-3326)', function(done) {
      let collection = 'blogposts_' + random(),
          BlogPost = db.model('BlogPost', collection);

      BlogPost.create({title: 1}, {title: 2}, function(err) {
        assert.ifError(err);
        BlogPost.findOne({title: 1}, function(error, doc) {
          assert.ifError(error);
          doc.remove(function(err) {
            assert.ifError(err);
            BlogPost.find(function(err, found) {
              assert.ifError(err);
              assert.equal(found.length, 1);
              assert.equal(found[0].title, '2');
              done();
            });
          });
        });
      });
    });
  });

<<<<<<< HEAD
  describe('#remove()', function() {
    let B;
=======
  describe.skip('#remove()', function() {
    var B;
>>>>>>> 2c2dbcd4

    before(function() {
      B = db.model('BlogPost', 'blogposts_' + random());
    });

    it('passes the removed document (gh-1419)', function(done) {
      B.create({}, function(err, post) {
        assert.ifError(err);
        B.findById(post, function(err, found) {
          assert.ifError(err);

          found.remove(function(err, doc) {
            assert.ifError(err);
            assert.ok(doc);
            assert.ok(doc.equals(found));
            done();
          });
        });
      });
    });

    it('works as a promise', function(done) {
      B.create({}, function(err, post) {
        assert.ifError(err);
        B.findById(post, function(err, found) {
          assert.ifError(err);

          found.remove().then(function(doc) {
            assert.ok(doc);
            assert.ok(doc.equals(found));
            done();
          }).catch(done);
        });
      });
    });

    it('works as a promise with a hook', function(done) {
      let called = 0;
      const RHS = new Schema({
        name: String
      });
      RHS.pre('remove', function(next) {
        called++;
        return next();
      });

      const RH = db.model('RH', RHS, 'RH_' + random());

      RH.create({name: 'to be removed'}, function(err, post) {
        assert.ifError(err);
        assert.ok(post);
        RH.findById(post, function(err, found) {
          assert.ifError(err);
          assert.ok(found);

          found.remove().then(function(doc) {
            assert.ifError(err);
            assert.equal(called, 1);
            assert.ok(doc);
            assert.ok(doc.equals(found));
            done();
          }).catch(done);
        });
      });
    });

    describe('when called multiple times', function() {
      it('always executes the passed callback gh-1210', function(done) {
        let collection = 'blogposts_' + random(),
            BlogPost = db.model('BlogPost', collection),
            post = new BlogPost();

        post.save(function(err) {
          assert.ifError(err);

          let pending = 2;

          post.remove(function() {
            if (--pending) {
              return;
            }
            done();
          });
          post.remove(function() {
            if (--pending) {
              return;
            }
            done();
          });
        });
      });
    });
  });

  describe('getters', function() {
    it('with same name on embedded docs do not class', function(done) {
      const Post = new Schema({
        title: String,
        author: {name: String},
        subject: {name: String}
      });

      mongoose.model('PostWithClashGetters', Post);

      const PostModel = db.model('PostWithClashGetters', 'postwithclash' + random());

      const post = new PostModel({
        title: 'Test',
        author: {name: 'A'},
        subject: {name: 'B'}
      });

      assert.equal(post.author.name, 'A');
      assert.equal(post.subject.name, 'B');
      assert.equal(post.author.name, 'A');
      done();
    });

    it('should not be triggered at construction (gh-685)', function(done) {
      let called = false;

      const schema = new mongoose.Schema({
        number: {
          type: Number,
          set: function(x) {
            return x / 2;
          },
          get: function(x) {
            called = true;
            return x * 2;
          }
        }
      });

      const A = mongoose.model('gettersShouldNotBeTriggeredAtConstruction', schema);

      const a = new A({number: 100});
      assert.equal(called, false);
      let num = a.number;
      assert.equal(called, true);
      assert.equal(num.valueOf(), 100);
      assert.equal(a.getValue('number').valueOf(), 50);

      called = false;
      const b = new A;
      b.init({number: 50});
      assert.equal(called, false);
      num = b.number;
      assert.equal(called, true);
      assert.equal(num.valueOf(), 100);
      assert.equal(b.getValue('number').valueOf(), 50);
      done();
    });

    it('with type defined with { type: Native } (gh-190)', function(done) {
      const schema = new Schema({
        date: {type: Date}
      });

      mongoose.model('ShortcutGetterObject', schema);

      let ShortcutGetter = db.model('ShortcutGetterObject', 'shortcut' + random()),
          post = new ShortcutGetter();

      post.set('date', Date.now());
      assert.ok(post.date instanceof Date);
      done();
    });

    describe('nested', function() {
      it('works', function(done) {
        const schema = new Schema({
          first: {
            second: [Number]
          }
        });
        mongoose.model('ShortcutGetterNested', schema);

        let ShortcutGetterNested = db.model('ShortcutGetterNested', collection),
            doc = new ShortcutGetterNested();

        assert.equal(typeof doc.first, 'object');
        assert.ok(doc.first.second.isMongooseArray);
        done();
      });

      it('works with object literals', function(done) {
        const BlogPost = db.model('BlogPost', collection);

        const date = new Date;

        const meta = {
          date: date,
          visitors: 5
        };

        const post = new BlogPost();
        post.init({
          meta: meta
        });

        assert.ok(post.get('meta').date instanceof Date);
        assert.ok(post.meta.date instanceof Date);

        let threw = false;
        let getter1;
        let getter2;
        try {
          JSON.stringify(meta);
          getter1 = JSON.stringify(post.get('meta'));
          getter2 = JSON.stringify(post.meta);
        } catch (err) {
          threw = true;
        }

        assert.equal(threw, false);
        getter1 = JSON.parse(getter1);
        getter2 = JSON.parse(getter2);
        assert.equal(getter1.visitors, 5);
        assert.equal(getter2.visitors, 5);
        assert.equal(getter1.date, getter2.date);

        post.meta.date = new Date - 1000;
        assert.ok(post.meta.date instanceof Date);
        assert.ok(post.get('meta').date instanceof Date);

        post.meta.visitors = 2;
        assert.equal(typeof post.get('meta').visitors, 'number');
        assert.equal(typeof post.meta.visitors, 'number');

        const newmeta = {
          date: date - 2000,
          visitors: 234
        };

        post.set(newmeta, 'meta');

        assert.ok(post.meta.date instanceof Date);
        assert.ok(post.get('meta').date instanceof Date);
        assert.equal(typeof post.meta.visitors, 'number');
        assert.equal(typeof post.get('meta').visitors, 'number');
        assert.equal((+post.meta.date), date - 2000);
        assert.equal((+post.get('meta').date), date - 2000);
        assert.equal((+post.meta.visitors), 234);
        assert.equal((+post.get('meta').visitors), 234);

        // set object directly
        post.meta = {
          date: date - 3000,
          visitors: 4815162342
        };

        assert.ok(post.meta.date instanceof Date);
        assert.ok(post.get('meta').date instanceof Date);
        assert.equal(typeof post.meta.visitors, 'number');
        assert.equal(typeof post.get('meta').visitors, 'number');
        assert.equal((+post.meta.date), date - 3000);
        assert.equal((+post.get('meta').date), date - 3000);
        assert.equal((+post.meta.visitors), 4815162342);
        assert.equal((+post.get('meta').visitors), 4815162342);
        done();
      });

      it('object property access works when root initd with null', function(done) {
        const schema = new Schema({
          nest: {
            st: String
          }
        });

        mongoose.model('NestedStringA', schema);
        const T = db.model('NestedStringA', collection);

        const t = new T({nest: null});

        assert.strictEqual(t.nest.st, undefined);
        t.nest = {st: 'jsconf rules'};
        assert.deepEqual(t.nest.toObject(), {st: 'jsconf rules'});
        assert.equal(t.nest.st, 'jsconf rules');

        t.save(function(err) {
          assert.ifError(err);
          done();
        });
      });

      it('object property access works when root initd with undefined', function(done) {
        const schema = new Schema({
          nest: {
            st: String
          }
        });

        mongoose.model('NestedStringB', schema);
        const T = db.model('NestedStringB', collection);

        const t = new T({nest: undefined});

        assert.strictEqual(t.nest.st, undefined);
        t.nest = {st: 'jsconf rules'};
        assert.deepEqual(t.nest.toObject(), {st: 'jsconf rules'});
        assert.equal(t.nest.st, 'jsconf rules');

        t.save(function(err) {
          assert.ifError(err);
          done();
        });
      });

      it('pre-existing null object re-save', function(done) {
        const schema = new Schema({
          nest: {
            st: String,
            yep: String
          }
        });

        mongoose.model('NestedStringC', schema);
        const T = db.model('NestedStringC', collection);

        const t = new T({nest: null});

        t.save(function(err) {
          assert.ifError(err);

          t.nest = {st: 'jsconf rules', yep: 'it does'};

          // check that entire `nest` object is being $set
          const u = t.$__delta()[1];
          assert.ok(u.$set);
          assert.ok(u.$set.nest);
          assert.equal(Object.keys(u.$set.nest).length, 2);
          assert.ok(u.$set.nest.yep);
          assert.ok(u.$set.nest.st);

          t.save(function(err) {
            assert.ifError(err);

            T.findById(t.id, function(err, t) {
              assert.ifError(err);
              assert.equal(t.nest.st, 'jsconf rules');
              assert.equal(t.nest.yep, 'it does');

              t.nest = null;
              t.save(function(err) {
                assert.ifError(err);
                assert.strictEqual(t._doc.nest, null);
                done();
              });
            });
          });
        });
      });

      it('array of Mixed on existing doc can be pushed to', function(done) {
        mongoose.model('MySchema', new Schema({
          nested: {
            arrays: []
          }
        }));

        let DooDad = db.model('MySchema'),
            doodad = new DooDad({nested: {arrays: []}}),
            date = 1234567890;

        doodad.nested.arrays.push(['+10', 'yup', date]);

        doodad.save(function(err) {
          assert.ifError(err);

          DooDad.findById(doodad._id, function(err, doodad) {
            assert.ifError(err);

            assert.deepEqual(doodad.nested.arrays.toObject(), [['+10', 'yup', date]]);

            doodad.nested.arrays.push(['another', 1]);

            doodad.save(function(err) {
              assert.ifError(err);

              DooDad.findById(doodad._id, function(err, doodad) {
                assert.ifError(err);
                assert.deepEqual(doodad.nested.arrays.toObject(), [['+10', 'yup', date], ['another', 1]]);
                done();
              });
            });
          });
        });
      });

      it('props can be set directly when property was named "type"', function(done) {
        function def() {
          return [{x: 1}, {x: 2}, {x: 3}];
        }

        mongoose.model('MySchema2', new Schema({
          nested: {
            type: {type: String, default: 'yep'},
            array: {
              type: Array, default: def
            }
          }
        }));

        let DooDad = db.model('MySchema2', collection),
            doodad = new DooDad();

        doodad.save(function(err) {
          assert.ifError(err);

          DooDad.findById(doodad._id, function(err, doodad) {
            assert.ifError(err);

            assert.equal(doodad.nested.type, 'yep');
            assert.deepEqual(doodad.nested.array.toObject(), [{x: 1}, {x: 2}, {x: 3}]);

            doodad.nested.type = 'nope';
            doodad.nested.array = ['some', 'new', 'stuff'];

            doodad.save(function(err) {
              assert.ifError(err);

              DooDad.findById(doodad._id, function(err, doodad) {
                assert.ifError(err);
                assert.equal(doodad.nested.type, 'nope');
                assert.deepEqual(doodad.nested.array.toObject(), ['some', 'new', 'stuff']);
                done();
              });
            });
          });
        });
      });
    });
  });

  describe('setters', function() {
    it('are used on embedded docs (gh-365 gh-390 gh-422)', function(done) {
      function setLat(val) {
        return parseInt(val, 10);
      }

      let tick = 0;

      function uptick() {
        return ++tick;
      }

      let Location = new Schema({
        lat: {type: Number, default: 0, set: setLat},
        long: {type: Number, set: uptick}
      });

      let Deal = new Schema({
        title: String,
        locations: [Location]
      });

      Location = db.model('Location', Location, 'locations_' + random());
      Deal = db.model('Deal', Deal, 'deals_' + random());

      const location = new Location({lat: 1.2, long: 10});
      assert.equal(location.lat.valueOf(), 1);
      assert.equal(location.long.valueOf(), 1);

      const deal = new Deal({title: 'My deal', locations: [{lat: 1.2, long: 33}]});
      assert.equal(deal.locations[0].lat.valueOf(), 1);
      assert.equal(deal.locations[0].long.valueOf(), 2);

      deal.save(function(err) {
        assert.ifError(err);
        Deal.findById(deal._id, function(err, deal) {
          assert.ifError(err);
          assert.equal(deal.locations[0].lat.valueOf(), 1);
          // GH-422
          assert.equal(deal.locations[0].long.valueOf(), 2);
          done();
        });
      });
    });
  });

  it('changing a number non-atomically (gh-203)', function(done) {
    const BlogPost = db.model('BlogPost', collection);

    const post = new BlogPost();

    post.meta.visitors = 5;

    post.save(function(err) {
      assert.ifError(err);

      BlogPost.findById(post._id, function(err, doc) {
        assert.ifError(err);

        doc.meta.visitors -= 2;

        doc.save(function(err) {
          assert.ifError(err);

          BlogPost.findById(post._id, function(err, doc) {
            assert.ifError(err);
            assert.equal(+doc.meta.visitors, 3);
            done();
          });
        });
      });
    });
  });

  describe('atomic subdocument', function() {
    it('saving', function(done) {
      let BlogPost = db.model('BlogPost', collection),
          totalDocs = 4,
          saveQueue = [];

      const post = new BlogPost;

      function complete() {
        BlogPost.findOne({_id: post.get('_id')}, function(err, doc) {

          assert.ifError(err);
          assert.equal(doc.get('comments').length, 5);

          let v = doc.get('comments').some(function(comment) {
            return comment.get('title') === '1';
          });

          assert.ok(v);

          v = doc.get('comments').some(function(comment) {
            return comment.get('title') === '2';
          });

          assert.ok(v);

          v = doc.get('comments').some(function(comment) {
            return comment.get('title') === '3';
          });

          assert.ok(v);

          v = doc.get('comments').some(function(comment) {
            return comment.get('title') === '4';
          });

          assert.ok(v);

          v = doc.get('comments').some(function(comment) {
            return comment.get('title') === '5';
          });

          assert.ok(v);
          done();
        });
      }

      function save(doc) {
        saveQueue.push(doc);
        if (saveQueue.length === 4) {
          saveQueue.forEach(function(doc) {
            doc.save(function(err) {
              assert.ifError(err);
              --totalDocs || complete();
            });
          });
        }
      }

      post.save(function(err) {
        assert.ifError(err);

        BlogPost.findOne({_id: post.get('_id')}, function(err, doc) {
          assert.ifError(err);
          doc.get('comments').push({title: '1'});
          save(doc);
        });

        BlogPost.findOne({_id: post.get('_id')}, function(err, doc) {
          assert.ifError(err);
          doc.get('comments').push({title: '2'});
          save(doc);
        });

        BlogPost.findOne({_id: post.get('_id')}, function(err, doc) {
          assert.ifError(err);
          doc.get('comments').push({title: '3'});
          save(doc);
        });

        BlogPost.findOne({_id: post.get('_id')}, function(err, doc) {
          assert.ifError(err);
          doc.get('comments').push({title: '4'}, {title: '5'});
          save(doc);
        });
      });
    });

    it('setting (gh-310)', function(done) {
      const BlogPost = db.model('BlogPost', collection);

      BlogPost.create({
        comments: [{title: 'first-title', body: 'first-body'}]
      }, function(err, blog) {
        assert.ifError(err);
        BlogPost.findById(blog.id, function(err, agent1blog) {
          assert.ifError(err);
          BlogPost.findById(blog.id, function(err, agent2blog) {
            assert.ifError(err);
            agent1blog.get('comments')[0].title = 'second-title';
            agent1blog.save(function(err) {
              assert.ifError(err);
              agent2blog.get('comments')[0].body = 'second-body';
              agent2blog.save(function(err) {
                assert.ifError(err);
                BlogPost.findById(blog.id, function(err, foundBlog) {
                  assert.ifError(err);
                  const comment = foundBlog.get('comments')[0];
                  assert.equal(comment.title, 'second-title');
                  assert.equal(comment.body, 'second-body');
                  done();
                });
              });
            });
          });
        });
      });
    });
  });

  it('doubly nested array saving and loading', function(done) {
    const Inner = new Schema({
      arr: [Number]
    });

    let Outer = new Schema({
      inner: [Inner]
    });
    mongoose.model('Outer', Outer);

    Outer = db.model('Outer', 'arr_test_' + random());

    const outer = new Outer();
    outer.inner.push({});
    outer.save(function(err) {
      assert.ifError(err);
      assert.ok(outer.get('_id') instanceof DocumentObjectId);

      Outer.findById(outer.get('_id'), function(err, found) {
        assert.ifError(err);
        assert.equal(found.inner.length, 1);
        found.inner[0].arr.push(5);
        found.save(function(err) {
          assert.ifError(err);
          assert.ok(found.get('_id') instanceof DocumentObjectId);
          Outer.findById(found.get('_id'), function(err, found2) {
            assert.ifError(err);
            assert.equal(found2.inner.length, 1);
            assert.equal(found2.inner[0].arr.length, 1);
            assert.equal(found2.inner[0].arr[0], 5);
            done();
          });
        });
      });
    });
  });

  it('multiple number push() calls', function(done) {
    const schema = new Schema({
      nested: {
        nums: [Number]
      }
    });

    mongoose.model('NestedPushes', schema);
    const Temp = db.model('NestedPushes', collection);

    Temp.create({}, function(err, t) {
      assert.ifError(err);
      t.nested.nums.push(1);
      t.nested.nums.push(2);

      assert.equal(t.nested.nums.length, 2);

      t.save(function(err) {
        assert.ifError(err);
        assert.equal(t.nested.nums.length, 2);
        Temp.findById(t._id, function(err) {
          assert.ifError(err);
          assert.equal(t.nested.nums.length, 2);
          done();
        });
      });
    });
  });

  it('multiple push() calls', function(done) {
    const schema = new Schema({
      nested: {
        nums: [Number]
      }
    });

    const Temp = db.model('NestedPushes', schema, collection);

    Temp.create({}, function(err, t) {
      assert.ifError(err);
      t.nested.nums.push(1);
      t.nested.nums.push(2, 3);
      assert.equal(t.nested.nums.length, 3);

      t.save(function(err) {
        assert.ifError(err);
        assert.equal(t.nested.nums.length, 3);
        Temp.findById(t._id, function(err, found) {
          assert.ifError(err);
          assert.equal(found.nested.nums.length, 3);
          done();
        });
      });
    });
  });

  it('activePaths should be updated for nested modifieds', function(done) {
    const schema = new Schema({
      nested: {
        nums: [Number]
      }
    });

    const Temp = db.model('NestedPushes', schema, collection);

    Temp.create({nested: {nums: [1, 2, 3, 4, 5]}}, function(err, t) {
      assert.ifError(err);
      t.nested.nums.pull(1);
      t.nested.nums.pull(2);
      assert.equal(t.$__.activePaths.paths['nested.nums'], 'modify');
      done();
    });
  });


  it('activePaths should be updated for nested modifieds as promise', function(done) {
    const schema = new Schema({
      nested: {
        nums: [Number]
      }
    });

    const Temp = db.model('NestedPushes', schema, collection);

    const p1 = Temp.create({nested: {nums: [1, 2, 3, 4, 5]}});
    p1.then(function(t) {
      t.nested.nums.pull(1);
      t.nested.nums.pull(2);
      assert.equal(t.$__.activePaths.paths['nested.nums'], 'modify');
      done();
    }).catch(done);
  });

  it('$pull should affect what you see in an array before a save', function(done) {
    const schema = new Schema({
      nested: {
        nums: [Number]
      }
    });

    const Temp = db.model('NestedPushes', schema, collection);

    Temp.create({nested: {nums: [1, 2, 3, 4, 5]}}, function(err, t) {
      assert.ifError(err);
      t.nested.nums.pull(1);
      assert.equal(t.nested.nums.length, 4);
      done();
    });
  });

  it('$shift', function(done) {
    const schema = new Schema({
      nested: {
        nums: [Number]
      }
    });

    mongoose.model('TestingShift', schema);
    const Temp = db.model('TestingShift', collection);

    Temp.create({nested: {nums: [1, 2, 3]}}, function(err, t) {
      assert.ifError(err);

      Temp.findById(t._id, function(err, found) {
        assert.ifError(err);
        assert.equal(found.nested.nums.length, 3);
        found.nested.nums.$pop();
        assert.equal(found.nested.nums.length, 2);
        assert.equal(found.nested.nums[0], 1);
        assert.equal(found.nested.nums[1], 2);

        found.save(function(err) {
          assert.ifError(err);
          Temp.findById(t._id, function(err, found) {
            assert.ifError(err);
            assert.equal(found.nested.nums.length, 2);
            assert.equal(found.nested.nums[0], 1, 1);
            assert.equal(found.nested.nums[1], 2, 2);
            found.nested.nums.$shift();
            assert.equal(found.nested.nums.length, 1);
            assert.equal(found.nested.nums[0], 2);

            found.save(function(err) {
              assert.ifError(err);
              Temp.findById(t._id, function(err, found) {
                assert.ifError(err);
                assert.equal(found.nested.nums.length, 1);
                assert.equal(found.nested.nums[0], 2);
                done();
              });
            });
          });
        });
      });
    });
  });

  describe('saving embedded arrays', function() {
    it('of Numbers atomically', function(done) {
      let TempSchema = new Schema({
            nums: [Number]
          }),
          totalDocs = 2,
          saveQueue = [];

      mongoose.model('Temp', TempSchema);
      const Temp = db.model('Temp', collection);

      const t = new Temp();

      function complete() {
        Temp.findOne({_id: t.get('_id')}, function(err, doc) {
          assert.ifError(err);
          assert.equal(doc.get('nums').length, 3);

          let v = doc.get('nums').some(function(num) {
            return num.valueOf() === 1;
          });
          assert.ok(v);

          v = doc.get('nums').some(function(num) {
            return num.valueOf() === 2;
          });
          assert.ok(v);

          v = doc.get('nums').some(function(num) {
            return num.valueOf() === 3;
          });
          assert.ok(v);
          done();
        });
      }

      function save(doc) {
        saveQueue.push(doc);
        if (saveQueue.length === totalDocs) {
          saveQueue.forEach(function(doc) {
            doc.save(function(err) {
              assert.ifError(err);
              --totalDocs || complete();
            });
          });
        }
      }

      t.save(function(err) {
        assert.ifError(err);

        Temp.findOne({_id: t.get('_id')}, function(err, doc) {
          assert.ifError(err);
          doc.get('nums').push(1);
          save(doc);
        });

        Temp.findOne({_id: t.get('_id')}, function(err, doc) {
          assert.ifError(err);
          doc.get('nums').push(2, 3);
          save(doc);
        });
      });
    });

    it('of Strings atomically', function(done) {
      let StrListSchema = new Schema({
            strings: [String]
          }),
          totalDocs = 2,
          saveQueue = [];

      mongoose.model('StrList', StrListSchema);
      const StrList = db.model('StrList');

      const t = new StrList();

      function complete() {
        StrList.findOne({_id: t.get('_id')}, function(err, doc) {
          assert.ifError(err);

          assert.equal(doc.get('strings').length, 3);

          let v = doc.get('strings').some(function(str) {
            return str === 'a';
          });
          assert.ok(v);

          v = doc.get('strings').some(function(str) {
            return str === 'b';
          });
          assert.ok(v);

          v = doc.get('strings').some(function(str) {
            return str === 'c';
          });
          assert.ok(v);
          done();
        });
      }

      function save(doc) {
        saveQueue.push(doc);
        if (saveQueue.length === totalDocs) {
          saveQueue.forEach(function(doc) {
            doc.save(function(err) {
              assert.ifError(err);
              --totalDocs || complete();
            });
          });
        }
      }

      t.save(function(err) {
        assert.ifError(err);

        StrList.findOne({_id: t.get('_id')}, function(err, doc) {
          assert.ifError(err);
          doc.get('strings').push('a');
          save(doc);
        });

        StrList.findOne({_id: t.get('_id')}, function(err, doc) {
          assert.ifError(err);
          doc.get('strings').push('b', 'c');
          save(doc);
        });
      });
    });

    it('of Buffers atomically', function(done) {
      let BufListSchema = new Schema({
            buffers: [Buffer]
          }),
          totalDocs = 2,
          saveQueue = [];

      mongoose.model('BufList', BufListSchema);
      const BufList = db.model('BufList');

      const t = new BufList();

      function complete() {
        BufList.findOne({_id: t.get('_id')}, function(err, doc) {
          assert.ifError(err);

          assert.equal(doc.get('buffers').length, 3);

          let v = doc.get('buffers').some(function(buf) {
            return buf[0] === 140;
          });
          assert.ok(v);

          v = doc.get('buffers').some(function(buf) {
            return buf[0] === 141;
          });
          assert.ok(v);

          v = doc.get('buffers').some(function(buf) {
            return buf[0] === 142;
          });
          assert.ok(v);

          done();
        });
      }

      function save(doc) {
        saveQueue.push(doc);
        if (saveQueue.length === totalDocs) {
          saveQueue.forEach(function(doc) {
            doc.save(function(err) {
              assert.ifError(err);
              --totalDocs || complete();
            });
          });
        }
      }

      t.save(function(err) {
        assert.ifError(err);

        BufList.findOne({_id: t.get('_id')}, function(err, doc) {
          assert.ifError(err);
          doc.get('buffers').push(Buffer.from([140]));
          save(doc);
        });

        BufList.findOne({_id: t.get('_id')}, function(err, doc) {
          assert.ifError(err);
          doc.get('buffers').push(Buffer.from([141]), Buffer.from([142]));
          save(doc);
        });
      });
    });

    it('works with modified element properties + doc removal (gh-975)', function(done) {
      let B = db.model('BlogPost', collection),
          b = new B({comments: [{title: 'gh-975'}]});

      b.save(function(err) {
        assert.ifError(err);

        b.comments[0].title = 'changed';
        b.save(function(err) {
          assert.ifError(err);

          b.comments[0].remove();
          b.save(function(err) {
            assert.ifError(err);

            B.findByIdAndUpdate({_id: b._id}, {$set: {comments: [{title: 'a'}]}}, {new: true}, function(err, doc) {
              assert.ifError(err);
              doc.comments[0].title = 'differ';
              doc.comments[0].remove();
              doc.save(function(err) {
                assert.ifError(err);
                B.findById(doc._id, function(err, doc) {
                  assert.ifError(err);
                  assert.equal(doc.comments.length, 0);
                  done();
                });
              });
            });
          });
        });
      });
    });

    it('updating an embedded document in an embedded array with set call', function(done) {
      const BlogPost = db.model('BlogPost', collection);

      BlogPost.create({
        comments: [{
          title: 'before-change'
        }]
      }, function(err, post) {
        assert.ifError(err);
        BlogPost.findById(post._id, function(err, found) {
          assert.ifError(err);
          assert.equal(found.comments[0].title, 'before-change');
          const subDoc = [{
            _id: found.comments[0]._id,
            title: 'after-change'
          }];
          found.set('comments', subDoc);

          found.save(function(err) {
            assert.ifError(err);
            BlogPost.findById(found._id, function(err, updated) {
              assert.ifError(err);
              assert.equal(updated.comments[0].title, 'after-change');
              done();
            });
          });
        });
      });
    });
  });

  it('updating an embedded document in an embedded array (gh-255)', function(done) {
    const BlogPost = db.model('BlogPost', collection);

    BlogPost.create({comments: [{title: 'woot'}]}, function(err, post) {
      assert.ifError(err);
      BlogPost.findById(post._id, function(err, found) {
        assert.ifError(err);
        assert.equal(found.comments[0].title, 'woot');
        found.comments[0].title = 'notwoot';
        found.save(function(err) {
          assert.ifError(err);
          BlogPost.findById(found._id, function(err, updated) {
            assert.ifError(err);
            assert.equal(updated.comments[0].title, 'notwoot');
            done();
          });
        });
      });
    });
  });

  it('updating an embedded array document to an Object value (gh-334)', function(done) {
    const SubSchema = new Schema({
      name: String,
      subObj: {subName: String}
    });
    const GH334Schema = new Schema({name: String, arrData: [SubSchema]});

    mongoose.model('GH334', GH334Schema);
    const AModel = db.model('GH334');
    const instance = new AModel();

    instance.set({name: 'name-value', arrData: [{name: 'arrName1', subObj: {subName: 'subName1'}}]});
    instance.save(function(err) {
      assert.ifError(err);
      AModel.findById(instance.id, function(err, doc) {
        assert.ifError(err);
        doc.arrData[0].set('subObj', {subName: 'modified subName'});
        doc.save(function(err) {
          assert.ifError(err);
          AModel.findById(instance.id, function(err, doc) {
            assert.ifError(err);
            assert.equal(doc.arrData[0].subObj.subName, 'modified subName');
            done();
          });
        });
      });
    });
  });

  it('saving an embedded document twice should not push that doc onto the parent doc twice (gh-267)', function(done) {
    let BlogPost = db.model('BlogPost', collection),
        post = new BlogPost();

    post.comments.push({title: 'woot'});
    post.save(function(err) {
      assert.ifError(err);
      assert.equal(post.comments.length, 1);
      BlogPost.findById(post.id, function(err, found) {
        assert.ifError(err);
        assert.equal(found.comments.length, 1);
        post.save(function(err) {
          assert.ifError(err);
          assert.equal(post.comments.length, 1);
          BlogPost.findById(post.id, function(err, found) {
            assert.ifError(err);
            assert.equal(found.comments.length, 1);
            done();
          });
        });
      });
    });
  });

  describe('embedded array filtering', function() {
    it('by the id shortcut function', function(done) {
      const BlogPost = db.model('BlogPost', collection);

      const post = new BlogPost();

      post.comments.push({title: 'woot'});
      post.comments.push({title: 'aaaa'});

      const subdoc1 = post.comments[0];
      const subdoc2 = post.comments[1];

      post.save(function(err) {
        assert.ifError(err);

        BlogPost.findById(post.get('_id'), function(err, doc) {
          assert.ifError(err);

          // test with an objectid
          assert.equal(doc.comments.id(subdoc1.get('_id')).title, 'woot');

          // test with a string
          const id = subdoc2._id.toString();
          assert.equal(doc.comments.id(id).title, 'aaaa');
          done();
        });
      });
    });

    it('by the id with cast error', function(done) {
      const BlogPost = db.model('BlogPost', collection);

      const post = new BlogPost();

      post.save(function(err) {
        assert.ifError(err);

        BlogPost.findById(post.get('_id'), function(err, doc) {
          assert.ifError(err);
          assert.strictEqual(doc.comments.id(null), null);
          done();
        });
      });
    });

    it('by the id shortcut with no match', function(done) {
      const BlogPost = db.model('BlogPost', collection);

      const post = new BlogPost();

      post.save(function(err) {
        assert.ifError(err);

        BlogPost.findById(post.get('_id'), function(err, doc) {
          assert.ifError(err);
          assert.strictEqual(doc.comments.id(new DocumentObjectId), null);
          done();
        });
      });
    });
  });

  it('removing a subdocument atomically', function(done) {
    const BlogPost = db.model('BlogPost', collection);

    const post = new BlogPost();
    post.title = 'hahaha';
    post.comments.push({title: 'woot'});
    post.comments.push({title: 'aaaa'});

    post.save(function(err) {
      assert.ifError(err);

      BlogPost.findById(post.get('_id'), function(err, doc) {
        assert.ifError(err);

        doc.comments[0].remove();
        doc.save(function(err) {
          assert.ifError(err);

          BlogPost.findById(post.get('_id'), function(err, doc) {
            assert.ifError(err);
            assert.equal(doc.comments.length, 1);
            assert.equal(doc.comments[0].title, 'aaaa');
            done();
          });
        });
      });
    });
  });

  it('single pull embedded doc', function(done) {
    const BlogPost = db.model('BlogPost', collection);

    const post = new BlogPost();
    post.title = 'hahaha';
    post.comments.push({title: 'woot'});
    post.comments.push({title: 'aaaa'});

    post.save(function(err) {
      assert.ifError(err);

      BlogPost.findById(post.get('_id'), function(err, doc) {
        assert.ifError(err);

        doc.comments.pull(doc.comments[0]);
        doc.comments.pull(doc.comments[0]);
        doc.save(function(err) {
          assert.ifError(err);

          BlogPost.findById(post.get('_id'), function(err, doc) {
            assert.ifError(err);
            assert.equal(doc.comments.length, 0);
            done();
          });
        });
      });
    });
  });

  it('saving mixed data', function(done) {
    let BlogPost = db.model('BlogPost', collection),
        count = 3;

    // string
    const post = new BlogPost();
    post.mixed = 'woot';
    post.save(function(err) {
      assert.ifError(err);

      BlogPost.findById(post._id, function(err) {
        assert.ifError(err);
        if (--count) {
          return;
        }
        done();
      });
    });

    // array
    const post2 = new BlogPost();
    post2.mixed = {name: 'mr bungle', arr: []};
    post2.save(function(err) {
      assert.ifError(err);

      BlogPost.findById(post2._id, function(err, doc) {
        assert.ifError(err);

        assert.equal(Array.isArray(doc.mixed.arr), true);

        doc.mixed = [{foo: 'bar'}];
        doc.save(function(err) {
          assert.ifError(err);

          BlogPost.findById(doc._id, function(err, doc) {
            assert.ifError(err);

            assert.equal(Array.isArray(doc.mixed), true);
            doc.mixed.push({hello: 'world'});
            doc.mixed.push(['foo', 'bar']);
            doc.markModified('mixed');

            doc.save(function(err) {
              assert.ifError(err);

              BlogPost.findById(post2._id, function(err, doc) {
                assert.ifError(err);

                assert.deepEqual(doc.mixed[0], {foo: 'bar'});
                assert.deepEqual(doc.mixed[1], {hello: 'world'});
                assert.deepEqual(doc.mixed[2], ['foo', 'bar']);
                if (--count) {
                  return;
                }
                done();
              });
            });
          });

          // date
          const post3 = new BlogPost();
          post3.mixed = new Date;
          post3.save(function(err) {
            assert.ifError(err);

            BlogPost.findById(post3._id, function(err, doc) {
              assert.ifError(err);
              assert.ok(doc.mixed instanceof Date);
              if (--count) {
                return;
              }
              done();
            });
          });
        });
      });
    });
  });

  it('populating mixed data from the constructor (gh-200)', function(done) {
    const BlogPost = db.model('BlogPost');

    const post = new BlogPost({
      mixed: {
        type: 'test',
        github: 'rules',
        nested: {
          number: 3
        }
      }
    });

    assert.equal(post.mixed.type, 'test');
    assert.equal(post.mixed.github, 'rules');
    assert.equal(post.mixed.nested.number, 3);
    done();
  });

  it('"type" is allowed as a key', function(done) {
    mongoose.model('TestTypeDefaults', new Schema({
      type: {type: String, default: 'YES!'}
    }));

    const TestDefaults = db.model('TestTypeDefaults');

    let post = new TestDefaults();
    assert.equal(typeof post.get('type'), 'string');
    assert.equal(post.get('type'), 'YES!');

    // GH-402
    const TestDefaults2 = db.model('TestTypeDefaults2', new Schema({
      x: {y: {type: {type: String}, owner: String}}
    }));

    post = new TestDefaults2;
    post.x.y.type = '#402';
    post.x.y.owner = 'me';
    post.save(function(err) {
      assert.ifError(err);
      done();
    });
  });

  it('unaltered model does not clear the doc (gh-195)', function(done) {
    const BlogPost = db.model('BlogPost', collection);

    const post = new BlogPost();
    post.title = 'woot';
    post.save(function(err) {
      assert.ifError(err);

      BlogPost.findById(post._id, function(err, doc) {
        assert.ifError(err);

        // we deliberately make no alterations
        doc.save(function(err) {
          assert.ifError(err);

          BlogPost.findById(doc._id, function(err, doc) {
            assert.ifError(err);
            assert.equal(doc.title, 'woot');
            done();
          });
        });
      });
    });
  });

  describe('hooks', function() {
    describe('pre', function() {
      it('with undefined and null', function(done) {
        const schema = new Schema({name: String});
        let called = 0;

        schema.pre('save', function(next) {
          called++;
          next(undefined);
        });

        schema.pre('save', function(next) {
          called++;
          next(null);
        });

        const S = db.model('S', schema, collection);
        const s = new S({name: 'zupa'});

        s.save(function(err) {
          assert.ifError(err);
          assert.equal(called, 2);
          done();
        });
      });


      it('with an async waterfall', function(done) {
        const schema = new Schema({name: String});
        let called = 0;

        schema.pre('save', true, function(next, done) {
          called++;
          process.nextTick(function() {
            next();
            done();
          });
        });

        schema.pre('save', function(next) {
          called++;
          return next();
        });

        const S = db.model('S', schema, collection);
        const s = new S({name: 'zupa'});

        const p = s.save();
        p.then(function() {
          assert.equal(called, 2);
          done();
        }).catch(done);
      });


      it('called on all sub levels', function(done) {
        const grandSchema = new Schema({name: String});
        grandSchema.pre('save', function(next) {
          this.name = 'grand';
          next();
        });

        const childSchema = new Schema({name: String, grand: [grandSchema]});
        childSchema.pre('save', function(next) {
          this.name = 'child';
          next();
        });

        const schema = new Schema({name: String, child: [childSchema]});

        schema.pre('save', function(next) {
          this.name = 'parent';
          next();
        });

        const S = db.model('presave_hook', schema, 'presave_hook');
        const s = new S({name: 'a', child: [{name: 'b', grand: [{name: 'c'}]}]});

        s.save(function(err, doc) {
          assert.ifError(err);
          assert.equal(doc.name, 'parent');
          assert.equal(doc.child[0].name, 'child');
          assert.equal(doc.child[0].grand[0].name, 'grand');
          done();
        });
      });


      it('error on any sub level', function(done) {
        const grandSchema = new Schema({name: String});
        grandSchema.pre('save', function(next) {
          next(new Error('Error 101'));
        });

        const childSchema = new Schema({name: String, grand: [grandSchema]});
        childSchema.pre('save', function(next) {
          this.name = 'child';
          next();
        });

        const schema = new Schema({name: String, child: [childSchema]});
        schema.pre('save', function(next) {
          this.name = 'parent';
          next();
        });

        const S = db.model('presave_hook_error', schema, 'presave_hook_error');
        const s = new S({name: 'a', child: [{name: 'b', grand: [{name: 'c'}]}]});

        s.save(function(err) {
          assert.ok(err instanceof Error);
          assert.equal(err.message, 'Error 101');
          done();
        });
      });

      describe('init', function() {
        it('has access to the true ObjectId when used with querying (gh-289)', function(done) {
          let PreInitSchema = new Schema({}),
              preId = null;

          PreInitSchema.pre('init', function() {
            preId = this._id;
          });

          const PreInit = db.model('PreInit', PreInitSchema, 'pre_inits' + random());

          const doc = new PreInit();
          doc.save(function(err) {
            assert.ifError(err);
            PreInit.findById(doc._id, function(err) {
              assert.ifError(err);
              assert.strictEqual(undefined, preId);
              done();
            });
          });
        });
      });
    });

    describe('post', function() {
      it('works', function(done) {
        let schema = new Schema({
              title: String
            }),
            save = false,
            remove = false,
            init = false,
            post = undefined;

        schema.post('save', function(arg) {
          assert.equal(arg.id, post.id);
          save = true;
        });

        schema.post('init', function() {
          init = true;
        });

        schema.post('remove', function(arg) {
          assert.equal(arg.id, post.id);
          remove = true;
        });

        mongoose.model('PostHookTest', schema);

        const BlogPost = db.model('PostHookTest');

        post = new BlogPost();

        post.save(function(err) {
          process.nextTick(function() {
            assert.ifError(err);
            assert.ok(save);
            BlogPost.findById(post._id, function(err, doc) {
              process.nextTick(function() {
                assert.ifError(err);
                assert.ok(init);

                doc.remove(function(err) {
                  process.nextTick(function() {
                    assert.ifError(err);
                    assert.ok(remove);
                    done();
                  });
                });
              });
            });
          });
        });
      });

      it('on embedded docs', function(done) {
        let save = false;

        const EmbeddedSchema = new Schema({
          title: String
        });

        EmbeddedSchema.post('save', function() {
          save = true;
        });

        const ParentSchema = new Schema({
          embeds: [EmbeddedSchema]
        });

        mongoose.model('Parent', ParentSchema);

        const Parent = db.model('Parent');

        const parent = new Parent();

        parent.embeds.push({title: 'Testing post hooks for embedded docs'});

        parent.save(function(err) {
          assert.ifError(err);
          assert.ok(save);
          done();
        });
      });
    });
  });

  describe('#exec()', function() {
<<<<<<< HEAD
    it('count()', function(done) {
      const BlogPost = db.model('BlogPost' + random(), bpSchema);
=======
    it.skip('count()', function(done) {
      var BlogPost = db.model('BlogPost' + random(), bpSchema);
>>>>>>> 2c2dbcd4

      BlogPost.create({title: 'interoperable count as promise'}, function(err) {
        assert.ifError(err);
        const query = BlogPost.count({title: 'interoperable count as promise'});
        query.exec(function(err, count) {
          assert.ifError(err);
          assert.equal(count, 1);
          done();
        });
      });
    });

    it('countDocuments()', function() {
      const BlogPost = db.model('BlogPost' + random(), bpSchema);

      return BlogPost.create({ title: 'foo' }).
        then(() => BlogPost.countDocuments({ title: 'foo' }).exec()).
        then(count => {
          assert.equal(count, 1);
        });
    });

    it('estimatedDocumentCount()', function() {
      const BlogPost = db.model('BlogPost' + random(), bpSchema);

      return BlogPost.create({ title: 'foo' }).
        then(() => BlogPost.estimatedDocumentCount({ title: 'foo' }).exec()).
        then(count => {
          assert.equal(count, 1);
        });
    });

<<<<<<< HEAD
    it('update()', function(done) {
      const col = 'BlogPost' + random();
      const BlogPost = db.model(col, bpSchema);
=======
    it.skip('update()', function(done) {
      var col = 'BlogPost' + random();
      var BlogPost = db.model(col, bpSchema);
>>>>>>> 2c2dbcd4

      BlogPost.create({title: 'interoperable update as promise'}, function(err) {
        assert.ifError(err);
        const query = BlogPost.update({title: 'interoperable update as promise'}, {title: 'interoperable update as promise delta'});
        query.exec(function(err) {
          assert.ifError(err);
          BlogPost.count({title: 'interoperable update as promise delta'}, function(err, count) {
            assert.ifError(err);
            assert.equal(count, 1);
            done();
          });
        });
      });
    });

    it('findOne()', function(done) {
      const BlogPost = db.model('BlogPost' + random(), bpSchema);

      BlogPost.create({title: 'interoperable findOne as promise'}, function(err, created) {
        assert.ifError(err);
        const query = BlogPost.findOne({title: 'interoperable findOne as promise'});
        query.exec(function(err, found) {
          assert.ifError(err);
          assert.equal(found.id, created.id);
          done();
        });
      });
    });

    it('find()', function(done) {
      const BlogPost = db.model('BlogPost' + random(), bpSchema);

      BlogPost.create(
        {title: 'interoperable find as promise'},
        {title: 'interoperable find as promise'},
        function(err, createdOne, createdTwo) {
          assert.ifError(err);
          const query = BlogPost.find({title: 'interoperable find as promise'}).sort('_id');
          query.exec(function(err, found) {
            assert.ifError(err);
            assert.equal(found.length, 2);
            const ids = {};
            ids[String(found[0]._id)] = 1;
            ids[String(found[1]._id)] = 1;
            assert.ok(String(createdOne._id) in ids);
            assert.ok(String(createdTwo._id) in ids);
            done();
          });
        });
    });

<<<<<<< HEAD
    it('remove()', function(done) {
      const BlogPost = db.model('BlogPost' + random(), bpSchema);
=======
    it.skip('remove()', function(done) {
      var BlogPost = db.model('BlogPost' + random(), bpSchema);
>>>>>>> 2c2dbcd4

      BlogPost.create(
        {title: 'interoperable remove as promise'},
        function(err) {
          assert.ifError(err);
          const query = BlogPost.remove({title: 'interoperable remove as promise'});
          query.exec(function(err) {
            assert.ifError(err);
            BlogPost.count({title: 'interoperable remove as promise'}, function(err, count) {
              assert.equal(count, 0);
              done();
            });
          });
        });
    });

    it('op can be changed', function(done) {
      let BlogPost = db.model('BlogPost' + random(), bpSchema),
          title = 'interop ad-hoc as promise';

      BlogPost.create({title: title}, function(err, created) {
        assert.ifError(err);
        const query = BlogPost.count({title: title});
        query.exec('findOne', function(err, found) {
          assert.ifError(err);
          assert.equal(found.id, created.id);
          done();
        });
      });
    });

    describe('promises', function() {
<<<<<<< HEAD
      it('count()', function(done) {
        const BlogPost = db.model('BlogPost' + random(), bpSchema);
=======
      it.skip('count()', function(done) {
        var BlogPost = db.model('BlogPost' + random(), bpSchema);
>>>>>>> 2c2dbcd4

        BlogPost.create({title: 'interoperable count as promise 2'}, function(err) {
          assert.ifError(err);
          const query = BlogPost.count({title: 'interoperable count as promise 2'});
          const promise = query.exec();
          promise.then(function(count) {
            assert.equal(count, 1);
            done();
          }).catch(done);
        });
      });

<<<<<<< HEAD
      it('update()', function(done) {
        const col = 'BlogPost' + random();
        const BlogPost = db.model(col, bpSchema);
=======
      it.skip('update()', function(done) {
        var col = 'BlogPost' + random();
        var BlogPost = db.model(col, bpSchema);
>>>>>>> 2c2dbcd4

        BlogPost.create({title: 'interoperable update as promise 2'}, function(err) {
          assert.ifError(err);
          const query = BlogPost.update({title: 'interoperable update as promise 2'}, {title: 'interoperable update as promise delta 2'});
          const promise = query.exec();
          promise.then(function() {
            BlogPost.count({title: 'interoperable update as promise delta 2'}, function(err, count) {
              assert.ifError(err);
              assert.equal(count, 1);
              done();
            });
          });
        });
      });

      it('findOne()', function() {
        const BlogPost = db.model('BlogPost' + random(), bpSchema);

        let created;
        return BlogPost.create({title: 'interoperable findOne as promise 2'}).
          then(doc => {
            created = doc;
            return BlogPost.
              findOne({title: 'interoperable findOne as promise 2'}).
              exec();
          }).
          then(found => {
            assert.equal(found.id, created.id);
          });
      });

      it('find()', function(done) {
        const BlogPost = db.model('BlogPost' + random(), bpSchema);

        BlogPost.create(
          {title: 'interoperable find as promise 2'},
          {title: 'interoperable find as promise 2'},
          function(err, createdOne, createdTwo) {
            assert.ifError(err);
            const query = BlogPost.find({title: 'interoperable find as promise 2'}).sort('_id');
            const promise = query.exec();
            promise.then(function(found) {
              assert.ifError(err);
              assert.equal(found.length, 2);
              assert.equal(found[0].id, createdOne.id);
              assert.equal(found[1].id, createdTwo.id);
              done();
            }).catch(done);
          });
      });

      it.skip('remove()', function() {
        const BlogPost = db.model('BlogPost' + random(), bpSchema);

        return BlogPost.create({title: 'interoperable remove as promise 2'}).
          then(() => {
            return BlogPost.remove({title: 'interoperable remove as promise 2'});
          }).
          then(() => {
            return BlogPost.count({title: 'interoperable remove as promise 2'});
          }).
          then(count => {
            assert.equal(count, 0);
          });
      });

      it('are thenable', function(done) {
        const B = db.model('BlogPost' + random(), bpSchema);

        const peopleSchema = new Schema({name: String, likes: ['ObjectId']});
        const P = db.model('promise-BP-people', peopleSchema, random());
        B.create(
          {title: 'then promise 1'},
          {title: 'then promise 2'},
          {title: 'then promise 3'},
          function(err, d1, d2, d3) {
            assert.ifError(err);

            P.create(
              {name: 'brandon', likes: [d1]},
              {name: 'ben', likes: [d2]},
              {name: 'bernie', likes: [d3]},
              function(err) {
                assert.ifError(err);

                const promise = B.find({title: /^then promise/}).select('_id').exec();
                promise.then(function(blogs) {
                  const ids = blogs.map(function(m) {
                    return m._id;
                  });
                  return P.where('likes').in(ids).exec();
                }).then(function(people) {
                  assert.equal(people.length, 3);
                  return people;
                }).then(function() {
                  done();
                }, function(err) {
                  done(new Error(err));
                });
              });
          });
      });
    });
  });

  describe('console.log', function() {
    it('hides private props', function(done) {
      const BlogPost = db.model('BlogPost', collection);

      const date = new Date(1305730951086);
      const id0 = new DocumentObjectId('4dd3e169dbfb13b4570000b9');
      const id1 = new DocumentObjectId('4dd3e169dbfb13b4570000b6');
      const id2 = new DocumentObjectId('4dd3e169dbfb13b4570000b7');
      const id3 = new DocumentObjectId('4dd3e169dbfb13b4570000b8');

      const post = new BlogPost({
        title: 'Test',
        _id: id0,
        date: date,
        numbers: [5, 6, 7],
        owners: [id1],
        meta: {visitors: 45},
        comments: [
          {_id: id2, title: 'my comment', date: date, body: 'this is a comment'},
          {_id: id3, title: 'the next thang', date: date, body: 'this is a comment too!'}]
      });

      const out = post.inspect();
      assert.equal(out.meta.visitors, post.meta.visitors);
      assert.deepEqual(out.numbers, Array.prototype.slice.call(post.numbers));
      assert.equal(out.date.valueOf(), post.date.valueOf());
      assert.equal(out.activePaths, undefined);
      assert.equal(out._atomics, undefined);
      done();
    });
  });

  describe('pathnames', function() {
    it('named path can be used', function(done) {
      const P = db.model('pathnametest', new Schema({path: String}));

      let threw = false;
      try {
        new P({path: 'i should not throw'});
      } catch (err) {
        threw = true;
      }

      assert.ok(!threw);
      done();
    });
  });

  it('subdocuments with changed values should persist the values', function(done) {
    const Subdoc = new Schema({name: String, mixed: Schema.Types.Mixed});
    const T = db.model('SubDocMixed', new Schema({subs: [Subdoc]}));

    const t = new T({subs: [{name: 'Hubot', mixed: {w: 1, x: 2}}]});
    assert.equal(t.subs[0].name, 'Hubot');
    assert.equal(t.subs[0].mixed.w, 1);
    assert.equal(t.subs[0].mixed.x, 2);

    t.save(function(err) {
      assert.ifError(err);

      T.findById(t._id, function(err, t) {
        assert.ifError(err);
        assert.equal(t.subs[0].name, 'Hubot');
        assert.equal(t.subs[0].mixed.w, 1);
        assert.equal(t.subs[0].mixed.x, 2);

        const sub = t.subs[0];
        sub.name = 'Hubot1';
        assert.equal(sub.name, 'Hubot1');
        assert.ok(sub.isModified('name'));
        assert.ok(t.isModified());

        t.save(function(err) {
          assert.ifError(err);

          T.findById(t._id, function(err, t) {
            assert.ifError(err);
            assert.strictEqual(t.subs[0].name, 'Hubot1');

            const sub = t.subs[0];
            sub.mixed.w = 5;
            assert.equal(sub.mixed.w, 5);
            assert.ok(!sub.isModified('mixed'));
            sub.markModified('mixed');
            assert.ok(sub.isModified('mixed'));
            assert.ok(sub.isModified());
            assert.ok(t.isModified());

            t.save(function(err) {
              assert.ifError(err);

              T.findById(t._id, function(err, t) {
                assert.ifError(err);
                assert.strictEqual(t.subs[0].mixed.w, 5);
                done();
              });
            });
          });
        });
      });
    });
  });

  describe('RegExps', function() {
    it('can be saved', function(done) {
      let db = start(),
          BlogPost = db.model('BlogPost', collection);

      const post = new BlogPost({mixed: {rgx: /^asdf$/}});
      assert.ok(post.mixed.rgx instanceof RegExp);
      assert.equal(post.mixed.rgx.source, '^asdf$');
      post.save(function(err) {
        assert.ifError(err);
        BlogPost.findById(post._id, function(err, post) {
          db.close();
          assert.ifError(err);
          assert.ok(post.mixed.rgx instanceof RegExp);
          assert.equal(post.mixed.rgx.source, '^asdf$');
          done();
        });
      });
    });
  });

  // Demonstration showing why GH-261 is a misunderstanding
  it('a single instantiated document should be able to update its embedded documents more than once', function(done) {
    const BlogPost = db.model('BlogPost', collection);

    const post = new BlogPost();
    post.comments.push({title: 'one'});
    post.save(function(err) {
      assert.ifError(err);
      assert.equal(post.comments[0].title, 'one');
      post.comments[0].title = 'two';
      assert.equal(post.comments[0].title, 'two');
      post.save(function(err) {
        assert.ifError(err);
        BlogPost.findById(post._id, function(err, found) {
          assert.ifError(err);
          assert.equal(found.comments[0].title, 'two');
          done();
        });
      });
    });
  });

  describe('save()', function() {
    describe('when no callback is passed', function() {
      it('should emit error on its Model when there are listeners', function(done) {
        const DefaultErrSchema = new Schema({});
        DefaultErrSchema.pre('save', function(next) {
          next(new Error);
        });

        const DefaultErr = db.model('DefaultErr3', DefaultErrSchema, 'default_err_' + random());

        DefaultErr.on('error', function(err) {
          assert.ok(err instanceof Error);
          done();
        });

        new DefaultErr().save().catch(() => {});
      });
    });

    it('saved changes made within callback of a previous no-op save gh-1139', function(done) {
      const B = db.model('BlogPost', collection);

      const post = new B({title: 'first'});
      post.save(function(err) {
        assert.ifError(err);

        // no op
        post.save(function(err) {
          assert.ifError(err);

          post.title = 'changed';
          post.save(function(err) {
            assert.ifError(err);

            B.findById(post, function(err, doc) {
              assert.ifError(err);
              assert.equal(doc.title, 'changed');
              done();
            });
          });
        });
      });
    });

    it('rejects new documents that have no _id set (1595)', function(done) {
      const s = new Schema({_id: {type: String}});
      const B = db.model('1595', s);
      const b = new B;
      b.save(function(err) {
        assert.ok(err);
        assert.ok(/must have an _id/.test(err));
        done();
      });
    });

    it('no TypeError when attempting to save more than once after using atomics', function(done) {
      const M = db.model('M', new Schema({
        test: {type: 'string', unique: true},
        elements: [{
          el: {type: 'string', required: true}
        }]
      }));
      const a = new M({
        test: 'a',
        elements: [{el: 'b'}]
      });
      const b = new M({
        test: 'b',
        elements: [{el: 'c'}]
      });
      a.save(function() {
        b.save(function() {
          b.elements.push({el: 'd'});
          b.test = 'a';
          b.save(function(error,res) {
            assert.strictEqual(!error,false);
            assert.strictEqual(res,undefined);
            b.save(function(error,res) {
              assert.strictEqual(!error,false);
              assert.strictEqual(res,undefined);
              done();
            });
          });
        });
      });
    });
  });


  describe('_delta()', function() {
    it('should overwrite arrays when directly set (gh-1126)', function(done) {
      const B = db.model('BlogPost', collection);

      B.create({title: 'gh-1126', numbers: [1, 2]}, function(err, b) {
        assert.ifError(err);
        B.findById(b._id, function(err, b) {
          assert.ifError(err);
          assert.deepEqual([1, 2].join(), b.numbers.join());

          b.numbers = [];
          b.numbers.push(3);

          const d = b.$__delta()[1];
          assert.ok('$set' in d, 'invalid delta ' + JSON.stringify(d));
          assert.ok(Array.isArray(d.$set.numbers));
          assert.equal(d.$set.numbers.length, 1);
          assert.equal(d.$set.numbers[0], 3);

          b.save(function(err) {
            assert.ifError(err);

            B.findById(b._id, function(err, b) {
              assert.ifError(err);
              assert.ok(Array.isArray(b.numbers));
              assert.equal(b.numbers.length, 1);
              assert.equal(b.numbers[0], 3);

              b.numbers = [3];
              const d = b.$__delta();
              assert.ok(!d);

              b.numbers = [4];
              b.numbers.push(5);
              b.save(function(err) {
                assert.ifError(err);
                B.findById(b._id, function(err, b) {
                  assert.ifError(err);
                  assert.ok(Array.isArray(b.numbers));
                  assert.equal(b.numbers.length, 2);
                  assert.equal(b.numbers[0], 4);
                  assert.equal(b.numbers[1], 5);
                  done();
                });
              });
            });
          });
        });
      });
    });

    it('should use $set when subdoc changed before pulling (gh-1303)', function(done) {
      const B = db.model('BlogPost', 'gh-1303-' + random());

      B.create(
        {title: 'gh-1303', comments: [{body: 'a'}, {body: 'b'}, {body: 'c'}]},
        function(err, b) {
          assert.ifError(err);
          B.findById(b._id, function(err, b) {
            assert.ifError(err);

            b.comments[2].body = 'changed';
            b.comments.pull(b.comments[1]);

            assert.equal(b.comments.length, 2);
            assert.equal(b.comments[0].body, 'a');
            assert.equal(b.comments[1].body, 'changed');

            const d = b.$__delta()[1];
            assert.ok('$set' in d, 'invalid delta ' + JSON.stringify(d));
            assert.ok(Array.isArray(d.$set.comments));
            assert.equal(d.$set.comments.length, 2);

            b.save(function(err) {
              assert.ifError(err);

              B.findById(b._id, function(err, b) {
                assert.ifError(err);
                assert.ok(Array.isArray(b.comments));
                assert.equal(b.comments.length, 2);
                assert.equal(b.comments[0].body, 'a');
                assert.equal(b.comments[1].body, 'changed');
                done();
              });
            });
          });
        });
    });
  });

  describe('backward compatibility', function() {
    it('with conflicted data in db', function(done) {
      const M = db.model('backwardDataConflict', new Schema({namey: {first: String, last: String}}));
      const m = new M({namey: '[object Object]'});
      m.namey = {first: 'GI', last: 'Joe'};// <-- should overwrite the string
      m.save(function(err) {
        assert.strictEqual(err, null);
        assert.strictEqual('GI', m.namey.first);
        assert.strictEqual('Joe', m.namey.last);
        done();
      });
    });

    it('with positional notation on path not existing in schema (gh-1048)', function(done) {
      const db = start();

      const M = db.model('backwardCompat-gh-1048', Schema({name: 'string'}));
      db.on('open', function() {
        const o = {
          name: 'gh-1048',
          _id: new mongoose.Types.ObjectId,
          databases: {
            0: {keys: 100, expires: 0},
            15: {keys: 1, expires: 0}
          }
        };

        M.collection.insertOne(o, {safe: true}, function(err) {
          assert.ifError(err);
          M.findById(o._id, function(err, doc) {
            db.close();
            assert.ifError(err);
            assert.ok(doc);
            assert.ok(doc._doc.databases);
            assert.ok(doc._doc.databases['0']);
            assert.ok(doc._doc.databases['15']);
            assert.equal(doc.databases, undefined);
            done();
          });
        });
      });
    });
  });

  describe('non-schema adhoc property assignments', function() {
    it('are not saved', function(done) {
      const B = db.model('BlogPost', collection);

      const b = new B;
      b.whateveriwant = 10;
      b.save(function(err) {
        assert.ifError(err);
        B.collection.findOne({_id: b._id}, function(err, doc) {
          assert.ifError(err);
          assert.ok(!('whateveriwant' in doc));
          done();
        });
      });
    });
  });

  it('should not throw range error when using Number _id and saving existing doc (gh-691)', function(done) {
    const T = new Schema({_id: Number, a: String});
    const D = db.model('Testing691', T, 'asdf' + random());
    const d = new D({_id: 1});
    d.save(function(err) {
      assert.ifError(err);

      D.findById(d._id, function(err, d) {
        assert.ifError(err);

        d.a = 'yo';
        d.save(function(err) {
          assert.ifError(err);
          done();
        });
      });
    });
  });

  describe('setting an unset value', function() {
    it('is saved (gh-742)', function(done) {
      const DefaultTestObject = db.model('defaultTestObject',
        new Schema({
          score: {type: Number, default: 55}
        })
      );

      const myTest = new DefaultTestObject();

      myTest.save(function(err, doc) {
        assert.ifError(err);
        assert.equal(doc.score, 55);

        DefaultTestObject.findById(doc._id, function(err, doc) {
          assert.ifError(err);

          doc.score = undefined; // unset
          doc.save(function(err) {
            assert.ifError(err);

            DefaultTestObject.findById(doc._id, function(err, doc) {
              assert.ifError(err);

              doc.score = 55;
              doc.save(function(err, doc) {
                assert.ifError(err);
                assert.equal(doc.score, 55);
                done();
              });
            });
          });
        });
      });
    });
  });

  it('path is cast to correct value when retreived from db', function(done) {
<<<<<<< HEAD
    const schema = new Schema({title: {type: 'string', index: true}});
    const T = db.model('T', schema);
    T.collection.insert({title: 234}, {safe: true}, function(err) {
=======
    var schema = new Schema({title: {type: 'string', index: true}});
    var T = db.model('T', schema);
    T.collection.insertOne({title: 234}, {safe: true}, function(err) {
>>>>>>> 2c2dbcd4
      assert.ifError(err);
      T.findOne(function(err, doc) {
        assert.ifError(err);
        assert.equal(doc.title, '234');
        done();
      });
    });
  });

  it('setting a path to undefined should retain the value as undefined', function(done) {
    const B = db.model('BlogPost', collection + random());

    const doc = new B;
    doc.title = 'css3';
    assert.equal(doc.$__delta()[1].$set.title, 'css3');
    doc.title = undefined;
    assert.equal(doc.$__delta()[1].$unset.title, 1);
    assert.strictEqual(undefined, doc.$__delta()[1].$set.title);

    doc.title = 'css3';
    doc.author = 'aaron';
    doc.numbers = [3, 4, 5];
    doc.meta.date = new Date;
    doc.meta.visitors = 89;
    doc.comments = [{title: 'thanksgiving', body: 'yuuuumm'}];
    doc.comments.push({title: 'turkey', body: 'cranberries'});

    doc.save(function(err) {
      assert.ifError(err);
      B.findById(doc._id, function(err, b) {
        assert.ifError(err);
        assert.equal(b.title, 'css3');
        assert.equal(b.author, 'aaron');
        assert.equal(b.meta.date.toString(), doc.meta.date.toString());
        assert.equal(b.meta.visitors.valueOf(), doc.meta.visitors.valueOf());
        assert.equal(b.comments.length, 2);
        assert.equal(b.comments[0].title, 'thanksgiving');
        assert.equal(b.comments[0].body, 'yuuuumm');
        assert.equal(b.comments[1].title, 'turkey');
        assert.equal(b.comments[1].body, 'cranberries');
        b.title = undefined;
        b.author = null;
        b.meta.date = undefined;
        b.meta.visitors = null;
        b.comments[0].title = null;
        b.comments[0].body = undefined;
        b.save(function(err) {
          assert.ifError(err);
          B.findById(b._id, function(err, b) {
            assert.ifError(err);
            assert.strictEqual(undefined, b.title);
            assert.strictEqual(null, b.author);

            assert.strictEqual(undefined, b.meta.date);
            assert.strictEqual(null, b.meta.visitors);
            assert.strictEqual(null, b.comments[0].title);
            assert.strictEqual(undefined, b.comments[0].body);
            assert.equal(b.comments[1].title, 'turkey');
            assert.equal(b.comments[1].body, 'cranberries');

            b.meta = undefined;
            b.comments = undefined;
            b.save(function(err) {
              assert.ifError(err);
              B.collection.findOne({_id: b._id}, function(err, b) {
                assert.ifError(err);
                assert.strictEqual(undefined, b.meta);
                assert.strictEqual(undefined, b.comments);
                done();
              });
            });
          });
        });
      });
    });
  });

  describe('unsetting a default value', function() {
    it('should be ignored (gh-758)', function(done) {
<<<<<<< HEAD
      const M = db.model('758', new Schema({s: String, n: Number, a: Array}));
      M.collection.insert({}, {safe: true}, function(err) {
=======
      var M = db.model('758', new Schema({s: String, n: Number, a: Array}));
      M.collection.insertOne({}, {safe: true}, function(err) {
>>>>>>> 2c2dbcd4
        assert.ifError(err);
        M.findOne(function(err, m) {
          assert.ifError(err);
          m.s = m.n = m.a = undefined;
          assert.equal(m.$__delta(), undefined);
          done();
        });
      });
    });
  });

  it('allow for object passing to ref paths (gh-1606)', function(done) {
    const schA = new Schema({title: String});
    const schma = new Schema({
      thing: {type: Schema.Types.ObjectId, ref: 'A'},
      subdoc: {
        some: String,
        thing: [{type: Schema.Types.ObjectId, ref: 'A'}]
      }
    });

    const M1 = db.model('A', schA);
    const M2 = db.model('A2', schma);
    const a = new M1({title: 'hihihih'}).toObject();
    const thing = new M2({
      thing: a,
      subdoc: {
        title: 'blah',
        thing: [a]
      }
    });

    assert.equal(thing.thing, a._id);
    assert.equal(thing.subdoc.thing[0], a._id);

    done();
  });

  it('setters trigger on null values (gh-1445)', function(done) {
    const OrderSchema = new Schema({
      total: {
        type: Number,
        default: 0,
        set: function(value) {
          assert.strictEqual(null, value);
          return 10;
        }
      }
    });

    const Order = db.model('order' + random(), OrderSchema);
    const o = new Order({total: null});
    assert.equal(o.total, 10);
    done();
  });

  describe('Skip setting default value for Geospatial-indexed fields (gh-1668)', function() {
    let db;

    before(function() {
      db = start({ noErrorListener: true });
    });

    after(function(done) {
      db.close(done);
    });

    it('2dsphere indexed field with value is saved', function() {
      const PersonSchema = new Schema({
        name: String,
        loc: {
          type: [Number],
          index: '2dsphere'
        }
      });

      const Person = db.model('Person_1', PersonSchema);
      const loc = [0.3, 51.4];
      const p = new Person({
        name: 'Jimmy Page',
        loc: loc
      });

      return co(function*() {
        yield Person.init();

        yield p.save();

        const personDoc = yield Person.findById(p._id);

        assert.equal(personDoc.loc[0], loc[0]);
        assert.equal(personDoc.loc[1], loc[1]);
      });
    });

    it('2dsphere indexed field without value is saved (gh-1668)', function() {
      const PersonSchema = new Schema({
        name: String,
        loc: {
          type: [Number],
          index: '2dsphere'
        }
      });

      const Person = db.model('Person_2', PersonSchema);
      const p = new Person({
        name: 'Jimmy Page'
      });

      return co(function*() {
        yield Person.init();

        yield p.save();

        const personDoc = yield Person.findById(p._id);

        assert.equal(personDoc.name, 'Jimmy Page');
        assert.equal(personDoc.loc, undefined);
      });
    });

    it('2dsphere indexed field in subdoc without value is saved', function() {
      const PersonSchema = new Schema({
        name: {type: String, required: true},
        nested: {
          tag: String,
          loc: {
            type: [Number]
          }
        }
      });

      PersonSchema.index({'nested.loc': '2dsphere'});

      const Person = db.model('Person_3', PersonSchema);
      const p = new Person({
        name: 'Jimmy Page'
      });

      p.nested.tag = 'guitarist';

      return co(function*() {
        yield Person.init();

        yield p.save();

        const personDoc = yield Person.findById(p._id);

        assert.equal(personDoc.name, 'Jimmy Page');
        assert.equal(personDoc.nested.tag, 'guitarist');
        assert.equal(personDoc.nested.loc, undefined);
      });
    });

    it('Doc with 2dsphere indexed field without initial value can be updated', function() {
      const PersonSchema = new Schema({
        name: String,
        loc: {
          type: [Number],
          index: '2dsphere'
        }
      });

      const Person = db.model('Person_4', PersonSchema);
      const p = new Person({
        name: 'Jimmy Page'
      });

      return co(function*() {
        yield Person.init();

        yield p.save();

        const updates = {
          $set: {
            loc: [0.3, 51.4]
          }
        };

        const personDoc = yield Person.findByIdAndUpdate(p._id, updates, {new: true});

        assert.equal(personDoc.loc[0], updates.$set.loc[0]);
        assert.equal(personDoc.loc[1], updates.$set.loc[1]);
      });
    });

    it('2dsphere indexed required field without value is rejected', function() {
      const PersonSchema = new Schema({
        name: String,
        loc: {
          type: [Number],
          required: true,
          index: '2dsphere'
        }
      });

      const Person = db.model('Person_5', PersonSchema);
      const p = new Person({
        name: 'Jimmy Page'
      });

      return co(function*() {
        yield Person.init();

        let err;
        yield p.save().catch(_err => { err = _err; });

        assert.ok(err instanceof MongooseError);
        assert.ok(err instanceof ValidationError);
      });
    });

    it('2dsphere field without value but with schema default is saved', function() {
      const loc = [0, 1];
      const PersonSchema = new Schema({
        name: String,
        loc: {
          type: [Number],
          default: loc,
          index: '2dsphere'
        }
      });

      const Person = db.model('Person_6', PersonSchema);
      const p = new Person({
        name: 'Jimmy Page'
      });

      return co(function*() {
        yield Person.init();

        yield p.save();

        const personDoc = yield Person.findById(p._id);

        assert.equal(loc[0], personDoc.loc[0]);
        assert.equal(loc[1], personDoc.loc[1]);
      });
    });

    it('2d indexed field without value is saved', function() {
      const PersonSchema = new Schema({
        name: String,
        loc: {
          type: [Number],
          index: '2d'
        }
      });

      const Person = db.model('Person_7', PersonSchema);
      const p = new Person({
        name: 'Jimmy Page'
      });

      return co(function*() {
        yield Person.init();

        yield p.save();

        const personDoc = yield Person.findById(p._id);

        assert.equal(personDoc.loc, undefined);
      });
    });

    it('Compound index with 2dsphere field without value is saved', function() {
      const PersonSchema = new Schema({
        name: String,
        type: String,
        slug: {type: String, index: {unique: true}},
        loc: {type: [Number]},
        tags: {type: [String], index: true}
      });

      PersonSchema.index({name: 1, loc: '2dsphere'});

      const Person = db.model('Person_8', PersonSchema);
      const p = new Person({
        name: 'Jimmy Page',
        type: 'musician',
        slug: 'ledzep-1',
        tags: ['guitarist']
      });

      return co(function*() {
        yield Person.init();

        yield p.save();

        const personDoc = yield Person.findById(p._id);

        assert.equal(personDoc.name, 'Jimmy Page');
        assert.equal(personDoc.loc, undefined);
      });
    });

    it('Compound index on field earlier declared with 2dsphere index is saved', function() {
      const PersonSchema = new Schema({
        name: String,
        type: String,
        slug: {type: String, index: {unique: true}},
        loc: {type: [Number]},
        tags: {type: [String], index: true}
      });

      PersonSchema.index({loc: '2dsphere'});
      PersonSchema.index({name: 1, loc: -1});

      const Person = db.model('Person_9', PersonSchema);
      const p = new Person({
        name: 'Jimmy Page',
        type: 'musician',
        slug: 'ledzep-1',
        tags: ['guitarist']
      });

      return co(function*() {
        yield Person.init();

        yield p.save();

        const personDoc = yield Person.findById(p._id);

        assert.equal(personDoc.name, 'Jimmy Page');
        assert.equal(personDoc.loc, undefined);
      });
    });
  });

  it('save max bson size error with buffering (gh-3906)', function(done) {
    this.timeout(10000);
    const db = start({ noErrorListener: true });
    const Test = db.model('gh3906_0', { name: Object });

    const test = new Test({
      name: {
        data: (new Array(16 * 1024 * 1024)).join('x')
      }
    });

    test.save(function(error) {
      assert.ok(error);
      assert.equal(error.name, 'MongoError');
      db.close(done);
    });
  });

  it('reports max bson size error in save (gh-3906)', function(done) {
    this.timeout(10000);
    const db = start({ noErrorListener: true });
    const Test = db.model('gh3906', { name: Object });

    const test = new Test({
      name: {
        data: (new Array(16 * 1024 * 1024)).join('x')
      }
    });

    db.on('connected', function() {
      test.save(function(error) {
        assert.ok(error);
        assert.equal(error.name, 'MongoError');
        db.close(done);
      });
    });
  });

  describe('bug fixes', function() {
    let db;

    before(function() {
      db = start({ noErrorListener: true });
    });

    after(function(done) {
      db.close(done);
    });

    it('doesnt crash (gh-1920)', function(done) {
      const parentSchema = new Schema({
        children: [new Schema({
          name: String
        })]
      });

      const Parent = db.model('gh-1920', parentSchema);

      const parent = new Parent();
      parent.children.push({name: 'child name'});
      parent.save(function(err, it) {
        assert.ifError(err);
        parent.children.push({name: 'another child'});
        Parent.findByIdAndUpdate(it._id, {$set: {children: parent.children}}, function(err) {
          assert.ifError(err);
          done();
        });
      });
    });

    it('doesnt reset "modified" status for fields', function(done) {
      const UniqueSchema = new Schema({
        changer: String,
        unique: {
          type: Number,
          unique: true
        }
      });

      const Unique = db.model('Unique', UniqueSchema);

      const u1 = new Unique({
        changer: 'a',
        unique: 5
      });

      const u2 = new Unique({
        changer: 'a',
        unique: 6
      });

      Unique.on('index', function() {
        u1.save(function(err) {
          assert.ifError(err);
          assert.ok(!u1.isModified('changer'));
          u2.save(function(err) {
            assert.ifError(err);
            assert.ok(!u2.isModified('changer'));
            u2.changer = 'b';
            u2.unique = 5;
            assert.ok(u2.isModified('changer'));
            u2.save(function(err) {
              assert.ok(err);
              assert.ok(u2.isModified('changer'));
              done();
            });
          });
        });
      });
    });

    it('insertMany() (gh-723)', function(done) {
      const schema = new Schema({
        name: String
      }, { timestamps: true });
      const Movie = db.model('gh723', schema);

      const arr = [{ name: 'Star Wars' }, { name: 'The Empire Strikes Back' }];
      Movie.insertMany(arr, function(error, docs) {
        assert.ifError(error);
        assert.equal(docs.length, 2);
        assert.ok(!docs[0].isNew);
        assert.ok(!docs[1].isNew);
        assert.ok(docs[0].createdAt);
        assert.ok(docs[1].createdAt);
        assert.strictEqual(docs[0].__v, 0);
        assert.strictEqual(docs[1].__v, 0);
        Movie.find({}, function(error, docs) {
          assert.ifError(error);
          assert.equal(docs.length, 2);
          assert.ok(docs[0].createdAt);
          assert.ok(docs[1].createdAt);
          done();
        });
      });
    });

    it('insertMany() ordered option for constraint errors (gh-3893)', function(done) {
      start.mongodVersion(function(err, version) {
        if (err) {
          done(err);
          return;
        }
        const mongo34 = version[0] > 3 || (version[0] === 3 && version[1] >= 4);
        if (!mongo34) {
          done();
          return;
        }

        test();
      });

      function test() {
        const schema = new Schema({
          name: { type: String, unique: true }
        });
        const Movie = db.model('gh3893', schema);

        const arr = [
          { name: 'Star Wars' },
          { name: 'Star Wars' },
          { name: 'The Empire Strikes Back' }
        ];
        Movie.on('index', function(error) {
          assert.ifError(error);
          Movie.insertMany(arr, { ordered: false }, function(error) {
            assert.equal(error.message.indexOf('E11000'), 0);
            Movie.find({}).sort({ name: 1 }).exec(function(error, docs) {
              assert.ifError(error);
              assert.equal(docs.length, 2);
              assert.equal(docs[0].name, 'Star Wars');
              assert.equal(docs[1].name, 'The Empire Strikes Back');
              done();
            });
          });
        });
      }
    });

    it('insertMany() ordered option for validation errors (gh-5068)', function(done) {
      start.mongodVersion(function(err, version) {
        if (err) {
          done(err);
          return;
        }
        const mongo34 = version[0] > 3 || (version[0] === 3 && version[1] >= 4);
        if (!mongo34) {
          done();
          return;
        }

        test();
      });

      function test() {
        const schema = new Schema({
          name: { type: String, required: true }
        });
        const Movie = db.model('gh5068', schema);

        const arr = [
          { name: 'Star Wars' },
          { foo: 'Star Wars' },
          { name: 'The Empire Strikes Back' }
        ];
        Movie.insertMany(arr, { ordered: false }, function(error) {
          assert.ifError(error);
          Movie.find({}).sort({ name: 1 }).exec(function(error, docs) {
            assert.ifError(error);
            assert.equal(docs.length, 2);
            assert.equal(docs[0].name, 'Star Wars');
            assert.equal(docs[1].name, 'The Empire Strikes Back');
            done();
          });
        });
      }
    });

    it('insertMany() ordered option for single validation error', function(done) {
      start.mongodVersion(function(err, version) {
        if (err) {
          done(err);
          return;
        }
        const mongo34 = version[0] > 3 || (version[0] === 3 && version[1] >= 4);
        if (!mongo34) {
          done();
          return;
        }

        test();
      });

      function test() {
        const schema = new Schema({
          name: { type: String, required: true }
        });
        const Movie = db.model('gh5068-2', schema);

        const arr = [
          { foo: 'Star Wars' },
          { foo: 'The Fast and the Furious' }
        ];
        Movie.insertMany(arr, { ordered: false }, function(error) {
          assert.ifError(error);
          Movie.find({}).sort({ name: 1 }).exec(function(error, docs) {
            assert.equal(docs.length, 0);
            done();
          });
        });
      }
    });

    it('insertMany() hooks (gh-3846)', function(done) {
      const schema = new Schema({
        name: String
      });
      let calledPre = 0;
      let calledPost = 0;
      schema.pre('insertMany', function(next, docs) {
        assert.equal(docs.length, 2);
        assert.equal(docs[0].name, 'Star Wars');
        ++calledPre;
        next();
      });
      schema.pre('insertMany', function(next, docs) {
        assert.equal(docs.length, 2);
        assert.equal(docs[0].name, 'Star Wars');
        docs[0].name = 'A New Hope';
        ++calledPre;
        next();
      });
      schema.post('insertMany', function() {
        ++calledPost;
      });
      const Movie = db.model('gh3846', schema);

      const arr = [{ name: 'Star Wars' }, { name: 'The Empire Strikes Back' }];
      Movie.insertMany(arr, function(error, docs) {
        assert.ifError(error);
        assert.equal(docs.length, 2);
        assert.equal(calledPre, 2);
        assert.equal(calledPost, 1);
        Movie.find({}).sort({ name: 1 }).exec(function(error, docs) {
          assert.ifError(error);
          assert.equal(docs[0].name, 'A New Hope');
          assert.equal(docs[1].name, 'The Empire Strikes Back');
          done();
        });
      });
    });

    it('insertMany() with timestamps (gh-723)', function(done) {
      const schema = new Schema({
        name: String
      });
      const Movie = db.model('gh723_0', schema);

      const arr = [{ name: 'Star Wars' }, { name: 'The Empire Strikes Back' }];
      Movie.insertMany(arr, function(error, docs) {
        assert.ifError(error);
        assert.equal(docs.length, 2);
        assert.ok(!docs[0].isNew);
        assert.ok(!docs[1].isNew);
        Movie.find({}, function(error, docs) {
          assert.ifError(error);
          assert.equal(docs.length, 2);
          done();
        });
      });
    });

    it('insertMany() multi validation error with ordered false (gh-5337)', function(done) {
      const schema = new Schema({
        name: { type: String, required: true }
      });
      const Movie = db.model('gh5337', schema);

      const arr = [
        { foo: 'The Phantom Menace' },
        { name: 'Star Wars' },
        { name: 'The Empire Strikes Back' },
        { foobar: 'The Force Awakens' }
      ];
      const opts = { ordered: false, rawResult: true };
      Movie.insertMany(arr, opts, function(error, res) {
        assert.ifError(error);
        assert.equal(res.mongoose.validationErrors.length, 2);
        assert.equal(res.mongoose.validationErrors[0].name, 'ValidationError');
        assert.equal(res.mongoose.validationErrors[1].name, 'ValidationError');
        done();
      });
    });

    it('insertMany() depopulate (gh-4590)', function(done) {
      const personSchema = new Schema({
        name: String
      });
      const movieSchema = new Schema({
        name: String,
        leadActor: {
          type: Schema.Types.ObjectId,
          ref: 'gh4590'
        }
      });

      const Person = db.model('gh4590', personSchema);
      const Movie = db.model('gh4590_0', movieSchema);

      const arnold = new Person({ name: 'Arnold Schwarzenegger' });
      const movies = [{ name: 'Predator', leadActor: arnold }];
      Movie.insertMany(movies, function(error, docs) {
        assert.ifError(error);
        assert.equal(docs.length, 1);
        Movie.findOne({ name: 'Predator' }, function(error, doc) {
          assert.ifError(error);
          assert.equal(doc.leadActor.toHexString(), arnold._id.toHexString());
          done();
        });
      });
    });

    it('insertMany() with promises (gh-4237)', function(done) {
      const schema = new Schema({
        name: String
      });
      const Movie = db.model('gh4237', schema);

      const arr = [{ name: 'Star Wars' }, { name: 'The Empire Strikes Back' }];
      Movie.insertMany(arr).then(function(docs) {
        assert.equal(docs.length, 2);
        assert.ok(!docs[0].isNew);
        assert.ok(!docs[1].isNew);
        Movie.find({}, function(error, docs) {
          assert.ifError(error);
          assert.equal(docs.length, 2);
          done();
        });
      });
    });

    it('insertMany() with error handlers (gh-6228)', function() {
      const schema = new Schema({
        name: { type: String, unique: true }
      });

      let postCalled = 0;
      let postErrorCalled = 0;
      schema.post('insertMany', (doc, next) => {
        ++postCalled;
        next();
      });

      schema.post('insertMany', (err, doc, next) => {
        ++postErrorCalled;
        next(err);
      });

      const Movie = db.model('gh6228', schema);

      return co(function*() {
        yield Movie.init();

        let threw = false;
        try {
          yield Movie.insertMany([
            { name: 'Star Wars' },
            { name: 'Star Wars' }
          ]);
        } catch (error) {
          assert.ok(error);
          threw = true;
        }

        assert.ok(threw);
        assert.equal(postCalled, 0);
        assert.equal(postErrorCalled, 1);
      });
    });

    it('deleteMany() with options (gh-6805)', function(done) {
      const schema = new Schema({
        name: String
      });
      const Character = db.model('gh6805', schema);

      const arr = [
        { name: 'Tyrion Lannister' },
        { name: 'Cersei Lannister' },
        { name: 'Jon Snow' },
        { name: 'Daenerys Targaryen' }
      ];
      Character.insertMany(arr, function(err, docs) {
        assert.ifError(err);
        assert.equal(docs.length, 4);
        Character.deleteMany({ name: /Lannister/ }, { w: 1 }, function(err) {
          assert.ifError(err);
          Character.find({}, function(err, docs) {
            assert.ifError(err);
            assert.equal(docs.length, 2);
            done();
          });
        });
      });
    });

    it('run default function with correct this scope in DocumentArray (gh-6840)', function() {
      const schema = new Schema({
        title: String,
        actors: {
          type: [{ name: String, character: String }],
          default: function() {
            // `this` should be root document and has initial data
            if (this.title === 'Passenger') {
              return [
                { name: 'Jennifer Lawrence', character: 'Aurora Lane' },
                { name: 'Chris Pratt', character: 'Jim Preston' }
              ];
            }
            return [];
          }
        }
      });

      const Movie = db.model('gh6840', schema);
      const movie = new Movie({ title: 'Passenger'});
      assert.equal(movie.actors.length, 2);
    });

    describe('3.6 features', function() {
      before(function(done) {
        start.mongodVersion((err, version) => {
          if (err) {
            done(err);
            return;
          }
          const mongo36 = version[0] > 3 || (version[0] === 3 && version[1] >= 6);
          if (!mongo36) {
            this.skip();
          }

          done();
        });
      });

      it('arrayFilter (gh-5965)', function() {
        return co(function*() {
          const MyModel = db.model('gh5965', new Schema({
            _id: Number,
            grades: [Number]
          }));

          yield MyModel.create([
            { _id: 1, grades: [95, 92, 90] },
            { _id: 2, grades: [98, 100, 102] },
            { _id: 3, grades: [95, 110, 100] }
          ]);

          yield MyModel.updateMany({}, { $set: { 'grades.$[element]': 100 } }, {
            arrayFilters: [ { element: { $gte: 100 } } ]
          });

          const docs = yield MyModel.find().sort({ _id: 1 });
          assert.deepEqual(docs[0].toObject().grades, [95, 92, 90]);
          assert.deepEqual(docs[1].toObject().grades, [98, 100, 100]);
          assert.deepEqual(docs[2].toObject().grades, [95, 100, 100]);
        });
      });

      it.skip('watch() (gh-5964)', function() {
        return co(function*() {
          const MyModel = db.model('gh5964', new Schema({ name: String }));

          const doc = yield MyModel.create({ name: 'Ned Stark' });

          const changed = new global.Promise(resolve => {
            MyModel.watch().once('change', data => resolve(data));
          });

          yield doc.remove();

          const changeData = yield changed;
          assert.equal(changeData.operationType, 'delete');
          assert.equal(changeData.documentKey._id.toHexString(),
            doc._id.toHexString());
        });
      });

      it.skip('watch() before connecting (gh-5964)', function() {
        return co(function*() {
          const db = start();

          const MyModel = db.model('gh5964', new Schema({ name: String }));

          // Synchronous, before connection happens
          const changeStream = MyModel.watch();
          const changed = new global.Promise(resolve => {
            changeStream.once('change', data => resolve(data));
          });

          yield db;
          yield MyModel.create({ name: 'Ned Stark' });

          const changeData = yield changed;
          assert.equal(changeData.operationType, 'insert');
          assert.equal(changeData.fullDocument.name, 'Ned Stark');
        });
      });

      describe('sessions (gh-6362)', function() {
        let MyModel;
        const delay = ms => done => setTimeout(done, ms);

        before(function(done) {
          MyModel = db.model('gh6362', new Schema({ name: String }));

          start.mongodVersion((err, version) => {
            if (err) {
              done(err);
              return;
            }
            const mongo36 = version[0] > 3 || (version[0] === 3 && version[1] >= 6);
            if (!mongo36) {
              this.skip();
            }

            done();
          });
        });

        it('startSession()', function() {
          return co(function*() {
            const session = yield MyModel.startSession({ causalConsistency: true });

            assert.equal(session.supports.causalConsistency, true);

            session.endSession();
          });
        });

        it('startSession() before connecting', function() {
          return co(function*() {
            const db = start();

            const MyModel = db.model('gh6362_2', new Schema({ name: String }));

            // Don't wait for promise
            const sessionPromise = MyModel.startSession({ causalConsistency: true });

            yield db;

            const session = yield sessionPromise;

            assert.equal(session.supports.causalConsistency, true);

            session.endSession();
          });
        });

        it('sets session when pulling a document from db', function() {
          return co(function*() {
            yield MyModel.create({ name: 'test' });

            const session = yield MyModel.startSession();

            let lastUse = session.serverSession.lastUse;

            yield delay(1);

            let doc = yield MyModel.findOne({}, null, { session });
            assert.strictEqual(doc.$__.session, session);
            assert.strictEqual(doc.$session(), session);

            assert.ok(session.serverSession.lastUse > lastUse);
            lastUse = session.serverSession.lastUse;

            yield delay(1);

            doc = yield MyModel.findOneAndUpdate({}, { name: 'test2' },
              { session: session });
            assert.strictEqual(doc.$__.session, session);
            assert.strictEqual(doc.$session(), session);

            assert.ok(session.serverSession.lastUse > lastUse);
            lastUse = session.serverSession.lastUse;

            yield delay(1);

            doc.name = 'test3';

            yield doc.save();

            assert.ok(session.serverSession.lastUse > lastUse);

            session.endSession();
          });
        });

        it('sets session when pulling multiple docs from db', function() {
          return co(function*() {
            const doc = yield MyModel.create({ name: 'test' });

            const session = yield MyModel.startSession();

            let lastUse = session.serverSession.lastUse;

            yield delay(1);

            const docs = yield MyModel.find({ _id: doc._id }, null,
              { session: session });
            assert.equal(docs.length, 1);
            assert.strictEqual(docs[0].$__.session, session);
            assert.strictEqual(docs[0].$session(), session);

            assert.ok(session.serverSession.lastUse > lastUse);
            lastUse = session.serverSession.lastUse;

            yield delay(1);

            docs[0].name = 'test3';

            yield docs[0].save();

            assert.ok(session.serverSession.lastUse > lastUse);

            session.endSession();
          });
        });

        it('supports overwriting `session` in save()', function() {
          return co(function*() {
            yield MyModel.create({ name: 'test' });

            const session = yield MyModel.startSession();

            let lastUse = session.serverSession.lastUse;

            yield delay(1);

            const doc = yield MyModel.findOne({}, null, { session });

            assert.ok(session.serverSession.lastUse > lastUse);
            lastUse = session.serverSession.lastUse;

            yield delay(1);

            doc.name = 'test3';

            yield doc.save({ session: null });

            assert.ok(session.serverSession.lastUse <= lastUse);

            session.endSession();
          });
        });
      });
    });

    it('method with same name as prop should throw (gh-4475)', function(done) {
      const testSchema = new mongoose.Schema({
        isPaid: Boolean
      });
      testSchema.methods.isPaid = function() {
        return false;
      };

      let threw = false;
      try {
        db.model('gh4475', testSchema);
      } catch (error) {
        threw = true;
        assert.equal(error.message, 'You have a method and a property in ' +
          'your schema both named "isPaid"');
      }
      assert.ok(threw);
      done();
    });

    it('emits errors in create cb (gh-3222) (gh-3478)', function(done) {
      const schema = new Schema({ name: 'String' });
      const Movie = db.model('gh3222', schema);

      Movie.on('error', function(error) {
        assert.equal(error.message, 'fail!');
        done();
      });

      Movie.create({ name: 'Conan the Barbarian' }, function(error) {
        assert.ifError(error);
        throw new Error('fail!');
      });
    });

    it('create() reuses existing doc if one passed in (gh-4449)', function(done) {
      const testSchema = new mongoose.Schema({
        name: String
      });
      const Test = db.model('gh4449_0', testSchema);

      const t = new Test();
      Test.create(t, function(error, t2) {
        assert.ifError(error);
        assert.ok(t === t2);
        done();
      });
    });

    it('emits errors correctly from exec (gh-4500)', function(done) {
      const someModel = db.model('gh4500', new Schema({}));

      someModel.on('error', function(error) {
        assert.equal(error.message, 'This error will not disappear');
        done();
      });

      someModel.findOne().exec(function() {
        throw new Error('This error will not disappear');
      });
    });

    it('disabling id getter with .set() (gh-5548)', function(done) {
      const ChildSchema = new mongoose.Schema({
        name: String,
        _id: false
      });

      ChildSchema.set('id', false);

      const ParentSchema = new mongoose.Schema({
        child: {
          type: ChildSchema,
          default: {}
        }
      }, { id: false });

      const Parent = db.model('gh5548', ParentSchema);

      const doc = new Parent({ child: { name: 'test' } });
      assert.ok(!doc.id);
      assert.ok(!doc.child.id);

      const obj = doc.toObject({ virtuals: true });
      assert.ok(!('id' in obj));
      assert.ok(!('id' in obj.child));

      done();
    });

    it('creates new array when initializing from existing doc (gh-4449)', function(done) {
      const TodoSchema = new mongoose.Schema({
        title: String
      }, { _id: false });

      const UserSchema = new mongoose.Schema({
        name: String,
        todos: [TodoSchema]
      });
      const User = db.model('User', UserSchema);

      const val = new User({ name: 'Val' });
      User.create(val, function(error, val) {
        assert.ifError(error);
        val.todos.push({ title: 'Groceries' });
        val.save(function(error) {
          assert.ifError(error);
          User.findById(val, function(error, val) {
            assert.ifError(error);
            assert.deepEqual(val.toObject().todos, [{ title: 'Groceries' }]);
            const u2 = new User();
            val.todos = u2.todos;
            val.todos.push({ title: 'Cook' });
            val.save(function(error) {
              assert.ifError(error);
              User.findById(val, function(error, val) {
                assert.ifError(error);
                assert.equal(val.todos.length, 1);
                assert.equal(val.todos[0].title, 'Cook');
                done();
              });
            });
          });
        });
      });
    });

    it('bulkWrite casting (gh-3998)', function(done) {
      const schema = new Schema({
        str: String,
        num: Number
      });

      const M = db.model('gh3998', schema);

      const ops = [
        {
          insertOne: {
            document: { str: 1, num: '1' }
          }
        },
        {
          updateOne: {
            filter: { str: 1 },
            update: {
              $set: { num: '2' }
            }
          }
        }
      ];
      M.bulkWrite(ops, function(error) {
        assert.ifError(error);
        M.findOne({}, function(error, doc) {
          assert.ifError(error);
          assert.strictEqual(doc.str, '1');
          assert.strictEqual(doc.num, 2);
          done();
        });
      });
    });

    it('bulkWrite with setDefaultsOnInsert (gh-5708)', function(done) {
      const schema = new Schema({
        str: { type: String, default: 'test' },
        num: Number
      });

      const M = db.model('gh5708', schema);

      const ops = [
        {
          updateOne: {
            filter: { num: 0 },
            update: {
              $inc: { num: 1 }
            },
            upsert: true,
            setDefaultsOnInsert: true
          }
        }
      ];
      M.bulkWrite(ops, function(error) {
        assert.ifError(error);
        M.findOne({}).lean().exec(function(error, doc) {
          assert.ifError(error);
          assert.strictEqual(doc.str, 'test');
          assert.strictEqual(doc.num, 1);
          done();
        });
      });
    });

    it('insertMany with Decimal (gh-5190)', function(done) {
      start.mongodVersion(function(err, version) {
        if (err) {
          done(err);
          return;
        }
        const mongo34 = version[0] > 3 || (version[0] === 3 && version[1] >= 4);
        if (!mongo34) {
          done();
          return;
        }

        test();
      });

      function test() {
        const schema = new mongoose.Schema({
          amount : mongoose.Schema.Types.Decimal
        });
        const Money = db.model('gh5190', schema);

        Money.insertMany([{ amount : '123.45' }], function(error) {
          assert.ifError(error);
          done();
        });
      }
    });

    it('remove with cast error (gh-5323)', function(done) {
      const schema = new mongoose.Schema({
        name: String
      });

      const Model = db.model('gh5323', schema);
      const arr = [
        { name: 'test-1' },
        { name: 'test-2' }
      ];

      Model.create(arr, function(error) {
        assert.ifError(error);
        Model.remove([], function(error) {
          assert.ok(error);
          assert.ok(error.message.indexOf('must be an object') !== -1,
            error.message);
          Model.find({}, function(error, docs) {
            assert.ifError(error);
            assert.equal(docs.length, 2);
            done();
          });
        });
      });
    });

    it('.create() with non-object (gh-2037)', function(done) {
      const schema = new mongoose.Schema({ name: String });

      const Model = db.model('gh2037', schema);

      Model.create(1, function(error) {
        assert.ok(error);
        assert.equal(error.name, 'ObjectParameterError');
        done();
      });
    });

    it('save() with unacknowledged writes (gh-6012)', function() {
      const schema = new mongoose.Schema({ name: String }, { safe: false });

      const Model = db.model('gh6012', schema);

      return Model.create({});
    });

    it('save() with unacknowledged writes in options (gh-6012)', function() {
      const schema = new mongoose.Schema({ name: String });

      const Model = db.model('gh6012_1', schema);
      const doc = new Model();

      return doc.save({ safe: { w: 0 } });
    });

    it('save() with acknowledged writes fail if topology is not replica set (gh-6862)', function(done) {
      // If w > 1 and there is no replica sets, mongodb will throw BadValue error
      // This test uses this to check if option `w` is correctly propagated to mongodb

      // skip this test if the server is a replica set
      if (db.client.topology.constructor.name === 'ReplSet') {
        return this.skip();
      }

      const schemaA = new Schema({
        name: String
      }, { writeConcern: { w: 2 }});
      const schemaB = new Schema({
        name: String
      });

      const UserA = db.model('gh6862_1', schemaA);
      const UserB = db.model('gh6862_2', schemaB);

      const userA = new UserA();
      const userB = new UserB();
      userA.save(function(error) {
        assert.ok(error);
        assert.equal(error.name, 'MongoError');
        assert.equal(error.codeName, 'BadValue');

        userB.save({ w: 2 },function(error) {
          assert.ok(error);
          assert.equal(error.name, 'MongoError');
          assert.equal(error.codeName, 'BadValue');
          done();
        });
      });
    });

    it.skip('save() with wtimeout defined in schema (gh-6862)', function(done) {
      // If you want to test this, setup replica set with 1 primary up and 1 secondary down
      this.timeout(process.env.TRAVIS ? 9000 : 5500);
      const schema = new Schema({
        name: String
      }, {
        writeConcern: {
          w: 2,
          wtimeout: 1000
        }
      });
      const User = db.model('gh6862_3', schema);
      const user = new User();
      user.name = 'Jon Snow';
      user.save(function(error) {
        assert.ok(error);
        assert.equal(error.name, 'MongoWriteConcernError');

        // although timeout, the doc have been successfully saved in the primary.
        User.findOne({}, function(err, user) {
          if (err) return done(err);
          assert.equal(user.name, 'Jon Snow');
          done();
        });
      });
    });

    it.skip('save with wtimeout in options (gh_6862)', function(done) {
      // If you want to test this, setup replica set with 1 primary up and 1 secondary down
      this.timeout(process.env.TRAVIS ? 9000 : 5500);
      const schema = new Schema({
        name: String
      });
      const User = db.model('gh6862_4', schema);
      const user = new User();
      user.name = 'Jon Snow';
      user.save({ w: 2, wtimeout: 1000 }, function(error) {
        assert.ok(error);
        assert.equal(error.name, 'MongoWriteConcernError');
        User.findOne({}, function(err, user) {
          if (err) return done(err);
          assert.equal(user.name, 'Jon Snow');
          done();
        });
      });
    });

    it('bulkWrite casting updateMany, deleteOne, deleteMany (gh-3998)', function(done) {
      const schema = new Schema({
        str: String,
        num: Number
      });

      const M = db.model('gh3998_0', schema);

      const ops = [
        {
          insertOne: {
            document: { str: 1, num: '1' }
          }
        },
        {
          insertOne: {
            document: { str: '1', num: '1' }
          }
        },
        {
          updateMany: {
            filter: { str: 1 },
            update: {
              $set: { num: '2' }
            }
          }
        },
        {
          deleteMany: {
            filter: { str: 1 }
          }
        }
      ];
      M.bulkWrite(ops, function(error) {
        assert.ifError(error);
        M.countDocuments({}, function(error, count) {
          assert.ifError(error);
          assert.equal(count, 0);
          done();
        });
      });
    });

    it('bulkWrite casting replaceOne (gh-3998)', function(done) {
      const schema = new Schema({
        str: String,
        num: Number
      });

      const M = db.model('gh3998_1', schema);

      const ops = [
        {
          insertOne: {
            document: { str: 1, num: '1' }
          }
        },
        {
          replaceOne: {
            filter: { str: 1 },
            replacement: { str: 2, num: '2' }
          }
        }
      ];
      M.bulkWrite(ops, function(error) {
        assert.ifError(error);
        M.findOne({}, function(error, doc) {
          assert.ifError(error);
          assert.strictEqual(doc.str, '2');
          assert.strictEqual(doc.num, 2);
          done();
        });
      });
    });

    it('alias with lean virtual (gh-6069)', function() {
      const schema = new mongoose.Schema({
        name: {
          type: String,
          alias: 'nameAlias'
        }
      });

      const Model = db.model('gh6069', schema);

      return co(function*() {
        const doc = yield Model.create({ name: 'Val' });

        const res = yield Model.findById(doc._id).lean();

        assert.equal(schema.virtual('nameAlias').getters[0].call(res), 'Val');
      });
    });

    it('marks array as modified when initializing non-array from db (gh-2442)', function(done) {
      const s1 = new Schema({
        array: mongoose.Schema.Types.Mixed
      }, {minimize: false});

      const s2 = new Schema({
        array: {
          type: [{
            _id: false,
            value: {
              type: Number,
              default: 0
            }
          }],
          default: [{}]
        }
      });

      const M1 = db.model('gh-2442-1', s1, 'gh-2442');
      const M2 = db.model('gh-2442-2', s2, 'gh-2442');

      M1.create({array: {}}, function(err, doc) {
        assert.ifError(err);
        assert.ok(doc.array);
        M2.findOne({_id: doc._id}, function(err, doc) {
          assert.ifError(err);
          assert.equal(doc.array[0].value, 0);
          doc.array[0].value = 1;
          doc.save(function(err) {
            assert.ifError(err);
            M2.findOne({_id: doc._id}, function(err, doc) {
              assert.ifError(err);
              assert.ok(!doc.isModified('array'));
              assert.deepEqual(doc.array[0].value, 1);
              assert.equal(JSON.stringify(doc.array), '[{"value":1}]');
              done();
            });
          });
        });
      });
    });

    it('Throws when saving same doc in parallel w/ callback (gh-6456)', function(done) {
      let called = 0;

      function counter() {
        if (++called === 2) {
          Test.countDocuments(function(err, cnt) {
            assert.ifError(err);
            assert.strictEqual(cnt, 1);
            done();
          });
        }
      }

      const schema = new Schema({
        name: String
      });

      const Test = db.model('gh6456', schema);

      const test = new Test({
        name: 'Billy'
      });

      test.save(function cb(err, doc) {
        assert.ifError(err);
        assert.strictEqual(doc.name, 'Billy');
        counter();
      });

      test.save(function cb(err) {
        assert.strictEqual(err.name, 'ParallelSaveError');
        const regex = new RegExp(test.id);
        assert.ok(regex.test(err.message));
        counter();
      });
    });

    it('listIndexes() (gh-6281)', function() {
      return co(function*() {
        const M = db.model('gh6281', new Schema({
          name: { type: String, index: true }
        }), 'gh6281_0');

        yield M.init();

        const indexes = yield M.listIndexes();
        assert.deepEqual(indexes.map(i => i.key), [
          { _id: 1 },
          { name: 1 }
        ]);
      });
    });

    it('syncIndexes() (gh-6281)', function() {
      return co(function*() {
        let M = db.model('gh6281', new Schema({
          name: { type: String, index: true }
        }, { autoIndex: false }), 'gh6281');

        yield M.db.createCollection('gh6281');

        let indexes = yield M.listIndexes();
        assert.deepEqual(indexes.map(i => i.key), [{ _id: 1 }]);

        let dropped = yield M.syncIndexes();
        assert.deepEqual(dropped, []);

        indexes = yield M.listIndexes();
        assert.deepEqual(indexes.map(i => i.key), [
          { _id: 1 },
          { name: 1 }
        ]);

        // New model, same collection, index on different property
        M = db.model('gh6281_0', new Schema({
          otherName: { type: String, index: true }
        }, { autoIndex: false }), 'gh6281');

        dropped = yield M.syncIndexes();
        assert.deepEqual(dropped, ['name_1']);

        indexes = yield M.listIndexes();
        assert.deepEqual(indexes.map(i => i.key), [
          { _id: 1 },
          { otherName: 1 }
        ]);

        // New model, same collection, different options
        M = db.model('gh6281_1', new Schema({
          otherName: { type: String, unique: true }
        }, { autoIndex: false }), 'gh6281');

        dropped = yield M.syncIndexes();
        assert.deepEqual(dropped, ['otherName_1']);

        indexes = yield M.listIndexes();
        assert.deepEqual(indexes.map(i => i.key), [
          { _id: 1 },
          { otherName: 1 }
        ]);

        // Re-run syncIndexes(), shouldn't change anything
        dropped = yield M.syncIndexes();
        assert.deepEqual(dropped, []);
      });
    });

    it('using `new db.model()()` (gh-6698)', function(done) {
      db.model('gh6698', new Schema({
        name: String
      }));

      assert.throws(function() {
        new db.model('gh6698')({ name: 'test' });
      }, /should not be run with `new`/);

      done();
    });

    it('throws if non-function passed as callback (gh-6640)', function(done) {
      const Model = db.model('gh6640', new Schema({
        name: String
      }));

      const doc = new Model({});

      assert.throws(function() {
        doc.save({}, {});
      }, /callback must be a function/i);

      done();
    });

    it('Throws when saving same doc in parallel w/ promises (gh-6456)', function(done) {
      let called = 0;

      function counter() {
        if (++called === 2) {
          Test.countDocuments(function(err, cnt) {
            assert.ifError(err);
            assert.strictEqual(cnt, 1);
            done();
          });
        }
      }

      const schema = new Schema({
        name: String
      });

      const Test = db.model('gh6456_2', schema);

      const test = new Test({
        name: 'Sarah'
      });

      function handler(doc) {
        assert.strictEqual(doc.id, test.id);
        counter();
      }

      function error(err) {
        assert.strictEqual(err.name, 'ParallelSaveError');
        const regex = new RegExp(test.id);
        assert.ok(regex.test(err.message));
        counter();
      }

      test.save().then(handler);
      test.save().catch(error);
    });
    it('allows calling save in a post save hook (gh-6611)', function() {
      let called = 0;
      const noteSchema = new Schema({
        body: String
      });

      noteSchema.post('save', function(note) {
        if (!called) {
          called++;
          note.body = 'a note, part deux.';
          return note.save();
        }
      });


      const Note = db.model('gh6611', noteSchema);
      return co(function*() {
        yield Note.create({ body: 'a note.' });
        const doc = yield Note.findOne({});
        assert.strictEqual(doc.body, 'a note, part deux.');
      });
    });
  });
});<|MERGE_RESOLUTION|>--- conflicted
+++ resolved
@@ -1654,13 +1654,8 @@
     });
   });
 
-<<<<<<< HEAD
-  describe('#remove()', function() {
+  describe.skip('#remove()', function() {
     let B;
-=======
-  describe.skip('#remove()', function() {
-    var B;
->>>>>>> 2c2dbcd4
 
     before(function() {
       B = db.model('BlogPost', 'blogposts_' + random());
@@ -3311,13 +3306,8 @@
   });
 
   describe('#exec()', function() {
-<<<<<<< HEAD
-    it('count()', function(done) {
+    it.skip('count()', function(done) {
       const BlogPost = db.model('BlogPost' + random(), bpSchema);
-=======
-    it.skip('count()', function(done) {
-      var BlogPost = db.model('BlogPost' + random(), bpSchema);
->>>>>>> 2c2dbcd4
 
       BlogPost.create({title: 'interoperable count as promise'}, function(err) {
         assert.ifError(err);
@@ -3350,15 +3340,9 @@
         });
     });
 
-<<<<<<< HEAD
-    it('update()', function(done) {
+    it.skip('update()', function(done) {
       const col = 'BlogPost' + random();
       const BlogPost = db.model(col, bpSchema);
-=======
-    it.skip('update()', function(done) {
-      var col = 'BlogPost' + random();
-      var BlogPost = db.model(col, bpSchema);
->>>>>>> 2c2dbcd4
 
       BlogPost.create({title: 'interoperable update as promise'}, function(err) {
         assert.ifError(err);
@@ -3410,13 +3394,8 @@
         });
     });
 
-<<<<<<< HEAD
-    it('remove()', function(done) {
+    it.skip('remove()', function(done) {
       const BlogPost = db.model('BlogPost' + random(), bpSchema);
-=======
-    it.skip('remove()', function(done) {
-      var BlogPost = db.model('BlogPost' + random(), bpSchema);
->>>>>>> 2c2dbcd4
 
       BlogPost.create(
         {title: 'interoperable remove as promise'},
@@ -3449,13 +3428,8 @@
     });
 
     describe('promises', function() {
-<<<<<<< HEAD
-      it('count()', function(done) {
+      it.skip('count()', function(done) {
         const BlogPost = db.model('BlogPost' + random(), bpSchema);
-=======
-      it.skip('count()', function(done) {
-        var BlogPost = db.model('BlogPost' + random(), bpSchema);
->>>>>>> 2c2dbcd4
 
         BlogPost.create({title: 'interoperable count as promise 2'}, function(err) {
           assert.ifError(err);
@@ -3468,15 +3442,9 @@
         });
       });
 
-<<<<<<< HEAD
-      it('update()', function(done) {
+      it.skip('update()', function(done) {
         const col = 'BlogPost' + random();
         const BlogPost = db.model(col, bpSchema);
-=======
-      it.skip('update()', function(done) {
-        var col = 'BlogPost' + random();
-        var BlogPost = db.model(col, bpSchema);
->>>>>>> 2c2dbcd4
 
         BlogPost.create({title: 'interoperable update as promise 2'}, function(err) {
           assert.ifError(err);
@@ -4025,15 +3993,9 @@
   });
 
   it('path is cast to correct value when retreived from db', function(done) {
-<<<<<<< HEAD
     const schema = new Schema({title: {type: 'string', index: true}});
     const T = db.model('T', schema);
-    T.collection.insert({title: 234}, {safe: true}, function(err) {
-=======
-    var schema = new Schema({title: {type: 'string', index: true}});
-    var T = db.model('T', schema);
     T.collection.insertOne({title: 234}, {safe: true}, function(err) {
->>>>>>> 2c2dbcd4
       assert.ifError(err);
       T.findOne(function(err, doc) {
         assert.ifError(err);
@@ -4113,13 +4075,8 @@
 
   describe('unsetting a default value', function() {
     it('should be ignored (gh-758)', function(done) {
-<<<<<<< HEAD
       const M = db.model('758', new Schema({s: String, n: Number, a: Array}));
-      M.collection.insert({}, {safe: true}, function(err) {
-=======
-      var M = db.model('758', new Schema({s: String, n: Number, a: Array}));
       M.collection.insertOne({}, {safe: true}, function(err) {
->>>>>>> 2c2dbcd4
         assert.ifError(err);
         M.findOne(function(err, m) {
           assert.ifError(err);
