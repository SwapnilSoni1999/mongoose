--- conflicted
+++ resolved
@@ -388,13 +388,8 @@
         assert.equal(undefined, post.get('meta.date'));
         assert.equal(undefined, post.get('meta.visitors'));
 
-<<<<<<< HEAD
-        assert.ok(post.get('owners') instanceof MongooseArray);
-        assert.ok(post.get('comments') instanceof DocumentArray);
-=======
         assert.ok(post.get('owners').isMongooseArray);
         assert.ok(post.get('comments').isMongooseDocumentArray);
->>>>>>> 0772dcba
         db.close();
         done();
       });
