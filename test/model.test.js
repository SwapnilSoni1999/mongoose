Error.stackTraceLimit = Infinity;
/**
 * Test dependencies.
 */

var start = require('./common')
  , assert = require('assert')
  , mongoose = start.mongoose
  , random = require('../lib/utils').random
  , Query = require('../lib/query')
  , Schema = mongoose.Schema
  , SchemaType = mongoose.SchemaType
  , ValidatorError = mongoose.Error.ValidatorError
  , ValidationError = mongoose.Error.ValidationError
  , ObjectId = Schema.Types.ObjectId
  , DocumentObjectId = mongoose.Types.ObjectId
  , DocumentArray = mongoose.Types.DocumentArray
  , EmbeddedDocument = mongoose.Types.Embedded
  , MongooseArray = mongoose.Types.Array
  , MongooseError = mongoose.Error;

/**
 * Setup.
 */

var Comments = new Schema;

Comments.add({
    title     : String
  , date      : Date
  , body      : String
  , comments  : [Comments]
});

var BlogPost = new Schema({
    title     : String
  , author    : String
  , slug      : String
  , date      : Date
  , meta      : {
        date      : Date
      , visitors  : Number
    }
  , published : Boolean
  , mixed     : {}
  , numbers   : [Number]
  , owners    : [ObjectId]
  , comments  : [Comments]
  , nested    : { array: [Number] }
});

BlogPost
.virtual('titleWithAuthor')
.get(function () {
  return this.get('title') + ' by ' + this.get('author');
})
.set(function (val) {
  var split = val.split(' by ');
  this.set('title', split[0]);
  this.set('author', split[1]);
});

BlogPost.method('cool', function(){
  return this;
});

BlogPost.static('woot', function(){
  return this;
});

mongoose.model('BlogPost', BlogPost);
var bpSchema = BlogPost;

var collection = 'blogposts_' + random();

describe('Model', function() {
  var db, Test;

  before(function() {
    db = start();
    var testSchema = new Schema({
      _id: {
        first_name: {type: String},
        age: {type: Number}
      },
      last_name: {type: String},
      doc_embed: {
        some: {type: String}
      }

    });
    Test = db.model('test-schema', testSchema);
  });

  after(function() {
    db.close();
  });

  it('can be created using _id as embedded document', function(done) {
    var t = new Test({
      _id: {
        first_name: "Daniel",
        age: 21
      },
      last_name: "Alabi",
      doc_embed: {
        some: "a"
      }
    });

    t.save(function(err) {
      assert.ifError(err);
      Test.findOne({}, function(err, doc) {
        assert.ifError(err);

        assert.ok('last_name' in doc);
        assert.ok('_id' in doc);
        assert.ok('first_name' in doc._id);
        assert.equal("Daniel", doc._id.first_name);
        assert.ok('age' in doc._id);
        assert.equal(21, doc._id.age);

        assert.ok('doc_embed' in doc);
        assert.ok('some' in doc.doc_embed);
        assert.equal("a", doc.doc_embed.some);
        done();
      });
    });
  });
});

describe('Model', function(){
  describe('constructor', function(){
    it('works without "new" keyword', function(done){
      var B = mongoose.model('BlogPost');
      var b = B();
      assert.ok(b instanceof B);
      var db = start();
      B = db.model('BlogPost');
      db.close();
      b = B();
      assert.ok(b instanceof B);
      done();
    })
    it('works "new" keyword', function(done){
      var B = mongoose.model('BlogPost');
      var b = new B();
      assert.ok(b instanceof B);
      var db = start();
      B = db.model('BlogPost');
      db.close();
      b = new B();
      assert.ok(b instanceof B);
      done();
    })
  })
  describe('isNew', function(){
    it('is true on instantiation', function(done){
      var db = start()
        , BlogPost = db.model('BlogPost', collection);

      db.close();
      var post = new BlogPost;
      assert.equal(true, post.isNew);
      done();
    });

    it('on parent and subdocs on failed inserts', function(done){
      var db = start()

      var schema = new Schema({
          name: { type: String, unique: true }
        , em: [new Schema({ x: Number })]
      }, { collection: 'testisnewonfail_'+random() });

      var A = db.model('isNewOnFail', schema);

      A.on('index', function () {
        var a = new A({ name: 'i am new', em: [{ x: 1 }] });
        a.save(function (err) {
          assert.ifError(err);
          assert.equal(a.isNew, false);
          assert.equal(a.em[0].isNew, false);
          var b = new A({ name: 'i am new', em: [{x:2}] });
          b.save(function (err) {
            db.close();
            assert.ok(err);
            assert.equal(b.isNew, true);
            assert.equal(b.em[0].isNew, true);
            done();
          });
        });
      });
    })
  });

  it('gh-2140', function(done) {
    var db = start();
    var S = new Schema({
      field: [{text: String}]
    });

    var Model = db.model('gh-2140', S, 'gh-2140');
    var s = new Model();
    s.field = [null];
    s.field = [{text: 'text'}];

    assert.ok(s.field[0]);
    done();
  });

  describe('schema', function(){
    it('should exist', function(done){
      var db = start()
        , BlogPost = db.model('BlogPost', collection);

      db.close();
      assert.ok(BlogPost.schema instanceof Schema);
      assert.ok(BlogPost.prototype.schema instanceof Schema);
      done();
    });
    it('emits init event', function(done){
      var db = start()
        , schema = new Schema({ name: String })
        , model

      schema.on('init', function (model_) {
        model = model_;
      });

      var Named = db.model('EmitInitOnSchema', schema);
      db.close();
      assert.equal(model,Named);
      done();
    });
  });

  describe('structure', function(){
    it('default when instantiated', function(done){
      var db = start()
        , BlogPost = db.model('BlogPost', collection);

      db.close();
      var post = new BlogPost;
      assert.equal(post.db.model('BlogPost').modelName,'BlogPost');
      assert.equal(post.constructor.modelName,'BlogPost');

      assert.ok(post.get('_id') instanceof DocumentObjectId);

      assert.equal(undefined, post.get('title'));
      assert.equal(undefined, post.get('slug'));
      assert.equal(undefined, post.get('date'));

      assert.equal('object', typeof post.get('meta'));
      assert.deepEqual(post.get('meta'), {});
      assert.equal(undefined, post.get('meta.date'));
      assert.equal(undefined, post.get('meta.visitors'));
      assert.equal(undefined, post.get('published'));
      assert.equal(1, Object.keys(post.get('nested')).length);
      assert.ok(Array.isArray(post.get('nested').array));

      assert.ok(post.get('numbers').isMongooseArray);
      assert.ok(post.get('owners').isMongooseArray);
      assert.ok(post.get('comments').isMongooseDocumentArray);
      assert.ok(post.get('nested.array').isMongooseArray);
      done();
    });

    describe('array', function(){
      describe('defaults', function(){
        it('to a non-empty array', function(done){
          var db = start()
            , DefaultArraySchema = new Schema({
                  arr: {type: Array, cast: String, default: ['a', 'b', 'c']}
                , single: {type: Array, cast: String, default: ['a']}
              });
          mongoose.model('DefaultArray', DefaultArraySchema);
          var DefaultArray = db.model('DefaultArray', collection);
          var arr = new DefaultArray;
          db.close();
          assert.equal(arr.get('arr').length, 3)
          assert.equal(arr.get('arr')[0],'a');
          assert.equal(arr.get('arr')[1],'b');
          assert.equal(arr.get('arr')[2],'c');
          assert.equal(arr.get('single').length, 1)
          assert.equal(arr.get('single')[0],'a');
          done()
        });

        it('empty', function(done){
          var db = start()
            , DefaultZeroCardArraySchema = new Schema({
                arr: {type: Array, cast: String, default: []}
              , auto: [Number]
              });
          mongoose.model('DefaultZeroCardArray', DefaultZeroCardArraySchema);
          var DefaultZeroCardArray = db.model('DefaultZeroCardArray', collection);
          db.close();
          var arr = new DefaultZeroCardArray();
          assert.equal(arr.get('arr').length, 0);
          assert.equal(arr.arr.length, 0);
          assert.equal(arr.auto.length, 0);
          done();
        });
      });
    })

    it('a hash with one null value', function(done){
      var db = start()
        , BlogPost = db.model('BlogPost', collection);

      var post = new BlogPost({
        title: null
      });
      db.close();
      assert.strictEqual(null, post.title);
      done();
    });

    it('when saved', function(done){
      var db = start()
        , BlogPost = db.model('BlogPost', collection)
        , pending = 2;

      function cb () {
        if (--pending) return;
        db.close();
        done();
      }

      var post = new BlogPost();
      post.on('save', function (post) {
        assert.ok(post.get('_id') instanceof DocumentObjectId);

        assert.equal(undefined, post.get('title'));
        assert.equal(undefined, post.get('slug'));
        assert.equal(undefined, post.get('date'));
        assert.equal(undefined, post.get('published'));

        assert.equal(typeof post.get('meta'), 'object');
        assert.deepEqual(post.get('meta'), {});
        assert.equal(undefined, post.get('meta.date'));
        assert.equal(undefined, post.get('meta.visitors'));

        assert.ok(post.get('owners').isMongooseArray);
        assert.ok(post.get('comments').isMongooseDocumentArray);
        cb();
      });

      post.save(function(err, post){
        assert.ifError(err);
        assert.ok(post.get('_id') instanceof DocumentObjectId);

        assert.equal(undefined, post.get('title'));
        assert.equal(undefined, post.get('slug'));
        assert.equal(undefined, post.get('date'));
        assert.equal(undefined, post.get('published'));

        assert.equal(typeof post.get('meta'), 'object');
        assert.deepEqual(post.get('meta'),{});
        assert.equal(undefined, post.get('meta.date'));
        assert.equal(undefined, post.get('meta.visitors'));

        assert.ok(post.get('owners').isMongooseArray);
        assert.ok(post.get('comments').isMongooseDocumentArray);
        cb();
      });
    })


    it('when saved using the promise not the callback', function(done){
      var db = start()
        , BlogPost = db.model('BlogPost', collection);

      var post = new BlogPost();
      var p = post.save();
      p.onResolve(function(err, post){
        assert.ifError(err);
        assert.ok(post.get('_id') instanceof DocumentObjectId);

        assert.equal(undefined, post.get('title'));
        assert.equal(undefined, post.get('slug'));
        assert.equal(undefined, post.get('date'));
        assert.equal(undefined, post.get('published'));

        assert.equal(typeof post.get('meta'), 'object');
        assert.deepEqual(post.get('meta'),{});
        assert.equal(undefined, post.get('meta.date'));
        assert.equal(undefined, post.get('meta.visitors'));

        assert.ok(post.get('owners').isMongooseArray);
        assert.ok(post.get('comments').isMongooseDocumentArray);
        db.close();
        done();
      });
    })


    describe('init', function(){
      it('works', function(done){
        var db = start()
          , BlogPost = db.model('BlogPost', collection);

        var post = new BlogPost()
        db.close();

        post.init({
            title       : 'Test'
          , slug        : 'test'
          , date        : new Date
          , meta        : {
                date      : new Date
              , visitors  : 5
            }
          , published   : true
          , owners      : [new DocumentObjectId, new DocumentObjectId]
          , comments    : [
                              { title: 'Test', date: new Date, body: 'Test' }
                            , { title: 'Super', date: new Date, body: 'Cool' }
                          ]
        });

        assert.equal(post.get('title'),'Test');
        assert.equal(post.get('slug'),'test');
        assert.ok(post.get('date') instanceof Date);
        assert.equal('object', typeof post.get('meta'));
        assert.ok(post.get('meta').date instanceof Date);
        assert.equal(typeof post.get('meta').visitors, 'number')
        assert.equal(post.get('published'), true);

        assert.equal(post.title,'Test');
        assert.equal(post.slug,'test');
        assert.ok(post.date instanceof Date);
        assert.equal(typeof post.meta,'object');
        assert.ok(post.meta.date instanceof Date);
        assert.equal(typeof post.meta.visitors,'number');
        assert.equal(post.published, true);

        assert.ok(post.get('owners').isMongooseArray);
        assert.ok(post.get('owners')[0] instanceof DocumentObjectId);
        assert.ok(post.get('owners')[1] instanceof DocumentObjectId);

        assert.ok(post.owners.isMongooseArray);
        assert.ok(post.owners[0] instanceof DocumentObjectId);
        assert.ok(post.owners[1] instanceof DocumentObjectId);

        assert.ok(post.get('comments').isMongooseDocumentArray);
        assert.ok(post.get('comments')[0] instanceof EmbeddedDocument);
        assert.ok(post.get('comments')[1] instanceof EmbeddedDocument);

        assert.ok(post.comments.isMongooseDocumentArray);
        assert.ok(post.comments[0] instanceof EmbeddedDocument);
        assert.ok(post.comments[1] instanceof EmbeddedDocument);
        done();
      })

      it('partially', function(done){
        var db = start()
          , BlogPost = db.model('BlogPost', collection);

        db.close();
        var post = new BlogPost;
        post.init({
            title       : 'Test'
          , slug        : 'test'
          , date        : new Date
        });

        assert.equal(post.get('title'),'Test');
        assert.equal(post.get('slug'),'test');
        assert.ok(post.get('date') instanceof Date);
        assert.equal('object', typeof post.get('meta'));

        assert.deepEqual(post.get('meta'),{});
        assert.equal(undefined, post.get('meta.date'));
        assert.equal(undefined, post.get('meta.visitors'));
        assert.equal(undefined, post.get('published'));

        assert.ok(post.get('owners').isMongooseArray);
        assert.ok(post.get('comments').isMongooseDocumentArray);
        done();
      })

      it('with partial hash', function(done){
        var db = start()
          , BlogPost = db.model('BlogPost', collection);

        db.close();
        var post = new BlogPost({
          meta: {
              date      : new Date
            , visitors  : 5
          }
        });

        assert.equal(5, post.get('meta.visitors').valueOf());
        done();
      });

      it('isNew on embedded documents', function(done){
        var db = start()
          , BlogPost = db.model('BlogPost', collection);

        db.close();
        var post = new BlogPost()
        post.init({
            title       : 'Test'
          , slug        : 'test'
          , comments    : [ { title: 'Test', date: new Date, body: 'Test' } ]
        });

        assert.equal(false, post.get('comments')[0].isNew);
        done();
      })

      it('isNew on embedded documents after saving', function(done){
        var db = start()
          , BlogPost = db.model('BlogPost', collection);

        var post = new BlogPost({ title: 'hocus pocus' })
        post.comments.push({ title: 'Humpty Dumpty', comments: [{title: 'nested'}] });
        assert.equal(true, post.get('comments')[0].isNew);
        assert.equal(true, post.get('comments')[0].comments[0].isNew);
        post.invalidate('title'); // force error
        post.save(function (err) {
          assert.equal(true, post.isNew);
          assert.equal(true, post.get('comments')[0].isNew);
          assert.equal(true, post.get('comments')[0].comments[0].isNew);
          post.save(function (err) {
            db.close();
            assert.strictEqual(null, err);
            assert.equal(false, post.isNew);
            assert.equal(false, post.get('comments')[0].isNew);
            assert.equal(false, post.get('comments')[0].comments[0].isNew);
            done()
          });
        });
      })
    });
  });

  it('collection name can be specified through schema', function(done){
    var schema = new Schema({ name: String }, { collection: 'users1' });
    var Named = mongoose.model('CollectionNamedInSchema1', schema);
    assert.equal(Named.prototype.collection.name,'users1');

    var db = start();
    var users2schema = new Schema({ name: String }, { collection: 'users2' });
    var Named2 = db.model('CollectionNamedInSchema2', users2schema);
    db.close();
    assert.equal(Named2.prototype.collection.name,'users2');
    done();
  });

  it('saving a model with a null value should perpetuate that null value to the db', function(done){
    var db = start()
      , BlogPost = db.model('BlogPost', collection);

    var post = new BlogPost({
      title: null
    });
    assert.strictEqual(null, post.title);
    post.save( function (err) {
      assert.strictEqual(err, null);
      BlogPost.findById(post.id, function (err, found) {
        db.close();
        assert.strictEqual(err, null);
        assert.strictEqual(found.title, null);
        done();
      });
    });
  });

  it ('saves subdocuments middleware correctly', function(done){
    var db = start();

    var child_hook;
    var parent_hook;
    var childSchema = new Schema({
      name: String
    });

    childSchema.pre('save', function(next) {
      child_hook = this.name;
      next();
    })

    var parentSchema = new Schema({
      name: String,
      children: [childSchema]
    });

    parentSchema.pre('save', function(next) {
      parent_hook = this.name;
      next();
    })

    var Parent = db.model('doc', parentSchema);

    var parent = new Parent({
      name: 'Bob',
      children: [{
        name: 'Mary'
      }]
    });

    parent.save(function (err, parent) {
      assert.equal(parent_hook, "Bob");
      assert.equal(child_hook, "Mary")
      assert.ifError(err);
      parent.children[0].name = 'Jane';
      parent.save(function(err){
        assert.equal(child_hook, "Jane");
        assert.ifError(err);
        done();
      });

    });

  });

  it('instantiating a model with a hash that maps to at least 1 undefined value', function(done){
    var db = start()
      , BlogPost = db.model('BlogPost', collection);

    var post = new BlogPost({
      title: undefined
    });
    assert.strictEqual(undefined, post.title);
    post.save( function (err) {
      assert.strictEqual(null, err);
      BlogPost.findById(post.id, function (err, found) {
        db.close();
        assert.strictEqual(err, null);
        assert.strictEqual(found.title, undefined);
        done();
      });
    });
  })

  it('modified nested objects which contain MongoseNumbers should not cause a RangeError on save (gh-714)', function(done){
    var db =start()

    var schema = new Schema({
        nested: {
            num: Number
        }
    });

    var M = db.model('NestedObjectWithMongooseNumber', schema);
    var m = new M;
    m.nested = null;
    m.save(function (err) {
      assert.ifError(err);

      M.findById(m, function (err, m) {
        assert.ifError(err);
        m.nested.num = 5;
        m.save(function (err) {
          db.close();
          assert.ifError(err);
          done();
        });
      });
    });
  })

  it('no RangeError on remove() of a doc with Number _id (gh-714)', function(done){
    var db = start()

    var MySchema = new Schema({
        _id: { type: Number },
        name: String
    });

    var MyModel = db.model('MyModel', MySchema, 'numberrangeerror'+random());

    var instance = new MyModel({
        name: 'test'
      , _id: 35
    });
    instance.save(function (err) {
      assert.ifError(err);

      MyModel.findById(35, function (err, doc) {
        assert.ifError(err);

        doc.remove(function (err) {
          db.close();
          assert.ifError(err);
          done();
        });
      });
    });
  });

  it('over-writing a number should persist to the db (gh-342)', function(done){
    var db = start()
      , BlogPost = db.model('BlogPost', collection);

    var post = new BlogPost({
      meta: {
          date      : new Date
        , visitors  : 10
      }
    });

    post.save( function (err) {
      assert.ifError(err);
      post.set('meta.visitors', 20);
      post.save( function (err) {
        assert.ifError(err);
        BlogPost.findById(post.id, function (err, found) {
          assert.ifError(err);
          assert.equal(20, found.get('meta.visitors').valueOf());
          db.close();
          done();
        });
      });
    });
  });

  describe('methods', function(){
    it('can be defined', function(done){
      var db = start()
        , BlogPost = db.model('BlogPost', collection);

      db.close();
      var post = new BlogPost();
      assert.equal(post, post.cool());
      done();
    })

    it('can be defined on embedded documents', function(done){
      var db = start();
      var ChildSchema = new Schema({ name: String });
      ChildSchema.method('talk', function () {
        return 'gaga';
      });

      var ParentSchema = new Schema({
        children: [ChildSchema]
      });

      var ChildA = db.model('ChildA', ChildSchema, 'children_' + random());
      var ParentA = db.model('ParentA', ParentSchema, 'parents_' + random());
      db.close();

      var c = new ChildA;
      assert.equal('function', typeof c.talk);

      var p = new ParentA();
      p.children.push({});
      assert.equal('function', typeof p.children[0].talk);
      done();
    });

    it('can be defined with nested key', function(done) {
      var db = start();
      var NestedKeySchema = new Schema({});
      NestedKeySchema.method('foo', {
        bar: function(){
          return this;
        }
      });
      var NestedKey = db.model('NestedKey', NestedKeySchema);
      var n = new NestedKey();
      assert.equal(n, n.foo.bar())
      done();
    });
  })

  describe('statics', function(){
    it('can be defined', function(done){
      var db = start()
        , BlogPost = db.model('BlogPost', collection);

      db.close();
      assert.equal(BlogPost, BlogPost.woot());
      done();
    });
  });

  describe('casting as validation errors', function(){
    it('error', function(done){
      var db = start()
        , BlogPost = db.model('BlogPost', collection)
        , threw = false;

      var post = new BlogPost;

      try {
        post.init({
          date: 'Test',
          meta: {
            date: 'Test'
          }
        });
      } catch(e){
        threw = true;
      }

      assert.equal(false, threw);

      try {
        post.set('title', 'Test');
      } catch(e){
        threw = true;
      }

      assert.equal(false, threw);

      post.save(function(err){
        assert.ok(err instanceof MongooseError);
        assert.ok(err instanceof ValidationError);
        assert.equal(2, Object.keys(err.errors).length);
        post.date = new Date;
        post.meta.date = new Date;
        post.save(function (err) {
          db.close();
          assert.ifError(err);
          done();
        })
      });
    })
    it('nested error', function(done){
      var db = start()
        , BlogPost = db.model('BlogPost', collection)
        , threw = false;

      var post = new BlogPost;

      try {
        post.init({
            meta: {
                date: 'Test'
            }
        });
      } catch(e){
        threw = true;
      }

      assert.equal(false, threw);

      try {
        post.set('meta.date', 'Test');
      } catch(e) {
        threw = true;
      }

      assert.equal(false, threw);

      post.save(function(err){
        db.close();
        assert.ok(err instanceof MongooseError);
        assert.ok(err instanceof ValidationError);
        done();
      });
    });


    it('subdocument cast error', function(done){
      var db = start()
        , BlogPost = db.model('BlogPost', collection)
        , threw = false;

      var post = new BlogPost()
      post.init({
          title       : 'Test'
        , slug        : 'test'
        , comments    : [ { title: 'Test', date: new Date, body: 'Test' } ]
      });

      post.get('comments')[0].set('date', 'invalid');

      post.save(function(err){
        db.close();
        assert.ok(err instanceof MongooseError);
        assert.ok(err instanceof ValidationError);
        done();
      });
    });


    it('subdocument validation error', function(done){
      function failingvalidator(val) {
        return false;
      }

      var db = start()
        , subs = new Schema({
          str: {
            type: String, validate: failingvalidator
          }
        })
        , BlogPost = db.model('BlogPost', {subs: [subs]})

      var post = new BlogPost()
      post.init({
        subs: [ { str: 'gaga' } ]
      });

      post.save(function(err){
        db.close();
        assert.ok(err instanceof ValidationError);
        done();
      });
    });


    it('subdocument error when adding a subdoc', function(done){
      var db = start()
        , BlogPost = db.model('BlogPost', collection)
        , threw = false;

      var post = new BlogPost()

      try {
        post.get('comments').push({
            date: 'Bad date'
        });
      } catch (e) {
        threw = true;
      }

      assert.equal(false, threw);

      post.save(function(err){
        db.close();
        assert.ok(err instanceof MongooseError);
        assert.ok(err instanceof ValidationError);
        done();
      });
    });


    it('updates', function(done){
      var db = start()
        , BlogPost = db.model('BlogPost', collection);

      var post = new BlogPost();
      post.set('title', '1');

      var id = post.get('_id');

      post.save(function (err) {
        assert.ifError(err);

        BlogPost.update({ title: 1, _id: id }, { title: 2 }, function (err) {
          assert.ifError(err);

          BlogPost.findOne({ _id: post.get('_id') }, function (err, doc) {
            db.close();
            assert.ifError(err);
            assert.equal(doc.get('title'), '2');
            done();
          });
        });
      });
    });

    it('$pull', function(done){
      var db = start()
        , BlogPost = db.model('BlogPost', collection)
        , post = new BlogPost();

      db.close();
      post.get('numbers').push('3');
      assert.equal(post.get('numbers')[0], 3);
      done();
    });

    it('$push', function(done){
      var db = start()
        , BlogPost = db.model('BlogPost', collection)
        , post = new BlogPost();

      post.get('numbers').push(1, 2, 3, 4);
      post.save( function (err) {
        BlogPost.findById( post.get('_id'), function (err, found) {
          assert.equal(found.get('numbers').length,4);
          found.get('numbers').pull('3');
          found.save( function (err) {
            BlogPost.findById(found.get('_id'), function (err, found2) {
              db.close();
              assert.ifError(err);
              assert.equal(found2.get('numbers').length,3);
              done();
            });
          });
        });
      });
    });

    it('Number arrays', function(done){
      var db = start()
        , BlogPost = db.model('BlogPost', collection);

      var post = new BlogPost();
      post.numbers.push(1, '2', 3);

      post.save(function (err) {
        assert.strictEqual(err, null);

        BlogPost.findById(post._id, function (err, doc) {
          assert.ifError(err);

          assert.ok(~doc.numbers.indexOf(1));
          assert.ok(~doc.numbers.indexOf(2));
          assert.ok(~doc.numbers.indexOf(3));

          db.close();
          done();
        });
      })
    });

    it('date casting compat with datejs (gh-502)', function(done){
      var db = start()

      Date.prototype.toObject = function() {
          return {
                millisecond: 86
              , second: 42
              , minute: 47
              , hour: 17
              , day: 13
              , week: 50
              , month: 11
              , year: 2011
          };
      };

      var S = new Schema({
          name: String
        , description: String
        , sabreId: String
        , data: {
              lastPrice: Number
            , comm: String
            , curr: String
            , rateName: String
          }
        , created: { type: Date, default: Date.now }
        , valid: { type: Boolean, default: true }
      });

      var M = db.model('gh502', S);

      var m = new M;
      m.save(function (err) {
        assert.ifError(err);
        M.findById(m._id, function (err, m) {
          assert.ifError(err);
          m.save(function (err) {
            assert.ifError(err);
            M.remove(function (err) {
              db.close();
              delete Date.prototype.toObject;
              assert.ifError(err);
              done();
            });
          });
        });
      });
    });
  });

  describe('validation', function(){
    it('works', function(done){
      function dovalidate (val) {
        assert.equal('correct', this.asyncScope);
        return true;
      }

      function dovalidateAsync (val, callback) {
        assert.equal('correct', this.scope);
        process.nextTick(function () {
          callback(true);
        });
      }

      mongoose.model('TestValidation', new Schema({
          simple: { type: String, required: true }
        , scope: { type: String, validate: [dovalidate, 'scope failed'], required: true }
        , asyncScope: { type: String, validate: [dovalidateAsync, 'async scope failed'], required: true }
      }));

      var db = start()
        , TestValidation = db.model('TestValidation');

      var post = new TestValidation();
      post.set('simple', '');
      post.set('scope', 'correct');
      post.set('asyncScope', 'correct');

      post.save(function(err){
        assert.ok(err instanceof MongooseError);
        assert.ok(err instanceof ValidationError);

        post.set('simple', 'here');
        post.save(function(err){
          db.close();
          assert.ifError(err);
          done();
        });
      });
    });

    it('custom messaging', function(done){
      function validate (val) {
        return val === 'abc';
      }
      mongoose.model('TestValidationMessage', new Schema({
          simple: { type: String, validate: [validate, 'must be abc'] }
      }));

      var db = start()
        , TestValidationMessage = db.model('TestValidationMessage');

      var post = new TestValidationMessage();
      post.set('simple', '');

      post.save(function(err){
        assert.ok(err instanceof MongooseError);
        assert.ok(err instanceof ValidationError);
        assert.ok(err.errors.simple instanceof ValidatorError);
        assert.equal(err.errors.simple.message,'must be abc');
        assert.equal(post.errors.simple.message,'must be abc');

        post.set('simple', 'abc');
        post.save(function(err){
          db.close();
          assert.ifError(err);
          done();
        });
      });
    })

    it('with Model.schema.path introspection (gh-272)', function(done){
      var db = start();
      var IntrospectionValidationSchema = new Schema({
        name: String
      });
      var IntrospectionValidation = db.model('IntrospectionValidation', IntrospectionValidationSchema, 'introspections_' + random());
      IntrospectionValidation.schema.path('name').validate(function (value) {
        return value.length < 2;
      }, 'Name cannot be greater than 1 character for path "{PATH}" with value `{VALUE}`');
      var doc = new IntrospectionValidation({name: 'hi'});
      doc.save( function (err) {
        db.close();
        assert.equal(err.errors.name.message, 'Name cannot be greater than 1 character for path "name" with value `hi`');
        assert.equal(err.name,"ValidationError");
        assert.equal(err.message,"IntrospectionValidation validation failed");
        done();
      });
    });

    it('of required undefined values', function(done){
      mongoose.model('TestUndefinedValidation', new Schema({
          simple: { type: String, required: true }
      }));

      var db = start()
        , TestUndefinedValidation = db.model('TestUndefinedValidation');

      var post = new TestUndefinedValidation;

      post.save(function(err){
        assert.ok(err instanceof MongooseError);
        assert.ok(err instanceof ValidationError);

        post.set('simple', 'here');
        post.save(function(err){
          db.close();
          assert.ifError(err);
          done();
        });
      });
    })

    it('save callback should only execute once (gh-319)', function(done){
      var db = start()

      var D = db.model('CallbackFiresOnceValidation', new Schema({
          username: { type: String, validate: /^[a-z]{6}$/i }
        , email: { type: String, validate: /^[a-z]{6}$/i }
        , password: { type: String, validate: /^[a-z]{6}$/i }
      }));

      var post = new D({
          username: "nope"
        , email: "too"
        , password: "short"
      });

      var timesCalled = 0;

      post.save(function (err) {
        db.close();
        assert.ok(err instanceof MongooseError);
        assert.ok(err instanceof ValidationError);

        assert.equal(1, ++timesCalled);

        assert.equal(Object.keys(err.errors).length, 3);
        assert.ok(err.errors.password instanceof ValidatorError);
        assert.ok(err.errors.email instanceof ValidatorError);
        assert.ok(err.errors.username instanceof ValidatorError);
        assert.equal(err.errors.password.message,'Validator failed for path `password` with value `short`');
        assert.equal(err.errors.email.message,'Validator failed for path `email` with value `too`');
        assert.equal(err.errors.username.message,'Validator failed for path `username` with value `nope`');

        assert.equal(Object.keys(post.errors).length, 3);
        assert.ok(post.errors.password instanceof ValidatorError);
        assert.ok(post.errors.email instanceof ValidatorError);
        assert.ok(post.errors.username instanceof ValidatorError);
        assert.equal(post.errors.password.message,'Validator failed for path `password` with value `short`');
        assert.equal(post.errors.email.message,'Validator failed for path `email` with value `too`');
        assert.equal(post.errors.username.message,'Validator failed for path `username` with value `nope`');
        done();
      });
    });

    it('query result', function(done){
      mongoose.model('TestValidationOnResult', new Schema({
          resultv: { type: String, required: true }
      }));

      var db = start()
        , TestV = db.model('TestValidationOnResult');

      var post = new TestV;

      post.validate(function (err) {
        assert.ok(err instanceof MongooseError);
        assert.ok(err instanceof ValidationError);

        post.resultv = 'yeah';
        post.save(function (err) {
          assert.ifError(err);
          TestV.findOne({ _id: post.id }, function (err, found) {
            assert.ifError(err);
            assert.equal(found.resultv,'yeah');
            found.save(function(err){
              db.close();
              assert.ifError(err);
              done();
            })
          });
        });
      });
    });

    it('of required previously existing null values', function(done){
      mongoose.model('TestPreviousNullValidation', new Schema({
          previous: { type: String, required: true }
        , a: String
      }));

      var db = start()
        , TestP = db.model('TestPreviousNullValidation')

      TestP.collection.insert({ a: null, previous: null}, {}, function (err, f) {
        assert.ifError(err);
        TestP.findOne({_id: f.ops[0]._id}, function (err, found) {
          assert.ifError(err);
          assert.equal(false, found.isNew);
          assert.strictEqual(found.get('previous'), null);

          found.validate(function(err){
            assert.ok(err instanceof MongooseError);
            assert.ok(err instanceof ValidationError);

            found.set('previous', 'yoyo');
            found.save(function (err) {
              assert.strictEqual(err, null);
              db.close();
              done()
            });
          })
        })
      });
    })

    it('nested', function(done){
      mongoose.model('TestNestedValidation', new Schema({
          nested: {
              required: { type: String, required: true }
          }
      }));

      var db = start()
        , TestNestedValidation = db.model('TestNestedValidation');

      var post = new TestNestedValidation();
      post.set('nested.required', null);

      post.save(function(err){
        assert.ok(err instanceof MongooseError);
        assert.ok(err instanceof ValidationError);

        post.set('nested.required', 'here');
        post.save(function(err){
          db.close();
          assert.ifError(err);
          done();
        });
      });
    })

    it('of nested subdocuments', function(done){
      var Subsubdocs= new Schema({ required: { type: String, required: true }});

      var Subdocs = new Schema({
          required: { type: String, required: true }
        , subs: [Subsubdocs]
      });

      mongoose.model('TestSubdocumentsValidation', new Schema({
          items: [Subdocs]
      }));

      var db = start()
        , TestSubdocumentsValidation = db.model('TestSubdocumentsValidation');

      var post = new TestSubdocumentsValidation();

      post.get('items').push({ required: '', subs: [{required: ''}] });

      post.save(function(err){
        assert.ok(err instanceof MongooseError);
        assert.ok(err instanceof ValidationError);
        assert.ok(err.errors['items.0.subs.0.required'] instanceof ValidatorError);
        assert.equal(err.errors['items.0.subs.0.required'].message,'Path `required` is required.');
        assert.ok(post.errors['items.0.subs.0.required'] instanceof ValidatorError);
        assert.equal(post.errors['items.0.subs.0.required'].message,'Path `required` is required.');

        assert.ok(err.errors['items.0.required']);
        assert.ok(post.errors['items.0.required']);

        post.items[0].subs[0].set('required', true);
        assert.equal(undefined, post.$__.validationError);

        post.save(function(err){
          assert.ok(err);
          assert.ok(err.errors);
          assert.ok(err.errors['items.0.required'] instanceof ValidatorError);
          assert.equal(err.errors['items.0.required'].message,'Path `required` is required.');

          assert.ok(!err.errors['items.0.subs.0.required']);
          assert.ok(!err.errors['items.0.subs.0.required']);
          assert.ok(!post.errors['items.0.subs.0.required']);
          assert.ok(!post.errors['items.0.subs.0.required']);

          post.get('items')[0].set('required', true);
          post.save(function(err){
            db.close();
            assert.ok(!post.errors);
            assert.ifError(err);
            done();
          });
        });
      });
    });

    describe('async', function(){
      it('works', function(done){
        var executed = false;

        function validator(v, fn){
          setTimeout(function () {
            executed = true;
            fn(v !== 'test');
          }, 5);
        };
        mongoose.model('TestAsyncValidation', new Schema({
            async: { type: String, validate: [validator, 'async validator failed for `{PATH}`'] }
        }));

        var db = start()
          , TestAsyncValidation = db.model('TestAsyncValidation');

        var post = new TestAsyncValidation();
        post.set('async', 'test');

        post.save(function(err){
          assert.ok(err instanceof MongooseError);
          assert.ok(err instanceof ValidationError);
          assert.ok(err.errors.async instanceof ValidatorError);
          assert.equal(err.errors.async.message,'async validator failed for `async`');
          assert.equal(true, executed);
          executed = false;

          post.set('async', 'woot');
          post.save(function(err){
            db.close();
            assert.equal(true, executed);
            assert.strictEqual(err, null);
            done();
          });
        });
      })

      it('nested', function(done){
        var executed = false;

        function validator(v, fn){
          setTimeout(function () {
            executed = true;
            fn(v !== 'test');
          }, 5);
        };

        mongoose.model('TestNestedAsyncValidation', new Schema({
            nested: {
                async: { type: String, validate: [validator, 'async validator'] }
            }
        }));

        var db = start()
          , TestNestedAsyncValidation = db.model('TestNestedAsyncValidation');

        var post = new TestNestedAsyncValidation();
        post.set('nested.async', 'test');

        post.save(function(err){
          assert.ok(err instanceof MongooseError);
          assert.ok(err instanceof ValidationError);
          assert.ok(executed);
          executed = false;

          post.validate(function(err){
            assert.ok(err instanceof MongooseError);
            assert.ok(err instanceof ValidationError);
            assert.ok(executed);
            executed = false;

            post.set('nested.async', 'woot');
            post.validate(function(err){
              assert.ok(executed);
              assert.equal(err, null);
              executed = false;

              post.save(function(err){
                db.close();
                assert.ok(executed);
                assert.strictEqual(err, null);
                done();
              });
            });
          });
        });
      });

      it('subdocuments', function(done){
        var executed = false;

        function validator (v, fn) {
          setTimeout(function(){
            executed = true;
            fn(v !== '');
          }, 5);
        };

        var Subdocs = new Schema({
            required: { type: String, validate: [validator, 'async in subdocs'] }
        });

        mongoose.model('TestSubdocumentsAsyncValidation', new Schema({
            items: [Subdocs]
        }));

        var db = start()
          , Test = db.model('TestSubdocumentsAsyncValidation');

        var post = new Test();

        post.get('items').push({ required: '' });

        post.save(function(err){
          assert.ok(err instanceof MongooseError);
          assert.ok(err instanceof ValidationError);
          assert.ok(executed);
          executed = false;

          post.get('items')[0].set({ required: 'here' });
          post.save(function(err){
            db.close();
            assert.ok(executed);
            assert.strictEqual(err, null);
            done();
          });
        });
      });

    });

    it('without saving', function(done){
      mongoose.model('TestCallingValidation', new Schema({
        item: { type: String, required: true }
      }));

      var db = start()
        , TestCallingValidation = db.model('TestCallingValidation');

      var post = new TestCallingValidation;

      assert.equal(true, post.schema.path('item').isRequired);
      assert.strictEqual(post.isNew, true);

      post.validate(function(err){
        assert.ok(err instanceof MongooseError);
        assert.ok(err instanceof ValidationError);
        assert.strictEqual(post.isNew, true);

        post.item = 'yo';
        post.validate(function(err){
          db.close();
          assert.equal(err, null);
          assert.strictEqual(post.isNew, true);
          done();
        });
      });
    });

    it('when required is set to false', function(done){
      function validator () {
        return true;
      }

      mongoose.model('TestRequiredFalse', new Schema({
        result: { type: String, validate: [validator, 'chump validator'], required: false }
      }));

      var db = start()
        , TestV = db.model('TestRequiredFalse');

      var post = new TestV;

      db.close();
      assert.equal(false, post.schema.path('result').isRequired);
      done();
    })

    describe('middleware', function(){
      it('works', function(done){
        var db = start()
          , ValidationMiddlewareSchema = null
          , Post = null
          , post = null;

        ValidationMiddlewareSchema = new Schema({
          baz: { type: String }
        });

        ValidationMiddlewareSchema.pre('validate', function(next) {
          if (this.get('baz') == 'bad') {
            this.invalidate('baz', 'bad');
          }
          next();
        });

        mongoose.model('ValidationMiddleware', ValidationMiddlewareSchema);

        Post = db.model('ValidationMiddleware');
        post = new Post();
        post.set({baz: 'bad'});

        post.save(function(err){
          assert.ok(err instanceof MongooseError);
          assert.ok(err instanceof ValidationError);
          assert.equal(err.errors.baz.kind,'user defined');
          assert.equal(err.errors.baz.path,'baz');

          post.set('baz', 'good');
          post.save(function(err){
            assert.ifError(err);
            db.close();
            done();
          });
        });
      })

      it('async', function(done){
        var db = start()
          , AsyncValidationMiddlewareSchema = null
          , Post = null
          , post = null;

        AsyncValidationMiddlewareSchema = new Schema({
          prop: { type: String }
        });

        AsyncValidationMiddlewareSchema.pre('validate', true, function(next, done) {
          var self = this;
          setTimeout(function() {
            if (self.get('prop') == 'bad') {
              self.invalidate('prop', 'bad');
            }
            done();
          }, 5);
          next();
        });

        mongoose.model('AsyncValidationMiddleware', AsyncValidationMiddlewareSchema);

        Post = db.model('AsyncValidationMiddleware');
        post = new Post();
        post.set({prop: 'bad'});

        post.save(function(err){
          assert.ok(err instanceof MongooseError);
          assert.ok(err instanceof ValidationError);
          assert.equal(err.errors.prop.kind,'user defined');
          assert.equal(err.errors.prop.path,'prop');

          post.set('prop', 'good');
          post.save(function(err){
            assert.ifError(err);
            db.close();
            done();
          });
        });
      });

      it('complex', function(done){
        var db = start()
          , ComplexValidationMiddlewareSchema = null
          , Post = null
          , post = null
          , abc = function(v) {
              return v === 'abc';
            };

        ComplexValidationMiddlewareSchema = new Schema({
          baz: { type: String },
          abc: { type: String, validate: [abc, 'must be abc'] },
          test: { type: String, validate: [/test/, 'must also be abc'] },
          required: { type: String, required: true }
        });

        ComplexValidationMiddlewareSchema.pre('validate', true, function(next, done) {
          var self = this;
          setTimeout(function() {
            if (self.get('baz') == 'bad') {
              self.invalidate('baz', 'bad');
            }
            done();
          }, 5);
          next();
        });

        mongoose.model('ComplexValidationMiddleware', ComplexValidationMiddlewareSchema);

        Post = db.model('ComplexValidationMiddleware');
        post = new Post();
        post.set({
          baz: 'bad',
          abc: 'not abc',
          test: 'fail'
        });

        post.save(function(err){
          assert.ok(err instanceof MongooseError);
          assert.ok(err instanceof ValidationError);
          assert.equal(4, Object.keys(err.errors).length);
          assert.ok(err.errors.baz instanceof ValidatorError);
          assert.equal(err.errors.baz.kind,'user defined');
          assert.equal(err.errors.baz.path,'baz');
          assert.ok(err.errors.abc instanceof ValidatorError);
          assert.equal(err.errors.abc.kind,'user defined');
          assert.equal(err.errors.abc.message,'must be abc');
          assert.equal(err.errors.abc.path,'abc');
          assert.ok(err.errors.test instanceof ValidatorError);
          assert.equal(err.errors.test.message,'must also be abc');
          assert.equal(err.errors.test.kind,'user defined');
          assert.equal(err.errors.test.path,'test');
          assert.ok(err.errors.required instanceof ValidatorError);
          assert.equal(err.errors.required.kind,'required');
          assert.equal(err.errors.required.path,'required');

          post.set({
            baz: 'good',
            abc: 'abc',
            test: 'test',
            required: 'here'
          });

          post.save(function(err){
            assert.ifError(err);
            db.close();
            done();
          });
        });
      })
    })
  });

  describe('defaults application', function(){
    it('works', function(done){
      var now = Date.now();

      mongoose.model('TestDefaults', new Schema({
          date: { type: Date, default: now }
      }));

      var db = start()
        , TestDefaults = db.model('TestDefaults');

      db.close();
      var post = new TestDefaults;
      assert.ok(post.get('date') instanceof Date);
      assert.equal(+post.get('date'), now);
      done()
    });

    it('nested', function(done){
      var now = Date.now();

      mongoose.model('TestNestedDefaults', new Schema({
          nested: {
              date: { type: Date, default: now }
          }
      }));

      var db = start()
        , TestDefaults = db.model('TestNestedDefaults');

      var post = new TestDefaults();
      db.close();
      assert.ok(post.get('nested.date') instanceof Date);
      assert.equal(+post.get('nested.date'), now);
      done();
    })

    it('subdocument', function(done){
      var now = Date.now();

      var Items = new Schema({
          date: { type: Date, default: now }
      });

      mongoose.model('TestSubdocumentsDefaults', new Schema({
          items: [Items]
      }));

      var db = start()
        , TestSubdocumentsDefaults = db.model('TestSubdocumentsDefaults');

      db.close();
      var post = new TestSubdocumentsDefaults();
      post.get('items').push({});
      assert.ok(post.get('items')[0].get('date') instanceof Date);
      assert.equal(+post.get('items')[0].get('date'), now);
      done();
    });

    it('allows nulls', function(done){
      var db = start();
      var T = db.model('NullDefault', new Schema({ name: { type: String, default: null }}), collection);
      var t = new T();

      assert.strictEqual(null, t.name);

      t.save(function (err) {
        assert.ifError(err);

        T.findById(t._id, function (err, t) {
          db.close();
          assert.ifError(err);
          assert.strictEqual(null, t.name);
          done();
        });
      });
    });
  });

  describe('virtuals', function(){
    it('getters', function(done){
      var db = start()
        , BlogPost = db.model('BlogPost', collection)
        , post = new BlogPost({
              title: 'Letters from Earth'
            , author: 'Mark Twain'
          });

      db.close();
      assert.equal(post.get('titleWithAuthor'), 'Letters from Earth by Mark Twain');
      assert.equal(post.titleWithAuthor,'Letters from Earth by Mark Twain');
      done();
    });

    it('set()', function(done){
      var db = start()
        , BlogPost = db.model('BlogPost', collection)
        , post = new BlogPost();

      db.close();
      post.set('titleWithAuthor', 'Huckleberry Finn by Mark Twain')
      assert.equal(post.get('title'),'Huckleberry Finn');
      assert.equal(post.get('author'),'Mark Twain');
      done();
    });

    it('should not be saved to the db', function(done){
      var db = start()
        , BlogPost = db.model('BlogPost', collection)
        , post = new BlogPost();

      post.set('titleWithAuthor', 'Huckleberry Finn by Mark Twain');

      post.save(function (err) {
        assert.ifError(err);

        BlogPost.findById(post.get('_id'), function (err, found) {
          assert.ifError(err);

          assert.equal(found.get('title'),'Huckleberry Finn');
          assert.equal(found.get('author'),'Mark Twain');
          assert.ok(! ('titleWithAuthor' in found.toObject()));
          db.close();
          done();
        });
      });
    });

    it('nested', function(done){
      var db = start()
        , PersonSchema = new Schema({
            name: {
                first: String
              , last: String
            }
          });

      PersonSchema
      .virtual('name.full')
      .get(function () {
        return this.get('name.first') + ' ' + this.get('name.last');
      })
      .set(function (fullName) {
        var split = fullName.split(' ');
        this.set('name.first', split[0]);
        this.set('name.last', split[1]);
      });

      mongoose.model('Person', PersonSchema);

      var Person = db.model('Person')
        , person = new Person({
            name: {
                first: 'Michael'
              , last: 'Sorrentino'
            }
          });

      db.close();

      assert.equal(person.get('name.full'),'Michael Sorrentino');
      person.set('name.full', 'The Situation');
      assert.equal(person.get('name.first'),'The');
      assert.equal(person.get('name.last'),'Situation');

      assert.equal(person.name.full,'The Situation');
      person.name.full = 'Michael Sorrentino';
      assert.equal(person.name.first,'Michael');
      assert.equal(person.name.last,'Sorrentino');
      done();
    });
  });

  describe('.remove()', function(){
    it('works', function(done){
      var db = start()
        , collection = 'blogposts_' + random()
        , BlogPost = db.model('BlogPost', collection)

      BlogPost.create({ title: 1 }, { title: 2 }, function (err) {
        assert.ifError(err);

        BlogPost.remove({ title: 1 }, function (err) {
          assert.ifError(err);

          BlogPost.find({}, function (err, found) {
            db.close();
            assert.ifError(err);
            assert.equal(1, found.length);
            assert.equal('2', found[0].title);
            done();
          });
        });
      });
    });
  })

  describe('#remove()', function(){
    var db, B;

    before(function(){
      db = start()
      B = db.model('BlogPost', 'blogposts_'+random())
    })

    after(function(done){
      db.close(done);
    })

    it('passes the removed document (gh-1419)', function(done){
      B.create({}, function (err, post) {
        assert.ifError(err);
        B.findById(post, function (err, found) {
          assert.ifError(err);

          found.remove(function (err, doc) {
            assert.ifError(err);
            assert.ok(doc);
            assert.ok(doc.equals(found));
            done();
          })
        })
      })
    })

    it('works as a promise', function(done){
      B.create({}, function (err, post) {
        assert.ifError(err);
        B.findById(post, function (err, found) {
          assert.ifError(err);

          found.remove().onResolve(function (err, doc) {
            assert.ifError(err);
            assert.ok(doc);
            assert.ok(doc.equals(found));
            done();
          })
        })
      })
    })

    it('works as a promise with a hook', function(done){
      var called = 0;
      var RHS = new Schema({
        name: String
      });
      RHS.pre('remove', function (next) {
        called++;
        return next();
      });

      var RH = db.model('RH', RHS, 'RH_'+random())

      RH.create({name: 'to be removed'}, function (err, post) {
        assert.ifError(err);
        assert.ok(post);
        RH.findById(post, function (err, found) {
          assert.ifError(err);
          assert.ok(found);

          found.remove().onResolve(function (err, doc) {
            assert.ifError(err);
            assert.equal(called, 1);
            assert.ok(doc);
            assert.ok(doc.equals(found));
            done();
          })
        })
      })
    })

    it('passes the removed document (gh-1419)', function(done){
      B.create({}, function (err, post) {
        assert.ifError(err);
        B.findById(post, function (err, found) {
          assert.ifError(err);

          found.remove(function (err, doc) {
            assert.ifError(err);
            assert.ok(doc);
            assert.ok(doc.equals(found));
            done();
          })
        })
      })
    })

    describe('when called multiple times', function(){
      it('always executes the passed callback gh-1210', function(done){
        var db = start()
          , collection = 'blogposts_' + random()
          , BlogPost = db.model('BlogPost', collection)
          , post = new BlogPost();

        post.save(function (err) {
          assert.ifError(err);

          var pending = 2;

          post.remove(function () {
            if (--pending) return;
            done();
          });
          post.remove(function () {
            if (--pending) return;
            done();
          });
        });
      })
    })
  });

  describe('getters', function(){
    it('with same name on embedded docs do not class', function(done){
      var Post = new Schema({
          title   : String
        , author  : { name : String }
        , subject : { name : String }
      });

      mongoose.model('PostWithClashGetters', Post);

      var db = start()
        , PostModel = db.model('PostWithClashGetters', 'postwithclash' + random());

      var post = new PostModel({
          title: 'Test'
        , author: { name: 'A' }
        , subject: { name: 'B' }
      });

      db.close();
      assert.equal(post.author.name,'A');
      assert.equal(post.subject.name,'B');
      assert.equal(post.author.name,'A');
      done();
    });

    it('should not be triggered at construction (gh-685)', function(done){
      var db = start()
        , called = false

      db.close();

      var schema = new mongoose.Schema({
          number: {
              type:Number
            , set: function(x){return x/2}
            , get: function(x){
                called = true;
                return x*2;
              }
          }
      });

      var A = mongoose.model('gettersShouldNotBeTriggeredAtConstruction', schema);

      var a = new A({ number: 100 });
      assert.equal(false, called);
      var num = a.number;
      assert.equal(true, called);
      assert.equal(100, num.valueOf());
      assert.equal(50, a.getValue('number').valueOf());

      called = false;
      var b = new A;
      b.init({ number: 50 });
      assert.equal(false, called);
      num = b.number;
      assert.equal(true, called);
      assert.equal(100, num.valueOf());
      assert.equal(50, b.getValue('number').valueOf());
      done();
    })

    it('with type defined with { type: Native } (gh-190)', function(done){
      var schema = new Schema({
          date: { type: Date }
      });

      mongoose.model('ShortcutGetterObject', schema);

      var db = start()
        , ShortcutGetter = db.model('ShortcutGetterObject', 'shortcut' + random())
        , post = new ShortcutGetter();

      db.close();
      post.set('date', Date.now());
      assert.ok(post.date instanceof Date);
      done()
    });

    describe('nested', function(){
      it('works', function(done){
        var schema = new Schema({
          first: {
            second: [Number]
          }
        });
        mongoose.model('ShortcutGetterNested', schema);

        var db = start()
          , ShortcutGetterNested = db.model('ShortcutGetterNested', collection)
          , doc = new ShortcutGetterNested();

        db.close();
        assert.equal('object', typeof doc.first);
        assert.ok(doc.first.second.isMongooseArray);
        done()
      });

      it('works with object literals', function(done){
        var db = start()
          , BlogPost = db.model('BlogPost', collection);

        db.close();
        var date = new Date;

        var meta = {
            date: date
          , visitors: 5
        };

        var post = new BlogPost()
        post.init({
            meta: meta
        });

        assert.ok(post.get('meta').date instanceof Date);
        assert.ok(post.meta.date instanceof Date);

        var threw = false;
        var getter1;
        var getter2;
        var strmet;
        try {
          strmet = JSON.stringify(meta);
          getter1 = JSON.stringify(post.get('meta'));
          getter2 = JSON.stringify(post.meta);
        } catch (err) {
          threw = true;
        }

        assert.equal(false, threw);
        getter1 = JSON.parse(getter1);
        getter2 = JSON.parse(getter2);
        assert.equal(getter1.visitors, getter2.visitors);
        assert.equal(getter1.date, getter2.date);

        post.meta.date = new Date - 1000;
        assert.ok(post.meta.date instanceof Date);
        assert.ok(post.get('meta').date instanceof Date);

        post.meta.visitors = 2;
        assert.equal('number', typeof post.get('meta').visitors);
        assert.equal('number', typeof post.meta.visitors);

        var newmeta = {
            date: date - 2000
          , visitors: 234
        };

        post.set(newmeta, 'meta');

        assert.ok(post.meta.date instanceof Date);
        assert.ok(post.get('meta').date instanceof Date);
        assert.equal('number', typeof post.meta.visitors);
        assert.equal('number', typeof post.get('meta').visitors);
        assert.equal((+post.meta.date),date - 2000);
        assert.equal((+post.get('meta').date),date - 2000);
        assert.equal((+post.meta.visitors),234);
        assert.equal((+post.get('meta').visitors),234);

        // set object directly
        post.meta = {
            date: date - 3000
          , visitors: 4815162342
        };

        assert.ok(post.meta.date instanceof Date);
        assert.ok(post.get('meta').date instanceof Date);
        assert.equal('number', typeof post.meta.visitors);
        assert.equal('number', typeof post.get('meta').visitors);
        assert.equal((+post.meta.date),date - 3000);
        assert.equal((+post.get('meta').date),date - 3000);
        assert.equal((+post.meta.visitors),4815162342);
        assert.equal((+post.get('meta').visitors),4815162342);
        done();
      })

      it('object property access works when root initd with null', function(done){
        var db = start()

        var schema = new Schema({
          nest: {
            st: String
          }
        });

        mongoose.model('NestedStringA', schema);
        var T = db.model('NestedStringA', collection);

        var t = new T({ nest: null });

        assert.strictEqual(t.nest.st, undefined);
        t.nest = { st: "jsconf rules" };
        assert.deepEqual(t.nest.toObject(),{ st: "jsconf rules" });
        assert.equal(t.nest.st,"jsconf rules");

        t.save(function (err) {
          db.close();
          assert.ifError(err);
          done();
        });
      });

      it('object property access works when root initd with undefined', function(done){
        var db = start()

        var schema = new Schema({
          nest: {
            st: String
          }
        });

        mongoose.model('NestedStringB', schema);
        var T = db.model('NestedStringB', collection);

        var t = new T({ nest: undefined });

        assert.strictEqual(t.nest.st, undefined);
        t.nest = { st: "jsconf rules" };
        assert.deepEqual(t.nest.toObject(),{ st: "jsconf rules" });
        assert.equal(t.nest.st,"jsconf rules");

        t.save(function (err) {
          db.close();
          assert.ifError(err);
          done();
        })
      });

      it('pre-existing null object re-save', function(done){
        var db = start()

        var schema = new Schema({
          nest: {
              st: String
            , yep: String
          }
        });

        mongoose.model('NestedStringC', schema);
        var T = db.model('NestedStringC', collection);

        var t = new T({ nest: null });

        t.save(function (err) {
          assert.ifError(err);

          t.nest = { st: "jsconf rules", yep: "it does" };

          // check that entire `nest` object is being $set
          var u = t.$__delta()[1];
          assert.ok(u.$set);
          assert.ok(u.$set.nest);
          assert.equal(2, Object.keys(u.$set.nest).length);
          assert.ok(u.$set.nest.yep);
          assert.ok(u.$set.nest.st);

          t.save(function (err) {
            assert.ifError(err);

            T.findById(t.id, function (err, t) {
              assert.ifError(err);
              assert.equal(t.nest.st,"jsconf rules");
              assert.equal(t.nest.yep,"it does");

              t.nest = null;
              t.save(function (err) {
                db.close();
                assert.ifError(err);
                assert.strictEqual(t._doc.nest, null);
                done();
              });
            });
          });
        });
      });

      it('array of Mixed on existing doc can be pushed to', function(done){
        var db = start();

        mongoose.model('MySchema', new Schema({
          nested: {
            arrays: []
          }
        }));

        var DooDad = db.model('MySchema')
          , doodad = new DooDad({ nested: { arrays: [] } })
          , date = 1234567890;

        doodad.nested.arrays.push(["+10", "yup", date]);

        doodad.save(function (err) {
          assert.ifError(err);

          DooDad.findById(doodad._id, function (err, doodad) {
            assert.ifError(err);

            assert.deepEqual(doodad.nested.arrays.toObject(), [['+10','yup',date]]);

            doodad.nested.arrays.push(["another", 1]);

            doodad.save(function (err) {
              assert.ifError(err);

              DooDad.findById(doodad._id, function (err, doodad) {
                db.close();
                assert.ifError(err);
                assert.deepEqual(doodad.nested.arrays.toObject(), [['+10','yup',date], ["another", 1]]);
                done();
              });
            });
          });
        });
      })

      it('props can be set directly when property was named "type"', function(done){
        var db = start();

        function def () {
          return [{ x: 1 }, { x: 2 }, { x:3 }]
        }

        mongoose.model('MySchema2', new Schema({
          nested: {
              type: { type: String, default: 'yep' }
            , array: {
                type: Array, default: def
              }
          }
        }));

        var DooDad = db.model('MySchema2', collection)
          , doodad = new DooDad()

        doodad.save(function (err) {
          assert.ifError(err);

          DooDad.findById(doodad._id, function (err, doodad) {
            assert.ifError(err);

            assert.equal(doodad.nested.type,"yep");
            assert.deepEqual(doodad.nested.array.toObject(), [{x:1},{x:2},{x:3}]);

            doodad.nested.type = "nope";
            doodad.nested.array = ["some", "new", "stuff"];

            doodad.save(function (err) {
              assert.ifError(err);

              DooDad.findById(doodad._id, function (err, doodad) {
                db.close();
                assert.ifError(err);
                assert.equal(doodad.nested.type,"nope");
                assert.deepEqual(doodad.nested.array.toObject(), ["some", "new", "stuff"]);
                done();
              });
            });
          })
        });
      });

    });
  });

  describe('setters', function(){
    it('are used on embedded docs (gh-365 gh-390 gh-422)', function(done){
      var db = start();

      function setLat (val) {
        return parseInt(val);
      }

      var tick = 0;
      function uptick () {
        return ++tick;
      }

      var Location = new Schema({
          lat:  { type: Number, default: 0, set: setLat}
        , long: { type: Number, set: uptick }
      });

      var Deal = new Schema({
          title: String
        , locations: [Location]
      });

      Location = db.model('Location', Location, 'locations_' + random());
      Deal = db.model('Deal', Deal, 'deals_' + random());

      var location = new Location({lat: 1.2, long: 10});
      assert.equal(location.lat.valueOf(),1);
      assert.equal(location.long.valueOf(),1);

      var deal = new Deal({title: "My deal", locations: [{lat: 1.2, long: 33}]});
      assert.equal(deal.locations[0].lat.valueOf(),1);
      assert.equal(deal.locations[0].long.valueOf(),2);

      deal.save(function (err) {
        assert.ifError(err);
        Deal.findById(deal._id, function (err, deal) {
          db.close();
          assert.ifError(err);
          assert.equal(deal.locations[0].lat.valueOf(),1);
          // GH-422
          assert.equal(deal.locations[0].long.valueOf(),2);
          done();
        });
      });
    });
  });

  it('changing a number non-atomically (gh-203)', function(done){
    var db = start()
      , BlogPost = db.model('BlogPost', collection);

    var post = new BlogPost();

    post.meta.visitors = 5;

    post.save(function (err) {
      assert.ifError(err);

      BlogPost.findById(post._id, function (err, doc) {
        assert.ifError(err);

        doc.meta.visitors -= 2;

        doc.save(function (err) {
          assert.ifError(err);

          BlogPost.findById(post._id, function (err, doc) {
            db.close();
            assert.ifError(err);
            assert.equal(3, +doc.meta.visitors);
            done();
          });
        });
      });
    });
  })

  describe('atomic subdocument', function(){
    it('saving', function(done){
      var db = start()
        , BlogPost = db.model('BlogPost', collection)
        , totalDocs = 4
        , saveQueue = [];

      var post = new BlogPost;

      post.save(function(err){
        assert.ifError(err);

        BlogPost.findOne({ _id: post.get('_id') }, function(err, doc){
          assert.ifError(err);
          doc.get('comments').push({ title: '1' });
          save(doc);
        });

        BlogPost.findOne({ _id: post.get('_id') }, function(err, doc){
          assert.ifError(err);
          doc.get('comments').push({ title: '2' });
          save(doc);
        });

        BlogPost.findOne({ _id: post.get('_id') }, function(err, doc){
          assert.ifError(err);
          doc.get('comments').push({ title: '3' });
          save(doc);
        });

        BlogPost.findOne({ _id: post.get('_id') }, function(err, doc){
          assert.ifError(err);
          doc.get('comments').push({ title: '4' }, { title: '5' });
          save(doc);
        });

        function save(doc) {
          saveQueue.push(doc);
          if (saveQueue.length == 4) {
            saveQueue.forEach(function (doc) {
              doc.save(function (err) {
                assert.ifError(err);
                --totalDocs || complete();
              });
            });
          }
        };

        function complete () {
          BlogPost.findOne({ _id: post.get('_id') }, function (err, doc) {
            db.close();

            assert.ifError(err);
            assert.equal(doc.get('comments').length,5);

            var v = doc.get('comments').some(function(comment){
              return comment.get('title') == '1';
            });

            assert.ok(v);

            v = doc.get('comments').some(function(comment){
              return comment.get('title') == '2';
            });

            assert.ok(v);

            v = doc.get('comments').some(function(comment){
              return comment.get('title') == '3';
            })

            assert.ok(v);

            v = doc.get('comments').some(function(comment){
              return comment.get('title') == '4';
            });

            assert.ok(v);

            v = doc.get('comments').some(function(comment){
              return comment.get('title') == '5';
            });

            assert.ok(v);
            done();
          });
        };
      });
    })

    it('setting (gh-310)', function(done){
      var db = start()
        , BlogPost = db.model('BlogPost', collection)

      BlogPost.create({
        comments: [{ title: 'first-title', body: 'first-body'}]
      }, function (err, blog) {
        assert.ifError(err);
        BlogPost.findById(blog.id, function (err, agent1blog) {
          assert.ifError(err);
          BlogPost.findById(blog.id, function (err, agent2blog) {
            assert.ifError(err);
            agent1blog.get('comments')[0].title = 'second-title';
            agent1blog.save( function (err) {
              assert.ifError(err);
              agent2blog.get('comments')[0].body = 'second-body';
              agent2blog.save( function (err) {
                assert.ifError(err);
                BlogPost.findById(blog.id, function (err, foundBlog) {
                  assert.ifError(err);
                  db.close();
                  var comment = foundBlog.get('comments')[0];
                  assert.equal(comment.title,'second-title');
                  assert.equal(comment.body,'second-body');
                  done();
                });
              });
            });
          });
        });
      });
    })
  });

  it('doubly nested array saving and loading', function(done){
    var Inner = new Schema({
        arr: [Number]
    });

    var Outer = new Schema({
        inner: [Inner]
    });
    mongoose.model('Outer', Outer);

    var db = start();
    var Outer = db.model('Outer', 'arr_test_' + random());

    var outer = new Outer();
    outer.inner.push({});
    outer.save(function(err) {
      assert.ifError(err);
      assert.ok(outer.get('_id') instanceof DocumentObjectId);

      Outer.findById(outer.get('_id'), function(err, found) {
        assert.ifError(err);
        assert.equal(1, found.inner.length);
        found.inner[0].arr.push(5);
        found.save(function(err) {
          assert.ifError(err);
          assert.ok(found.get('_id') instanceof DocumentObjectId);
          Outer.findById(found.get('_id'), function(err, found2) {
            db.close();
            assert.ifError(err);
            assert.equal(1, found2.inner.length);
            assert.equal(1, found2.inner[0].arr.length);
            assert.equal(5, found2.inner[0].arr[0]);
            done();
          });
        });
      });
    });
  });

  it('updating multiple Number $pushes as a single $pushAll', function(done){
    var db = start()
      , schema = new Schema({
          nested: {
            nums: [Number]
          }
        });

    mongoose.model('NestedPushes', schema);
    var Temp = db.model('NestedPushes', collection);

    Temp.create({}, function (err, t) {
      assert.ifError(err);
      t.nested.nums.push(1);
      t.nested.nums.push(2);

      assert.equal(t.nested.nums.length,2);

      t.save(function (err) {
        assert.ifError(err);
        assert.equal(t.nested.nums.length,2);
        Temp.findById(t._id, function (err, found) {
          db.close();
          assert.ifError(err);
          assert.equal(t.nested.nums.length,2);
          done();
        });
      });
    });
  })

  it('updating at least a single $push and $pushAll as a single $pushAll', function(done){
    var db = start()
      , schema = new Schema({
          nested: {
            nums: [Number]
          }
        });

    var Temp = db.model('NestedPushes', schema, collection);

    Temp.create({}, function (err, t) {
      assert.ifError(err);
      t.nested.nums.push(1);
      t.nested.nums.push(2, 3);
      assert.equal(3, t.nested.nums.length);

      t.save(function (err) {
        assert.ifError(err);
        assert.equal(t.nested.nums.length, 3);
        Temp.findById(t._id, function (err, found) {
          db.close();
          assert.ifError(err);
          assert.equal(found.nested.nums.length, 3);
          done();
        });
      });
    });
  });

  it('activePaths should be updated for nested modifieds', function(done){
    var db = start()
      , schema = new Schema({
          nested: {
            nums: [Number]
          }
        });

    var Temp = db.model('NestedPushes', schema, collection);

    Temp.create({nested: {nums: [1, 2, 3, 4, 5]}}, function (err, t) {
      assert.ifError(err);
      t.nested.nums.pull(1);
      t.nested.nums.pull(2);
      assert.equal(t.$__.activePaths.paths['nested.nums'],'modify');
      db.close();
      done();
    });
  })


  it('activePaths should be updated for nested modifieds as promise', function(done){
    var db = start()
      , schema = new Schema({
          nested: {
            nums: [Number]
          }
        });

    var Temp = db.model('NestedPushes', schema, collection);

    var p1 = Temp.create({nested: {nums: [1, 2, 3, 4, 5]}});
    p1.onResolve(function (err, t) {
      assert.ifError(err);
      t.nested.nums.pull(1);
      t.nested.nums.pull(2);
      assert.equal(t.$__.activePaths.paths['nested.nums'],'modify');
      db.close();
      done();
    });
  })



  it('$pull should affect what you see in an array before a save', function(done){
    var db = start()
      , schema = new Schema({
          nested: {
            nums: [Number]
          }
        });

    var Temp = db.model('NestedPushes', schema, collection);

    Temp.create({nested: {nums: [1, 2, 3, 4, 5]}}, function (err, t) {
      assert.ifError(err);
      t.nested.nums.pull(1);
      assert.equal(4, t.nested.nums.length);
      db.close();
      done();
    });
  });

  it('$shift', function(done){
    var db = start()
      , schema = new Schema({
          nested: {
            nums: [Number]
          }
        });

    mongoose.model('TestingShift', schema);
    var Temp = db.model('TestingShift', collection);

    Temp.create({ nested: { nums: [1,2,3] }}, function (err, t) {
      assert.ifError(err);

      Temp.findById(t._id, function (err, found) {
        assert.ifError(err);
        assert.equal(found.nested.nums.length, 3);
        found.nested.nums.$pop();
        assert.equal(found.nested.nums.length, 2);
        assert.equal(found.nested.nums[0],1);
        assert.equal(found.nested.nums[1],2);

        found.save(function (err) {
          assert.ifError(err);
          Temp.findById(t._id, function (err, found) {
            assert.ifError(err);
            assert.equal(2, found.nested.nums.length);
            assert.equal(1, found.nested.nums[0],1);
            assert.equal(2, found.nested.nums[1],2);
            found.nested.nums.$shift();
            assert.equal(1, found.nested.nums.length);
            assert.equal(found.nested.nums[0],2);

            found.save(function (err) {
              assert.ifError(err);
              Temp.findById(t._id, function (err, found) {
                db.close();
                assert.ifError(err);
                assert.equal(found.nested.nums.length,1);
                assert.equal(found.nested.nums[0],2);
                done();
              });
            });
          });
        });
      });
    });
  })

  describe('saving embedded arrays', function(){
    it('of Numbers atomically', function(done){
      var db = start()
        , TempSchema = new Schema({
            nums: [Number]
          })
        , totalDocs = 2
        , saveQueue = [];

      mongoose.model('Temp', TempSchema);
      var Temp = db.model('Temp', collection);

      var t = new Temp();

      t.save(function(err){
        assert.ifError(err);

        Temp.findOne({ _id: t.get('_id') }, function(err, doc){
          assert.ifError(err);
          doc.get('nums').push(1);
          save(doc);
        });

        Temp.findOne({ _id: t.get('_id') }, function(err, doc){
          assert.ifError(err);
          doc.get('nums').push(2, 3);
          save(doc);
        });

        function save(doc) {
          saveQueue.push(doc);
          if (saveQueue.length == totalDocs) {
            saveQueue.forEach(function (doc) {
              doc.save(function (err) {
                assert.ifError(err);
                --totalDocs || complete();
              });
            });
          }
        };

        function complete () {
          Temp.findOne({ _id: t.get('_id') }, function (err, doc) {
            db.close();
            assert.ifError(err);
            assert.equal(3, doc.get('nums').length);

            var v = doc.get('nums').some(function(num){
              return num.valueOf() == '1';
            });
            assert.ok(v);

            v = doc.get('nums').some(function(num){
              return num.valueOf() == '2';
            });
            assert.ok(v);

            v = doc.get('nums').some(function(num){
              return num.valueOf() == '3';
            });
            assert.ok(v);
            done()
          });
        };
      });
    })

    it('of Strings atomically', function(done){
      var db = start()
        , StrListSchema = new Schema({
            strings: [String]
          })
        , totalDocs = 2
        , saveQueue = [];

      mongoose.model('StrList', StrListSchema);
      var StrList = db.model('StrList');

      var t = new StrList();

      t.save(function(err){
        assert.ifError(err);

        StrList.findOne({ _id: t.get('_id') }, function(err, doc){
          assert.ifError(err);
          doc.get('strings').push('a');
          save(doc);
        });

        StrList.findOne({ _id: t.get('_id') }, function(err, doc){
          assert.ifError(err);
          doc.get('strings').push('b', 'c');
          save(doc);
        });


        function save(doc) {
          saveQueue.push(doc);
          if (saveQueue.length == totalDocs) {
            saveQueue.forEach(function (doc) {
              doc.save(function (err) {
                assert.ifError(err);
                --totalDocs || complete();
              });
            });
          }
        };

        function complete () {
          StrList.findOne({ _id: t.get('_id') }, function (err, doc) {
            db.close();
            assert.ifError(err);

            assert.equal(3, doc.get('strings').length);

            var v = doc.get('strings').some(function(str){
              return str == 'a';
            });
            assert.ok(v);

            v = doc.get('strings').some(function(str){
              return str == 'b';
            });
            assert.ok(v);

            v = doc.get('strings').some(function(str){
              return str == 'c';
            });
            assert.ok(v);
            done();
          });
        };
      });
    })

    it('of Buffers atomically', function(done){
      var db = start()
        , BufListSchema = new Schema({
            buffers: [Buffer]
          })
        , totalDocs = 2
        , saveQueue = [];

      mongoose.model('BufList', BufListSchema);
      var BufList = db.model('BufList');

      var t = new BufList();

      t.save(function(err){
        assert.ifError(err);

        BufList.findOne({ _id: t.get('_id') }, function(err, doc){
          assert.ifError(err);
          doc.get('buffers').push(new Buffer([140]));
          save(doc);
        });

        BufList.findOne({ _id: t.get('_id') }, function(err, doc){
          assert.ifError(err);
          doc.get('buffers').push(new Buffer([141]), new Buffer([142]));
          save(doc);
        });

        function save(doc) {
          saveQueue.push(doc);
          if (saveQueue.length == totalDocs) {
            saveQueue.forEach(function (doc) {
              doc.save(function (err) {
                assert.ifError(err);
                --totalDocs || complete();
              });
            });
          }
        };

        function complete () {
          BufList.findOne({ _id: t.get('_id') }, function (err, doc) {
            db.close();
            assert.ifError(err);

            assert.equal(3, doc.get('buffers').length);

            var v = doc.get('buffers').some(function(buf){
              return buf[0] == 140;
            });
            assert.ok(v);

            v  = doc.get('buffers').some(function(buf){
              return buf[0] == 141;
            });
            assert.ok(v);

            v = doc.get('buffers').some(function(buf){
              return buf[0] == 142;
            });
            assert.ok(v);

            done();
          });
        };
      });
    })

    it('works with modified element properties + doc removal (gh-975)', function(done){
      var db = start()
        , B = db.model('BlogPost', collection)
        , b = new B({ comments: [{ title: 'gh-975' }] });

      b.save(function (err) {
        assert.ifError(err);

        b.comments[0].title = 'changed';
        b.save(function (err) {
          assert.ifError(err);

          b.comments[0].remove();
          b.save(function (err) {
            assert.ifError(err);

            B.findByIdAndUpdate({ _id: b._id }, { $set: { comments: [{ title: 'a' }] }}, { 'new': true }, function (err, doc) {
              assert.ifError(err);
              doc.comments[0].title = 'differ';
              doc.comments[0].remove();
              doc.save(function (err) {
                assert.ifError(err);
                B.findById(doc._id, function (err, doc) {
                  db.close();
                  assert.ifError(err);
                  assert.equal(0, doc.comments.length);
                  done();
                })
              })
            })
          })
        });
      })
    })

    it('updating an embedded document in an embedded array with set call', function(done) {
      var db = start(),
        BlogPost = db.model('BlogPost', collection);

      BlogPost.create({
        comments: [{
          title: 'before-change'
        }]
      }, function(err, post) {
        assert.ifError(err);
        BlogPost.findById(post._id, function(err, found) {
          assert.ifError(err);
          assert.equal('before-change', found.comments[0].title);
          var subDoc = [{
            _id: found.comments[0]._id,
            title: 'after-change'
          }];
          found.set('comments', subDoc);

          found.save(function(err) {
            assert.ifError(err);
            BlogPost.findById(found._id, function(err, updated) {
              db.close();
              assert.ifError(err);
              assert.equal('after-change', updated.comments[0].title);
              done();
            });
          });
        });
      });
    });
  });

  it('updating an embedded document in an embedded array (gh-255)', function(done){
    var db = start()
      , BlogPost = db.model('BlogPost', collection);

    BlogPost.create({comments: [{title: 'woot'}]}, function (err, post) {
      assert.ifError(err);
      BlogPost.findById(post._id, function (err, found) {
        assert.ifError(err);
        assert.equal('woot', found.comments[0].title);
        found.comments[0].title = 'notwoot';
        found.save( function (err) {
          assert.ifError(err);
          BlogPost.findById(found._id, function (err, updated) {
            db.close();
            assert.ifError(err);
            assert.equal('notwoot', updated.comments[0].title);
            done();
          });
        });
      });
    });
  })

  it('updating an embedded array document to an Object value (gh-334)', function(done){
    var db = start()
      , SubSchema = new Schema({
          name : String ,
          subObj : { subName : String }
        });
    var GH334Schema = new Schema ({ name : String , arrData : [ SubSchema] });

    mongoose.model('GH334' , GH334Schema);
    var AModel = db.model('GH334');
    var instance = new AModel();

    instance.set( { name : 'name-value' , arrData : [ { name : 'arrName1' , subObj : { subName : 'subName1' } } ] });
    instance.save(function(err) {
      assert.ifError(err);
      AModel.findById(instance.id, function(err, doc)  {
        assert.ifError(err);
        doc.arrData[0].set('subObj', { subName : 'modified subName' });
        doc.save(function (err) {
          assert.ifError(err);
          AModel.findById(instance.id, function (err, doc) {
            db.close();
            assert.ifError(err);
            assert.equal(doc.arrData[0].subObj.subName,'modified subName');
            done();
          });
        });
      });
    });
  })

  it('saving an embedded document twice should not push that doc onto the parent doc twice (gh-267)', function(done){
    var db = start()
      , BlogPost = db.model('BlogPost', collection)
      , post = new BlogPost();

    post.comments.push({title: 'woot'});
    post.save( function (err) {
      assert.ifError(err);
      assert.equal(1, post.comments.length);
      BlogPost.findById(post.id, function (err, found) {
        assert.ifError(err);
        assert.equal(1, found.comments.length);
        post.save( function (err) {
          assert.ifError(err);
          assert.equal(1, post.comments.length);
          BlogPost.findById(post.id, function (err, found) {
            db.close();
            assert.ifError(err);
            assert.equal(1, found.comments.length);
            done();
          });
        });
      });
    });
  })

  describe('embedded array filtering', function(){
    it('by the id shortcut function', function(done){
      var db = start()
        , BlogPost = db.model('BlogPost', collection);

      var post = new BlogPost();

      post.comments.push({ title: 'woot' });
      post.comments.push({ title: 'aaaa' });

      var subdoc1 = post.comments[0];
      var subdoc2 = post.comments[1];

      post.save(function (err) {
        assert.ifError(err);

        BlogPost.findById(post.get('_id'), function (err, doc) {
          db.close();
          assert.ifError(err);

          // test with an objectid
          assert.equal(doc.comments.id(subdoc1.get('_id')).title,'woot');

          // test with a string
          var id = subdoc2._id.toString();
          assert.equal(doc.comments.id(id).title,'aaaa');
          done();
        });
      });
    });

    it('by the id with cast error', function(done){
      var db = start()
        , BlogPost = db.model('BlogPost', collection);

      var post = new BlogPost();

      post.save(function (err) {
        assert.ifError(err);

        BlogPost.findById(post.get('_id'), function (err, doc) {
          db.close();
          assert.ifError(err);
          assert.strictEqual(doc.comments.id(null), null);
          done();
        });
      });
    })

    it('by the id shortcut with no match', function(done){
      var db = start()
        , BlogPost = db.model('BlogPost', collection);

      var post = new BlogPost();

      post.save(function (err) {
        assert.ifError(err);

        BlogPost.findById(post.get('_id'), function (err, doc) {
          db.close();
          assert.ifError(err);
          assert.strictEqual(doc.comments.id(new DocumentObjectId), null);
          done();
        });
      });
    });
  });

  it('removing a subdocument atomically', function(done){
    var db = start()
      , BlogPost = db.model('BlogPost', collection);

    var post = new BlogPost();
    post.title = 'hahaha';
    post.comments.push({ title: 'woot' });
    post.comments.push({ title: 'aaaa' });

    post.save(function (err) {
      assert.ifError(err);

      BlogPost.findById(post.get('_id'), function (err, doc) {
        assert.ifError(err);

        doc.comments[0].remove();
        doc.save(function (err) {
          assert.ifError(err);

          BlogPost.findById(post.get('_id'), function (err, doc) {
            db.close();
            assert.ifError(err);
            assert.equal(1, doc.comments.length);
            assert.equal(doc.comments[0].title,'aaaa');
            done();
          });
        });
      });
    });
  })

  it('single pull embedded doc', function(done){
    var db = start()
    , BlogPost = db.model('BlogPost', collection);

    var post = new BlogPost();
    post.title = 'hahaha';
    post.comments.push({ title: 'woot' });
    post.comments.push({ title: 'aaaa' });

    post.save(function (err) {
      assert.ifError(err);

      BlogPost.findById(post.get('_id'), function (err, doc) {
        assert.ifError(err);

        doc.comments.pull(doc.comments[0]);
        doc.comments.pull(doc.comments[0]);
        doc.save(function (err) {
          assert.ifError(err);

          BlogPost.findById(post.get('_id'), function (err, doc) {
            db.close();
            assert.ifError(err);
            assert.equal(0, doc.comments.length);
            done();
          });
        });
      });
    });
  });

  it('saving mixed data', function(done){
    var db = start()
      , BlogPost = db.model('BlogPost', collection)
      , count = 3;

    // string
    var post = new BlogPost();
    post.mixed = 'woot';
    post.save(function (err) {
      assert.ifError(err);

      BlogPost.findById(post._id, function (err) {
        assert.ifError(err);
        if (--count) return;
        db.close();
        done();
      });
    });

    // array
    var post2 = new BlogPost();
    post2.mixed = { name: "mr bungle", arr: [] };
    post2.save(function (err) {
      assert.ifError(err);

      BlogPost.findById(post2._id, function (err, doc){
        assert.ifError(err);

        assert.equal(true, Array.isArray(doc.mixed.arr));

        doc.mixed = [{foo: 'bar'}];
        doc.save(function (err) {
          assert.ifError(err);

          BlogPost.findById(doc._id, function (err, doc){
            assert.ifError(err);

            assert.equal(true, Array.isArray(doc.mixed));
            doc.mixed.push({ hello: 'world' });
            doc.mixed.push([ 'foo', 'bar' ]);
            doc.markModified('mixed');

            doc.save(function (err, doc) {
              assert.ifError(err);

              BlogPost.findById(post2._id, function (err, doc) {
                assert.ifError(err);

                assert.deepEqual(doc.mixed[0],{ foo: 'bar' });
                assert.deepEqual(doc.mixed[1],{ hello: 'world' });
                assert.deepEqual(doc.mixed[2],['foo','bar']);
                if (--count) return;
                db.close();
                done();
              });
            });
          });

          // date
          var post3 = new BlogPost();
          post3.mixed = new Date;
          post3.save(function (err) {
            assert.ifError(err);

            BlogPost.findById(post3._id, function (err, doc) {
              assert.ifError(err);
              assert.ok(doc.mixed instanceof Date);
              if (--count) return;
              db.close();
              done();
            });
          });
        });
      });
    });
  });

  it('populating mixed data from the constructor (gh-200)', function(done){
    var db = start()
      , BlogPost = db.model('BlogPost');

    var post = new BlogPost({
      mixed: {
          type: 'test'
        , github: 'rules'
        , nested: {
              number: 3
          }
      }
    });

    db.close();
    assert.equal('test', post.mixed.type);
    assert.equal('rules', post.mixed.github);
    assert.equal(3, post.mixed.nested.number);
    done()
  })

  it('"type" is allowed as a key', function(done){
    mongoose.model('TestTypeDefaults', new Schema({
        type: { type: String, default: 'YES!' }
    }));

    var db = start()
      , TestDefaults = db.model('TestTypeDefaults');

    var post = new TestDefaults();
    assert.equal(typeof post.get('type'),'string');
    assert.equal(post.get('type'),'YES!');

    // GH-402
    var TestDefaults2 = db.model('TestTypeDefaults2', new Schema({
        x: { y: { type: { type: String }, owner: String } }
    }));

    var post = new TestDefaults2;
    post.x.y.type = "#402";
    post.x.y.owner= "me";
    post.save(function (err) {
      db.close();
      assert.ifError(err);
      done();
    });
  })

  it('unaltered model does not clear the doc (gh-195)', function(done){
    var db = start()
      , BlogPost = db.model('BlogPost', collection);

    var post = new BlogPost();
    post.title = 'woot';
    post.save(function (err) {
      assert.ifError(err);

      BlogPost.findById(post._id, function (err, doc) {
        assert.ifError(err);

        // we deliberately make no alterations
        doc.save(function (err) {
          assert.ifError(err);

          BlogPost.findById(doc._id, function (err, doc) {
            db.close();
            assert.ifError(err);
            assert.equal(doc.title,'woot');
            done();
          });
        });
      });
    });
  });

  describe('safe mode', function(){
    it('works', function(done){
      var Human = new Schema({
          name  : String
        , email : { type: String, index: { unique: true, background: false }}
      });

      mongoose.model('SafeHuman', Human, true);

      var db = start()
        , Human = db.model('SafeHuman', 'safehuman' + random());

      Human.on('index', function (err) {
        assert.ifError(err);
        var me = new Human({
            name  : 'Guillermo Rauch'
          , email : 'rauchg@gmail.com'
        });

        me.save(function (err) {
          assert.ifError(err);

          Human.findById(me._id, function (err, doc){
            assert.ifError(err);
            assert.equal(doc.email,'rauchg@gmail.com');

            var copycat = new Human({
                name  : 'Lionel Messi'
              , email : 'rauchg@gmail.com'
            });

            copycat.save(function (err) {
              db.close();
              assert.ok(/duplicate/.test(err.message));
              assert.ok(err instanceof Error);
              done();
            });
          });
        });
      });

    });

    it('can be disabled', function(done){
      var Human = new Schema({
          name  : String
        , email : { type: String, index: { unique: true, background: false }}
      });

      // turn it off
      Human.set('safe', false);

      mongoose.model('UnsafeHuman', Human, true);

      var db = start()
        , Human = db.model('UnsafeHuman', 'unsafehuman' + random());

      Human.on('index', function (err) {
        assert.ifError(err);
      });

      var me = new Human({
          name  : 'Guillermo Rauch'
        , email : 'rauchg@gmail.com'
      });

      me.save(function (err) {
        assert.ifError(err);

        // no confirmation the write occured b/c we disabled safe.
        // wait a little bit to ensure the doc exists in the db
        setTimeout(function(){
          Human.findById(me._id, function (err, doc){
            assert.ifError(err);
            assert.equal(doc.email,'rauchg@gmail.com');

            var copycat = new Human({
                name  : 'Lionel Messi'
              , email : 'rauchg@gmail.com'
            });

            copycat.save(function (err) {
              db.close();
              assert.ifError(err);
              done();
            });
          });
        }, 100);
      });
    });
  });

  describe('hooks', function() {
    describe('pre', function() {
      it('can pass non-error values to the next middleware', function(done) {
        var db = start();
        var schema =  new Schema({ name: String });

        schema.pre('save', function(next) {
          next('hey there');
        }).pre('save', function(next, message) {
          assert.ok(message);
          assert.equal(message, 'hey there');
          next();
        }).pre('save', function(next) {
          // just throw error
          next(new Error('error string'));
        }).pre('save', function(next) {
          // don't call since error thrown in previous save
          assert.ok(false);
          next('don\'t call me');
        });
        var S = db.model('S', schema, collection);
        var s = new S({ name: 'angelina' });

        s.save(function(err) {
          db.close();
          assert.ok(err);
          assert.equal(err.message, 'error string');
          done();
        });
      });

      it('with undefined and null', function(done){
        var db = start();
        var schema = new Schema({ name: String });
        var called = 0;

        schema.pre('save', function (next) {
          called++;
          next(undefined);
        });

        schema.pre('save', function (next) {
          called++;
          next(null);
        });

        var S = db.model('S', schema, collection);
        var s = new S({name: 'zupa'});

        s.save(function (err) {
          db.close();
          assert.ifError(err);
          assert.equal(2, called);
          done();
        });
      });


      it('with an async waterfall', function(done){
        var db = start();
        var schema = new Schema({ name: String });
        var called = 0;

        schema.pre('save', true, function (next, done) {
          called++;
          process.nextTick(function () {
            next();
            done();
          });
        });

        schema.pre('save', function (next) {
          called++;
          return next();
        });

        var S = db.model('S', schema, collection);
        var s = new S({name: 'zupa'});

        var p = s.save();
        p.onResolve(function (err) {
          db.close();
          assert.ifError(err);
          assert.equal(2, called);
          done();
        });
      });


      it('called on all sub levels', function(done){
        var db = start();

        var grandSchema = new Schema({ name : String });
        grandSchema.pre('save', function (next) {
          this.name = 'grand';
          next();
        });

        var childSchema = new Schema({ name : String, grand : [grandSchema]});
        childSchema.pre('save', function (next) {
          this.name = 'child';
          next();
        });

        var schema = new Schema({ name: String, child : [childSchema] });

        schema.pre('save', function (next) {
          this.name = 'parent';
          next();
        });

        var S = db.model('presave_hook', schema, 'presave_hook');
        var s = new S({ name : 'a' , child : [ { name : 'b', grand : [{ name : 'c'}] } ]});

        s.save(function (err, doc) {
          db.close();
          assert.ifError(err);
          assert.equal(doc.name,'parent');
          assert.equal(doc.child[0].name,'child');
          assert.equal(doc.child[0].grand[0].name,'grand');
          done();
        });
      });


      it('error on any sub level', function(done){
        var db = start();

        var grandSchema = new Schema({ name : String });
        grandSchema.pre('save', function (next) {
          next(new Error('Error 101'));
        });

        var childSchema = new Schema({ name : String, grand : [grandSchema]});
        childSchema.pre('save', function (next) {
          this.name = 'child';
          next();
        });

        var schema = new Schema({ name: String, child : [childSchema] });
        schema.pre('save', function (next) {
          this.name = 'parent';
          next();
        });

        var S = db.model('presave_hook_error', schema, 'presave_hook_error');
        var s = new S({ name : 'a' , child : [ { name : 'b', grand : [{ name : 'c'}] } ]});

        s.save(function (err) {
          db.close();
          assert.ok(err instanceof Error);
          assert.equal(err.message,'Error 101');
          done();
        });
      })

      describe('init', function(){
        it('has access to the true ObjectId when used with querying (gh-289)', function(done){
          var db = start()
            , PreInitSchema = new Schema({})
            , preId = null

          PreInitSchema.pre('init', function (next) {
            preId = this._id;
            next();
          });

          var PreInit = db.model('PreInit', PreInitSchema, 'pre_inits' + random());

          var doc = new PreInit();
          doc.save(function (err) {
            assert.ifError(err);
            PreInit.findById(doc._id, function (err, found) {
              db.close();
              assert.ifError(err);
              assert.strictEqual(undefined, preId);
              done();
            });
          });
        })
      })

      it('should not work when calling next() after a thrown error', function(done){
        var db = start();

        var s = new Schema({});
        s.methods.funky = function () {
          assert.strictEqual(false, true, 'reached unreachable code');
        }

        s.pre('funky', function (next) {
          db.close();
          try {
            next(new Error);
          } catch (error) {
            // throws b/c nothing is listening to the db error event
            assert.ok(error instanceof Error);
            next();
          }
        });
        var Kaboom = db.model('wowNext2xAndThrow', s, 'next2xAndThrow' + random());
        new Kaboom().funky();
        done();
      });

    });

    describe('post', function(){
      it('works', function(done){
        var schema = new Schema({
                title: String
            })
          , save = false
          , remove = false
          , init = false
          , post = undefined;

        schema.post('save', function (arg) {
          assert.equal(arg.id, post.id)
          save = true;
        });

        schema.post('init', function () {
          init = true;
        });

        schema.post('remove', function (arg) {
          assert.equal(arg.id,post.id)
          remove = true;
        });

        mongoose.model('PostHookTest', schema);

        var db = start()
          , BlogPost = db.model('PostHookTest');

        post = new BlogPost();

        post.save(function (err) {
          process.nextTick(function () {
            assert.ifError(err);
            assert.ok(save);
            BlogPost.findById(post._id, function (err, doc) {
              process.nextTick(function () {
                assert.ifError(err);
                assert.ok(init);

                doc.remove(function (err) {
                  process.nextTick(function () {
                    db.close();
                    assert.ifError(err);
                    assert.ok(remove);
                    done();
                  });
                });
              });
            });
          });

        });

      });

      it('on embedded docs', function(done){
        var save = false,
            init = false,
            remove = false;

        var EmbeddedSchema = new Schema({
          title : String
        });

        var ParentSchema = new Schema({
          embeds : [EmbeddedSchema]
        });

        EmbeddedSchema.post('save', function(next){
          save = true;
        });

        // Don't know how to test those on a embedded document.
        //EmbeddedSchema.post('init', function () {
          //init = true;
        //});

        //EmbeddedSchema.post('remove', function () {
          //remove = true;
        //});

        mongoose.model('Parent', ParentSchema);

        var db = start(),
            Parent = db.model('Parent');

        var parent = new Parent();

        parent.embeds.push({title: 'Testing post hooks for embedded docs'});

        parent.save(function(err){
          db.close();
          assert.ifError(err);
          assert.ok(save);
          done();
        });
      });
    });

  });

  describe('#exec()', function(){
    it('count()', function(done){
      var db = start()
        , BlogPost = db.model('BlogPost'+random(), bpSchema);

      BlogPost.create({title: 'interoperable count as promise'}, function (err, created) {
        assert.ifError(err);
        var query = BlogPost.count({title: 'interoperable count as promise'});
        query.exec(function (err, count) {
          db.close();
          assert.ifError(err);
          assert.equal(1, count);
          done();
        });
      });
    });

    it('update()', function(done){
      var col = 'BlogPost'+random();
      var db = start()
        , BlogPost = db.model(col, bpSchema);

      BlogPost.create({title: 'interoperable update as promise'}, function (err, created) {
        assert.ifError(err);
        var query = BlogPost.update({title: 'interoperable update as promise'}, {title: 'interoperable update as promise delta'});
        query.exec(function (err) {
          assert.ifError(err);
          BlogPost.count({title: 'interoperable update as promise delta'}, function (err, count) {
            db.close();
            assert.ifError(err);
            assert.equal(1, count);
            done();
          });
        });
      });
    });

    it('findOne()', function(done){
      var db = start()
        , BlogPost = db.model('BlogPost'+random(), bpSchema);

      BlogPost.create({title: 'interoperable findOne as promise'}, function (err, created) {
        assert.ifError(err);
        var query = BlogPost.findOne({title: 'interoperable findOne as promise'});
        query.exec(function (err, found) {
          db.close();
          assert.ifError(err);
          assert.equal(found.id,created.id);
          done();
        });
      });
    });

    it('find()', function(done){
      var db = start()
        , BlogPost = db.model('BlogPost'+random(), bpSchema);

      BlogPost.create(
          {title: 'interoperable find as promise'}
        , {title: 'interoperable find as promise'}
        , function (err, createdOne, createdTwo) {
        assert.ifError(err);
        var query = BlogPost.find({title: 'interoperable find as promise'}).sort('_id')
        query.exec(function (err, found) {
          db.close();
          assert.ifError(err);
          assert.equal(found.length, 2);
          var ids = {};
          ids[String(found[0]._id)] = 1;
          ids[String(found[1]._id)] = 1;
          assert.ok(String(createdOne._id) in ids);
          assert.ok(String(createdTwo._id) in ids);
          done();
        });
      });
    });

    it('remove()', function(done){
      var db = start()
        , BlogPost = db.model('BlogPost'+random(), bpSchema);

      BlogPost.create(
          {title: 'interoperable remove as promise'}
        , function (err, createdOne, createdTwo) {
        assert.ifError(err);
        var query = BlogPost.remove({title: 'interoperable remove as promise'});
        query.exec(function (err) {
          assert.ifError(err);
          BlogPost.count({title: 'interoperable remove as promise'}, function (err, count) {
            db.close();
            assert.equal(count, 0);
            done();
          });
        });
      });
    });

    it('op can be changed', function(done){
      var db = start()
        , BlogPost = db.model('BlogPost'+random(), bpSchema)
        , title = 'interop ad-hoc as promise';

      BlogPost.create({title: title }, function (err, created) {
        assert.ifError(err);
        var query = BlogPost.count({title: title });
        query.exec('findOne', function (err, found) {
          db.close();
          assert.ifError(err);
          assert.equal(found.id,created.id);
          done();
        });
      });
    });

    describe('promises', function(){
      it('count()', function(done){
        var db = start()
          , BlogPost = db.model('BlogPost'+random(), bpSchema);

        BlogPost.create({title: 'interoperable count as promise 2'}, function (err, created) {
          assert.ifError(err);
          var query = BlogPost.count({title: 'interoperable count as promise 2'});
          var promise = query.exec();
          promise.onResolve(function (err, count) {
            db.close();
            assert.ifError(err);
            assert.equal(1, count);
            done();
          });
        });
      });

      it('update()', function(done){
      var col = 'BlogPost'+random();
        var db = start()
          , BlogPost = db.model(col, bpSchema);

        BlogPost.create({title: 'interoperable update as promise 2'}, function (err, created) {
          assert.ifError(err);
          var query = BlogPost.update({title: 'interoperable update as promise 2'}, {title: 'interoperable update as promise delta 2'});
          var promise = query.exec();
          promise.onResolve(function (err) {
            assert.ifError(err);
            BlogPost.count({title: 'interoperable update as promise delta 2'}, function (err, count) {
              db.close();
              assert.ifError(err);
              assert.equal(1, count);
              done();
            });
          });
        });
      });

      it('findOne()', function(done){
        var db = start()
          , BlogPost = db.model('BlogPost'+random(), bpSchema);

        BlogPost.create({title: 'interoperable findOne as promise 2'}, function (err, created) {
          assert.ifError(err);
          var query = BlogPost.findOne({title: 'interoperable findOne as promise 2'});
          var promise = query.exec();
          promise.onResolve(function (err, found) {
            db.close();
            assert.ifError(err);
            assert.equal(found.id,created.id);
            done();
          });
        });
      });

      it('find()', function(done){
        var db = start()
          , BlogPost = db.model('BlogPost'+random(), bpSchema);

        BlogPost.create(
            {title: 'interoperable find as promise 2'}
          , {title: 'interoperable find as promise 2'}
          , function (err, createdOne, createdTwo) {
          assert.ifError(err);
          var query = BlogPost.find({title: 'interoperable find as promise 2'}).sort('_id');
          var promise = query.exec();
          promise.onResolve(function (err, found) {
            db.close();
            assert.ifError(err);
            assert.equal(found.length,2);
            assert.equal(found[0].id,createdOne.id);
            assert.equal(found[1].id,createdTwo.id);
            done();
          });
        });
      });

      it('remove()', function(done){
        var db = start()
          , BlogPost = db.model('BlogPost'+random(), bpSchema);

        BlogPost.create(
            {title: 'interoperable remove as promise 2'}
          , function (err, createdOne, createdTwo) {
          assert.ifError(err);
          var query = BlogPost.remove({title: 'interoperable remove as promise 2'});
          var promise = query.exec();
          promise.onResolve(function (err) {
            assert.ifError(err);
            BlogPost.count({title: 'interoperable remove as promise 2'}, function (err, count) {
              db.close();
              assert.equal(count,0);
              done();
            });
          });
        });
      });

      it('are compatible with op modification on the fly', function(done){
        var db = start()
          , BlogPost = db.model('BlogPost' + random(), bpSchema);

        BlogPost.create({title: 'interoperable ad-hoc as promise 2'}, function (err, created) {
          assert.ifError(err);
          var query = BlogPost.count({title: 'interoperable ad-hoc as promise 2'});
          var promise = query.exec('findOne');
          promise.onResolve(function (err, found) {
            db.close();
            assert.ifError(err);
            assert.equal(found._id.id,created._id.id);
            done();
          });
        });
      });

      it('are thenable', function(done){
        var db = start()
          , B = db.model('BlogPost' + random(), bpSchema)

        var peopleSchema = Schema({ name: String, likes: ['ObjectId'] })
        var P = db.model('promise-BP-people', peopleSchema, random());
        B.create(
            { title: 'then promise 1' }
          , { title: 'then promise 2' }
          , { title: 'then promise 3' }
          , function (err, d1, d2, d3) {
          assert.ifError(err);

          P.create(
              { name: 'brandon', likes: [d1] }
            , { name: 'ben', likes: [d2] }
            , { name: 'bernie', likes: [d3] }
            , function (err, brandon, ben, bernie) {
            assert.ifError(err);

            var promise = B.find({ title: /^then promise/ }).select('_id').exec();
            promise.then(function (blogs) {
              var ids = blogs.map(function (m) {
                return m._id;
              });
              return P.where('likes').in(ids).exec();
            }).then(function (people) {
              assert.equal(3, people.length);
              return people;
            }).then(function (people) {
              db.close();
              done();
            }, function (err) {
              db.close();
              done(new Error(err));
            });
          })
        })
      })
    });
  });

  describe('console.log', function(){
    it('hides private props', function(done){
      var db = start()
        , BlogPost = db.model('BlogPost', collection);

      var date = new Date(1305730951086);
      var id0 = new DocumentObjectId('4dd3e169dbfb13b4570000b9');
      var id1 = new DocumentObjectId('4dd3e169dbfb13b4570000b6');
      var id2 = new DocumentObjectId('4dd3e169dbfb13b4570000b7');
      var id3 = new DocumentObjectId('4dd3e169dbfb13b4570000b8');

      var post = new BlogPost({
          title: 'Test'
        , _id: id0
        , date: date
        , numbers: [5,6,7]
        , owners: [id1]
        , meta: { visitors: 45 }
        , comments: [
            { _id: id2, title: 'my comment', date: date, body: 'this is a comment' },
            { _id: id3, title: 'the next thang', date: date, body: 'this is a comment too!' }]
      });

      db.close();

      var a = '{ meta: { visitors: 45 },\n  numbers: [ 5, 6, 7 ],\n  owners: [ 4dd3e169dbfb13b4570000b6 ],\n  comments: \n   [{ _id: 4dd3e169dbfb13b4570000b7,\n     comments: [],\n     body: \'this is a comment\',\n     date: Wed, 18 May 2011 15:02:31 GMT,\n     title: \'my comment\' }\n   { _id: 4dd3e169dbfb13b4570000b8,\n     comments: [],\n     body: \'this is a comment too!\',\n     date: Wed, 18 May 2011 15:02:31 GMT,\n     title: \'the next thang\' }],\n  _id: 4dd3e169dbfb13b4570000b9,\n  date: Wed, 18 May 2011 15:02:31 GMT,\n  title: \'Test\' }'

      var out = post.inspect();
      assert.ok(/meta: { visitors: 45 }/.test(out));
      assert.ok(/numbers: \[ 5, 6, 7 \]/.test(out));
      assert.ok(/Wed.+ 2011 \d\d:02:31 GMT/.test(out));
      assert.ok(!/activePaths:/.test(out));
      assert.ok(!/_atomics:/.test(out));
      done();
    });
  })

  describe('pathnames', function(){
    it('named path can be used', function(done){
      var db = start()
        , P = db.model('pathnametest', new Schema({ path: String }))
      db.close();

      var threw = false;
      try {
        new P({ path: 'i should not throw' });
      } catch (err) {
        threw = true;
      }

      assert.ok(!threw);
      done();
    })
  })

  describe('auto_reconnect', function(){
    describe('if disabled', function(){
      describe('with mongo down', function(){
        it('and no command buffering should pass an error', function(done){
          var db = start({ db: { bufferMaxEntries: 0 } });
          var schema = Schema({ type: String }, { bufferCommands: false });
          var T = db.model('Thing', schema);
          db.on('open', function () {
            var t = new T({ type: "monster" });
            var worked = false;

            t.save(function (err) {
              assert.ok(/no connection available for operation/.test(err.message));
              worked = true;
            });

            db.db.close();

            setTimeout(function () {
              assert.ok(worked);
              done();
            }, 100);
          });
        });
      });
    });
  });

  it('subdocuments with changed values should persist the values', function(done){
    var db = start()
    var Subdoc = new Schema({ name: String, mixed: Schema.Types.Mixed });
    var T = db.model('SubDocMixed', new Schema({ subs: [Subdoc] }));

    var t = new T({ subs: [{ name: "Hubot", mixed: { w: 1, x: 2 }}] });
    assert.equal(t.subs[0].name,"Hubot");
    assert.equal(t.subs[0].mixed.w,1);
    assert.equal(t.subs[0].mixed.x,2);

    t.save(function (err) {
      assert.ifError(err);

      T.findById(t._id, function (err, t) {
        assert.ifError(err);
        assert.equal(t.subs[0].name,"Hubot");
        assert.equal(t.subs[0].mixed.w,1);
        assert.equal(t.subs[0].mixed.x,2);

        var sub = t.subs[0];
        sub.name = "Hubot1";
        assert.equal(sub.name,"Hubot1");
        assert.ok(sub.isModified('name'));
        assert.ok(t.isModified());

        t.save(function (err) {
          assert.ifError(err);

          T.findById(t._id, function (err, t) {
            assert.ifError(err);
            assert.strictEqual(t.subs[0].name, "Hubot1");

            var sub = t.subs[0];
            sub.mixed.w = 5;
            assert.equal(sub.mixed.w,5);
            assert.ok(!sub.isModified('mixed'));
            sub.markModified('mixed');
            assert.ok(sub.isModified('mixed'));
            assert.ok(sub.isModified());
            assert.ok(t.isModified());

            t.save(function (err) {
              assert.ifError(err);

              T.findById(t._id, function (err, t) {
                db.close();
                assert.ifError(err);
                assert.strictEqual(t.subs[0].mixed.w, 5);
                done();
              })
            })
          });
        });
      })
    })
  })

  describe('RegExps', function(){
    it('can be saved', function(done){
      var db = start()
        , BlogPost = db.model('BlogPost', collection);

      var post = new BlogPost({ mixed: { rgx: /^asdf$/ } });
      assert.ok(post.mixed.rgx instanceof RegExp);
      assert.equal(post.mixed.rgx.source,'^asdf$');
      post.save(function (err) {
        assert.ifError(err);
        BlogPost.findById(post._id, function (err, post) {
          db.close();
          assert.ifError(err);
          assert.ok(post.mixed.rgx instanceof RegExp);
          assert.equal(post.mixed.rgx.source,'^asdf$');
          done();
        });
      });
    });
  })

  // Demonstration showing why GH-261 is a misunderstanding
  it('a single instantiated document should be able to update its embedded documents more than once', function(done){
    var db = start()
      , BlogPost = db.model('BlogPost', collection);

    var post = new BlogPost();
    post.comments.push({title: 'one'});
    post.save(function (err) {
      assert.ifError(err);
      assert.equal(post.comments[0].title,'one');
      post.comments[0].title = 'two';
      assert.equal(post.comments[0].title,'two');
      post.save(function (err) {
        assert.ifError(err);
        BlogPost.findById(post._id, function (err, found) {
          db.close();
          assert.ifError(err);
          assert.equal(found.comments[0].title,'two');
          done();
        });
      });
    });
  })

  describe('save()', function(){
    describe('when no callback is passed', function(){
      it('should emit error on its Model when there are listeners', function(done){
        var db = start();

        var DefaultErrSchema = new Schema({});
        DefaultErrSchema.pre('save', function (next) {
          next(new Error);
        });

        var DefaultErr = db.model('DefaultErr3', DefaultErrSchema, 'default_err_' + random());

        DefaultErr.on('error', function (err) {
          db.close();
          assert.ok(err instanceof Error);
          done();
        });

        new DefaultErr().save();
      })
    });
    it('returns number of affected docs', function(done){
      var db = start()
      var schema = new Schema({ name: String });
      var S = db.model('AffectedDocsAreReturned', schema);
      var s = new S({ name: 'aaron' });
      s.save(function (err, doc, affected) {
        assert.ifError(err);
        assert.equal(1, affected);
        s.name = 'heckmanananananana';
        s.save(function (err, doc, affected) {
          db.close();
          assert.ifError(err);
          assert.equal(1, affected);
          done();
        });
      });
    })
    it('saved changes made within callback of a previous no-op save gh-1139', function(done){
      var db = start()
        , B = db.model('BlogPost', collection);

      var post = new B({ title: 'first' });
      post.save(function (err) {
        assert.ifError(err);

        // no op
        post.save(function (err) {
          assert.ifError(err);

          post.title = 'changed';
          post.save(function (err) {
            assert.ifError(err);

            B.findById(post, function (err, doc) {
              assert.ifError(err);
              assert.equal('changed', doc.title);
              done();
            })
          })
        })
      })
    })


    it('rejects new documents that have no _id set (1595)', function(done){
      var db = start();
      var s = new Schema({ _id: { type: String }});
      var B = db.model('1595', s);
      var b = new B;
      b.save(function(err){
        db.close();
        assert.ok(err);
        assert.ok(/must have an _id/.test(err));
        done();
      })
    })
  });


  describe('_delta()', function(){
    it('should overwrite arrays when directly set (gh-1126)', function(done){
      var db = start()
        , B = db.model('BlogPost', collection);

      B.create({ title: 'gh-1126', numbers: [1,2] }, function (err, b) {
        assert.ifError(err);
        B.findById(b._id, function (err, b) {
          assert.ifError(err);
          assert.deepEqual([1,2].join(), b.numbers.join());

          b.numbers = [];
          b.numbers.push(3);

          var d = b.$__delta()[1];
          assert.ok('$set' in d, 'invalid delta ' + JSON.stringify(d));
          assert.ok(Array.isArray(d.$set.numbers));
          assert.equal(d.$set.numbers.length, 1);
          assert.equal(d.$set.numbers[0], 3);

          b.save(function (err) {
            assert.ifError(err);

            B.findById(b._id, function (err, b) {
              assert.ifError(err);
              assert.ok(Array.isArray(b.numbers));
              assert.equal(1, b.numbers.length);
              assert.equal(3, b.numbers[0]);

              b.numbers = [3];
              var d = b.$__delta();
              assert.ok(!d);

              b.numbers = [4];
              b.numbers.push(5);
              b.save(function (err) {
                assert.ifError(err);
                B.findById(b._id, function (err, b) {
                  assert.ifError(err);
                  assert.ok(Array.isArray(b.numbers));
                  assert.equal(2, b.numbers.length);
                  assert.equal(4, b.numbers[0]);
                  assert.equal(5, b.numbers[1]);
                  done();
                })
              })
            })
          })
        })
      });
    })

    it('should use $set when subdoc changed before pulling (gh-1303)', function(done){
      var db = start()
        , B = db.model('BlogPost', 'gh-1303-'+random());

      B.create(
          { title: 'gh-1303', comments: [{body:'a'},{body:'b'},{body:'c'}] }
        , function (err, b) {

        assert.ifError(err);
        B.findById(b._id, function (err, b) {
          assert.ifError(err);

          b.comments[2].body = 'changed';
          b.comments.pull(b.comments[1]);

          assert.equal(2, b.comments.length);
          assert.equal('a', b.comments[0].body);
          assert.equal('changed', b.comments[1].body);

          var d = b.$__delta()[1];
          assert.ok('$set' in d, 'invalid delta ' + JSON.stringify(d));
          assert.ok(Array.isArray(d.$set.comments));
          assert.equal(d.$set.comments.length, 2);

          b.save(function (err) {
            assert.ifError(err);

            B.findById(b._id, function (err, b) {
              db.close();
              assert.ifError(err);
              assert.ok(Array.isArray(b.comments));
              assert.equal(2, b.comments.length);
              assert.equal('a', b.comments[0].body);
              assert.equal('changed', b.comments[1].body);
              done();
            })
          })
        })
      })
    })
  })

  describe('backward compatibility', function(){
    it('with conflicted data in db', function(done){
      var db = start();
      var M = db.model('backwardDataConflict', new Schema({ namey: { first: String, last: String }}));
      var m = new M({ namey: "[object Object]" });
      m.namey = { first: 'GI', last: 'Joe' };// <-- should overwrite the string
      m.save(function (err) {
        db.close();
        assert.strictEqual(err, null);
        assert.strictEqual('GI', m.namey.first);
        assert.strictEqual('Joe', m.namey.last);
        done();
      });
    });

    it('with positional notation on path not existing in schema (gh-1048)', function(done){
      var db = start();

      var M = db.model('backwardCompat-gh-1048', Schema({ name: 'string' }));
      db.on('open', function () {
        var o = {
            name: 'gh-1048'
          , _id: new mongoose.Types.ObjectId
          , databases: {
                0: { keys: 100, expires: 0}
              , 15: {keys:1,expires:0}
            }
        };

        M.collection.insert(o, { safe: true }, function (err) {
          assert.ifError(err);
          M.findById(o._id, function (err, doc) {
            db.close();
            assert.ifError(err);
            assert.ok(doc);
            assert.ok(doc._doc.databases);
            assert.ok(doc._doc.databases['0']);
            assert.ok(doc._doc.databases['15']);
            assert.equal(undefined, doc.databases);
            done();
          })
        })
      });
    })
  });

  describe('non-schema adhoc property assignments', function(){
    it('are not saved', function(done){
      var db = start()
        , B = db.model('BlogPost', collection)

      var b = new B;
      b.whateveriwant = 10;
      b.save(function (err) {
        assert.ifError(err);
        B.collection.findOne({ _id: b._id }, function (err, doc) {
          db.close();
          assert.ifError(err);
          assert.ok(!('whateveriwant' in doc));
          done();
        });
      });
    });
  })

  it('should not throw range error when using Number _id and saving existing doc (gh-691)', function(done){
    var db =start();
    var T = new Schema({ _id: Number, a: String });
    var D = db.model('Testing691', T, 'asdf' + random());
    var d = new D({ _id: 1 });
    d.save(function (err) {
      assert.ifError(err);

      D.findById(d._id, function (err, d) {
        assert.ifError(err);

        d.a = 'yo';
        d.save(function (err) {
          db.close();
          assert.ifError(err);
          done();
        });
      });
    });
  });

  describe('setting an unset value', function(){
    it('is saved (gh-742)', function(done){
      var db = start();

      var DefaultTestObject = db.model("defaultTestObject",
        new Schema({
          score:{type:Number, "default":55}
        })
      );

      var myTest = new DefaultTestObject();

      myTest.save(function (err, doc){
        assert.ifError(err);
        assert.equal(doc.score, 55);

        DefaultTestObject.findById(doc._id, function (err, doc){
          assert.ifError(err);

          doc.score = undefined; // unset
          doc.save(function (err, doc, count){
            assert.ifError(err);

            DefaultTestObject.findById(doc._id, function (err, doc){
              assert.ifError(err);

              doc.score = 55;
              doc.save(function (err, doc, count) {
                db.close();
                assert.ifError(err);
                assert.equal(doc.score, 55);
                assert.equal(count, 1);
                done();
              });
            });
          });
        });
      });
    });
  })

  it('path is cast to correct value when retreived from db', function(done){
    var db = start();
    var schema = new Schema({ title: { type: 'string', index: true }});
    var T = db.model('T', schema);
    T.collection.insert({ title: 234 }, {safe:true}, function (err) {
      assert.ifError(err);
      T.findOne(function (err, doc) {
        db.close();
        assert.ifError(err);
        assert.equal('234', doc.title);
        done();
      });
    });
  });

  it('setting a path to undefined should retain the value as undefined', function (done) {
    var db = start()
      , B = db.model('BlogPost', collection + random())

    var doc = new B;
    doc.title='css3';
    assert.equal(doc.$__delta()[1].$set.title,'css3');
    doc.title = undefined;
    assert.equal(doc.$__delta()[1].$unset.title,1);
    assert.strictEqual(undefined, doc.$__delta()[1].$set);

    doc.title='css3';
    doc.author = 'aaron';
    doc.numbers = [3,4,5];
    doc.meta.date = new Date;
    doc.meta.visitors = 89;
    doc.comments = [{ title: 'thanksgiving', body: 'yuuuumm' }];
    doc.comments.push({ title: 'turkey', body: 'cranberries' });

    doc.save(function (err) {
      assert.ifError(err);
      B.findById(doc._id, function (err, b) {
        assert.ifError(err);
        assert.equal(b.title,'css3');
        assert.equal(b.author,'aaron');
        assert.equal(b.meta.date.toString(), doc.meta.date.toString());
        assert.equal(b.meta.visitors.valueOf(), doc.meta.visitors.valueOf());
        assert.equal(2, b.comments.length);
        assert.equal(b.comments[0].title, 'thanksgiving');
        assert.equal(b.comments[0].body, 'yuuuumm');
        assert.equal(b.comments[1].title,'turkey');
        assert.equal(b.comments[1].body,'cranberries');
        b.title = undefined;
        b.author = null;
        b.meta.date = undefined;
        b.meta.visitors = null;
        b.comments[0].title = null;
        b.comments[0].body = undefined;
        b.save(function (err) {
          assert.ifError(err);
          B.findById(b._id, function (err, b) {
            assert.ifError(err);
            assert.strictEqual(undefined, b.title);
            assert.strictEqual(null, b.author);

            assert.strictEqual(undefined, b.meta.date);
            assert.strictEqual(null, b.meta.visitors);
            assert.strictEqual(null, b.comments[0].title);
            assert.strictEqual(undefined, b.comments[0].body);
            assert.equal(b.comments[1].title,'turkey');
            assert.equal(b.comments[1].body,'cranberries');

            b.meta = undefined;
            b.comments = undefined;
            b.save(function (err) {
              assert.ifError(err);
              B.collection.findOne({ _id: b._id}, function (err, b) {
                db.close();
                assert.ifError(err);
                assert.strictEqual(undefined, b.meta);
                assert.strictEqual(undefined, b.comments);
                done();
              });
            });
          });
        });
      });
    });
  })

  describe('unsetting a default value', function(){
    it('should be ignored (gh-758)', function(done){
      var db = start();
      var M = db.model('758', new Schema({ s: String, n: Number, a: Array }));
      M.collection.insert({ }, { safe: true }, function (err) {
        assert.ifError(err);
        M.findOne(function (err, m) {
          assert.ifError(err);
          m.s = m.n = m.a = undefined;
          assert.equal(undefined, m.$__delta());
          done();
        });
      });
    })
  })

  it('allow for object passing to ref paths (gh-1606)', function(done){
    var db = start();
    var schA = new Schema({ title : String });
    var schma = new Schema({
      thing : { type : Schema.Types.ObjectId, ref : 'A' },
      subdoc : {
        some : String,
        thing : [{ type : Schema.Types.ObjectId, ref : 'A' }]
      }
    });

    var M1 = db.model('A', schA);
    var M2 = db.model('A2', schma);
    var a = new M1({ title : 'hihihih' }).toObject();
    var thing = new M2({
      thing : a,
      subdoc : {
        title : 'blah',
        thing : [a]
      }
    });

    assert.equal(thing.thing, a._id);
    assert.equal(thing.subdoc.thing[0], a._id);

    done();
  })

  it('setters trigger on null values (gh-1445)', function(done){
    var db = start();
    db.close();

    var OrderSchema = new Schema({
      total: {
        type: Number,
        default: 0,
        set: function (value) {
          assert.strictEqual(null, value);
          return 10;
        }
      }
    });

    var Order = db.model('order'+random(), OrderSchema);
    var o = new Order({ total: null });
    assert.equal(o.total, 10);
     done();
  })

  describe('Skip setting default value for Geospatial-indexed fields (gh-1668)', function () {

    it('2dsphere indexed field with value is saved', function (done) {
      var db = start();
      var PersonSchema = new Schema({
        name: String,
        loc: {
          type: [Number],
          index: '2dsphere'
        }
      });

      var Person = db.model('Person_1', PersonSchema);
      var loc = [ 0.3, 51.4 ];
      var p = new Person({
        name: 'Jimmy Page',
        loc: loc
      });

      p.save(function (err) {
        assert.ifError(err);

        Person.findById(p._id, function (err, personDoc) {
          assert.ifError(err);

          assert.equal(personDoc.loc[0], loc[0]);
          assert.equal(personDoc.loc[1], loc[1]);
          db.close();
          done();
        });
      });
    });

    it('2dsphere indexed field without value is saved (gh-1668)', function (done) {
      var db = start();
      var PersonSchema = new Schema({
        name: String,
        loc: {
          type: [Number],
          index: '2dsphere'
        }
      });

      var Person = db.model('Person_2', PersonSchema);
      var p = new Person({
        name: 'Jimmy Page'
      });

      p.save(function (err) {
        assert.ifError(err);

        Person.findById(p._id, function (err, personDoc) {
          assert.ifError(err);

          assert.equal(personDoc.name, 'Jimmy Page');
          assert.equal(personDoc.loc, undefined);
          db.close();
          done();
        });
      });
    });

    it('2dsphere indexed field in subdoc without value is saved', function (done) {
      var db = start();
      var PersonSchema = new Schema({
        name: { type: String, required: true },
        nested: {
          tag: String,
          loc: {
            type: [Number]
          }
        }
      });

      PersonSchema.index({ 'nested.loc': '2dsphere' });

      var Person = db.model('Person_3', PersonSchema);
      var p = new Person({
        name: 'Jimmy Page'
      });

      p.nested.tag = 'guitarist';

      p.save(function (err) {
        assert.ifError(err);

        Person.findById(p._id, function (err, personDoc) {
          assert.ifError(err);

          assert.equal(personDoc.name, 'Jimmy Page');
          assert.equal(personDoc.nested.tag, 'guitarist');
          assert.equal(personDoc.nested.loc, undefined);
          db.close();
          done();
        });
      });
    });

    it('Doc with 2dsphere indexed field without initial value can be updated', function (done) {
      var db = start();
      var PersonSchema = new Schema({
        name: String,
        loc: {
          type: [Number],
          index: '2dsphere'
        }
      });

      var Person = db.model('Person_4', PersonSchema);
      var p = new Person({
        name: 'Jimmy Page'
      });

      p.save(function (err) {
        assert.ifError(err);

        var updates = {
          $set: {
            loc: [ 0.3, 51.4 ]
          }
        };

        Person.findByIdAndUpdate(p._id, updates, { 'new': true }, function (err, personDoc) {
          assert.ifError(err);

          assert.equal(personDoc.loc[0], updates.$set.loc[0]);
          assert.equal(personDoc.loc[1], updates.$set.loc[1]);
          db.close();
          done();
        });
      });
    });

    it('2dsphere indexed required field without value is rejected', function (done) {
      var db = start();
      var PersonSchema = new Schema({
        name: String,
        loc: {
          type: [Number],
          required: true,
          index: '2dsphere'
        }
      });

      var Person = db.model('Person_5', PersonSchema);
      var p = new Person({
        name: 'Jimmy Page'
      });

      p.save(function (err) {
        assert.ok(err instanceof MongooseError);
        assert.ok(err instanceof ValidationError);
        db.close();
        done();
      });
    });

    it('2dsphere field without value but with schema default is saved', function (done) {
      var db = start();
      var loc = [ 0, 1 ];
      var PersonSchema = new Schema({
        name: String,
        loc: {
          type: [Number],
          default: loc,
          index: '2dsphere'
        }
      });

      var Person = db.model('Person_6', PersonSchema);
      var p = new Person({
        name: 'Jimmy Page'
      });

      p.save(function (err) {
        assert.ifError(err);

        Person.findById(p._id, function (err, personDoc) {
          assert.ifError(err);

          assert.equal(loc[0], personDoc.loc[0]);
          assert.equal(loc[1], personDoc.loc[1]);
          db.close();
          done();
        });
      });
    });

    it('2d indexed field without value is saved', function (done) {
      var db = start();
      var PersonSchema = new Schema({
        name: String,
        loc: {
          type: [Number],
          index: '2d'
        }
      });

      var Person = db.model('Person_7', PersonSchema);
      var p = new Person({
        name: 'Jimmy Page'
      });

      p.save(function (err) {
        assert.ifError(err);

        Person.findById(p._id, function (err, personDoc) {
          assert.ifError(err);

          assert.equal(undefined, personDoc.loc);
          db.close();
          done();
        });
      });
    });

    it('Compound index with 2dsphere field without value is saved', function (done) {
      var db = start();
      var PersonSchema = new Schema({
        name: String,
        type: String,
        slug: { type: String, index: { unique: true } },
        loc:  { type: [Number] },
        tags: { type: [String], index: true }
      });

      PersonSchema.index({ name: 1, loc: '2dsphere' });

      var Person = db.model('Person_8', PersonSchema);
      var p = new Person({
        name: 'Jimmy Page',
        type: 'musician',
        slug: 'ledzep-1',
        tags: [ 'guitarist' ]
      });

      p.save(function (err) {
        assert.ifError(err);

        Person.findById(p._id, function (err, personDoc) {
          assert.ifError(err);

          assert.equal('Jimmy Page', personDoc.name);
          assert.equal(undefined, personDoc.loc);
          db.close();
          done();
        });
      });
    });


    it('Compound index on field earlier declared with 2dsphere index is saved', function (done) {
      var db = start();
      var PersonSchema = new Schema({
        name: String,
        type: String,
        slug: { type: String, index: { unique: true } },
        loc:  { type: [Number] },
        tags: { type: [String], index: true }
      });

      PersonSchema.index({ loc: '2dsphere' });
      PersonSchema.index({ name: 1, loc: -1 });

      var Person = db.model('Person_9', PersonSchema);
      var p = new Person({
        name: 'Jimmy Page',
        type: 'musician',
        slug: 'ledzep-1',
        tags: [ 'guitarist' ]
      });

      p.save(function (err) {
        assert.ifError(err);

        Person.findById(p._id, function (err, personDoc) {
          assert.ifError(err);

          assert.equal('Jimmy Page', personDoc.name);
          assert.equal(undefined, personDoc.loc);
          db.close();
          done();
        });
      });
    });
  });

  describe('gh-1920', function() {
    it('doesnt crash', function(done) {
      var db = start();

      var parentSchema = new Schema({
        children: [new Schema({
          name: String,
        })]
      });

      var Parent = db.model('gh-1920', parentSchema);

      var parent = new Parent();
      parent.children.push({name: 'child name'});
      parent.save(function(err, it) {
        assert.ifError(err);
        parent.children.push({name: 'another child'});
        Parent.findByIdAndUpdate(it._id, { $set: { children: parent.children } }, function(err, affected) {
          assert.ifError(err);
          done();
        });
      });
    });
  });

<<<<<<< HEAD
  describe('save failure', function() {
    it('doesnt reset "modified" status for fields', function(done) {
      var db = start();

      var UniqueSchema = new Schema({
        changer: String,
        unique: {
          type: Number,
          unique: true
        }
      });

      var Unique = db.model('Unique', UniqueSchema);

      var u1 = new Unique({
        changer: 'a',
        unique:  5
      });

      var u2 = new Unique({
        changer: 'a',
        unique:  6
      });

      Unique.on('index', function() {
        u1.save(function(err) {
          assert.ifError(err);
          assert.ok(!u1.isModified('changer'));
          u2.save(function(err) {
            assert.ifError(err);
            assert.ok(!u2.isModified('changer'));
            u2.changer = 'b';
            u2.unique = 5;
            assert.ok(u2.isModified('changer'));
            u2.save(function(err) {
              assert.ok(err);
              assert.ok(u2.isModified('changer'));
=======
  describe('gh-2442', function() {
    it('marks array as modified when initializing non-array from db', function(done) {
      var db = start();

      var s1 = new Schema({
        array: mongoose.Schema.Types.Mixed
      }, { minimize: false });

      var s2 = new Schema({
        array: {
          type: [{
            _id: false,
            value: {
              type: Number,
              default: 0
            }
          }],
          default: [{}]
        }
      });

      var M1 = db.model('gh-2442-1', s1, 'gh-2442');
      var M2 = db.model('gh-2442-2', s2, 'gh-2442');

      M1.create({ array: {} }, function(err, doc) {
        assert.ifError(err);
        assert.ok(doc.array);
        M2.findOne({ _id: doc._id }, function(err, doc) {
          assert.ifError(err);
          assert.equal(doc.array[0].value, 0);
          doc.array[0].value = 1;
          doc.save(function(err) {
            assert.ifError(err);
            M2.findOne({ _id: doc._id }, function(err, doc) {
              assert.ifError(err);
              assert.ok(!doc.isModified('array'));
              assert.deepEqual(doc.array[0].value, 1);
              assert.equal('[{"value":1}]', JSON.stringify(doc.array));
>>>>>>> 88b0d736
              done();
            });
          });
        });
      });
    });
  });
});<|MERGE_RESOLUTION|>--- conflicted
+++ resolved
@@ -5042,7 +5042,6 @@
     });
   });
 
-<<<<<<< HEAD
   describe('save failure', function() {
     it('doesnt reset "modified" status for fields', function(done) {
       var db = start();
@@ -5080,7 +5079,13 @@
             u2.save(function(err) {
               assert.ok(err);
               assert.ok(u2.isModified('changer'));
-=======
+            });
+          });
+        });
+      });
+    });
+  });
+
   describe('gh-2442', function() {
     it('marks array as modified when initializing non-array from db', function(done) {
       var db = start();
@@ -5119,7 +5124,6 @@
               assert.ok(!doc.isModified('array'));
               assert.deepEqual(doc.array[0].value, 1);
               assert.equal('[{"value":1}]', JSON.stringify(doc.array));
->>>>>>> 88b0d736
               done();
             });
           });
