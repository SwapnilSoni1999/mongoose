'use strict';

/**
 * Module dependencies.
 */

const start = require('./common');
const Query = require('../lib/query');
const assert = require('power-assert');
const async = require('async');
const co = require('co');
const random = require('../lib/utils').random;

const mongoose = start.mongoose;
const Schema = mongoose.Schema;
const DocumentObjectId = mongoose.Types.ObjectId;

/**
 * Test.
 */

describe('Query', function() {
  let Comment;
  let Product;
  let p1;
  let db;

  before(function() {
    Comment = new Schema({
      text: String
    });

    Product = new Schema({
      tags: {}, // mixed
      array: Array,
      ids: [Schema.ObjectId],
      strings: [String],
      numbers: [Number],
      comments: [Comment]
    });

    mongoose.model('Product', Product);
    mongoose.model('Comment', Comment);
  });

  before(function() {
    const Prod = mongoose.model('Product');
    p1 = new Prod();
  });

  before(function() {
    db = start();
  });

  after(function(done) {
    db.close(done);
  });

  describe('constructor', function() {
    it('should not corrupt options', function(done) {
      const opts = {};
      const query = new Query({}, opts, null, p1.collection);
      assert.notEqual(opts, query._mongooseOptions);
      done();
    });
  });

  describe('select', function() {
    it('(object)', function(done) {
      const query = new Query({}, {}, null, p1.collection);
      query.select({a: 1, b: 1, c: 0});
      assert.deepEqual(query._fields, {a: 1, b: 1, c: 0});
      done();
    });

    it('(string)', function(done) {
      const query = new Query({}, {}, null, p1.collection);
      query.select(' a  b -c ');
      assert.deepEqual(query._fields, {a: 1, b: 1, c: 0});
      done();
    });

    it('("a","b","c")', function(done) {
      assert.throws(function() {
        const query = new Query({}, {}, null, p1.collection);
        query.select('a', 'b', 'c');
      }, /Invalid select/);
      done();
    });

    it('should not overwrite fields set in prior calls', function(done) {
      const query = new Query({}, {}, null, p1.collection);
      query.select('a');
      assert.deepEqual(query._fields, {a: 1});
      query.select('b');
      assert.deepEqual(query._fields, {a: 1, b: 1});
      query.select({c: 0});
      assert.deepEqual(query._fields, {a: 1, b: 1, c: 0});
      query.select('-d');
      assert.deepEqual(query._fields, {a: 1, b: 1, c: 0, d: 0});
      done();
    });
  });

  describe('where', function() {
    it('works', function(done) {
      const query = new Query({}, {}, null, p1.collection);
      query.where('name', 'guillermo');
      assert.deepEqual(query._conditions, {name: 'guillermo'});
      query.where('a');
      query.equals('b');
      assert.deepEqual(query._conditions, {name: 'guillermo', a: 'b'});
      done();
    });
    it('throws if non-string or non-object path is passed', function(done) {
      const query = new Query({}, {}, null, p1.collection);
      assert.throws(function() {
        query.where(50);
      });
      assert.throws(function() {
        query.where([]);
      });
      done();
    });
    it('does not throw when 0 args passed', function(done) {
      const query = new Query({}, {}, null, p1.collection);
      assert.doesNotThrow(function() {
        query.where();
      });
      done();
    });
  });

  describe('equals', function() {
    it('works', function(done) {
      const query = new Query({}, {}, null, p1.collection);
      query.where('name').equals('guillermo');
      assert.deepEqual(query._conditions, {name: 'guillermo'});
      done();
    });
  });

  describe('gte', function() {
    it('with 2 args', function(done) {
      const query = new Query({}, {}, null, p1.collection);
      query.gte('age', 18);
      assert.deepEqual(query._conditions, {age: {$gte: 18}});
      done();
    });
    it('with 1 arg', function(done) {
      const query = new Query({}, {}, null, p1.collection);
      query.where('age').gte(18);
      assert.deepEqual(query._conditions, {age: {$gte: 18}});
      done();
    });
  });

  describe('gt', function() {
    it('with 1 arg', function(done) {
      const query = new Query({}, {}, null, p1.collection);
      query.where('age').gt(17);
      assert.deepEqual(query._conditions, {age: {$gt: 17}});
      done();
    });
    it('with 2 args', function(done) {
      const query = new Query({}, {}, null, p1.collection);
      query.gt('age', 17);
      assert.deepEqual(query._conditions, {age: {$gt: 17}});
      done();
    });
  });

  describe('lte', function() {
    it('with 1 arg', function(done) {
      const query = new Query({}, {}, null, p1.collection);
      query.where('age').lte(65);
      assert.deepEqual(query._conditions, {age: {$lte: 65}});
      done();
    });
    it('with 2 args', function(done) {
      const query = new Query({}, {}, null, p1.collection);
      query.lte('age', 65);
      assert.deepEqual(query._conditions, {age: {$lte: 65}});
      done();
    });
  });

  describe('lt', function() {
    it('with 1 arg', function(done) {
      const query = new Query({}, {}, null, p1.collection);
      query.where('age').lt(66);
      assert.deepEqual(query._conditions, {age: {$lt: 66}});
      done();
    });
    it('with 2 args', function(done) {
      const query = new Query({}, {}, null, p1.collection);
      query.lt('age', 66);
      assert.deepEqual(query._conditions, {age: {$lt: 66}});
      done();
    });
  });

  describe('combined', function() {
    describe('lt and gt', function() {
      it('works', function(done) {
        const query = new Query({}, {}, null, p1.collection);
        query.where('age').lt(66).gt(17);
        assert.deepEqual(query._conditions, {age: {$lt: 66, $gt: 17}});
        done();
      });
    });
  });

  describe('tl on one path and gt on another', function() {
    it('works', function(done) {
      const query = new Query({}, {}, null, p1.collection);
      query
        .where('age').lt(66)
        .where('height').gt(5);
      assert.deepEqual(query._conditions, {age: {$lt: 66}, height: {$gt: 5}});
      done();
    });
  });

  describe('ne', function() {
    it('with 1 arg', function(done) {
      const query = new Query({}, {}, null, p1.collection);
      query.where('age').ne(21);
      assert.deepEqual(query._conditions, {age: {$ne: 21}});
      done();
    });
    it('with 2 args', function(done) {
      const query = new Query({}, {}, null, p1.collection);
      query.ne('age', 21);
      assert.deepEqual(query._conditions, {age: {$ne: 21}});
      done();
    });
  });

  describe('in', function() {
    it('with 1 arg', function(done) {
      const query = new Query({}, {}, null, p1.collection);
      query.where('age').in([21, 25, 30]);
      assert.deepEqual(query._conditions, {age: {$in: [21, 25, 30]}});
      done();
    });
    it('with 2 args', function(done) {
      const query = new Query({}, {}, null, p1.collection);
      query.in('age', [21, 25, 30]);
      assert.deepEqual(query._conditions, {age: {$in: [21, 25, 30]}});
      done();
    });
    it('where a non-array value no via where', function(done) {
      const query = new Query({}, {}, null, p1.collection);
      query.in('age', 21);
      assert.deepEqual(query._conditions, {age: {$in: 21}});
      done();
    });
    it('where a non-array value via where', function(done) {
      const query = new Query({}, {}, null, p1.collection);
      query.where('age').in(21);
      assert.deepEqual(query._conditions, {age: {$in: 21}});
      done();
    });
  });

  describe('nin', function() {
    it('with 1 arg', function(done) {
      const query = new Query({}, {}, null, p1.collection);
      query.where('age').nin([21, 25, 30]);
      assert.deepEqual(query._conditions, {age: {$nin: [21, 25, 30]}});
      done();
    });
    it('with 2 args', function(done) {
      const query = new Query({}, {}, null, p1.collection);
      query.nin('age', [21, 25, 30]);
      assert.deepEqual(query._conditions, {age: {$nin: [21, 25, 30]}});
      done();
    });
    it('with a non-array value not via where', function(done) {
      const query = new Query({}, {}, null, p1.collection);
      query.nin('age', 21);
      assert.deepEqual(query._conditions, {age: {$nin: 21}});
      done();
    });
    it('with a non-array value via where', function(done) {
      const query = new Query({}, {}, null, p1.collection);
      query.where('age').nin(21);
      assert.deepEqual(query._conditions, {age: {$nin: 21}});
      done();
    });
  });

  describe('mod', function() {
    it('not via where, where [a, b] param', function(done) {
      const query = new Query({}, {}, null, p1.collection);
      query.mod('age', [5, 2]);
      assert.deepEqual(query._conditions, {age: {$mod: [5, 2]}});
      done();
    });
    it('not via where, where a and b params', function(done) {
      const query = new Query({}, {}, null, p1.collection);
      query.mod('age', 5, 2);
      assert.deepEqual(query._conditions, {age: {$mod: [5, 2]}});
      done();
    });
    it('via where, where [a, b] param', function(done) {
      const query = new Query({}, {}, null, p1.collection);
      query.where('age').mod([5, 2]);
      assert.deepEqual(query._conditions, {age: {$mod: [5, 2]}});
      done();
    });
    it('via where, where a and b params', function(done) {
      const query = new Query({}, {}, null, p1.collection);
      query.where('age').mod(5, 2);
      assert.deepEqual(query._conditions, {age: {$mod: [5, 2]}});
      done();
    });
  });

  describe('near', function() {
    it('via where, where { center :[lat, long]} param', function(done) {
      const query = new Query({}, {}, null, p1.collection);
      query.where('checkin').near({center: [40, -72]});
      assert.deepEqual(query._conditions, {checkin: {$near: [40, -72]}});
      done();
    });
    it('via where, where [lat, long] param', function(done) {
      const query = new Query({}, {}, null, p1.collection);
      query.where('checkin').near([40, -72]);
      assert.deepEqual(query._conditions, {checkin: {$near: [40, -72]}});
      done();
    });
    it('via where, where lat and long params', function(done) {
      const query = new Query({}, {}, null, p1.collection);
      query.where('checkin').near(40, -72);
      assert.deepEqual(query._conditions, {checkin: {$near: [40, -72]}});
      done();
    });
    it('not via where, where [lat, long] param', function(done) {
      const query = new Query({}, {}, null, p1.collection);
      query.near('checkin', [40, -72]);
      assert.deepEqual(query._conditions, {checkin: {$near: [40, -72]}});
      done();
    });
    it('not via where, where lat and long params', function(done) {
      const query = new Query({}, {}, null, p1.collection);
      query.near('checkin', 40, -72);
      assert.deepEqual(query._conditions, {checkin: {$near: [40, -72]}});
      done();
    });
    it('via where, where GeoJSON param', function(done) {
      const query = new Query({}, {}, null, p1.collection);
      query.where('numbers').near({center: {type: 'Point', coordinates: [40, -72]}});
      assert.deepEqual(query._conditions, {numbers: {$near: {$geometry: {type: 'Point', coordinates: [40, -72]}}}});
      assert.doesNotThrow(function() {
        query.cast(p1.constructor);
      });
      done();
    });
    it('with path, where GeoJSON param', function(done) {
      const query = new Query({}, {}, null, p1.collection);
      query.near('loc', {center: {type: 'Point', coordinates: [40, -72]}});
      assert.deepEqual(query._conditions, {loc: {$near: {$geometry: {type: 'Point', coordinates: [40, -72]}}}});
      done();
    });
  });

  describe('nearSphere', function() {
    it('via where, where [lat, long] param', function(done) {
      const query = new Query({}, {}, null, p1.collection);
      query.where('checkin').nearSphere([40, -72]);
      assert.deepEqual(query._conditions, {checkin: {$nearSphere: [40, -72]}});
      done();
    });
    it('via where, where lat and long params', function(done) {
      const query = new Query({}, {}, null, p1.collection);
      query.where('checkin').nearSphere(40, -72);
      assert.deepEqual(query._conditions, {checkin: {$nearSphere: [40, -72]}});
      done();
    });
    it('not via where, where [lat, long] param', function(done) {
      const query = new Query({}, {}, null, p1.collection);
      query.nearSphere('checkin', [40, -72]);
      assert.deepEqual(query._conditions, {checkin: {$nearSphere: [40, -72]}});
      done();
    });
    it('not via where, where lat and long params', function(done) {
      const query = new Query({}, {}, null, p1.collection);
      query.nearSphere('checkin', 40, -72);
      assert.deepEqual(query._conditions, {checkin: {$nearSphere: [40, -72]}});
      done();
    });

    it('via where, with object', function(done) {
      const query = new Query({}, {}, null, p1.collection);
      query.where('checkin').nearSphere({center: [20, 23], maxDistance: 2});
      assert.deepEqual(query._conditions, {checkin: {$nearSphere: [20, 23], $maxDistance: 2}});
      done();
    });

    it('via where, where GeoJSON param', function(done) {
      const query = new Query({}, {}, null, p1.collection);
      query.where('numbers').nearSphere({center: {type: 'Point', coordinates: [40, -72]}});
      assert.deepEqual(query._conditions, {numbers: {$nearSphere: {$geometry: {type: 'Point', coordinates: [40, -72]}}}});
      assert.doesNotThrow(function() {
        query.cast(p1.constructor);
      });
      done();
    });

    it('with path, with GeoJSON', function(done) {
      const query = new Query({}, {}, null, p1.collection);
      query.nearSphere('numbers', {center: {type: 'Point', coordinates: [40, -72]}});
      assert.deepEqual(query._conditions, {numbers: {$nearSphere: {$geometry: {type: 'Point', coordinates: [40, -72]}}}});
      assert.doesNotThrow(function() {
        query.cast(p1.constructor);
      });
      done();
    });
  });

  describe('maxDistance', function() {
    it('via where', function(done) {
      const query = new Query({}, {}, null, p1.collection);
      query.where('checkin').near([40, -72]).maxDistance(1);
      assert.deepEqual(query._conditions, {checkin: {$near: [40, -72], $maxDistance: 1}});
      done();
    });
  });

  describe('within', function() {
    describe('box', function() {
      it('via where', function(done) {
        const query = new Query({}, {}, null, p1.collection);
        query.where('gps').within().box({ll: [5, 25], ur: [10, 30]});
        const match = {gps: {$within: {$box: [[5, 25], [10, 30]]}}};
        if (Query.use$geoWithin) {
          match.gps.$geoWithin = match.gps.$within;
          delete match.gps.$within;
        }
        assert.deepEqual(query._conditions, match);
        done();
      });
      it('via where, no object', function(done) {
        const query = new Query({}, {}, null, p1.collection);
        query.where('gps').within().box([5, 25], [10, 30]);
        const match = {gps: {$within: {$box: [[5, 25], [10, 30]]}}};
        if (Query.use$geoWithin) {
          match.gps.$geoWithin = match.gps.$within;
          delete match.gps.$within;
        }
        assert.deepEqual(query._conditions, match);
        done();
      });
    });

    describe('center', function() {
      it('via where', function(done) {
        const query = new Query({}, {}, null, p1.collection);
        query.where('gps').within().center({center: [5, 25], radius: 5});
        const match = {gps: {$within: {$center: [[5, 25], 5]}}};
        if (Query.use$geoWithin) {
          match.gps.$geoWithin = match.gps.$within;
          delete match.gps.$within;
        }
        assert.deepEqual(query._conditions, match);
        done();
      });
    });

    describe('centerSphere', function() {
      it('via where', function(done) {
        const query = new Query({}, {}, null, p1.collection);
        query.where('gps').within().centerSphere({center: [5, 25], radius: 5});
        const match = {gps: {$within: {$centerSphere: [[5, 25], 5]}}};
        if (Query.use$geoWithin) {
          match.gps.$geoWithin = match.gps.$within;
          delete match.gps.$within;
        }
        assert.deepEqual(query._conditions, match);
        done();
      });
    });

    describe('polygon', function() {
      it('via where', function(done) {
        const query = new Query({}, {}, null, p1.collection);
        query.where('gps').within().polygon({a: {x: 10, y: 20}, b: {x: 15, y: 25}, c: {x: 20, y: 20}});
        const match = {gps: {$within: {$polygon: [{a: {x: 10, y: 20}, b: {x: 15, y: 25}, c: {x: 20, y: 20}}]}}};
        if (Query.use$geoWithin) {
          match.gps.$geoWithin = match.gps.$within;
          delete match.gps.$within;
        }
        assert.deepEqual(query._conditions, match);
        done();
      });
    });
  });

  describe('exists', function() {
    it('0 args via where', function(done) {
      const query = new Query({}, {}, null, p1.collection);
      query.where('username').exists();
      assert.deepEqual(query._conditions, {username: {$exists: true}});
      done();
    });
    it('1 arg via where', function(done) {
      const query = new Query({}, {}, null, p1.collection);
      query.where('username').exists(false);
      assert.deepEqual(query._conditions, {username: {$exists: false}});
      done();
    });
    it('where 1 argument not via where', function(done) {
      const query = new Query({}, {}, null, p1.collection);
      query.exists('username');
      assert.deepEqual(query._conditions, {username: {$exists: true}});
      done();
    });

    it('where 2 args not via where', function(done) {
      const query = new Query({}, {}, null, p1.collection);
      query.exists('username', false);
      assert.deepEqual(query._conditions, {username: {$exists: false}});
      done();
    });
  });

  describe('all', function() {
    it('via where', function(done) {
      const query = new Query({}, {}, null, p1.collection);
      query.where('pets').all(['dog', 'cat', 'ferret']);
      assert.deepEqual(query._conditions, {pets: {$all: ['dog', 'cat', 'ferret']}});
      done();
    });
    it('not via where', function(done) {
      const query = new Query({}, {}, null, p1.collection);
      query.all('pets', ['dog', 'cat', 'ferret']);
      assert.deepEqual(query._conditions, {pets: {$all: ['dog', 'cat', 'ferret']}});
      done();
    });
  });

  describe('find', function() {
    it('strict array equivalence condition v', function(done) {
      const query = new Query({}, {}, null, p1.collection);
      query.find({pets: ['dog', 'cat', 'ferret']});
      assert.deepEqual(query._conditions, {pets: ['dog', 'cat', 'ferret']});
      done();
    });
    it('with no args', function(done) {
      let threw = false;
      const q = new Query({}, {}, null, p1.collection);

      try {
        q.find();
      } catch (err) {
        threw = true;
      }

      assert.ok(!threw);
      done();
    });

    it('works with overwriting previous object args (1176)', function(done) {
      const q = new Query({}, {}, null, p1.collection);
      assert.doesNotThrow(function() {
        q.find({age: {$lt: 30}});
        q.find({age: 20}); // overwrite
      });
      assert.deepEqual({age: 20}, q._conditions);
      done();
    });
  });

  describe('size', function() {
    it('via where', function(done) {
      const query = new Query({}, {}, null, p1.collection);
      query.where('collection').size(5);
      assert.deepEqual(query._conditions, {collection: {$size: 5}});
      done();
    });
    it('not via where', function(done) {
      const query = new Query({}, {}, null, p1.collection);
      query.size('collection', 5);
      assert.deepEqual(query._conditions, {collection: {$size: 5}});
      done();
    });
  });

  describe('slice', function() {
    it('where and positive limit param', function(done) {
      const query = new Query({}, {}, null, p1.collection);
      query.where('collection').slice(5);
      assert.deepEqual(query._fields, {collection: {$slice: 5}});
      done();
    });
    it('where just negative limit param', function(done) {
      const query = new Query({}, {}, null, p1.collection);
      query.where('collection').slice(-5);
      assert.deepEqual(query._fields, {collection: {$slice: -5}});
      done();
    });
    it('where [skip, limit] param', function(done) {
      const query = new Query({}, {}, null, p1.collection);
      query.where('collection').slice([14, 10]); // Return the 15th through 25th
      assert.deepEqual(query._fields, {collection: {$slice: [14, 10]}});
      done();
    });
    it('where skip and limit params', function(done) {
      const query = new Query({}, {}, null, p1.collection);
      query.where('collection').slice(14, 10); // Return the 15th through 25th
      assert.deepEqual(query._fields, {collection: {$slice: [14, 10]}});
      done();
    });
    it('where just positive limit param', function(done) {
      const query = new Query({}, {}, null, p1.collection);
      query.where('collection').slice(5);
      assert.deepEqual(query._fields, {collection: {$slice: 5}});
      done();
    });
    it('where just negative limit param', function(done) {
      const query = new Query({}, {}, null, p1.collection);
      query.where('collection').slice(-5);
      assert.deepEqual(query._fields, {collection: {$slice: -5}});
      done();
    });
    it('where the [skip, limit] param', function(done) {
      const query = new Query({}, {}, null, p1.collection);
      query.where('collection').slice([14, 10]); // Return the 15th through 25th
      assert.deepEqual(query._fields, {collection: {$slice: [14, 10]}});
      done();
    });
    it('where the skip and limit params', function(done) {
      const query = new Query({}, {}, null, p1.collection);
      query.where('collection').slice(14, 10); // Return the 15th through 25th
      assert.deepEqual(query._fields, {collection: {$slice: [14, 10]}});
      done();
    });
    it('not via where, with just positive limit param', function(done) {
      const query = new Query({}, {}, null, p1.collection);
      query.slice('collection', 5);
      assert.deepEqual(query._fields, {collection: {$slice: 5}});
      done();
    });
    it('not via where, where just negative limit param', function(done) {
      const query = new Query({}, {}, null, p1.collection);
      query.slice('collection', -5);
      assert.deepEqual(query._fields, {collection: {$slice: -5}});
      done();
    });
    it('not via where, where [skip, limit] param', function(done) {
      const query = new Query({}, {}, null, p1.collection);
      query.slice('collection', [14, 10]); // Return the 15th through 25th
      assert.deepEqual(query._fields, {collection: {$slice: [14, 10]}});
      done();
    });
    it('not via where, where skip and limit params', function(done) {
      const query = new Query({}, {}, null, p1.collection);
      query.slice('collection', 14, 10); // Return the 15th through 25th
      assert.deepEqual(query._fields, {collection: {$slice: [14, 10]}});
      done();
    });
  });

  describe('elemMatch', function() {
    describe('not via where', function() {
      it('works', function(done) {
        const query = new Query({}, {}, null, p1.collection);
        query.elemMatch('comments', {author: 'bnoguchi', votes: {$gte: 5}});
        assert.deepEqual(query._conditions, {comments: {$elemMatch: {author: 'bnoguchi', votes: {$gte: 5}}}});
        done();
      });
      it('where block notation', function(done) {
        const query = new Query({}, {}, null, p1.collection);
        query.elemMatch('comments', function(elem) {
          elem.where('author', 'bnoguchi');
          elem.where('votes').gte(5);
        });
        assert.deepEqual(query._conditions, {comments: {$elemMatch: {author: 'bnoguchi', votes: {$gte: 5}}}});
        done();
      });
    });
    describe('via where', function() {
      it('works', function(done) {
        const query = new Query({}, {}, null, p1.collection);
        query.where('comments').elemMatch({author: 'bnoguchi', votes: {$gte: 5}});
        assert.deepEqual(query._conditions, {comments: {$elemMatch: {author: 'bnoguchi', votes: {$gte: 5}}}});
        done();
      });
      it('where block notation', function(done) {
        const query = new Query({}, {}, null, p1.collection);
        query.where('comments').elemMatch(function(elem) {
          elem.where('author', 'bnoguchi');
          elem.where('votes').gte(5);
        });
        assert.deepEqual(query._conditions, {comments: {$elemMatch: {author: 'bnoguchi', votes: {$gte: 5}}}});
        done();
      });
    });
  });

  describe('$where', function() {
    it('function arg', function(done) {
      const query = new Query({}, {}, null, p1.collection);

      function filter() {
        return this.lastName === this.firstName;
      }

      query.$where(filter);
      assert.deepEqual(query._conditions, {$where: filter});
      done();
    });
    it('string arg', function(done) {
      const query = new Query({}, {}, null, p1.collection);
      query.$where('this.lastName === this.firstName');
      assert.deepEqual(query._conditions, {$where: 'this.lastName === this.firstName'});
      done();
    });
  });

  describe('limit', function() {
    it('works', function(done) {
      const query = new Query({}, {}, null, p1.collection);
      query.limit(5);
      assert.equal(query.options.limit, 5);
      done();
    });
  });

  describe('skip', function() {
    it('works', function(done) {
      const query = new Query({}, {}, null, p1.collection);
      query.skip(9);
      assert.equal(query.options.skip, 9);
      done();
    });
  });

  describe('sort', function() {
    it('works', function(done) {
      let query = new Query({}, {}, null, p1.collection);
      query.sort('a -c b');
      assert.deepEqual(query.options.sort, {a: 1, c: -1, b: 1});
      query = new Query({}, {}, null, p1.collection);
      query.sort({a: 1, c: -1, b: 'asc', e: 'descending', f: 'ascending'});
      assert.deepEqual(query.options.sort, {a: 1, c: -1, b: 1, e: -1, f: 1});

      if (typeof global.Map !== 'undefined') {
        query = new Query({}, {}, null, p1.collection);
        query.sort(new global.Map().set('a', 1).set('b', 1));
        assert.equal(query.options.sort.get('a'), 1);
        assert.equal(query.options.sort.get('b'), 1);
      }

      query = new Query({}, {}, null, p1.collection);
      let e;

      try {
        query.sort(['a', 1]);
      } catch (err) {
        e = err;
      }

      assert.ok(e, 'uh oh. no error was thrown');
      assert.equal(e.message, 'Invalid sort() argument, must be array of arrays');

      e = undefined;
      try {
        query.sort('a', 1, 'c', -1, 'b', 1);
      } catch (err) {
        e = err;
      }
      assert.ok(e, 'uh oh. no error was thrown');
      assert.equal(e.message, 'sort() only takes 1 Argument');
      done();
    });
  });

  describe('or', function() {
    it('works', function(done) {
      const query = new Query;
      query.find({$or: [{x: 1}, {x: 2}]});
      assert.equal(query._conditions.$or.length, 2);
      query.or([{y: 'We\'re under attack'}, {z: 47}]);
      assert.equal(query._conditions.$or.length, 4);
      assert.equal(query._conditions.$or[3].z, 47);
      query.or({z: 'phew'});
      assert.equal(query._conditions.$or.length, 5);
      assert.equal(query._conditions.$or[3].z, 47);
      assert.equal(query._conditions.$or[4].z, 'phew');
      done();
    });
  });

  describe('and', function() {
    it('works', function(done) {
      const query = new Query;
      query.find({$and: [{x: 1}, {y: 2}]});
      assert.equal(query._conditions.$and.length, 2);
      query.and([{z: 'We\'re under attack'}, {w: 47}]);
      assert.equal(query._conditions.$and.length, 4);
      assert.equal(query._conditions.$and[3].w, 47);
      query.and({a: 'phew'});
      assert.equal(query._conditions.$and.length, 5);
      assert.equal(query._conditions.$and[0].x, 1);
      assert.equal(query._conditions.$and[1].y, 2);
      assert.equal(query._conditions.$and[2].z, 'We\'re under attack');
      assert.equal(query._conditions.$and[3].w, 47);
      assert.equal(query._conditions.$and[4].a, 'phew');
      done();
    });
  });

  describe('populate', function() {
    it('converts to PopulateOptions objects', function(done) {
      const q = new Query({}, {}, null, p1.collection);
      const o = {
        path: 'yellow.brick',
        match: {bricks: {$lt: 1000}},
        select: undefined,
        model: undefined,
        options: undefined,
        _docs: {}
      };
      q.populate(o);
      assert.deepEqual(o, q._mongooseOptions.populate['yellow.brick']);
      done();
    });

    it('overwrites duplicate paths', function(done) {
      const q = new Query({}, {}, null, p1.collection);
      const o = {
        path: 'yellow.brick',
        match: {bricks: {$lt: 1000}},
        select: undefined,
        model: undefined,
        options: undefined,
        _docs: {}
      };
      q.populate(o);
      assert.equal(Object.keys(q._mongooseOptions.populate).length, 1);
      assert.deepEqual(o, q._mongooseOptions.populate['yellow.brick']);
      q.populate('yellow.brick');
      assert.equal(Object.keys(q._mongooseOptions.populate).length, 1);
      o.match = undefined;
      assert.deepEqual(o, q._mongooseOptions.populate['yellow.brick']);
      done();
    });

    it('accepts space delimited strings', function(done) {
      const q = new Query({}, {}, null, p1.collection);
      q.populate('yellow.brick dirt');
      const o = {
        path: 'yellow.brick',
        match: undefined,
        select: undefined,
        model: undefined,
        options: undefined,
        _docs: {}
      };
      assert.equal(Object.keys(q._mongooseOptions.populate).length, 2);
      assert.deepEqual(o, q._mongooseOptions.populate['yellow.brick']);
      o.path = 'dirt';
      assert.deepEqual(o, q._mongooseOptions.populate.dirt);
      done();
    });
  });

  describe('casting', function() {
    it('to an array of mixed', function(done) {
      const query = new Query({}, {}, null, p1.collection);
      const Product = db.model('Product');
      const params = {_id: new DocumentObjectId, tags: {$in: [4, 8, 15, 16]}};
      query.cast(Product, params);
      assert.deepEqual(params.tags.$in, [4, 8, 15, 16]);
      done();
    });

    it('doesn\'t wipe out $in (gh-6439)', function() {
      const embeddedSchema = new Schema({
        name: String
      }, { _id: false });

      const catSchema = new Schema({
        name: String,
        props: [embeddedSchema]
      });

      const Cat = db.model('gh6439', catSchema);
      const kitty = new Cat({
        name: 'Zildjian',
        props: [
          { name: 'invalid' },
          { name: 'abc' },
          { name: 'def' }
        ]
      });

      return co(function*() {
        yield kitty.save();
        const cond = { _id: kitty._id };
        const update = {
          $pull: {
            props: {
              $in: [
                { name: 'invalid' },
                { name: 'def' }
              ]
            }
          }
        };
        yield Cat.updateOne(cond, update);
        const found = yield Cat.findOne(cond);
        assert.strictEqual(found.props[0].name, 'abc');
      });
    });

    it('find $ne should not cast single value to array for schematype of Array', function(done) {
      const query = new Query({}, {}, null, p1.collection);
      const Product = db.model('Product');
      const Comment = db.model('Comment');

      const id = new DocumentObjectId;
      const castedComment = {_id: id, text: 'hello there'};
      const comment = new Comment(castedComment);

      const params = {
        array: {$ne: 5},
        ids: {$ne: id},
        comments: {$ne: comment},
        strings: {$ne: 'Hi there'},
        numbers: {$ne: 10000}
      };

      query.cast(Product, params);
      assert.equal(params.array.$ne, 5);
      assert.equal(params.ids.$ne, id);
      params.comments.$ne._id.toHexString();
      assert.deepEqual(params.comments.$ne.toObject(), castedComment);
      assert.equal(params.strings.$ne, 'Hi there');
      assert.equal(params.numbers.$ne, 10000);

      params.array.$ne = [5];
      params.ids.$ne = [id];
      params.comments.$ne = [comment];
      params.strings.$ne = ['Hi there'];
      params.numbers.$ne = [10000];
      query.cast(Product, params);
      assert.ok(params.array.$ne instanceof Array);
      assert.equal(params.array.$ne[0], 5);
      assert.ok(params.ids.$ne instanceof Array);
      assert.equal(params.ids.$ne[0].toString(), id.toString());
      assert.ok(params.comments.$ne instanceof Array);
      assert.deepEqual(params.comments.$ne[0].toObject(), castedComment);
      assert.ok(params.strings.$ne instanceof Array);
      assert.equal(params.strings.$ne[0], 'Hi there');
      assert.ok(params.numbers.$ne instanceof Array);
      assert.equal(params.numbers.$ne[0], 10000);
      done();
    });

    it('subdocument array with $ne: null should not throw', function(done) {
      const query = new Query({}, {}, null, p1.collection);
      const Product = db.model('Product');

      const params = {
        comments: {$ne: null}
      };

      query.cast(Product, params);
      assert.strictEqual(params.comments.$ne, null);
      done();
    });

    it('find should not cast single value to array for schematype of Array', function(done) {
      const query = new Query({}, {}, null, p1.collection);
      const Product = db.model('Product');
      const Comment = db.model('Comment');

      const id = new DocumentObjectId;
      const castedComment = {_id: id, text: 'hello there'};
      const comment = new Comment(castedComment);

      const params = {
        array: 5,
        ids: id,
        comments: comment,
        strings: 'Hi there',
        numbers: 10000
      };

      query.cast(Product, params);
      assert.equal(params.array, 5);
      assert.equal(params.ids, id);
      params.comments._id.toHexString();
      assert.deepEqual(params.comments.toObject(), castedComment);
      assert.equal(params.strings, 'Hi there');
      assert.equal(params.numbers, 10000);

      params.array = [5];
      params.ids = [id];
      params.comments = [comment];
      params.strings = ['Hi there'];
      params.numbers = [10000];
      query.cast(Product, params);
      assert.ok(params.array instanceof Array);
      assert.equal(params.array[0], 5);
      assert.ok(params.ids instanceof Array);
      assert.equal(params.ids[0].toString(), id.toString());
      assert.ok(params.comments instanceof Array);
      assert.deepEqual(params.comments[0].toObject(), castedComment);
      assert.ok(params.strings instanceof Array);
      assert.equal(params.strings[0], 'Hi there');
      assert.ok(params.numbers instanceof Array);
      assert.equal(params.numbers[0], 10000);
      done();
    });

    it('an $elemMatch with $in works (gh-1100)', function(done) {
      const query = new Query({}, {}, null, p1.collection);
      const Product = db.model('Product');
      const ids = [String(new DocumentObjectId), String(new DocumentObjectId)];
      const params = {ids: {$elemMatch: {$in: ids}}};
      query.cast(Product, params);
      assert.ok(params.ids.$elemMatch.$in[0] instanceof DocumentObjectId);
      assert.ok(params.ids.$elemMatch.$in[1] instanceof DocumentObjectId);
      assert.deepEqual(params.ids.$elemMatch.$in[0].toString(), ids[0]);
      assert.deepEqual(params.ids.$elemMatch.$in[1].toString(), ids[1]);
      done();
    });

    it('inequality operators for an array', function(done) {
      const query = new Query({}, {}, null, p1.collection);
      const Product = db.model('Product');
      const Comment = db.model('Comment');

      const id = new DocumentObjectId;
      const castedComment = {_id: id, text: 'hello there'};
      const comment = new Comment(castedComment);

      const params = {
        ids: {$gt: id},
        comments: {$gt: comment},
        strings: {$gt: 'Hi there'},
        numbers: {$gt: 10000}
      };

      query.cast(Product, params);
      assert.equal(params.ids.$gt, id);
      assert.deepEqual(params.comments.$gt.toObject(), castedComment);
      assert.equal(params.strings.$gt, 'Hi there');
      assert.equal(params.numbers.$gt, 10000);
      done();
    });
  });

  describe('distinct', function() {
    it('op', function(done) {
      const Product = db.model('Product');
      const prod = new Product({});
      const q = new Query({}, {}, Product, prod.collection).distinct('blah', function() {
        assert.equal(q.op, 'distinct');
        done();
      });
    });
  });

  describe('findOne', function() {
    it('sets the op', function(done) {
      const Product = db.model('Product');
      const prod = new Product({});
      const q = new Query(prod.collection, {}, Product).distinct();
      // use a timeout here because we have to wait for the connection to start
      // before any ops will get set
      setTimeout(function() {
        assert.equal(q.op, 'distinct');
        q.findOne();
        assert.equal(q.op, 'findOne');
        done();
      }, 50);
    });

    it('works as a promise', function(done) {
      const Product = db.model('Product');
      const promise = Product.findOne();

      promise.then(function() {
        done();
      }, function(err) {
        assert.ifError(err);
      });
    });
  });

  describe('deleteOne/deleteMany', function() {
    it('handles deleteOne', function(done) {
      const M = db.model('deleteOne', new Schema({ name: 'String' }));
      M.create([{ name: 'Eddard Stark' }, { name: 'Robb Stark' }], function(error) {
        assert.ifError(error);
        M.deleteOne({ name: /Stark/ }, function(error) {
          assert.ifError(error);
          M.estimatedDocumentCount(function(error, count) {
            assert.ifError(error);
            assert.equal(count, 1);
            done();
          });
        });
      });
    });

    it('handles deleteMany', function(done) {
      const M = db.model('deleteMany', new Schema({ name: 'String' }));
      M.create([{ name: 'Eddard Stark' }, { name: 'Robb Stark' }], function(error) {
        assert.ifError(error);
        M.deleteMany({ name: /Stark/ }, function(error) {
          assert.ifError(error);
          M.countDocuments({}, function(error, count) {
            assert.ifError(error);
            assert.equal(count, 0);
            done();
          });
        });
      });
    });
  });

  describe('remove', function() {
    it('handles cast errors async', function(done) {
      const Product = db.model('Product');

      assert.doesNotThrow(function() {
        Product.where({numbers: [[[]]]}).deleteMany(function(err) {
          assert.ok(err);
          done();
        });
      });
    });

    it('supports a single conditions arg', function(done) {
      const Product = db.model('Product');

      Product.create({strings: ['remove-single-condition']}).then(function() {
        const q = Product.where().deleteMany({strings: 'remove-single-condition'});
        assert.ok(q instanceof mongoose.Query);
        done();
      }, done);
    });

    it('supports a single callback arg', function(done) {
      const Product = db.model('Product');
      const val = 'remove-single-callback';

      Product.create({strings: [val]}).then(function() {
        Product.where({strings: val}).deleteMany(function(err) {
          assert.ifError(err);
          Product.findOne({strings: val}, function(err, doc) {
            assert.ifError(err);
            assert.ok(!doc);
            done();
          });
        });
      }, done);
    });

    it('supports conditions and callback args', function(done) {
      const Product = db.model('Product');
      const val = 'remove-cond-and-callback';

      Product.create({strings: [val]}).then(function() {
        Product.where().deleteMany({strings: val}, function(err) {
          assert.ifError(err);
          Product.findOne({strings: val}, function(err, doc) {
            assert.ifError(err);
            assert.ok(!doc);
            done();
          });
        });
      }, done);
    });

    it('single option, default', function(done) {
      const Test = db.model('Test_single', new Schema({ name: String }));

      Test.create([{ name: 'Eddard Stark' }, { name: 'Robb Stark' }], function(error) {
        assert.ifError(error);
        Test.deleteMany({ name: /Stark/ }).exec(function(error, res) {
          assert.ifError(error);
          assert.equal(res.n, 2);
          Test.countDocuments({}, function(error, count) {
            assert.ifError(error);
            assert.equal(count, 0);
            done();
          });
        });
      });
    });

    it.skip('single option, false', function(done) {
      const Test = db.model('Test_single_false', new Schema({ name: String }));

      Test.create([{ name: 'Eddard Stark' }, { name: 'Robb Stark' }], function(error) {
        assert.ifError(error);
        Test.remove({ name: /Stark/ }).setOptions({ single: false }).exec(function(error, res) {
          assert.ifError(error);
          assert.equal(res.n, 2);
          Test.countDocuments({}, function(error, count) {
            assert.ifError(error);
            assert.equal(count, 0);
            done();
          });
        });
      });
    });

    it.skip('single option, true', function(done) {
      const Test = db.model('Test_single_true', new Schema({ name: String }));

      Test.create([{ name: 'Eddard Stark' }, { name: 'Robb Stark' }], function(error) {
        assert.ifError(error);
        Test.remove({ name: /Stark/ }).setOptions({ single: true }).exec(function(error, res) {
          assert.ifError(error);
          assert.equal(res.n, 1);
          Test.countDocuments({}, function(error, count) {
            assert.ifError(error);
            assert.equal(count, 1);
            done();
          });
        });
      });
    });
  });

  describe('querying/updating with model instance containing embedded docs should work (#454)', function() {
    it('works', function(done) {
      const Product = db.model('Product');

      const proddoc = {comments: [{text: 'hello'}]};
      const prod2doc = {comments: [{text: 'goodbye'}]};

      const prod = new Product(proddoc);
      prod.save(function(err) {
        assert.ifError(err);

        Product.findOne({ _id: prod._id }, function(err, product) {
          assert.ifError(err);
          assert.equal(product.comments.length, 1);
          assert.equal(product.comments[0].text, 'hello');

          Product.updateOne({ _id: prod._id }, prod2doc, function(err) {
            assert.ifError(err);

            Product.collection.findOne({_id: product._id}, function(err, doc) {
              assert.ifError(err);
              assert.equal(doc.comments.length, 1);
              // ensure hidden private props were not saved to db
              assert.ok(!doc.comments[0].hasOwnProperty('parentArry'));
              assert.equal(doc.comments[0].text, 'goodbye');
              done();
            });
          });
        });
      });
    });
  });

  describe('optionsForExec', function() {
    it('should retain key order', function(done) {
      // this is important for query hints
      const hint = {x: 1, y: 1, z: 1};
      const a = JSON.stringify({hint: hint, safe: true});

      const q = new Query;
      q.hint(hint);

      const options = q._optionsForExec({schema: {options: {safe: true}}});
      assert.equal(JSON.stringify(options), a);
      done();
    });

    it('applies schema-level writeConcern option', function(done) {
      const q = new Query();

      q.j(true);

      const options = q._optionsForExec({
        schema: {
          options: {
            writeConcern: { w: 'majority' }
          }
        }
      });
      assert.deepEqual(options, {
        w: 'majority',
        j: true
      });
      done();
    });

    it('session() (gh-6663)', function(done) {
      const q = new Query();

      const fakeSession = 'foo';
      q.session(fakeSession);

      const options = q._optionsForExec();
      assert.deepEqual(options, {
        session: fakeSession
      });
      done();
    });
  });

  // Advanced Query options

  describe('options', function() {
    describe('maxscan', function() {
      it('works', function(done) {
        const query = new Query({}, {}, null, p1.collection);
        query.maxscan(100);
        assert.equal(query.options.maxScan, 100);
        done();
      });
    });

    describe('slaveOk', function() {
      it('works', function(done) {
        let query = new Query({}, {}, null, p1.collection);
        query.slaveOk();
        assert.equal(query.options.slaveOk, true);

        query = new Query({}, {}, null, p1.collection);
        query.slaveOk(true);
        assert.equal(query.options.slaveOk, true);

        query = new Query({}, {}, null, p1.collection);
        query.slaveOk(false);
        assert.equal(query.options.slaveOk, false);
        done();
      });
    });

    describe('tailable', function() {
      it('works', function(done) {
        let query = new Query({}, {}, null, p1.collection);
        query.tailable();
        assert.equal(query.options.tailable, true);

        query = new Query({}, {}, null, p1.collection);
        query.tailable(true);
        assert.equal(query.options.tailable, true);

        query = new Query({}, {}, null, p1.collection);
        query.tailable(false);
        assert.equal(query.options.tailable, false);
        done();
      });
      it('supports passing the `await` option', function(done) {
        const query = new Query({}, {}, null, p1.collection);
        query.tailable({awaitdata: true});
        assert.equal(query.options.tailable, true);
        assert.equal(query.options.awaitdata, true);
        done();
      });
    });

    describe('comment', function() {
      it('works', function(done) {
        const query = new Query;
        assert.equal(typeof query.comment, 'function');
        assert.equal(query.comment('Lowpass is more fun'), query);
        assert.equal(query.options.comment, 'Lowpass is more fun');
        done();
      });
    });

    describe('hint', function() {
      it('works', function(done) {
        const query2 = new Query({}, {}, null, p1.collection);
        query2.hint({indexAttributeA: 1, indexAttributeB: -1});
        assert.deepEqual(query2.options.hint, {indexAttributeA: 1, indexAttributeB: -1});

        const query3 = new Query({}, {}, null, p1.collection);
        query3.hint('indexAttributeA_1');
        assert.deepEqual(query3.options.hint, 'indexAttributeA_1');

        done();
      });
    });

    describe('snapshot', function() {
      it('works', function(done) {
        const query = new Query({}, {}, null, p1.collection);
        query.snapshot(true);
        assert.equal(query.options.snapshot, true);
        done();
      });
    });

    describe('batchSize', function() {
      it('works', function(done) {
        const query = new Query({}, {}, null, p1.collection);
        query.batchSize(10);
        assert.equal(query.options.batchSize, 10);
        done();
      });
    });

    describe('read', function() {
      const P = mongoose.mongo.ReadPreference;

      describe('without tags', function() {
        it('works', function(done) {
          const query = new Query({}, {}, null, p1.collection);
          query.read('primary');
          assert.ok(query.options.readPreference instanceof P);
          assert.ok(query.options.readPreference.isValid());
          assert.equal(query.options.readPreference.mode, 'primary');

          query.read('p');
          assert.ok(query.options.readPreference instanceof P);
          assert.ok(query.options.readPreference.isValid());
          assert.equal(query.options.readPreference.mode, 'primary');

          query.read('primaryPreferred');
          assert.ok(query.options.readPreference instanceof P);
          assert.ok(query.options.readPreference.isValid());
          assert.equal(query.options.readPreference.mode, 'primaryPreferred');

          query.read('pp');
          assert.ok(query.options.readPreference instanceof P);
          assert.ok(query.options.readPreference.isValid());
          assert.equal(query.options.readPreference.mode, 'primaryPreferred');

          query.read('secondary');
          assert.ok(query.options.readPreference instanceof P);
          assert.ok(query.options.readPreference.isValid());
          assert.equal(query.options.readPreference.mode, 'secondary');

          query.read('s');
          assert.ok(query.options.readPreference instanceof P);
          assert.ok(query.options.readPreference.isValid());
          assert.equal(query.options.readPreference.mode, 'secondary');

          query.read('secondaryPreferred');
          assert.ok(query.options.readPreference instanceof P);
          assert.ok(query.options.readPreference.isValid());
          assert.equal(query.options.readPreference.mode, 'secondaryPreferred');

          query.read('sp');
          assert.ok(query.options.readPreference instanceof P);
          assert.ok(query.options.readPreference.isValid());
          assert.equal(query.options.readPreference.mode, 'secondaryPreferred');

          query.read('nearest');
          assert.ok(query.options.readPreference instanceof P);
          assert.ok(query.options.readPreference.isValid());
          assert.equal(query.options.readPreference.mode, 'nearest');

          query.read('n');
          assert.ok(query.options.readPreference instanceof P);
          assert.ok(query.options.readPreference.isValid());
          assert.equal(query.options.readPreference.mode, 'nearest');

          done();
        });
      });

      describe('with tags', function() {
        it('works', function(done) {
          const query = new Query({}, {}, null, p1.collection);
          const tags = [{dc: 'sf', s: 1}, {dc: 'jp', s: 2}];

          query.read('pp', tags);
          assert.ok(query.options.readPreference instanceof P);
          assert.ok(query.options.readPreference.isValid());
          assert.equal(query.options.readPreference.mode, 'primaryPreferred');
          assert.ok(Array.isArray(query.options.readPreference.tags));
          assert.equal(query.options.readPreference.tags[0].dc, 'sf');
          assert.equal(query.options.readPreference.tags[0].s, 1);
          assert.equal(query.options.readPreference.tags[1].dc, 'jp');
          assert.equal(query.options.readPreference.tags[1].s, 2);
          done();
        });
      });

      describe('inherits its models schema read option', function() {
        let schema, M, called;
        before(function() {
          schema = new Schema({}, {read: 'p'});
          M = mongoose.model('schemaOptionReadPrefWithQuery', schema);
        });

        it('if not set in query', function(done) {
          const options = M.where()._optionsForExec(M);
          assert.ok(options.readPreference instanceof P);
          assert.equal(options.readPreference.mode, 'primary');
          done();
        });

        it('if set in query', function(done) {
          const options = M.where().read('s')._optionsForExec(M);
          assert.ok(options.readPreference instanceof P);
          assert.equal(options.readPreference.mode, 'secondary');
          done();
        });

        it('and sends it though the driver', function(done) {
          const options = {read: 'secondary', safe: {w: 'majority'}};
          const schema = new Schema({name: String}, options);
          const M = db.model(random(), schema);
          const q = M.find();

          // stub the internal query options call
          const getopts = q._optionsForExec;
          q._optionsForExec = function(model) {
            q._optionsForExec = getopts;

            const ret = getopts.call(this, model);

            assert.ok(ret.readPreference);
            assert.equal(ret.readPreference.mode, 'secondary');
            assert.deepEqual({w: 'majority'}, ret.safe);
            called = true;

            return ret;
          };

          q.exec(function(err) {
            if (err) {
              return done(err);
            }
            assert.ok(called);
            done();
          });
        });
      });

      describe('useNestedStrict', function() {
        it('overrides schema useNestedStrict: false (gh-5144)', function() {
          const subSchema = new Schema({}, { strict: false });
          const schema = new Schema({
            name: String,
            nested: subSchema
          }, { strict: 'throw' });

          const Test = db.model('gh5144', schema);
          const test = new Test({ name: 'Test1' });
          return co(function*() {
            yield test.save();
            const cond = { _id: test._id };
            const update = { 'nested.v': 'xyz' };
            const opts = { new: true, useNestedStrict: true };
            const doc = yield Test.findOneAndUpdate(cond, update, opts);
            assert.strictEqual(doc.toObject().nested.v, 'xyz');
          });
        });

        it('overrides schema useNestedStrict: true (gh-5144)', function() {
          const subSchema = new Schema({}, { strict: false });
          const schema = new Schema({
            name: String,
            nested: subSchema
          }, { strict: 'throw', useNestedStrict: true });

          const Test = db.model('gh5144_2', schema);
          const test = new Test({ name: 'Test1' });
          return co(function* () {
            yield test.save();
            const cond = { _id: test._id };
            const update = { 'nested.v': 'xyz' };
            const opts = { useNestedStrict: false };
            let error;
            yield Test.findOneAndUpdate(cond, update, opts).catch(e => error = e);
            assert.strictEqual(error.name, 'StrictModeError');
          });
        });
      });
    });
  });

  describe('setOptions', function() {
    it('works', function(done) {
      const q = new Query;
      q.setOptions({thing: 'cat'});
      q.setOptions({populate: ['fans']});
      q.setOptions({batchSize: 10});
      q.setOptions({limit: 4});
      q.setOptions({skip: 3});
      q.setOptions({sort: '-blah'});
      q.setOptions({sort: {woot: -1}});
      q.setOptions({hint: {index1: 1, index2: -1}});
      q.setOptions({read: ['s', [{dc: 'eu'}]]});

      assert.equal(q.options.thing, 'cat');
      assert.deepEqual(q._mongooseOptions.populate.fans, {path: 'fans', select: undefined, match: undefined, options: undefined, model: undefined, _docs: {}});
      assert.equal(q.options.batchSize, 10);
      assert.equal(q.options.limit, 4);
      assert.equal(q.options.skip, 3);
      assert.equal(Object.keys(q.options.sort).length, 2);
      assert.equal(q.options.sort.blah, -1);
      assert.equal(q.options.sort.woot, -1);
      assert.equal(q.options.hint.index1, 1);
      assert.equal(q.options.hint.index2, -1);
      assert.equal(q.options.readPreference.mode, 'secondary');
      assert.equal(q.options.readPreference.tags[0].dc, 'eu');

      const Product = db.model('Product', 'Product_setOptions_test');
      Product.create(
        {numbers: [3, 4, 5]},
        {strings: 'hi there'.split(' ')}, function(err, doc1, doc2) {
          assert.ifError(err);
          Product.find().setOptions({limit: 1, sort: {_id: -1}, read: 'n'}).exec(function(err, docs) {
            assert.ifError(err);
            assert.equal(docs.length, 1);
            assert.equal(docs[0].id, doc2.id);
            done();
          });
        });
    });

    it('populate as array in options (gh-4446)', function(done) {
      const q = new Query;
      q.setOptions({ populate: [{ path: 'path1' }, { path: 'path2' }] });
      assert.deepEqual(Object.keys(q._mongooseOptions.populate),
        ['path1', 'path2']);
      done();
    });
  });

  describe('getOptions', function() {
    const q = new Query;
    q.limit(10);
    q.setOptions({ maxTimeMS: 1000 });
    const opts = q.getOptions();

    // does not use assert.deepEqual() because setOptions may alter the options internally
    assert.strictEqual(opts.limit, 10);
    assert.strictEqual(opts.maxTimeMS, 1000);
  });

  describe('update', function() {
    it('when empty, nothing is run', function(done) {
      const q = new Query;
      assert.equal(false, !!q._castUpdate({}));
      done();
    });
  });

  describe('bug fixes', function() {
    describe('collations', function() {
      before(function(done) {
        const _this = this;
        start.mongodVersion(function(err, version) {
          if (err) {
            return done(err);
          }
          const mongo34 = version[0] > 3 || (version[0] === 3 && version[1] >= 4);
          if (!mongo34) {
            return _this.skip();
          }

          done();
        });
      });

      it('collation support (gh-4839)', function(done) {
        const schema = new Schema({
          name: String
        });

        const MyModel = db.model('gh4839', schema);
        const collation = { locale: 'en_US', strength: 1 };

        MyModel.create([{ name: 'a' }, { name: 'A' }]).
          then(function() {
            return MyModel.find({ name: 'a' }).collation(collation);
          }).
          then(function(docs) {
            assert.equal(docs.length, 2);
            return MyModel.find({ name: 'a' }, null, { collation: collation });
          }).
          then(function(docs) {
            assert.equal(docs.length, 2);
            return MyModel.find({ name: 'a' }, null, { collation: collation }).
              sort({ _id: -1 }).
              cursor().
              next();
          }).
          then(function(doc) {
            assert.equal(doc.name, 'A');
            return MyModel.find({ name: 'a' });
          }).
          then(function(docs) {
            assert.equal(docs.length, 1);
            done();
          }).
          catch(done);
      });

      it('set on schema (gh-5295)', function(done) {
        const schema = new Schema({
          name: String
        }, { collation: { locale: 'en_US', strength: 1 } });

        const MyModel = db.model('gh5295', schema);

        MyModel.create([{ name: 'a' }, { name: 'A' }]).
          then(function() {
            return MyModel.find({ name: 'a' });
          }).
          then(function(docs) {
            assert.equal(docs.length, 2);
            done();
          }).
          catch(done);
      });
    });

    describe('gh-1950', function() {
      it.skip('ignores sort when passed to count', function(done) {
        const Product = db.model('Product', 'Product_setOptions_test');
        Product.find().sort({_id: 1}).count({}).exec(function(error) {
          assert.ifError(error);
          done();
        });
      });

      it('ignores sort when passed to countDocuments', function() {
        const Product = db.model('Product', 'Product_setOptions_test');
        return Product.create({}).
          then(() => Product.find().sort({_id: 1}).countDocuments({}).exec());
      });

      it.skip('ignores count when passed to sort', function(done) {
        const Product = db.model('Product', 'Product_setOptions_test');
        Product.find().count({}).sort({_id: 1}).exec(function(error) {
          assert.ifError(error);
          done();
        });
      });
    });

    it('excludes _id when select false and inclusive mode (gh-3010)', function(done) {
      const User = db.model('gh3010', {
        _id: {
          select: false,
          type: Schema.Types.ObjectId,
          default: mongoose.Types.ObjectId
        },
        username: String
      });

      User.create({username: 'Val'}, function(error, user) {
        assert.ifError(error);
        User.find({_id: user._id}).select('username').exec(function(error, users) {
          assert.ifError(error);
          assert.equal(users.length, 1);
          assert.ok(!users[0]._id);
          assert.equal(users[0].username, 'Val');
          done();
        });
      });
    });

    it('doesnt reverse key order for update docs (gh-3215)', function(done) {
      const Test = db.model('gh3215', {
        arr: [{date: Date, value: Number}]
      });

      const q = Test.updateOne({}, {
        $push: {
          arr: {
            $each: [{date: new Date(), value: 1}],
            $sort: {value: -1, date: -1}
          }
        }
      });

      assert.deepEqual(Object.keys(q.getUpdate().$push.arr.$sort),
        ['value', 'date']);
      done();
    });

    it('timestamps with $each (gh-4805)', function(done) {
      const nestedSchema = new Schema({ value: Number }, { timestamps: true });
      const Test = db.model('gh4805', new Schema({
        arr: [nestedSchema]
      }, { timestamps: true }));

      Test.updateOne({}, {
        $push: {
          arr: {
            $each: [{ value: 1 }]
          }
        }
      }).exec(function(error) {
        assert.ifError(error);
        done();
      });
    });

    it.skip('allows sort with count (gh-3914)', function(done) {
      const Post = db.model('gh3914_0', {
        title: String
      });

      Post.count({}).sort({ title: 1 }).exec(function(error, count) {
        assert.ifError(error);
        assert.strictEqual(count, 0);
        done();
      });
    });

    it.skip('allows sort with select (gh-3914)', function(done) {
      const Post = db.model('gh3914_1', {
        title: String
      });

      Post.count({}).select({ _id: 0 }).exec(function(error, count) {
        assert.ifError(error);
        assert.strictEqual(count, 0);
        done();
      });
    });

    it('handles nested $ (gh-3265)', function(done) {
      const Post = db.model('gh3265', {
        title: String,
        answers: [{
          details: String,
          stats: {
            votes: Number,
            count: Number
          }
        }]
      });

      const answersUpdate = {details: 'blah', stats: {votes: 1, count: '3'}};
      const q = Post.updateOne(
        {'answers._id': '507f1f77bcf86cd799439011'},
        {$set: {'answers.$': answersUpdate}});

      assert.deepEqual(q.getUpdate().$set['answers.$'].stats,
        { votes: 1, count: 3 });
      done();
    });

    it('$geoWithin with single nested schemas (gh-4044)', function(done) {
      const locationSchema = new Schema({
        type: { type: String },
        coordinates: []
      }, { _id:false });

      const schema = new Schema({
        title : String,
        location: { type: locationSchema, required: true }
      });
      schema.index({ location: '2dsphere' });

      const Model = db.model('gh4044', schema);

      const query = {
        location:{
          $geoWithin:{
            $geometry:{
              type: 'Polygon',
              coordinates: [[[-1,0],[-1,3],[4,3],[4,0],[-1,0]]]
            }
          }
        }
      };
      Model.find(query, function(error) {
        assert.ifError(error);
        done();
      });
    });

    it('setDefaultsOnInsert with empty update (gh-3825)', function(done) {
      const schema = new mongoose.Schema({
        test: { type: Number, default: 8472 },
        name: String
      });

      const MyModel = db.model('gh3825', schema);

      const opts = { setDefaultsOnInsert: true, upsert: true };
      MyModel.updateOne({}, {}, opts, function(error) {
        assert.ifError(error);
        MyModel.findOne({}, function(error, doc) {
          assert.ifError(error);
          assert.ok(doc);
          assert.strictEqual(doc.test, 8472);
          assert.ok(!doc.name);
          done();
        });
      });
    });

    it('custom query methods (gh-3714)', function(done) {
      const schema = new mongoose.Schema({
        name: String
      });

      schema.query.byName = function(name) {
        return this.find({ name: name });
      };

      const MyModel = db.model('gh3714', schema);

      MyModel.create({ name: 'Val' }, function(error) {
        assert.ifError(error);
        MyModel.find().byName('Val').exec(function(error, docs) {
          assert.ifError(error);
          assert.equal(docs.length, 1);
          assert.equal(docs[0].name, 'Val');
          done();
        });
      });
    });

    it('string as input (gh-4378)', function(done) {
      const schema = new mongoose.Schema({
        name: String
      });

      const MyModel = db.model('gh4378', schema);

      MyModel.findOne('', function(error) {
        assert.ok(error);
        assert.equal(error.name, 'ObjectParameterError');
        done();
      });
    });

    it('handles geoWithin with $center and mongoose object (gh-4419)', function(done) {
      const areaSchema = new Schema({
        name: String,
        circle: Array
      });
      const Area = db.model('gh4419', areaSchema);

      const placeSchema = new Schema({
        name: String,
        geometry: {
          type: {
            type: String,
            enum: ['Point'],
            default: 'Point'
          },
          coordinates: { type: [Number] }
        }
      });
      placeSchema.index({ geometry: '2dsphere' });
      const Place = db.model('gh4419_0', placeSchema);

      const tromso = new Area({
        name: 'Tromso, Norway',
        circle: [[18.89, 69.62], 10 / 3963.2]
      });
      tromso.save(function(error) {
        assert.ifError(error);

        const airport = {
          name: 'Center',
          geometry: {
            type: 'Point',
            coordinates: [18.895, 69.67]
          }
        };
        Place.create(airport, function(error) {
          assert.ifError(error);
          const q = {
            geometry: {
              $geoWithin: {
                $centerSphere: tromso.circle
              }
            }
          };
          Place.find(q).exec(function(error, docs) {
            assert.ifError(error);
            assert.equal(docs.length, 1);
            assert.equal(docs[0].name, 'Center');
            done();
          });
        });
      });
    });

    it('$not with objects (gh-4495)', function(done) {
      const schema = new Schema({
        createdAt: Date
      });

      const M = db.model('gh4495', schema);
      const q = M.find({
        createdAt:{
          $not:{
            $gte: '2016/09/02 00:00:00',
            $lte: '2016/09/02 23:59:59'
          }
        }
      });
      q._castConditions();

      assert.ok(q._conditions.createdAt.$not.$gte instanceof Date);
      assert.ok(q._conditions.createdAt.$not.$lte instanceof Date);
      done();
    });

    it('geoIntersects with mongoose doc as coords (gh-4408)', function(done) {
      const lineStringSchema = new Schema({
        name: String,
        geo: {
          type: { type: String, default: 'LineString' },
          coordinates: [[Number]]
        }
      });

      const LineString = db.model('gh4408', lineStringSchema);

      const ls = {
        name: 'test',
        geo: {
          coordinates: [ [14.59, 24.847], [28.477, 15.961] ]
        }
      };
      const ls2 = {
        name: 'test2',
        geo: {
          coordinates: [ [27.528, 25.006], [14.063, 15.591] ]
        }
      };
      LineString.create(ls, ls2, function(error, ls1) {
        assert.ifError(error);
        const query = {
          geo: {
            $geoIntersects: {
              $geometry: {
                type: 'LineString',
                coordinates: ls1.geo.coordinates
              }
            }
          }
        };
        LineString.find(query, function(error, results) {
          assert.ifError(error);
          assert.equal(results.length, 2);
          done();
        });
      });
    });

    it('string with $not (gh-4592)', function(done) {
      const TestSchema = new Schema({
        test: String
      });

      const Test = db.model('gh4592', TestSchema);

      Test.findOne({ test: { $not: /test/ } }, function(error) {
        assert.ifError(error);
        done();
      });
    });

    it('does not cast undefined to null in mongoose (gh-6236)', function() {
      return co(function*() {
        const TestSchema = new Schema({
          test: String
        });

        const Test = db.model('gh6236', TestSchema);

        yield Test.create({});

        const q = Test.find({ test: void 0 });
        const res = yield q.exec();

        assert.strictEqual(q.getQuery().test, void 0);
        assert.ok('test' in q.getQuery());
        assert.equal(res.length, 1);
      });
    });

    it('runs query setters with _id field (gh-5351)', function(done) {
      const testSchema = new Schema({
        val: { type: String }
      });

      const Test = db.model('gh5351', testSchema);
      Test.create({ val: 'A string' }).
        then(function() {
          return Test.findOne({});
        }).
        then(function(doc) {
          return Test.findOneAndUpdate({_id: doc._id}, {
            $set: {
              val: 'another string'
            }
          }, { new: true });
        }).
        then(function(doc) {
          assert.ok(doc);
          assert.equal(doc.val, 'another string');
        }).
        then(done).
        catch(done);
    });

    it('runs setters if query field is an array (gh-6277)', function() {
      const setterCalled = [];

      const schema = new Schema({
        strings: {
          type: [String],
          set: v => {
            setterCalled.push(v);
            return v;
          }
        }
      });
      const Model = db.model('gh6277', schema);

      return co(function*() {
        yield Model.find({ strings: 'test' });
        assert.equal(setterCalled.length, 0);

        yield Model.find({ strings: ['test'] });
        assert.equal(setterCalled.length, 1);
        assert.deepEqual(setterCalled, [['test']]);
      });
    });

    it('$exists under $not (gh-4933)', function(done) {
      const TestSchema = new Schema({
        test: String
      });

      const Test = db.model('gh4933', TestSchema);

      Test.findOne({ test: { $not: { $exists: true } } }, function(error) {
        assert.ifError(error);
        done();
      });
    });

    it('geojson underneath array (gh-5467)', function(done) {
      const storySchema = new Schema({
        name: String,
        gallery: [{
          src: String,
          location: {
            type: { type: String, enum: ['Point'] },
            coordinates: { type: [Number], default: void 0 }
          },
          timestamp: Date
        }]
      });
      storySchema.index({ 'gallery.location': '2dsphere' });

      const Story = db.model('gh5467', storySchema);

      const q = {
        'gallery.location': {
          $near: {
            $geometry: {
              type: 'Point',
              coordinates: [51.53377166666667, -0.1197471666666667]
            },
            $maxDistance: 500
          }
        }
      };
      Story.once('index', function(error) {
        assert.ifError(error);
        Story.updateOne(q, { name: 'test' }, { upsert: true }, function(error) {
          assert.ifError(error);
          done();
        });
      });
    });

    it('slice respects schema projections (gh-5450)', function(done) {
      const gameSchema = Schema({
        name: String,
        developer: {
          type: String,
          select: false
        },
        arr: [Number]
      });
      const Game = db.model('gh5450', gameSchema);

      Game.create({ name: 'Mass Effect', developer: 'BioWare', arr: [1, 2, 3] }, function(error) {
        assert.ifError(error);
        Game.findOne({ name: 'Mass Effect' }).slice({ arr: 1 }).exec(function(error, doc) {
          assert.ifError(error);
          assert.equal(doc.name, 'Mass Effect');
          assert.deepEqual(doc.toObject().arr, [1]);
          assert.ok(!doc.developer);
          done();
        });
      });
    });

    it('overwrites when passing an object when path already set to primitive (gh-6097)', function() {
      const schema = new mongoose.Schema({ status: String });

      const Model = db.model('gh6097', schema);

      return Model.
        where({ status: 'approved' }).
        where({ status: { $ne: 'delayed' } });
    });

    it('$exists for arrays and embedded docs (gh-4937)', function(done) {
      const subSchema = new Schema({
        name: String
      });
      const TestSchema = new Schema({
        test: [String],
        sub: subSchema
      });

      const Test = db.model('gh4937', TestSchema);

      const q = { test: { $exists: true }, sub: { $exists: false } };
      Test.findOne(q, function(error) {
        assert.ifError(error);
        done();
      });
    });

    it('report error in pre hook (gh-5520)', function(done) {
      const TestSchema = new Schema({ name: String });

      const ops = [
        'count',
        'find',
        'findOne',
        'findOneAndRemove',
        'findOneAndUpdate',
        'replaceOne',
        'update',
        'updateOne',
        'updateMany'
      ];

      ops.forEach(function(op) {
        TestSchema.pre(op, function(next) {
          this.error(new Error(op + ' error'));
          next();
        });
      });

      const TestModel = db.model('gh5520', TestSchema);

      let numOps = ops.length;

      ops.forEach(function(op) {
        TestModel.find({}).updateOne({ name: 'test' })[op](function(error) {
          assert.ok(error);
          assert.equal(error.message, op + ' error');
          --numOps || done();
        });
      });
    });

    it('cast error with custom error (gh-5520)', function(done) {
      const TestSchema = new Schema({ name: Number });

      const TestModel = db.model('gh5520_0', TestSchema);

      TestModel.
        find({ name: 'not a number' }).
        error(new Error('woops')).
        exec(function(error) {
          assert.ok(error);
          // CastError check happens **after** `.error()`
          assert.equal(error.name, 'CastError');
          done();
        });
    });

    it('change deleteOne to updateOne for soft deletes using $isDeleted (gh-4428)', function(done) {
      const schema = new mongoose.Schema({
        name: String,
        isDeleted: Boolean
      });

      schema.pre('remove', function(next) {
        const _this = this;
        this.constructor.updateOne({ isDeleted: true }, function(error) {
          // Force mongoose to consider this doc as deleted.
          _this.$isDeleted(true);
          next(error);
        });
      });

      const M = db.model('gh4428', schema);

      M.create({ name: 'test' }, function(error, doc) {
        assert.ifError(error);
        doc.remove(function(error) {
          assert.ifError(error);
          M.findById(doc._id, function(error, doc) {
            assert.ifError(error);
            assert.ok(doc);
            assert.equal(doc.isDeleted, true);
            done();
          });
        });
      });
    });

    it('child schema with select: false in multiple paths (gh-5603)', function(done) {
      const ChildSchema = new mongoose.Schema({
        field: {
          type: String,
          select: false
        },
        _id: false
      }, { id: false });

      const ParentSchema = new mongoose.Schema({
        child: ChildSchema,
        child2: ChildSchema
      });
      const Parent = db.model('gh5603', ParentSchema);
      const ogParent = new Parent();
      ogParent.child = { field: 'test' };
      ogParent.child2 = { field: 'test' };
      ogParent.save(function(error) {
        assert.ifError(error);
        Parent.findById(ogParent._id).exec(function(error, doc) {
          assert.ifError(error);
          assert.ok(!doc.child.field);
          assert.ok(!doc.child2.field);
          done();
        });
      });
    });

    it('errors in post init (gh-5592)', function(done) {
      const TestSchema = new Schema();

      let count = 0;
      TestSchema.post('init', function() {
        throw new Error('Failed! ' + (count++));
      });

      const TestModel = db.model('gh5592', TestSchema);

      const docs = [];
      for (let i = 0; i < 10; ++i) {
        docs.push({});
      }

      TestModel.create(docs, function(error) {
        assert.ifError(error);
        TestModel.find({}, function(error) {
          assert.ok(error);
          assert.equal(error.message, 'Failed! 0');
          assert.equal(count, 10);
          done();
        });
      });
    });

    it('with non-object args (gh-1698)', function(done) {
      const schema = new mongoose.Schema({
        email: String
      });
      const M = db.model('gh1698', schema);

      M.find(42, function(error) {
        assert.ok(error);
        assert.equal(error.name, 'ObjectParameterError');
        done();
      });
    });

    describe('throw', function() {
      let listeners;

      beforeEach(function() {
        listeners = process.listeners('uncaughtException');
        process.removeAllListeners('uncaughtException');
      });

      afterEach(function() {
        process.on('uncaughtException', listeners[0]);
      });

      it('throw on sync exceptions in callbacks (gh-6178)', function(done) {
        const schema = new Schema({});
        const Test = db.model('gh6178', schema);

        process.once('uncaughtException', err => {
          assert.equal(err.message, 'woops');
          done();
        });

        async.waterfall([
          function(cb) {
            Test.create({}, cb);
          },
          function(res, cb) {
            Test.find({}, function() { cb(); });
          },
          function() {
            throw new Error('woops');
          }
        ], function() {
          assert.ok(false);
        });
      });
    });

    it.skip('set overwrite after update() (gh-4740)', function() {
      const schema = new Schema({ name: String, age: Number });
      const User = db.model('4740', schema);

      return co(function*() {
        yield User.create({ name: 'Bar', age: 29 });

        yield User.where({ name: 'Bar' }).
          update({ name: 'Baz' }).
          setOptions({ overwrite: true });

        const doc = yield User.findOne();
        assert.equal(doc.name, 'Baz');
        assert.ok(!doc.age);
      });
    });

    it('queries with BSON overflow (gh-5812)', function(done) {
      this.timeout(10000);

      const schema = new mongoose.Schema({
        email: String
      });

      const model = db.model('gh5812', schema);
      const bigData = new Array(800000);

      for (let i = 0; i < bigData.length; ++i) {
        bigData[i] = 'test1234567890';
      }

      model.find({email: {$in: bigData}}).lean().
        then(function() {
          done(new Error('Expected an error'));
        }).
        catch(function(error) {
          assert.ok(error);
          assert.ok(error.message !== 'Expected error');
          done();
        });
    });

    it('consistently return query when callback specified (gh-6271)', function(done) {
      const schema = new mongoose.Schema({
        n: Number
      });

      const Model = db.model('gh6271', schema);

      Model.create({ n: 0 }, (err, doc) => {
        assert.ifError(err);

        const updateQuery = Model.findOneAndUpdate({ _id: doc._id }, { $inc: { n: 1 } }, { new: true }, (err, doc) => {
          assert.ifError(err);
          assert.equal(doc.n, 1);
          done();
        });
        assert.ok(updateQuery instanceof Query);
      });
    });

    it('explain() (gh-6625)', function() {
      return co(function*() {
        const schema = new mongoose.Schema({ n: Number });

        const Model = db.model('gh6625', schema);

        yield Model.create({ n: 42 });

        let res = yield Model.find().explain('queryPlanner');
        assert.ok(res[0].queryPlanner);

        res = yield Model.find().explain();
        assert.ok(res[0].queryPlanner);

        res = yield Model.find().explain().explain(false);
        assert.equal(res[0].n, 42);
      });
    });

    it('cast embedded discriminators with dot notation (gh-6027)', function() {
      return co(function*() {
        const ownerSchema = new Schema({
          _id: false
        }, {
          discriminatorKey: 'type'
        });

        const userOwnerSchema = new Schema({
          id: {type: Schema.Types.ObjectId, required: true}
        }, { _id: false });

        const tagOwnerSchema = new Schema({
          id: {type: String, required: true}
        }, { _id: false });

        const activitySchema = new Schema({
          owner: {type: ownerSchema, required: true}
        }, { _id: false });

        activitySchema.path('owner').discriminator('user', userOwnerSchema);
        activitySchema.path('owner').discriminator('tag', tagOwnerSchema);

        const Activity = db.model('gh6027', activitySchema);

        yield Activity.insertMany([
          {
            owner: {
              id  : '5a042f742a91c1db447534d5',
              type: 'user'
            }
          },
          {
            owner: {
              id  : 'asdf',
              type: 'tag'
            }
          }
        ]);

        const activity = yield Activity.findOne({
          'owner.type': 'user',
          'owner.id': '5a042f742a91c1db447534d5'
        });
        assert.ok(activity);
        assert.equal(activity.owner.type, 'user');
      });
    });

    it('cast embedded discriminators with embedded obj (gh-6027)', function() {
      return co(function*() {
        const ownerSchema = new Schema({
          _id: false
        }, {
          discriminatorKey: 'type'
        });

        const userOwnerSchema = new Schema({
          id: {type: Schema.Types.ObjectId, required: true}
        }, { _id: false });

        const tagOwnerSchema = new Schema({
          id: {type: String, required: true}
        }, { _id: false });

        const activitySchema = new Schema({
          owner: {type: ownerSchema, required: true}
        }, { _id: false });

        activitySchema.path('owner').discriminator('user', userOwnerSchema);
        activitySchema.path('owner').discriminator('tag', tagOwnerSchema);

        const Activity = db.model('gh6027_0', activitySchema);

        yield Activity.insertMany([
          {
            owner: {
              id  : '5a042f742a91c1db447534d5',
              type: 'user'
            }
          },
          {
            owner: {
              id  : 'asdf',
              type: 'tag'
            }
          }
        ]);

        const activity = yield Activity.findOne({
          owner: {
            type: 'user',
            id: '5a042f742a91c1db447534d5'
          }
        });
        assert.ok(activity);
        assert.equal(activity.owner.type, 'user');
      });
    });

    it('handles geoWithin with mongoose docs (gh-4392)', function(done) {
      const areaSchema = new Schema({
        name: {type: String},
        loc: {
          type: {
            type: String,
            enum: ['Polygon'],
            default: 'Polygon'
          },
          coordinates: [[[Number]]]
        }
      });

      const Area = db.model('gh4392_0', areaSchema);

      const observationSchema = new Schema({
        geometry: {
          type: {
            type: String,
            enum: ['Point'],
            default: 'Point'
          },
          coordinates: { type: [Number] }
        },
        properties: {
          temperature: { type: Number }
        }
      });
      observationSchema.index({ geometry: '2dsphere' });

      const Observation = db.model('gh4392_1', observationSchema);

      Observation.on('index', function(error) {
        assert.ifError(error);
        const tromso = new Area({
          name: 'Tromso, Norway',
          loc: {
            type: 'Polygon',
            coordinates: [[
              [18.89, 69.62],
              [18.89, 69.72],
              [19.03, 69.72],
              [19.03, 69.62],
              [18.89, 69.62]
            ]]
          }
        });
        tromso.save(function(error) {
          assert.ifError(error);
          const observation = {
            geometry: {
              type: 'Point',
              coordinates: [18.895, 69.67]
            }
          };
          Observation.create(observation, function(error) {
            assert.ifError(error);

            Observation.
              find().
              where('geometry').within().geometry(tromso.loc).
              exec(function(error, docs) {
                assert.ifError(error);
                assert.equal(docs.length, 1);
                done();
              });
          });
        });
      });
    });
  });

  describe('handles falsy and object projections with defaults (gh-3256)', function() {
    let MyModel;

    before(function(done) {
      const PersonSchema = new Schema({
        name: String,
        lastName: String,
        dependents: [String]
      });

      const m = db.model('gh3256', PersonSchema, 'gh3256');

      const obj = {
        name: 'John',
        lastName: 'Doe',
        dependents: ['Jake', 'Jill', 'Jane']
      };
      m.create(obj, function(error) {
        assert.ifError(error);

        const PersonSchema = new Schema({
          name: String,
          lastName: String,
          dependents: [String],
          salary: {type: Number, default: 25000}
        });

        MyModel = db.model('gh3256-salary', PersonSchema, 'gh3256');

        done();
      });
    });

    it('falsy projection', function(done) {
      MyModel.findOne({name: 'John'}, {lastName: false}).
        exec(function(error, person) {
          assert.ifError(error);
          assert.equal(person.salary, 25000);
          done();
        });
    });

    it('slice projection', function(done) {
      MyModel.findOne({name: 'John'}, {dependents: {$slice: 1}}).exec(function(error, person) {
        assert.ifError(error);
        assert.equal(person.salary, 25000);
        done();
      });
    });

    it('empty projection', function(done) {
      MyModel.findOne({name: 'John'}, {}).
        exec(function(error, person) {
          assert.ifError(error);
          assert.equal(person.salary, 25000);
          done();
        });
    });
  });

  describe('count', function() {
    it('calls utils.toObject on conditions (gh-6323)', function() {
      return co(function* () {
        const priceSchema = new Schema({
          key: String,
          price: Number
        });

        const Model = db.model('gh6323', priceSchema);

        const tests = [];

        for (let i = 0; i < 10; i++) {
          const p = i * 25;
          tests.push(new Model({ key: 'value', price: p }));
        }

        const query = { key: 'value' };

        const priceQuery = Object.create(null);

        priceQuery.$gte = 0;
        priceQuery.$lte = 200;

        Object.assign(query, { price: priceQuery });

        yield Model.create(tests);
        const count = yield Model.countDocuments(query);
        assert.strictEqual(count, 9);
      });
    });
  });

  describe('setQuery', function() {
    it('replaces existing query with new value (gh-6854)', function() {
      const q = new Query({}, {}, null, p1.collection);
      q.where('userName').exists();
      q.setQuery({ a: 1 });
      assert.deepStrictEqual(q._conditions, { a: 1 });
    });
  });

  describe('orFail (gh-6841)', function() {
    let Model;

    before(function() {
      Model = db.model('gh6841', new Schema({ name: String }));
    });

    beforeEach(function() {
      return Model.deleteMany({}).then(() => Model.create({ name: 'Test' }));
    });

    it('find()', function() {
      return co(function*() {
        let threw = false;
        try {
          yield Model.find({ name: 'na' }).orFail(() => new Error('Oops!'));
        } catch (error) {
          assert.ok(error);
          assert.equal(error.message, 'Oops!');
          threw = true;
        }
        assert.ok(threw);

        // Shouldn't throw
        yield Model.find({ name: 'Test' }).orFail(new Error('Oops'));
      });
    });

    it('findOne()', function() {
      return co(function*() {
        let threw = false;
        try {
          yield Model.findOne({ name: 'na' }).orFail(() => new Error('Oops!'));
        } catch (error) {
          assert.ok(error);
          assert.equal(error.message, 'Oops!');
          threw = true;
        }
        assert.ok(threw);

        // Shouldn't throw
        yield Model.findOne({ name: 'Test' }).orFail(new Error('Oops'));
      });
    });

    it('deleteMany()', function() {
      return co(function*() {
        let threw = false;
        try {
          yield Model.deleteMany({ name: 'na' }).orFail(new Error('Oops!'));
        } catch (error) {
          assert.ok(error);
          assert.equal(error.message, 'Oops!');
          threw = true;
        }
        assert.ok(threw);

        // Shouldn't throw
        yield Model.deleteMany({ name: 'Test' }).orFail(new Error('Oops'));
      });
    });

    it('deleteOne()', function() {
      return co(function*() {
        let threw = false;
        try {
          yield Model.deleteOne({ name: 'na' }).orFail(new Error('Oops!'));
        } catch (error) {
          assert.ok(error);
          assert.equal(error.message, 'Oops!');
          threw = true;
        }
        assert.ok(threw);

        // Shouldn't throw
        yield Model.deleteOne({ name: 'Test' }).orFail(new Error('Oops'));
      });
    });

    it.skip('remove()', function() {
      return co(function*() {
        let threw = false;
        try {
          yield Model.remove({ name: 'na' }).orFail(new Error('Oops!'));
        } catch (error) {
          assert.ok(error);
          assert.equal(error.message, 'Oops!');
          threw = true;
        }
        assert.ok(threw);

        // Shouldn't throw
        yield Model.remove({ name: 'Test' }).orFail(new Error('Oops'));
      });
    });

    it.skip('update()', function() {
      return co(function*() {
        let threw = false;
        try {
          yield Model.update({ name: 'na' }, { name: 'foo' }).
            orFail(new Error('Oops!'));
        } catch (error) {
          assert.ok(error);
          assert.equal(error.message, 'Oops!');
          threw = true;
        }
        assert.ok(threw);

        // Shouldn't throw
        yield Model.update({}, { name: 'Test2' }).orFail(new Error('Oops'));
      });
    });

    it('updateMany()', function() {
      return co(function*() {
        let threw = false;
        try {
          yield Model.updateMany({ name: 'na' }, { name: 'foo' }).
            orFail(new Error('Oops!'));
        } catch (error) {
          assert.ok(error);
          assert.equal(error.message, 'Oops!');
          threw = true;
        }
        assert.ok(threw);

        // Shouldn't throw
        yield Model.updateMany({}, { name: 'Test2' }).orFail(new Error('Oops'));
      });
    });

    it('updateOne()', function() {
      return co(function*() {
        let threw = false;
        try {
          yield Model.updateOne({ name: 'na' }, { name: 'foo' }).
            orFail(new Error('Oops!'));
        } catch (error) {
          assert.ok(error);
          assert.equal(error.message, 'Oops!');
          threw = true;
        }
        assert.ok(threw);

        // Shouldn't throw
        yield Model.updateOne({}, { name: 'Test2' }).orFail(new Error('Oops'));
      });
    });
  });
<<<<<<< HEAD
=======

  describe('getPopulatedPaths', function() {
    it('doesn\'t break on a query without population (gh-6677)', function() {
      const schema = new Schema({ name: String });
      schema.pre('findOne', function() {
        assert.deepStrictEqual(this.getPopulatedPaths(), []);
      });

      const Model = db.model('gh6677_model', schema);

      return co(function*() {
        yield Model.findOne({});
      });
    });

    it('returns an array of populated paths as strings (gh-6677)', function() {
      const otherSchema = new Schema({ name: String });
      const schema = new Schema({
        other: {
          type: Schema.Types.ObjectId,
          ref: 'gh6677_other'
        }
      });
      schema.pre('findOne', function() {
        assert.deepStrictEqual(this.getPopulatedPaths(), ['other']);
      });

      const Other = db.model('gh6677_other', otherSchema);
      const Test = db.model('gh6677_test', schema);

      const other = new Other({ name: 'one' });
      const test = new Test({ other: other._id });

      return co(function*() {
        yield other.save();
        yield test.save();
        yield Test.findOne({}).populate('other');
      });
    });
  });
>>>>>>> 7ec0652d
});<|MERGE_RESOLUTION|>--- conflicted
+++ resolved
@@ -2923,8 +2923,6 @@
       });
     });
   });
-<<<<<<< HEAD
-=======
 
   describe('getPopulatedPaths', function() {
     it('doesn\'t break on a query without population (gh-6677)', function() {
@@ -2965,5 +2963,4 @@
       });
     });
   });
->>>>>>> 7ec0652d
 });