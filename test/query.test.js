--- conflicted
+++ resolved
@@ -3726,7 +3726,6 @@
     });
   });
 
-<<<<<<< HEAD
   it('allows disabling `setDefaultsOnInsert` (gh-8410)', function() {
     const schema = new Schema({
       title: String,
@@ -3749,7 +3748,8 @@
       then(doc => {
         assert.strictEqual(doc.genre, void 0);
       });
-=======
+  });
+  
   it('throws readable error if `$and` and `$or` contain non-objects (gh-8948)', function() {
     const userSchema = new Schema({ name: String });
     const Person = db.model('Person', userSchema);
@@ -3767,6 +3767,5 @@
       assert.equal(err.name, 'CastError');
       assert.equal(err.path, '$nor.0');
     });
->>>>>>> f1e42011
   });
 });