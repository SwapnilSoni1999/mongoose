--- conflicted
+++ resolved
@@ -2773,7 +2773,6 @@
     });
   });
 
-<<<<<<< HEAD
   describe('orFail (gh-6841)', function() {
     let Model;
 
@@ -2962,7 +2961,9 @@
         yield test.save();
         yield Test.findOne({}).populate('other');
       });
-=======
+    });
+  });
+
   describe('setUpdate', function() {
     it('replaces existing update doc with new value', function() {
       const q = new Query({}, {}, null, p1.collection);
@@ -2970,7 +2971,6 @@
       q.setUpdate({ $set: { newPath: 'newValue' } });
       assert.strictEqual(q._update.$set.testing, undefined);
       assert.strictEqual(q._update.$set.newPath, 'newValue');
->>>>>>> b54ce42d
     });
   });
 
