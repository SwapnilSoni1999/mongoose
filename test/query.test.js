'use strict';

/**
 * Module dependencies.
 */

const start = require('./common');

const Query = require('../lib/query');
const assert = require('assert');
const co = require('co');
const util = require('./util');

const mongoose = start.mongoose;
const Schema = mongoose.Schema;
const DocumentObjectId = mongoose.Types.ObjectId;

/**
 * Test.
 */

describe('Query', function() {
  let commentSchema;
  let productSchema;
  let db;

  before(function() {
    commentSchema = new Schema({
      text: String
    });

    productSchema = new Schema({
      tags: {}, // mixed
      array: Array,
      ids: [Schema.ObjectId],
      strings: [String],
      numbers: [Number],
      comments: [commentSchema]
    });
  });

  before(function() {
    db = start();
  });

  after(function(done) {
    db.close(done);
  });

  beforeEach(() => db.deleteModel(/.*/));
  afterEach(() => util.clearTestData(db));
  afterEach(() => require('./util').stopRemainingOps(db));

  describe('constructor', function() {
    it('should not corrupt options', function(done) {
      const opts = {};
      const query = new Query({}, opts);
      assert.notEqual(opts, query._mongooseOptions);
      done();
    });
  });

  describe('select', function() {
    it('(object)', function(done) {
      const query = new Query({});
      query.select({ a: 1, b: 1, c: 0 });
      assert.deepEqual(query._fields, { a: 1, b: 1, c: 0 });
      done();
    });

    it('(string)', function(done) {
      const query = new Query({});
      query.select(' a  b -c ');
      assert.deepEqual(query._fields, { a: 1, b: 1, c: 0 });
      done();
    });

    it('("a","b","c")', function(done) {
      assert.throws(function() {
        const query = new Query({});
        query.select('a', 'b', 'c');
      }, /Invalid select/);
      done();
    });

    it('should not overwrite fields set in prior calls', function(done) {
      const query = new Query({});
      query.select('a');
      assert.deepEqual(query._fields, { a: 1 });
      query.select('b');
      assert.deepEqual(query._fields, { a: 1, b: 1 });
      query.select({ c: 0 });
      assert.deepEqual(query._fields, { a: 1, b: 1, c: 0 });
      query.select('-d');
      assert.deepEqual(query._fields, { a: 1, b: 1, c: 0, d: 0 });
      done();
    });
  });

  describe('projection() (gh-7384)', function() {
    it('gets current projection', function() {
      const query = new Query({});
      query.select('a');
      assert.deepEqual(query.projection(), { a: 1 });
    });

    it('overwrites current projection', function() {
      const query = new Query({});
      query.select('a');
      assert.deepEqual(query.projection({ b: 1 }), { b: 1 });
      assert.deepEqual(query.projection(), { b: 1 });
    });
  });

  describe('where', function() {
    it('works', function(done) {
      const query = new Query({});
      query.where('name', 'guillermo');
      assert.deepEqual(query._conditions, { name: 'guillermo' });
      query.where('a');
      query.equals('b');
      assert.deepEqual(query._conditions, { name: 'guillermo', a: 'b' });
      done();
    });
    it('throws if non-string or non-object path is passed', function(done) {
      const query = new Query({});
      assert.throws(function() {
        query.where(50);
      });
      assert.throws(function() {
        query.where([]);
      });
      done();
    });
    it('does not throw when 0 args passed', function(done) {
      const query = new Query({});
      assert.doesNotThrow(function() {
        query.where();
      });
      done();
    });
  });

  describe('equals', function() {
    it('works', function(done) {
      const query = new Query({});
      query.where('name').equals('guillermo');
      assert.deepEqual(query._conditions, { name: 'guillermo' });
      done();
    });
  });

  describe('gte', function() {
    it('with 2 args', function(done) {
      const query = new Query({});
      query.gte('age', 18);
      assert.deepEqual(query._conditions, { age: { $gte: 18 } });
      done();
    });
    it('with 1 arg', function(done) {
      const query = new Query({});
      query.where('age').gte(18);
      assert.deepEqual(query._conditions, { age: { $gte: 18 } });
      done();
    });
  });

  describe('gt', function() {
    it('with 1 arg', function(done) {
      const query = new Query({});
      query.where('age').gt(17);
      assert.deepEqual(query._conditions, { age: { $gt: 17 } });
      done();
    });
    it('with 2 args', function(done) {
      const query = new Query({});
      query.gt('age', 17);
      assert.deepEqual(query._conditions, { age: { $gt: 17 } });
      done();
    });
  });

  describe('lte', function() {
    it('with 1 arg', function(done) {
      const query = new Query({});
      query.where('age').lte(65);
      assert.deepEqual(query._conditions, { age: { $lte: 65 } });
      done();
    });
    it('with 2 args', function(done) {
      const query = new Query({});
      query.lte('age', 65);
      assert.deepEqual(query._conditions, { age: { $lte: 65 } });
      done();
    });
  });

  describe('lt', function() {
    it('with 1 arg', function(done) {
      const query = new Query({});
      query.where('age').lt(66);
      assert.deepEqual(query._conditions, { age: { $lt: 66 } });
      done();
    });
    it('with 2 args', function(done) {
      const query = new Query({});
      query.lt('age', 66);
      assert.deepEqual(query._conditions, { age: { $lt: 66 } });
      done();
    });
  });

  describe('combined', function() {
    describe('lt and gt', function() {
      it('works', function(done) {
        const query = new Query({});
        query.where('age').lt(66).gt(17);
        assert.deepEqual(query._conditions, { age: { $lt: 66, $gt: 17 } });
        done();
      });
    });
  });

  describe('tl on one path and gt on another', function() {
    it('works', function(done) {
      const query = new Query({});
      query
        .where('age').lt(66)
        .where('height').gt(5);
      assert.deepEqual(query._conditions, { age: { $lt: 66 }, height: { $gt: 5 } });
      done();
    });
  });

  describe('ne', function() {
    it('with 1 arg', function(done) {
      const query = new Query({});
      query.where('age').ne(21);
      assert.deepEqual(query._conditions, { age: { $ne: 21 } });
      done();
    });
    it('with 2 args', function(done) {
      const query = new Query({});
      query.ne('age', 21);
      assert.deepEqual(query._conditions, { age: { $ne: 21 } });
      done();
    });
  });

  describe('in', function() {
    it('with 1 arg', function(done) {
      const query = new Query({});
      query.where('age').in([21, 25, 30]);
      assert.deepEqual(query._conditions, { age: { $in: [21, 25, 30] } });
      done();
    });
    it('with 2 args', function(done) {
      const query = new Query({});
      query.in('age', [21, 25, 30]);
      assert.deepEqual(query._conditions, { age: { $in: [21, 25, 30] } });
      done();
    });
    it('where a non-array value no via where', function(done) {
      const query = new Query({});
      query.in('age', 21);
      assert.deepEqual(query._conditions, { age: { $in: 21 } });
      done();
    });
    it('where a non-array value via where', function(done) {
      const query = new Query({});
      query.where('age').in(21);
      assert.deepEqual(query._conditions, { age: { $in: 21 } });
      done();
    });
  });

  describe('nin', function() {
    it('with 1 arg', function(done) {
      const query = new Query({});
      query.where('age').nin([21, 25, 30]);
      assert.deepEqual(query._conditions, { age: { $nin: [21, 25, 30] } });
      done();
    });
    it('with 2 args', function(done) {
      const query = new Query({});
      query.nin('age', [21, 25, 30]);
      assert.deepEqual(query._conditions, { age: { $nin: [21, 25, 30] } });
      done();
    });
    it('with a non-array value not via where', function(done) {
      const query = new Query({});
      query.nin('age', 21);
      assert.deepEqual(query._conditions, { age: { $nin: 21 } });
      done();
    });
    it('with a non-array value via where', function(done) {
      const query = new Query({});
      query.where('age').nin(21);
      assert.deepEqual(query._conditions, { age: { $nin: 21 } });
      done();
    });
  });

  describe('mod', function() {
    it('not via where, where [a, b] param', function(done) {
      const query = new Query({});
      query.mod('age', [5, 2]);
      assert.deepEqual(query._conditions, { age: { $mod: [5, 2] } });
      done();
    });
    it('not via where, where a and b params', function(done) {
      const query = new Query({});
      query.mod('age', 5, 2);
      assert.deepEqual(query._conditions, { age: { $mod: [5, 2] } });
      done();
    });
    it('via where, where [a, b] param', function(done) {
      const query = new Query({});
      query.where('age').mod([5, 2]);
      assert.deepEqual(query._conditions, { age: { $mod: [5, 2] } });
      done();
    });
    it('via where, where a and b params', function(done) {
      const query = new Query({});
      query.where('age').mod(5, 2);
      assert.deepEqual(query._conditions, { age: { $mod: [5, 2] } });
      done();
    });
  });

  describe('near', function() {
    it('via where, where { center :[lat, long]} param', function(done) {
      const query = new Query({});
      query.where('checkin').near({ center: [40, -72] });
      assert.deepEqual(query._conditions, { checkin: { $near: [40, -72] } });
      done();
    });
    it('via where, where [lat, long] param', function(done) {
      const query = new Query({});
      query.where('checkin').near([40, -72]);
      assert.deepEqual(query._conditions, { checkin: { $near: [40, -72] } });
      done();
    });
    it('via where, where lat and long params', function(done) {
      const query = new Query({});
      query.where('checkin').near(40, -72);
      assert.deepEqual(query._conditions, { checkin: { $near: [40, -72] } });
      done();
    });
    it('not via where, where [lat, long] param', function(done) {
      const query = new Query({});
      query.near('checkin', [40, -72]);
      assert.deepEqual(query._conditions, { checkin: { $near: [40, -72] } });
      done();
    });
    it('not via where, where lat and long params', function(done) {
      const query = new Query({});
      query.near('checkin', 40, -72);
      assert.deepEqual(query._conditions, { checkin: { $near: [40, -72] } });
      done();
    });
    it('via where, where GeoJSON param', function(done) {
      const query = new Query({});
      query.where('numbers').near({ center: { type: 'Point', coordinates: [40, -72] } });
      assert.deepEqual(query._conditions, { numbers: { $near: { $geometry: { type: 'Point', coordinates: [40, -72] } } } });
      assert.doesNotThrow(function() {
        query.cast(db.model('Product', productSchema));
      });
      done();
    });
    it('with path, where GeoJSON param', function(done) {
      const query = new Query({});
      query.near('loc', { center: { type: 'Point', coordinates: [40, -72] } });
      assert.deepEqual(query._conditions, { loc: { $near: { $geometry: { type: 'Point', coordinates: [40, -72] } } } });
      done();
    });
  });

  describe('nearSphere', function() {
    it('via where, where [lat, long] param', function(done) {
      const query = new Query({});
      query.where('checkin').nearSphere([40, -72]);
      assert.deepEqual(query._conditions, { checkin: { $nearSphere: [40, -72] } });
      done();
    });
    it('via where, where lat and long params', function(done) {
      const query = new Query({});
      query.where('checkin').nearSphere(40, -72);
      assert.deepEqual(query._conditions, { checkin: { $nearSphere: [40, -72] } });
      done();
    });
    it('not via where, where [lat, long] param', function(done) {
      const query = new Query({});
      query.nearSphere('checkin', [40, -72]);
      assert.deepEqual(query._conditions, { checkin: { $nearSphere: [40, -72] } });
      done();
    });
    it('not via where, where lat and long params', function(done) {
      const query = new Query({});
      query.nearSphere('checkin', 40, -72);
      assert.deepEqual(query._conditions, { checkin: { $nearSphere: [40, -72] } });
      done();
    });

    it('via where, with object', function(done) {
      const query = new Query({});
      query.where('checkin').nearSphere({ center: [20, 23], maxDistance: 2 });
      assert.deepEqual(query._conditions, { checkin: { $nearSphere: [20, 23], $maxDistance: 2 } });
      done();
    });

    it('via where, where GeoJSON param', function(done) {
      const query = new Query({});
      query.where('numbers').nearSphere({ center: { type: 'Point', coordinates: [40, -72] } });
      assert.deepEqual(query._conditions, { numbers: { $nearSphere: { $geometry: { type: 'Point', coordinates: [40, -72] } } } });
      assert.doesNotThrow(function() {
        query.cast(db.model('Product', productSchema));
      });
      done();
    });

    it('with path, with GeoJSON', function(done) {
      const query = new Query({});
      query.nearSphere('numbers', { center: { type: 'Point', coordinates: [40, -72] } });
      assert.deepEqual(query._conditions, { numbers: { $nearSphere: { $geometry: { type: 'Point', coordinates: [40, -72] } } } });
      assert.doesNotThrow(function() {
        query.cast(db.model('Product', productSchema));
      });
      done();
    });
  });

  describe('maxDistance', function() {
    it('via where', function(done) {
      const query = new Query({});
      query.where('checkin').near([40, -72]).maxDistance(1);
      assert.deepEqual(query._conditions, { checkin: { $near: [40, -72], $maxDistance: 1 } });
      done();
    });
  });

  describe('within', function() {
    describe('box', function() {
      it('via where', function(done) {
        const query = new Query({});
        query.where('gps').within().box({ ll: [5, 25], ur: [10, 30] });
        const match = { gps: { $within: { $box: [[5, 25], [10, 30]] } } };
        if (Query.use$geoWithin) {
          match.gps.$geoWithin = match.gps.$within;
          delete match.gps.$within;
        }
        assert.deepEqual(query._conditions, match);
        done();
      });
      it('via where, no object', function(done) {
        const query = new Query({});
        query.where('gps').within().box([5, 25], [10, 30]);
        const match = { gps: { $within: { $box: [[5, 25], [10, 30]] } } };
        if (Query.use$geoWithin) {
          match.gps.$geoWithin = match.gps.$within;
          delete match.gps.$within;
        }
        assert.deepEqual(query._conditions, match);
        done();
      });
    });

    describe('center', function() {
      it('via where', function(done) {
        const query = new Query({});
        query.where('gps').within().center({ center: [5, 25], radius: 5 });
        const match = { gps: { $within: { $center: [[5, 25], 5] } } };
        if (Query.use$geoWithin) {
          match.gps.$geoWithin = match.gps.$within;
          delete match.gps.$within;
        }
        assert.deepEqual(query._conditions, match);
        done();
      });
    });

    describe('centerSphere', function() {
      it('via where', function(done) {
        const query = new Query({});
        query.where('gps').within().centerSphere({ center: [5, 25], radius: 5 });
        const match = { gps: { $within: { $centerSphere: [[5, 25], 5] } } };
        if (Query.use$geoWithin) {
          match.gps.$geoWithin = match.gps.$within;
          delete match.gps.$within;
        }
        assert.deepEqual(query._conditions, match);
        done();
      });
    });

    describe('polygon', function() {
      it('via where', function(done) {
        const query = new Query({});
        query.where('gps').within().polygon({ a: { x: 10, y: 20 }, b: { x: 15, y: 25 }, c: { x: 20, y: 20 } });
        const match = { gps: { $within: { $polygon: [{ a: { x: 10, y: 20 }, b: { x: 15, y: 25 }, c: { x: 20, y: 20 } }] } } };
        if (Query.use$geoWithin) {
          match.gps.$geoWithin = match.gps.$within;
          delete match.gps.$within;
        }
        assert.deepEqual(query._conditions, match);
        done();
      });
    });
  });

  describe('exists', function() {
    it('0 args via where', function(done) {
      const query = new Query({});
      query.where('username').exists();
      assert.deepEqual(query._conditions, { username: { $exists: true } });
      done();
    });
    it('1 arg via where', function(done) {
      const query = new Query({});
      query.where('username').exists(false);
      assert.deepEqual(query._conditions, { username: { $exists: false } });
      done();
    });
    it('where 1 argument not via where', function(done) {
      const query = new Query({});
      query.exists('username');
      assert.deepEqual(query._conditions, { username: { $exists: true } });
      done();
    });

    it('where 2 args not via where', function(done) {
      const query = new Query({});
      query.exists('username', false);
      assert.deepEqual(query._conditions, { username: { $exists: false } });
      done();
    });
  });

  describe('all', function() {
    it('via where', function(done) {
      const query = new Query({});
      query.where('pets').all(['dog', 'cat', 'ferret']);
      assert.deepEqual(query._conditions, { pets: { $all: ['dog', 'cat', 'ferret'] } });
      done();
    });
    it('not via where', function(done) {
      const query = new Query({});
      query.all('pets', ['dog', 'cat', 'ferret']);
      assert.deepEqual(query._conditions, { pets: { $all: ['dog', 'cat', 'ferret'] } });
      done();
    });
  });

  describe('find', function() {
    it('strict array equivalence condition v', function(done) {
      const query = new Query({});
      query.find({ pets: ['dog', 'cat', 'ferret'] });
      assert.deepEqual(query._conditions, { pets: ['dog', 'cat', 'ferret'] });
      done();
    });
    it('with no args', function(done) {
      let threw = false;
      const q = new Query({});

      try {
        q.find();
      } catch (err) {
        threw = true;
      }

      assert.ok(!threw);
      done();
    });

    it('works with overwriting previous object args (1176)', function(done) {
      const q = new Query({});
      assert.doesNotThrow(function() {
        q.find({ age: { $lt: 30 } });
        q.find({ age: 20 }); // overwrite
      });
      assert.deepEqual({ age: 20 }, q._conditions);
      done();
    });
  });

  describe('size', function() {
    it('via where', function(done) {
      const query = new Query({});
      query.where('collection').size(5);
      assert.deepEqual(query._conditions, { collection: { $size: 5 } });
      done();
    });
    it('not via where', function(done) {
      const query = new Query({});
      query.size('collection', 5);
      assert.deepEqual(query._conditions, { collection: { $size: 5 } });
      done();
    });
  });

  describe('slice', function() {
    it('where and positive limit param', function(done) {
      const query = new Query({});
      query.where('collection').slice(5);
      assert.deepEqual(query._fields, { collection: { $slice: 5 } });
      done();
    });
    it('where just negative limit param', function(done) {
      const query = new Query({});
      query.where('collection').slice(-5);
      assert.deepEqual(query._fields, { collection: { $slice: -5 } });
      done();
    });
    it('where [skip, limit] param', function(done) {
      const query = new Query({});
      query.where('collection').slice([14, 10]); // Return the 15th through 25th
      assert.deepEqual(query._fields, { collection: { $slice: [14, 10] } });
      done();
    });
    it('where skip and limit params', function(done) {
      const query = new Query({});
      query.where('collection').slice(14, 10); // Return the 15th through 25th
      assert.deepEqual(query._fields, { collection: { $slice: [14, 10] } });
      done();
    });
    it('where just positive limit param', function(done) {
      const query = new Query({});
      query.where('collection').slice(5);
      assert.deepEqual(query._fields, { collection: { $slice: 5 } });
      done();
    });
    it('where just negative limit param', function(done) {
      const query = new Query({});
      query.where('collection').slice(-5);
      assert.deepEqual(query._fields, { collection: { $slice: -5 } });
      done();
    });
    it('where the [skip, limit] param', function(done) {
      const query = new Query({});
      query.where('collection').slice([14, 10]); // Return the 15th through 25th
      assert.deepEqual(query._fields, { collection: { $slice: [14, 10] } });
      done();
    });
    it('where the skip and limit params', function(done) {
      const query = new Query({});
      query.where('collection').slice(14, 10); // Return the 15th through 25th
      assert.deepEqual(query._fields, { collection: { $slice: [14, 10] } });
      done();
    });
    it('not via where, with just positive limit param', function(done) {
      const query = new Query({});
      query.slice('collection', 5);
      assert.deepEqual(query._fields, { collection: { $slice: 5 } });
      done();
    });
    it('not via where, where just negative limit param', function(done) {
      const query = new Query({});
      query.slice('collection', -5);
      assert.deepEqual(query._fields, { collection: { $slice: -5 } });
      done();
    });
    it('not via where, where [skip, limit] param', function(done) {
      const query = new Query({});
      query.slice('collection', [14, 10]); // Return the 15th through 25th
      assert.deepEqual(query._fields, { collection: { $slice: [14, 10] } });
      done();
    });
    it('not via where, where skip and limit params', function(done) {
      const query = new Query({});
      query.slice('collection', 14, 10); // Return the 15th through 25th
      assert.deepEqual(query._fields, { collection: { $slice: [14, 10] } });
      done();
    });
  });

  describe('elemMatch', function() {
    describe('not via where', function() {
      it('works', function(done) {
        const query = new Query({});
        query.elemMatch('comments', { author: 'bnoguchi', votes: { $gte: 5 } });
        assert.deepEqual(query._conditions, { comments: { $elemMatch: { author: 'bnoguchi', votes: { $gte: 5 } } } });
        done();
      });
      it('where block notation', function(done) {
        const query = new Query({});
        query.elemMatch('comments', function(elem) {
          elem.where('author', 'bnoguchi');
          elem.where('votes').gte(5);
        });
        assert.deepEqual(query._conditions, { comments: { $elemMatch: { author: 'bnoguchi', votes: { $gte: 5 } } } });
        done();
      });
    });
    describe('via where', function() {
      it('works', function(done) {
        const query = new Query({});
        query.where('comments').elemMatch({ author: 'bnoguchi', votes: { $gte: 5 } });
        assert.deepEqual(query._conditions, { comments: { $elemMatch: { author: 'bnoguchi', votes: { $gte: 5 } } } });
        done();
      });
      it('where block notation', function(done) {
        const query = new Query({});
        query.where('comments').elemMatch(function(elem) {
          elem.where('author', 'bnoguchi');
          elem.where('votes').gte(5);
        });
        assert.deepEqual(query._conditions, { comments: { $elemMatch: { author: 'bnoguchi', votes: { $gte: 5 } } } });
        done();
      });
    });
  });

  describe('$where', function() {
    it('function arg', function(done) {
      const query = new Query({});

      function filter() {
        return this.lastName === this.firstName;
      }

      query.$where(filter);
      assert.deepEqual(query._conditions, { $where: filter });
      done();
    });
    it('string arg', function(done) {
      const query = new Query({});
      query.$where('this.lastName === this.firstName');
      assert.deepEqual(query._conditions, { $where: 'this.lastName === this.firstName' });
      done();
    });
  });

  describe('limit', function() {
    it('works', function(done) {
      const query = new Query({});
      query.limit(5);
      assert.equal(query.options.limit, 5);
      done();
    });
  });

  describe('skip', function() {
    it('works', function(done) {
      const query = new Query({});
      query.skip(9);
      assert.equal(query.options.skip, 9);
      done();
    });
  });

  describe('sort', function() {
    it('works', function(done) {
      let query = new Query({});
      query.sort('a -c b');
      assert.deepEqual(query.options.sort, { a: 1, c: -1, b: 1 });
      query = new Query({});
      query.sort({ a: 1, c: -1, b: 'asc', e: 'descending', f: 'ascending' });
      assert.deepEqual(query.options.sort, { a: 1, c: -1, b: 1, e: -1, f: 1 });

      if (typeof global.Map !== 'undefined') {
        query = new Query({});
        query.sort(new global.Map().set('a', 1).set('b', 1));
        assert.equal(query.options.sort.get('a'), 1);
        assert.equal(query.options.sort.get('b'), 1);
      }

      query = new Query({});
      let e;

      try {
        query.sort(['a', 1]);
      } catch (err) {
        e = err;
      }

      assert.ok(e, 'uh oh. no error was thrown');
      assert.equal(e.message, 'Invalid sort() argument, must be array of arrays');

      e = undefined;
      try {
        query.sort('a', 1, 'c', -1, 'b', 1);
      } catch (err) {
        e = err;
      }
      assert.ok(e, 'uh oh. no error was thrown');
      assert.equal(e.message, 'sort() only takes 1 Argument');
      done();
    });
  });

  describe('or', function() {
    it('works', function(done) {
      const query = new Query;
      query.find({ $or: [{ x: 1 }, { x: 2 }] });
      assert.equal(query._conditions.$or.length, 2);
      query.or([{ y: 'We\'re under attack' }, { z: 47 }]);
      assert.equal(query._conditions.$or.length, 4);
      assert.equal(query._conditions.$or[3].z, 47);
      query.or({ z: 'phew' });
      assert.equal(query._conditions.$or.length, 5);
      assert.equal(query._conditions.$or[3].z, 47);
      assert.equal(query._conditions.$or[4].z, 'phew');
      done();
    });
  });

  describe('and', function() {
    it('works', function(done) {
      const query = new Query;
      query.find({ $and: [{ x: 1 }, { y: 2 }] });
      assert.equal(query._conditions.$and.length, 2);
      query.and([{ z: 'We\'re under attack' }, { w: 47 }]);
      assert.equal(query._conditions.$and.length, 4);
      assert.equal(query._conditions.$and[3].w, 47);
      query.and({ a: 'phew' });
      assert.equal(query._conditions.$and.length, 5);
      assert.equal(query._conditions.$and[0].x, 1);
      assert.equal(query._conditions.$and[1].y, 2);
      assert.equal(query._conditions.$and[2].z, 'We\'re under attack');
      assert.equal(query._conditions.$and[3].w, 47);
      assert.equal(query._conditions.$and[4].a, 'phew');
      done();
    });
  });

  describe('populate', function() {
    it('converts to PopulateOptions objects', function(done) {
      const q = new Query({});
      const o = {
        path: 'yellow.brick',
        match: { bricks: { $lt: 1000 } },
        select: undefined,
        model: undefined,
        options: undefined,
        _docs: {}
      };
      q.populate(o);
      assert.deepEqual(o, q._mongooseOptions.populate['yellow.brick']);
      done();
    });

    it('overwrites duplicate paths', function(done) {
      const q = new Query({});
      let o = {
        path: 'yellow.brick',
        match: { bricks: { $lt: 1000 } },
        _docs: {}
      };
      q.populate(Object.assign({}, o));
      assert.equal(Object.keys(q._mongooseOptions.populate).length, 1);
      assert.deepEqual(q._mongooseOptions.populate['yellow.brick'], o);

      q.populate('yellow.brick');
      o = {
        path: 'yellow.brick',
        _docs: {}
      };
      assert.equal(Object.keys(q._mongooseOptions.populate).length, 1);
      assert.deepEqual(q._mongooseOptions.populate['yellow.brick'], o);
      done();
    });

    it('accepts space delimited strings', function(done) {
      const q = new Query({});
      q.populate('yellow.brick dirt');
      assert.equal(Object.keys(q._mongooseOptions.populate).length, 2);
      assert.deepEqual(q._mongooseOptions.populate['yellow.brick'], {
        path: 'yellow.brick',
        _docs: {}
      });
      assert.deepEqual(q._mongooseOptions.populate['dirt'], {
        path: 'dirt',
        _docs: {}
      });
      done();
    });
  });

  describe('casting', function() {
    it('to an array of mixed', function(done) {
      const query = new Query({});
      const Product = db.model('Product', productSchema);
      const params = { _id: new DocumentObjectId, tags: { $in: [4, 8, 15, 16] } };
      query.cast(Product, params);
      assert.deepEqual(params.tags.$in, [4, 8, 15, 16]);
      done();
    });

    it('doesn\'t wipe out $in (gh-6439)', function() {
      const embeddedSchema = new Schema({
        name: String
      }, { _id: false });

      const catSchema = new Schema({
        name: String,
        props: [embeddedSchema]
      });

      const Cat = db.model('Cat', catSchema);
      const kitty = new Cat({
        name: 'Zildjian',
        props: [
          { name: 'invalid' },
          { name: 'abc' },
          { name: 'def' }
        ]
      });

      return co(function*() {
        yield kitty.save();
        const cond = { _id: kitty._id };
        const update = {
          $pull: {
            props: {
              $in: [
                { name: 'invalid' },
                { name: 'def' }
              ]
            }
          }
        };
        yield Cat.updateOne(cond, update);
        const found = yield Cat.findOne(cond);
        assert.strictEqual(found.props[0].name, 'abc');
      });
    });

    it('find $ne should not cast single value to array for schematype of Array', function(done) {
      const query = new Query({});
      const Product = db.model('Product', productSchema);
      const Comment = db.model('Comment', commentSchema);

      const id = new DocumentObjectId;
      const castedComment = { _id: id, text: 'hello there' };
      const comment = new Comment(castedComment);

      const params = {
        array: { $ne: 5 },
        ids: { $ne: id },
        comments: { $ne: comment },
        strings: { $ne: 'Hi there' },
        numbers: { $ne: 10000 }
      };

      query.cast(Product, params);
      assert.equal(params.array.$ne, 5);
      assert.equal(params.ids.$ne, id);
      params.comments.$ne._id.toHexString();
      assert.deepEqual(params.comments.$ne.toObject(), castedComment);
      assert.equal(params.strings.$ne, 'Hi there');
      assert.equal(params.numbers.$ne, 10000);

      params.array.$ne = [5];
      params.ids.$ne = [id];
      params.comments.$ne = [comment];
      params.strings.$ne = ['Hi there'];
      params.numbers.$ne = [10000];
      query.cast(Product, params);
      assert.ok(params.array.$ne instanceof Array);
      assert.equal(params.array.$ne[0], 5);
      assert.ok(params.ids.$ne instanceof Array);
      assert.equal(params.ids.$ne[0].toString(), id.toString());
      assert.ok(params.comments.$ne instanceof Array);
      assert.deepEqual(params.comments.$ne[0].toObject(), castedComment);
      assert.ok(params.strings.$ne instanceof Array);
      assert.equal(params.strings.$ne[0], 'Hi there');
      assert.ok(params.numbers.$ne instanceof Array);
      assert.equal(params.numbers.$ne[0], 10000);
      done();
    });

    it('subdocument array with $ne: null should not throw', function(done) {
      const query = new Query({});
      const Product = db.model('Product', productSchema);

      const params = {
        comments: { $ne: null }
      };

      query.cast(Product, params);
      assert.strictEqual(params.comments.$ne, null);
      done();
    });

    it('find should not cast single value to array for schematype of Array', function(done) {
      const query = new Query({});
      const Product = db.model('Product', productSchema);
      const Comment = db.model('Comment', commentSchema);

      const id = new DocumentObjectId;
      const castedComment = { _id: id, text: 'hello there' };
      const comment = new Comment(castedComment);

      const params = {
        array: 5,
        ids: id,
        comments: comment,
        strings: 'Hi there',
        numbers: 10000
      };

      query.cast(Product, params);
      assert.equal(params.array, 5);
      assert.equal(params.ids, id);
      params.comments._id.toHexString();
      assert.deepEqual(params.comments.toObject(), castedComment);
      assert.equal(params.strings, 'Hi there');
      assert.equal(params.numbers, 10000);

      params.array = [5];
      params.ids = [id];
      params.comments = [comment];
      params.strings = ['Hi there'];
      params.numbers = [10000];
      query.cast(Product, params);
      assert.ok(params.array instanceof Array);
      assert.equal(params.array[0], 5);
      assert.ok(params.ids instanceof Array);
      assert.equal(params.ids[0].toString(), id.toString());
      assert.ok(params.comments instanceof Array);
      assert.deepEqual(params.comments[0].toObject(), castedComment);
      assert.ok(params.strings instanceof Array);
      assert.equal(params.strings[0], 'Hi there');
      assert.ok(params.numbers instanceof Array);
      assert.equal(params.numbers[0], 10000);
      done();
    });

    it('an $elemMatch with $in works (gh-1100)', function(done) {
      const query = new Query({});
      const Product = db.model('Product', productSchema);
      const ids = [String(new DocumentObjectId), String(new DocumentObjectId)];
      const params = { ids: { $elemMatch: { $in: ids } } };
      query.cast(Product, params);
      assert.ok(params.ids.$elemMatch.$in[0] instanceof DocumentObjectId);
      assert.ok(params.ids.$elemMatch.$in[1] instanceof DocumentObjectId);
      assert.deepEqual(params.ids.$elemMatch.$in[0].toString(), ids[0]);
      assert.deepEqual(params.ids.$elemMatch.$in[1].toString(), ids[1]);
      done();
    });

    it('inequality operators for an array', function(done) {
      const query = new Query({});
      const Product = db.model('Product', productSchema);
      const Comment = db.model('Comment', commentSchema);

      const id = new DocumentObjectId;
      const castedComment = { _id: id, text: 'hello there' };
      const comment = new Comment(castedComment);

      const params = {
        ids: { $gt: id },
        comments: { $gt: comment },
        strings: { $gt: 'Hi there' },
        numbers: { $gt: 10000 }
      };

      query.cast(Product, params);
      assert.equal(params.ids.$gt, id);
      assert.deepEqual(params.comments.$gt.toObject(), castedComment);
      assert.equal(params.strings.$gt, 'Hi there');
      assert.equal(params.numbers.$gt, 10000);
      done();
    });
  });

  describe('distinct', function() {
    it('op', function() {
      const q = new Query({});

      q.distinct('blah');

      assert.equal(q.op, 'distinct');
    });
  });

  describe('findOne', function() {
    it('sets the op', function(done) {
      const Product = db.model('Product', productSchema);
      const prod = new Product({});
      const q = new Query(prod.collection, {}, Product).distinct();
      // use a timeout here because we have to wait for the connection to start
      // before any ops will get set
      setTimeout(function() {
        assert.equal(q.op, 'distinct');
        q.findOne();
        assert.equal(q.op, 'findOne');
        done();
      }, 50);
    });

    it('works as a promise', function(done) {
      const Product = db.model('Product', productSchema);
      const promise = Product.findOne();

      promise.then(function() {
        done();
      }, function(err) {
        assert.ifError(err);
      });
    });
  });

  describe('deleteOne/deleteMany', function() {
    it('handles deleteOne', function() {
      const M = db.model('Person', new Schema({ name: 'String' }));

      return co(function*() {
        yield M.deleteMany({});
        yield M.create([{ name: 'Eddard Stark' }, { name: 'Robb Stark' }]);

        yield M.deleteOne({ name: /Stark/ });

        const count = yield M.countDocuments();
        assert.equal(count, 1);
      });
    });

    it('handles deleteMany', function() {
      const M = db.model('Person', new Schema({ name: 'String' }));

      return co(function*() {
        yield M.deleteMany({});
        yield M.create([{ name: 'Eddard Stark' }, { name: 'Robb Stark' }]);

        yield M.deleteMany({ name: /Stark/ });

        const count = yield M.countDocuments();
        assert.equal(count, 0);
      });
    });
  });

  describe('remove', function() {
    it('handles cast errors async', function(done) {
      const Product = db.model('Product', productSchema);

      assert.doesNotThrow(function() {
        Product.where({ numbers: [[[]]] }).deleteMany(function(err) {
          assert.ok(err);
          done();
        });
      });
    });

    it('supports a single conditions arg', function(done) {
      const Product = db.model('Product', productSchema);

      Product.create({ strings: ['remove-single-condition'] }).then(function() {
        const q = Product.where().deleteMany({ strings: 'remove-single-condition' });
        assert.ok(q instanceof mongoose.Query);
        done();
      }, done);
    });

    it('supports a single callback arg', function(done) {
      const Product = db.model('Product', productSchema);
      const val = 'remove-single-callback';

      Product.create({ strings: [val] }).then(function() {
        Product.where({ strings: val }).deleteMany(function(err) {
          assert.ifError(err);
          Product.findOne({ strings: val }, function(err, doc) {
            assert.ifError(err);
            assert.ok(!doc);
            done();
          });
        });
      }, done);
    });

    it('supports conditions and callback args', function(done) {
      const Product = db.model('Product', productSchema);
      const val = 'remove-cond-and-callback';

      Product.create({ strings: [val] }).then(function() {
        Product.where().deleteMany({ strings: val }, function(err) {
          assert.ifError(err);
          Product.findOne({ strings: val }, function(err, doc) {
            assert.ifError(err);
            assert.ok(!doc);
            done();
          });
        });
      }, done);
    });

    it('single option, default', function(done) {
      const Test = db.model('Person', new Schema({ name: String }));

      Test.create([{ name: 'Eddard Stark' }, { name: 'Robb Stark' }], function(error) {
        assert.ifError(error);
        Test.deleteMany({ name: /Stark/ }).exec(function(error, res) {
          assert.ifError(error);
          assert.equal(res.n, 2);
          Test.countDocuments({}, function(error, count) {
            assert.ifError(error);
            assert.equal(count, 0);
            done();
          });
        });
      });
    });

    it.skip('single option, false', function(done) {
      const Test = db.model('Person', new Schema({ name: String }));

      Test.create([{ name: 'Eddard Stark' }, { name: 'Robb Stark' }], function(error) {
        assert.ifError(error);
        Test.remove({ name: /Stark/ }).setOptions({ single: false }).exec(function(error, res) {
          assert.ifError(error);
          assert.equal(res.n, 2);
          Test.countDocuments({}, function(error, count) {
            assert.ifError(error);
            assert.equal(count, 0);
            done();
          });
        });
      });
    });

    it.skip('single option, true', function(done) {
      const Test = db.model('Person', new Schema({ name: String }));

      Test.create([{ name: 'Eddard Stark' }, { name: 'Robb Stark' }], function(error) {
        assert.ifError(error);
        Test.remove({ name: /Stark/ }).setOptions({ single: true }).exec(function(error, res) {
          assert.ifError(error);
          assert.equal(res.n, 1);
          Test.countDocuments({}, function(error, count) {
            assert.ifError(error);
            assert.equal(count, 1);
            done();
          });
        });
      });
    });
  });

  describe('querying/updating with model instance containing embedded docs should work (#454)', function() {
    it('works', function(done) {
      const Product = db.model('Product', productSchema);

      const proddoc = { comments: [{ text: 'hello' }] };
      const prod2doc = { comments: [{ text: 'goodbye' }] };

      const prod = new Product(proddoc);
      prod.save(function(err) {
        assert.ifError(err);

        Product.findOne({ _id: prod._id }, function(err, product) {
          assert.ifError(err);
          assert.equal(product.comments.length, 1);
          assert.equal(product.comments[0].text, 'hello');

          Product.updateOne({ _id: prod._id }, prod2doc, function(err) {
            assert.ifError(err);

            Product.collection.findOne({ _id: product._id }, function(err, doc) {
              assert.ifError(err);
              assert.equal(doc.comments.length, 1);
              // ensure hidden private props were not saved to db
              assert.ok(!doc.comments[0].hasOwnProperty('parentArry'));
              assert.equal(doc.comments[0].text, 'goodbye');
              done();
            });
          });
        });
      });
    });
  });

  describe('optionsForExec', function() {
    it('should retain key order', function(done) {
      // this is important for query hints
      const hint = { x: 1, y: 1, z: 1 };
      const a = JSON.stringify({ hint: hint });

      const q = new Query;
      q.hint(hint);

      const options = q._optionsForExec({ schema: { options: {} } });
      assert.equal(JSON.stringify(options), a);
      done();
    });

    it('applies schema-level writeConcern option', function(done) {
      const q = new Query();

      q.j(true);

      const options = q._optionsForExec({
        schema: {
          options: {
            writeConcern: { w: 'majority' }
          }
        }
      });
      assert.deepEqual(options, {
        w: 'majority',
        j: true
      });
      done();
    });

    it('session() (gh-6663)', function(done) {
      const q = new Query();

      const fakeSession = 'foo';
      q.session(fakeSession);

      const options = q._optionsForExec();
      assert.deepEqual(options, {
        session: fakeSession
      });
      done();
    });
  });

  // Advanced Query options

  describe('options', function() {
    describe('maxscan', function() {
      it('works', function(done) {
        const query = new Query({});
        query.maxscan(100);
        assert.equal(query.options.maxScan, 100);
        done();
      });
    });

    describe('slaveOk', function() {
      it('works', function(done) {
        let query = new Query({});
        query.slaveOk();
        assert.equal(query.options.slaveOk, true);

        query = new Query({});
        query.slaveOk(true);
        assert.equal(query.options.slaveOk, true);

        query = new Query({});
        query.slaveOk(false);
        assert.equal(query.options.slaveOk, false);
        done();
      });
    });

    describe('tailable', function() {
      it('works', function(done) {
        let query = new Query({});
        query.tailable();
        assert.equal(query.options.tailable, true);

        query = new Query({});
        query.tailable(true);
        assert.equal(query.options.tailable, true);

        query = new Query({});
        query.tailable(false);
        assert.equal(query.options.tailable, false);
        done();
      });
      it('supports passing the `await` option', function(done) {
        const query = new Query({});
        query.tailable({ awaitdata: true });
        assert.equal(query.options.tailable, true);
        assert.equal(query.options.awaitdata, true);
        done();
      });
    });

    describe('comment', function() {
      it('works', function(done) {
        const query = new Query;
        assert.equal(typeof query.comment, 'function');
        assert.equal(query.comment('Lowpass is more fun'), query);
        assert.equal(query.options.comment, 'Lowpass is more fun');
        done();
      });
    });

    describe('hint', function() {
      it('works', function(done) {
        const query2 = new Query({});
        query2.hint({ indexAttributeA: 1, indexAttributeB: -1 });
        assert.deepEqual(query2.options.hint, { indexAttributeA: 1, indexAttributeB: -1 });

        const query3 = new Query({});
        query3.hint('indexAttributeA_1');
        assert.deepEqual(query3.options.hint, 'indexAttributeA_1');

        done();
      });
    });

    describe('snapshot', function() {
      it('works', function(done) {
        const query = new Query({});
        query.snapshot(true);
        assert.equal(query.options.snapshot, true);
        done();
      });
    });

    describe('batchSize', function() {
      it('works', function(done) {
        const query = new Query({});
        query.batchSize(10);
        assert.equal(query.options.batchSize, 10);
        done();
      });
    });

    describe('read', function() {
      const P = mongoose.mongo.ReadPreference;

      describe('without tags', function() {
        it('works', function(done) {
          const query = new Query({});
          query.read('primary');
          assert.ok(query.options.readPreference instanceof P);
          assert.ok(query.options.readPreference.isValid());
          assert.equal(query.options.readPreference.mode, 'primary');

          query.read('p');
          assert.ok(query.options.readPreference instanceof P);
          assert.ok(query.options.readPreference.isValid());
          assert.equal(query.options.readPreference.mode, 'primary');

          query.read('primaryPreferred');
          assert.ok(query.options.readPreference instanceof P);
          assert.ok(query.options.readPreference.isValid());
          assert.equal(query.options.readPreference.mode, 'primaryPreferred');

          query.read('pp');
          assert.ok(query.options.readPreference instanceof P);
          assert.ok(query.options.readPreference.isValid());
          assert.equal(query.options.readPreference.mode, 'primaryPreferred');

          query.read('secondary');
          assert.ok(query.options.readPreference instanceof P);
          assert.ok(query.options.readPreference.isValid());
          assert.equal(query.options.readPreference.mode, 'secondary');

          query.read('s');
          assert.ok(query.options.readPreference instanceof P);
          assert.ok(query.options.readPreference.isValid());
          assert.equal(query.options.readPreference.mode, 'secondary');

          query.read('secondaryPreferred');
          assert.ok(query.options.readPreference instanceof P);
          assert.ok(query.options.readPreference.isValid());
          assert.equal(query.options.readPreference.mode, 'secondaryPreferred');

          query.read('sp');
          assert.ok(query.options.readPreference instanceof P);
          assert.ok(query.options.readPreference.isValid());
          assert.equal(query.options.readPreference.mode, 'secondaryPreferred');

          query.read('nearest');
          assert.ok(query.options.readPreference instanceof P);
          assert.ok(query.options.readPreference.isValid());
          assert.equal(query.options.readPreference.mode, 'nearest');

          query.read('n');
          assert.ok(query.options.readPreference instanceof P);
          assert.ok(query.options.readPreference.isValid());
          assert.equal(query.options.readPreference.mode, 'nearest');

          done();
        });
      });

      describe('with tags', function() {
        it('works', function(done) {
          const query = new Query({});
          const tags = [{ dc: 'sf', s: 1 }, { dc: 'jp', s: 2 }];

          query.read('pp', tags);
          assert.ok(query.options.readPreference instanceof P);
          assert.ok(query.options.readPreference.isValid());
          assert.equal(query.options.readPreference.mode, 'primaryPreferred');
          assert.ok(Array.isArray(query.options.readPreference.tags));
          assert.equal(query.options.readPreference.tags[0].dc, 'sf');
          assert.equal(query.options.readPreference.tags[0].s, 1);
          assert.equal(query.options.readPreference.tags[1].dc, 'jp');
          assert.equal(query.options.readPreference.tags[1].s, 2);
          done();
        });
      });

      describe('inherits its models schema read option', function() {
        let schema, M, called;
        before(function() {
          schema = new Schema({}, { read: 'p' });
          M = mongoose.model('schemaOptionReadPrefWithQuery', schema);
        });

        it('if not set in query', function(done) {
          const options = M.where()._optionsForExec(M);
          assert.ok(options.readPreference instanceof P);
          assert.equal(options.readPreference.mode, 'primary');
          done();
        });

        it('if set in query', function(done) {
          const options = M.where().read('s')._optionsForExec(M);
          assert.ok(options.readPreference instanceof P);
          assert.equal(options.readPreference.mode, 'secondary');
          done();
        });

        it('and sends it though the driver', function(done) {
          const options = { read: 'secondary', safe: { w: 'majority' } };
          const schema = new Schema({ name: String }, options);
          const M = db.model('Test', schema);
          const q = M.find();

          // stub the internal query options call
          const getopts = q._optionsForExec;
          q._optionsForExec = function(model) {
            q._optionsForExec = getopts;

            const ret = getopts.call(this, model);

            assert.ok(ret.readPreference);
            assert.equal(ret.readPreference.mode, 'secondary');
            assert.deepEqual({ w: 'majority' }, ret.safe);
            called = true;

            return ret;
          };

          q.exec(function(err) {
            if (err) {
              return done(err);
            }
            assert.ok(called);
            done();
          });
        });
      });

      describe('useNestedStrict', function() {
        it('overrides schema useNestedStrict: false (gh-5144)', function() {
          const subSchema = new Schema({}, { strict: false });
          const schema = new Schema({
            name: String,
            nested: subSchema
          }, { strict: 'throw' });

          const Test = db.model('Test', schema);
          const test = new Test({ name: 'Test1' });
          return co(function*() {
            yield test.save();
            const cond = { _id: test._id };
            const update = { 'nested.v': 'xyz' };
            const opts = { new: true, useNestedStrict: true };
            const doc = yield Test.findOneAndUpdate(cond, update, opts);
            assert.strictEqual(doc.toObject().nested.v, 'xyz');
          });
        });

        it('overrides schema useNestedStrict: true (gh-5144)', function() {
          const subSchema = new Schema({}, { strict: false });
          const schema = new Schema({
            name: String,
            nested: subSchema
          }, { strict: 'throw', useNestedStrict: true });

          const Test = db.model('Test', schema);
          const test = new Test({ name: 'Test1' });
          return co(function* () {
            yield test.save();
            const cond = { _id: test._id };
            const update = { 'nested.v': 'xyz' };
            const opts = { useNestedStrict: false };
            let error;
            yield Test.findOneAndUpdate(cond, update, opts).catch(e => error = e);
            assert.strictEqual(error.name, 'StrictModeError');
          });
        });
      });
    });
  });

  describe('setOptions', function() {
    it('works', function(done) {
      const q = new Query;
      q.setOptions({ thing: 'cat' });
      q.setOptions({ populate: ['fans'] });
      q.setOptions({ batchSize: 10 });
      q.setOptions({ limit: 4 });
      q.setOptions({ skip: 3 });
      q.setOptions({ sort: '-blah' });
      q.setOptions({ sort: { woot: -1 } });
      q.setOptions({ hint: { index1: 1, index2: -1 } });
      q.setOptions({ read: ['s', [{ dc: 'eu' }]] });

      assert.equal(q.options.thing, 'cat');
      assert.deepEqual(q._mongooseOptions.populate.fans, { path: 'fans', _docs: {} });
      assert.equal(q.options.batchSize, 10);
      assert.equal(q.options.limit, 4);
      assert.equal(q.options.skip, 3);
      assert.equal(Object.keys(q.options.sort).length, 2);
      assert.equal(q.options.sort.blah, -1);
      assert.equal(q.options.sort.woot, -1);
      assert.equal(q.options.hint.index1, 1);
      assert.equal(q.options.hint.index2, -1);
      assert.equal(q.options.readPreference.mode, 'secondary');
      assert.equal(q.options.readPreference.tags[0].dc, 'eu');

      const Product = db.model('Product', productSchema);
      Product.create(
        { numbers: [3, 4, 5] },
        { strings: 'hi there'.split(' ') }, function(err, doc1, doc2) {
          assert.ifError(err);
          Product.find().setOptions({ limit: 1, sort: { _id: -1 }, read: 'n' }).exec(function(err, docs) {
            assert.ifError(err);
            assert.equal(docs.length, 1);
            assert.equal(docs[0].id, doc2.id);
            done();
          });
        });
    });

    it('populate as array in options (gh-4446)', function(done) {
      const q = new Query;
      q.setOptions({ populate: [{ path: 'path1' }, { path: 'path2' }] });
      assert.deepEqual(Object.keys(q._mongooseOptions.populate),
        ['path1', 'path2']);
      done();
    });
  });

  describe('getOptions', function() {
    const q = new Query;
    q.limit(10);
    q.setOptions({ maxTimeMS: 1000 });
    const opts = q.getOptions();

    // does not use assert.deepEqual() because setOptions may alter the options internally
    assert.strictEqual(opts.limit, 10);
    assert.strictEqual(opts.maxTimeMS, 1000);
  });

  describe('bug fixes', function() {
    describe('collations', function() {
      before(function(done) {
        const _this = this;
        start.mongodVersion(function(err, version) {
          if (err) {
            return done(err);
          }
          const mongo34 = version[0] > 3 || (version[0] === 3 && version[1] >= 4);
          if (!mongo34) {
            return _this.skip();
          }

          done();
        });
      });

      it('collation support (gh-4839)', function(done) {
        const schema = new Schema({
          name: String
        });

        const MyModel = db.model('Test', schema);
        const collation = { locale: 'en_US', strength: 1 };

        MyModel.create([{ name: 'a' }, { name: 'A' }]).
          then(function() {
            return MyModel.find({ name: 'a' }).collation(collation);
          }).
          then(function(docs) {
            assert.equal(docs.length, 2);
            return MyModel.find({ name: 'a' }, null, { collation: collation });
          }).
          then(function(docs) {
            assert.equal(docs.length, 2);
            return MyModel.find({ name: 'a' }, null, { collation: collation }).
              sort({ _id: -1 }).
              cursor().
              next();
          }).
          then(function(doc) {
            assert.equal(doc.name, 'A');
            return MyModel.find({ name: 'a' });
          }).
          then(function(docs) {
            assert.equal(docs.length, 1);
            done();
          }).
          catch(done);
      });

      it('set on schema (gh-5295)', function() {
        return co(function*() {
          yield db.db.collection('tests').drop().catch(err => {
            if (err.message === 'ns not found') {
              return;
            }
            throw err;
          });

          const schema = new Schema({
            name: String
          }, { collation: { locale: 'en_US', strength: 1 } });

          const MyModel = db.model('Test', schema, 'tests');

          yield MyModel.create([{ name: 'a' }, { name: 'A' }]);

          const docs = yield MyModel.find({ name: 'a' });

          assert.equal(docs.length, 2);
        });
      });
    });

    describe('gh-1950', function() {
      it.skip('ignores sort when passed to count', function(done) {
        const Product = db.model('Product', productSchema);
        Product.find().sort({ _id: 1 }).count({}).exec(function(error) {
          assert.ifError(error);
          done();
        });
      });

      it('ignores sort when passed to countDocuments', function() {
        const Product = db.model('Product', productSchema);
        return Product.create({}).
          then(() => Product.find().sort({ _id: 1 }).countDocuments({}).exec());
      });

      it.skip('ignores count when passed to sort', function(done) {
        const Product = db.model('Product', productSchema);
        Product.find().count({}).sort({ _id: 1 }).exec(function(error) {
          assert.ifError(error);
          done();
        });
      });
    });

    it('excludes _id when select false and inclusive mode (gh-3010)', function(done) {
      const User = db.model('User', {
        _id: {
          select: false,
          type: Schema.Types.ObjectId,
          default: mongoose.Types.ObjectId
        },
        username: String
      });

      User.create({ username: 'Val' }, function(error, user) {
        assert.ifError(error);
        User.find({ _id: user._id }).select('username').exec(function(error, users) {
          assert.ifError(error);
          assert.equal(users.length, 1);
          assert.ok(!users[0]._id);
          assert.equal(users[0].username, 'Val');
          done();
        });
      });
    });

    it('doesnt reverse key order for update docs (gh-3215)', function(done) {
      const Test = db.model('Test', {
        arr: [{ date: Date, value: Number }]
      });

      const q = Test.updateOne({}, {
        $push: {
          arr: {
            $each: [{ date: new Date(), value: 1 }],
            $sort: { value: -1, date: -1 }
          }
        }
      });

      assert.deepEqual(Object.keys(q.getUpdate().$push.arr.$sort),
        ['value', 'date']);
      done();
    });

    it('timestamps with $each (gh-4805)', function(done) {
      const nestedSchema = new Schema({ value: Number }, { timestamps: true });
      const Test = db.model('Test', new Schema({
        arr: [nestedSchema]
      }, { timestamps: true }));

      Test.updateOne({}, {
        $push: {
          arr: {
            $each: [{ value: 1 }]
          }
        }
      }).exec(function(error) {
        assert.ifError(error);
        done();
      });
    });

    it.skip('allows sort with count (gh-3914)', function(done) {
      const Post = db.model('BlogPost', {
        title: String
      });

      Post.count({}).sort({ title: 1 }).exec(function(error, count) {
        assert.ifError(error);
        assert.strictEqual(count, 0);
        done();
      });
    });

    it.skip('allows sort with select (gh-3914)', function(done) {
      const Post = db.model('BlogPost', {
        title: String
      });

      Post.count({}).select({ _id: 0 }).exec(function(error, count) {
        assert.ifError(error);
        assert.strictEqual(count, 0);
        done();
      });
    });

    it('handles nested $ (gh-3265)', function(done) {
      const Post = db.model('BlogPost', {
        title: String,
        answers: [{
          details: String,
          stats: {
            votes: Number,
            count: Number
          }
        }]
      });

      const answersUpdate = { details: 'blah', stats: { votes: 1, count: '3' } };
      const q = Post.updateOne(
        { 'answers._id': '507f1f77bcf86cd799439011' },
        { $set: { 'answers.$': answersUpdate } });

      assert.deepEqual(q.getUpdate().$set['answers.$'].stats,
        { votes: 1, count: 3 });
      done();
    });

    it('$geoWithin with single nested schemas (gh-4044)', function(done) {
      const locationSchema = new Schema({
        type: { type: String },
        coordinates: []
      }, { _id: false });

      const schema = new Schema({
        title: String,
        location: { type: locationSchema, required: true }
      });
      schema.index({ location: '2dsphere' });

      const Model = db.model('Test', schema);

      const query = {
        location: {
          $geoWithin: {
            $geometry: {
              type: 'Polygon',
              coordinates: [[[-1, 0], [-1, 3], [4, 3], [4, 0], [-1, 0]]]
            }
          }
        }
      };
      Model.find(query, function(error) {
        assert.ifError(error);
        done();
      });
    });

    it('setDefaultsOnInsert with empty update (gh-3825)', function(done) {
      const schema = new mongoose.Schema({
        test: { type: Number, default: 8472 },
        name: String
      });

      const MyModel = db.model('Test', schema);

      const opts = { setDefaultsOnInsert: true, upsert: true };
      MyModel.updateOne({}, {}, opts, function(error) {
        assert.ifError(error);
        MyModel.findOne({}, function(error, doc) {
          assert.ifError(error);
          assert.ok(doc);
          assert.strictEqual(doc.test, 8472);
          assert.ok(!doc.name);
          done();
        });
      });
    });

    it('custom query methods (gh-3714)', function(done) {
      const schema = new mongoose.Schema({
        name: String
      });

      schema.query.byName = function(name) {
        return this.find({ name: name });
      };

      const MyModel = db.model('Test', schema);

      MyModel.create({ name: 'Val' }, function(error) {
        assert.ifError(error);
        MyModel.find().byName('Val').exec(function(error, docs) {
          assert.ifError(error);
          assert.equal(docs.length, 1);
          assert.equal(docs[0].name, 'Val');
          done();
        });
      });
    });

    it('string as input (gh-4378)', function(done) {
      const schema = new mongoose.Schema({
        name: String
      });

      const MyModel = db.model('Test', schema);

      MyModel.findOne('', function(error) {
        assert.ok(error);
        assert.equal(error.name, 'ObjectParameterError');
        done();
      });
    });

    it('handles geoWithin with $center and mongoose object (gh-4419)', function(done) {
      const areaSchema = new Schema({
        name: String,
        circle: Array
      });
      const Area = db.model('Test', areaSchema);

      const placeSchema = new Schema({
        name: String,
        geometry: {
          type: {
            type: String,
            enum: ['Point'],
            default: 'Point'
          },
          coordinates: { type: [Number] }
        }
      });
      placeSchema.index({ geometry: '2dsphere' });
      const Place = db.model('Place', placeSchema);

      const tromso = new Area({
        name: 'Tromso, Norway',
        circle: [[18.89, 69.62], 10 / 3963.2]
      });
      tromso.save(function(error) {
        assert.ifError(error);

        const airport = {
          name: 'Center',
          geometry: {
            type: 'Point',
            coordinates: [18.895, 69.67]
          }
        };
        Place.create(airport, function(error) {
          assert.ifError(error);
          const q = {
            geometry: {
              $geoWithin: {
                $centerSphere: tromso.circle
              }
            }
          };
          Place.find(q).exec(function(error, docs) {
            assert.ifError(error);
            assert.equal(docs.length, 1);
            assert.equal(docs[0].name, 'Center');
            done();
          });
        });
      });
    });

    it('$not with objects (gh-4495)', function(done) {
      const schema = new Schema({
        createdAt: Date
      });

      const M = db.model('Test', schema);
      const q = M.find({
        createdAt: {
          $not: {
            $gte: '2016/09/02 00:00:00',
            $lte: '2016/09/02 23:59:59'
          }
        }
      });
      q._castConditions();

      assert.ok(q._conditions.createdAt.$not.$gte instanceof Date);
      assert.ok(q._conditions.createdAt.$not.$lte instanceof Date);
      done();
    });

    it('geoIntersects with mongoose doc as coords (gh-4408)', function(done) {
      const lineStringSchema = new Schema({
        name: String,
        geo: {
          type: { type: String, default: 'LineString' },
          coordinates: [[Number]]
        }
      });

      const LineString = db.model('Test', lineStringSchema);

      const ls = {
        name: 'test',
        geo: {
          coordinates: [[14.59, 24.847], [28.477, 15.961]]
        }
      };
      const ls2 = {
        name: 'test2',
        geo: {
          coordinates: [[27.528, 25.006], [14.063, 15.591]]
        }
      };
      LineString.create(ls, ls2, function(error, ls1) {
        assert.ifError(error);
        const query = {
          geo: {
            $geoIntersects: {
              $geometry: {
                type: 'LineString',
                coordinates: ls1.geo.coordinates
              }
            }
          }
        };
        LineString.find(query, function(error, results) {
          assert.ifError(error);
          assert.equal(results.length, 2);
          done();
        });
      });
    });

    it('string with $not (gh-4592)', function(done) {
      const TestSchema = new Schema({
        test: String
      });

      const Test = db.model('Test', TestSchema);

      Test.findOne({ test: { $not: /test/ } }, function(error) {
        assert.ifError(error);
        done();
      });
    });

    it('does not cast undefined to null in mongoose (gh-6236)', function() {
      return co(function*() {
        const TestSchema = new Schema({
          test: String
        });

        const Test = db.model('Test', TestSchema);

        yield Test.create({});

        const q = Test.find({ test: void 0 });
        const res = yield q.exec();

        assert.strictEqual(q.getFilter().test, void 0);
        assert.ok('test' in q.getFilter());
        assert.equal(res.length, 1);
      });
    });

    it('runs query setters with _id field (gh-5351)', function(done) {
      const testSchema = new Schema({
        val: { type: String }
      });

      const Test = db.model('Test', testSchema);
      Test.create({ val: 'A string' }).
        then(function() {
          return Test.findOne({});
        }).
        then(function(doc) {
          return Test.findOneAndUpdate({ _id: doc._id }, {
            $set: {
              val: 'another string'
            }
          }, { new: true });
        }).
        then(function(doc) {
          assert.ok(doc);
          assert.equal(doc.val, 'another string');
        }).
        then(done).
        catch(done);
    });

    it('runs setters if query field is an array (gh-6277)', function() {
      const setterCalled = [];

      const schema = new Schema({
        strings: {
          type: [String],
          set: v => {
            setterCalled.push(v);
            return v;
          }
        }
      });
      const Model = db.model('Test', schema);

      return co(function*() {
        yield Model.find({ strings: 'test' });
        assert.equal(setterCalled.length, 0);

        yield Model.find({ strings: ['test'] });
        assert.equal(setterCalled.length, 1);
        assert.deepEqual(setterCalled, [['test']]);
      });
    });

    it('$exists under $not (gh-4933)', function(done) {
      const TestSchema = new Schema({
        test: String
      });

      const Test = db.model('Test', TestSchema);

      Test.findOne({ test: { $not: { $exists: true } } }, function(error) {
        assert.ifError(error);
        done();
      });
    });

    it('geojson underneath array (gh-5467)', function(done) {
      const storySchema = new Schema({
        name: String,
        gallery: [{
          src: String,
          location: {
            type: { type: String, enum: ['Point'] },
            coordinates: { type: [Number], default: void 0 }
          },
          timestamp: Date
        }]
      });
      storySchema.index({ 'gallery.location': '2dsphere' });

      const Story = db.model('Story', storySchema);

      const q = {
        'gallery.location': {
          $near: {
            $geometry: {
              type: 'Point',
              coordinates: [51.53377166666667, -0.1197471666666667]
            },
            $maxDistance: 500
          }
        }
      };
      Story.once('index', function(error) {
        assert.ifError(error);
        Story.updateOne(q, { name: 'test' }, { upsert: true }, function(error) {
          assert.ifError(error);
          done();
        });
      });
    });

    it('slice respects schema projections (gh-5450)', function(done) {
      const gameSchema = Schema({
        name: String,
        developer: {
          type: String,
          select: false
        },
        arr: [Number]
      });
      const Game = db.model('Test', gameSchema);

      Game.create({ name: 'Mass Effect', developer: 'BioWare', arr: [1, 2, 3] }, function(error) {
        assert.ifError(error);
        Game.findOne({ name: 'Mass Effect' }).slice({ arr: 1 }).exec(function(error, doc) {
          assert.ifError(error);
          assert.equal(doc.name, 'Mass Effect');
          assert.deepEqual(doc.toObject().arr, [1]);
          assert.ok(!doc.developer);
          done();
        });
      });
    });

    it('overwrites when passing an object when path already set to primitive (gh-6097)', function() {
      const schema = new mongoose.Schema({ status: String });

      const Model = db.model('Test', schema);

      return Model.
        where({ status: 'approved' }).
        where({ status: { $ne: 'delayed' } });
    });

    it('$exists for arrays and embedded docs (gh-4937)', function(done) {
      const subSchema = new Schema({
        name: String
      });
      const TestSchema = new Schema({
        test: [String],
        sub: subSchema
      });

      const Test = db.model('Test', TestSchema);

      const q = { test: { $exists: true }, sub: { $exists: false } };
      Test.findOne(q, function(error) {
        assert.ifError(error);
        done();
      });
    });

    it('report error in pre hook (gh-5520)', function(done) {
      const TestSchema = new Schema({ name: String });

      const ops = [
        'count',
        'find',
        'findOne',
        'findOneAndRemove',
        'findOneAndUpdate',
        'replaceOne',
        'update',
        'updateOne',
        'updateMany'
      ];

      ops.forEach(function(op) {
        TestSchema.pre(op, function(next) {
          this.error(new Error(op + ' error'));
          next();
        });
      });

      const TestModel = db.model('Test', TestSchema);

      let numOps = ops.length;

      ops.forEach(function(op) {
        TestModel.find({}).updateOne({ name: 'test' })[op](function(error) {
          assert.ok(error);
          assert.equal(error.message, op + ' error');
          --numOps || done();
        });
      });
    });

    it('cast error with custom error (gh-5520)', function(done) {
      const TestSchema = new Schema({ name: Number });

      const TestModel = db.model('Test', TestSchema);

      TestModel.
        find({ name: 'not a number' }).
        error(new Error('woops')).
        exec(function(error) {
          assert.ok(error);
          // CastError check happens **after** `.error()`
          assert.equal(error.name, 'CastError');
          done();
        });
    });

    it('change deleteOne to updateOne for soft deletes using $isDeleted (gh-4428)', function(done) {
      const schema = new mongoose.Schema({
        name: String,
        isDeleted: Boolean
      });

      schema.pre('remove', function(next) {
        const _this = this;
        this.constructor.updateOne({ isDeleted: true }, function(error) {
          // Force mongoose to consider this doc as deleted.
          _this.$isDeleted(true);
          next(error);
        });
      });

      const M = db.model('Test', schema);

      M.create({ name: 'test' }, function(error, doc) {
        assert.ifError(error);
        doc.remove(function(error) {
          assert.ifError(error);
          M.findById(doc._id, function(error, doc) {
            assert.ifError(error);
            assert.ok(doc);
            assert.equal(doc.isDeleted, true);
            done();
          });
        });
      });
    });

    it('child schema with select: false in multiple paths (gh-5603)', function(done) {
      const ChildSchema = new mongoose.Schema({
        field: {
          type: String,
          select: false
        },
        _id: false
      }, { id: false });

      const ParentSchema = new mongoose.Schema({
        child: ChildSchema,
        child2: ChildSchema
      });
      const Parent = db.model('Parent', ParentSchema);
      const ogParent = new Parent();
      ogParent.child = { field: 'test' };
      ogParent.child2 = { field: 'test' };
      ogParent.save(function(error) {
        assert.ifError(error);
        Parent.findById(ogParent._id).exec(function(error, doc) {
          assert.ifError(error);
          assert.ok(!doc.child.field);
          assert.ok(!doc.child2.field);
          done();
        });
      });
    });

    it('errors in post init (gh-5592)', function(done) {
      const TestSchema = new Schema();

      let count = 0;
      TestSchema.post('init', function() {
        throw new Error('Failed! ' + (count++));
      });

      const TestModel = db.model('Test', TestSchema);

      const docs = [];
      for (let i = 0; i < 10; ++i) {
        docs.push({});
      }

      TestModel.create(docs, function(error) {
        assert.ifError(error);
        TestModel.find({}, function(error) {
          assert.ok(error);
          assert.equal(error.message, 'Failed! 0');
          assert.equal(count, 10);
          done();
        });
      });
    });

    it('with non-object args (gh-1698)', function(done) {
      const schema = new mongoose.Schema({
        email: String
      });
      const M = db.model('Test', schema);

      M.find(42, function(error) {
        assert.ok(error);
        assert.equal(error.name, 'ObjectParameterError');
        done();
      });
    });

    describe('throw', function() {
      let listeners;

      beforeEach(function() {
        listeners = process.listeners('uncaughtException');
        process.removeAllListeners('uncaughtException');
      });

      afterEach(function() {
        process.on('uncaughtException', listeners[0]);
      });

      it('throw on sync exceptions in callbacks (gh-6178)', function(done) {
        const async = require('async');
        const schema = new Schema({});
        const Test = db.model('Test', schema);

        process.once('uncaughtException', err => {
          assert.equal(err.message, 'woops');
          done();
        });

        async.waterfall([
          function(cb) {
            Test.create({}, cb);
          },
          function(res, cb) {
            Test.find({}, function() { cb(); });
          },
          function() {
            throw new Error('woops');
          }
        ], function() {
          assert.ok(false);
        });
      });
    });

    it.skip('set overwrite after update() (gh-4740)', function() {
      const schema = new Schema({ name: String, age: Number });
      const User = db.model('User', schema);

      return co(function*() {
        yield User.create({ name: 'Bar', age: 29 });

        yield User.where({ name: 'Bar' }).
          update({ name: 'Baz' }).
          setOptions({ overwrite: true });

        const doc = yield User.findOne();
        assert.equal(doc.name, 'Baz');
        assert.ok(!doc.age);
      });
    });

    it('queries with BSON overflow (gh-5812)', function(done) {
      this.timeout(10000);

      const schema = new mongoose.Schema({
        email: String
      });

      const model = db.model('Test', schema);
      const bigData = new Array(800000);

      for (let i = 0; i < bigData.length; ++i) {
        bigData[i] = 'test1234567890';
      }

      model.find({ email: { $in: bigData } }).lean().
        then(function() {
          done(new Error('Expected an error'));
        }).
        catch(function(error) {
          assert.ok(error);
          assert.ok(error.message !== 'Expected error');
          done();
        });
    });

    it('consistently return query when callback specified (gh-6271)', function(done) {
      const schema = new mongoose.Schema({
        n: Number
      });

      const Model = db.model('Test', schema);

      Model.create({ n: 0 }, (err, doc) => {
        assert.ifError(err);

        const updateQuery = Model.findOneAndUpdate({ _id: doc._id }, { $inc: { n: 1 } }, { new: true }, (err, doc) => {
          assert.ifError(err);
          assert.equal(doc.n, 1);
          done();
        });
        assert.ok(updateQuery instanceof Query);
      });
    });

    it('explain() (gh-6625)', function() {
      return co(function*() {
        const schema = new mongoose.Schema({ n: Number });

        const Model = db.model('Test', schema);

        yield Model.create({ n: 42 });

        let res = yield Model.find().explain('queryPlanner');
        assert.ok(res.queryPlanner);

        res = yield Model.find().explain();
        assert.ok(res.queryPlanner);

        res = yield Model.find().explain().explain(false);
        assert.equal(res[0].n, 42);
      });
    });

    it('cast embedded discriminators with dot notation (gh-6027)', function() {
      return co(function*() {
        const ownerSchema = new Schema({
          _id: false
        }, {
          discriminatorKey: 'type'
        });

        const userOwnerSchema = new Schema({
          id: { type: Schema.Types.ObjectId, required: true }
        }, { _id: false });

        const tagOwnerSchema = new Schema({
          id: { type: String, required: true }
        }, { _id: false });

        const activitySchema = new Schema({
          owner: { type: ownerSchema, required: true }
        }, { _id: false });

        activitySchema.path('owner').discriminator('user', userOwnerSchema);
        activitySchema.path('owner').discriminator('tag', tagOwnerSchema);

        const Activity = db.model('Test', activitySchema);

        yield Activity.insertMany([
          {
            owner: {
              id: '5a042f742a91c1db447534d5',
              type: 'user'
            }
          },
          {
            owner: {
              id: 'asdf',
              type: 'tag'
            }
          }
        ]);

        const activity = yield Activity.findOne({
          'owner.type': 'user',
          'owner.id': '5a042f742a91c1db447534d5'
        });
        assert.ok(activity);
        assert.equal(activity.owner.type, 'user');
      });
    });

    it('cast embedded discriminators with embedded obj (gh-6027)', function() {
      return co(function*() {
        const ownerSchema = new Schema({
          _id: false
        }, {
          discriminatorKey: 'type'
        });

        const userOwnerSchema = new Schema({
          id: { type: Schema.Types.ObjectId, required: true }
        }, { _id: false });

        const tagOwnerSchema = new Schema({
          id: { type: String, required: true }
        }, { _id: false });

        const activitySchema = new Schema({
          owner: { type: ownerSchema, required: true }
        }, { _id: false });

        activitySchema.path('owner').discriminator('user', userOwnerSchema);
        activitySchema.path('owner').discriminator('tag', tagOwnerSchema);

        const Activity = db.model('Test', activitySchema);

        yield Activity.insertMany([
          {
            owner: {
              id: '5a042f742a91c1db447534d5',
              type: 'user'
            }
          },
          {
            owner: {
              id: 'asdf',
              type: 'tag'
            }
          }
        ]);

        const activity = yield Activity.findOne({
          owner: {
            type: 'user',
            id: '5a042f742a91c1db447534d5'
          }
        });
        assert.ok(activity);
        assert.equal(activity.owner.type, 'user');
      });
    });

    it('cast embedded discriminators with $elemMatch discriminator key (gh-7449)', function() {
      return co(function*() {
        const ListingLineSchema = new Schema({
          sellerId: Number
        });

        const OrderSchema = new Schema({
          lines: [new Schema({
            amount: Number
          }, { discriminatorKey: 'kind' })]
        });

        OrderSchema.path('lines').discriminator('listing', ListingLineSchema);

        const Order = db.model('Order', OrderSchema);

        yield Order.create({ lines: { kind: 'listing', sellerId: 42 } });

        let count = yield Order.countDocuments({
          lines: { $elemMatch: { kind: 'listing', sellerId: '42' } }
        });
        assert.strictEqual(count, 1);

        count = yield Order.countDocuments({
          lines: { $elemMatch: { sellerId: '42' } }
        });
        assert.strictEqual(count, 0);
      });
    });

    it('handles geoWithin with mongoose docs (gh-4392)', function(done) {
      const areaSchema = new Schema({
        name: { type: String },
        loc: {
          type: {
            type: String,
            enum: ['Polygon'],
            default: 'Polygon'
          },
          coordinates: [[[Number]]]
        }
      });

      const Area = db.model('Test', areaSchema);

      const observationSchema = new Schema({
        geometry: {
          type: {
            type: String,
            enum: ['Point'],
            default: 'Point'
          },
          coordinates: { type: [Number] }
        },
        properties: {
          temperature: { type: Number }
        }
      });
      observationSchema.index({ geometry: '2dsphere' });

      const Observation = db.model('Test1', observationSchema);

      Observation.on('index', function(error) {
        assert.ifError(error);
        const tromso = new Area({
          name: 'Tromso, Norway',
          loc: {
            type: 'Polygon',
            coordinates: [[
              [18.89, 69.62],
              [18.89, 69.72],
              [19.03, 69.72],
              [19.03, 69.62],
              [18.89, 69.62]
            ]]
          }
        });
        tromso.save(function(error) {
          assert.ifError(error);
          const observation = {
            geometry: {
              type: 'Point',
              coordinates: [18.895, 69.67]
            }
          };
          Observation.create(observation, function(error) {
            assert.ifError(error);

            Observation.
              find().
              where('geometry').within().geometry(tromso.loc).
              exec(function(error, docs) {
                assert.ifError(error);
                assert.equal(docs.length, 1);
                done();
              });
          });
        });
      });
    });
  });

  describe('handles falsy and object projections with defaults (gh-3256)', function() {
    let MyModel;

    before(function(done) {
      const PersonSchema = new Schema({
        name: String,
        lastName: String,
        dependents: [String]
      });

      db.deleteModel(/Person/);
      const m = db.model('Person', PersonSchema);

      const obj = {
        name: 'John',
        lastName: 'Doe',
        dependents: ['Jake', 'Jill', 'Jane']
      };
      m.create(obj, function(error) {
        assert.ifError(error);

        const PersonSchema = new Schema({
          name: String,
          lastName: String,
          dependents: [String],
          salary: { type: Number, default: 25000 }
        });

        db.deleteModel(/Person/);
        MyModel = db.model('Person', PersonSchema);

        done();
      });
    });

    it('falsy projection', function(done) {
      MyModel.findOne({ name: 'John' }, { lastName: false }).
        exec(function(error, person) {
          assert.ifError(error);
          assert.equal(person.salary, 25000);
          done();
        });
    });

    it('slice projection', function(done) {
      MyModel.findOne({ name: 'John' }, { dependents: { $slice: 1 } }).exec(function(error, person) {
        assert.ifError(error);
        assert.equal(person.salary, 25000);
        done();
      });
    });

    it('empty projection', function(done) {
      MyModel.findOne({ name: 'John' }, {}).
        exec(function(error, person) {
          assert.ifError(error);
          assert.equal(person.salary, 25000);
          done();
        });
    });
  });

  describe('count', function() {
    it('calls utils.toObject on conditions (gh-6323)', function() {
      return co(function* () {
        const priceSchema = new Schema({
          key: String,
          price: Number
        });

        const Model = db.model('Test', priceSchema);

        const tests = [];

        for (let i = 0; i < 10; i++) {
          const p = i * 25;
          tests.push(new Model({ key: 'value', price: p }));
        }

        const query = { key: 'value' };

        const priceQuery = Object.create(null);

        priceQuery.$gte = 0;
        priceQuery.$lte = 200;

        Object.assign(query, { price: priceQuery });

        yield Model.create(tests);
        const count = yield Model.countDocuments(query);
        assert.strictEqual(count, 9);
      });
    });
  });

  describe('setQuery', function() {
    it('replaces existing query with new value (gh-6854)', function() {
      const q = new Query({});
      q.where('userName').exists();
      q.setQuery({ a: 1 });
      assert.deepStrictEqual(q._conditions, { a: 1 });
    });
  });

  it('map (gh-7142)', function() {
    const Model = db.model('Test', new Schema({ name: String }));

    return co(function*() {
      yield Model.create({ name: 'test' });
      const now = new Date();
      const res = yield Model.findOne().map(res => {
        res.loadedAt = now;
        return res;
      });

      assert.equal(res.loadedAt, now);
    });
  });

  describe('orFail (gh-6841)', function() {
    let Model;

    before(function() {
      db.deleteModel(/Test/);
      Model = db.model('Test', new Schema({ name: String }));
    });

    beforeEach(function() {
      return Model.deleteMany({}).then(() => Model.create({ name: 'Test' }));
    });

    it('find()', function() {
      return co(function*() {
        let threw = false;
        try {
          yield Model.find({ name: 'na' }).orFail(() => new Error('Oops!'));
        } catch (error) {
          assert.ok(error);
          assert.equal(error.message, 'Oops!');
          threw = true;
        }
        assert.ok(threw);

        // Shouldn't throw
        const res = yield Model.find({ name: 'Test' }).orFail(new Error('Oops'));
        assert.equal(res[0].name, 'Test');
      });
    });

    it('findOne()', function() {
      return co(function*() {
        let threw = false;
        try {
          yield Model.findOne({ name: 'na' }).orFail(() => new Error('Oops!'));
        } catch (error) {
          assert.ok(error);
          assert.equal(error.message, 'Oops!');
          threw = true;
        }
        assert.ok(threw);

        // Shouldn't throw
        const res = yield Model.findOne({ name: 'Test' }).orFail(new Error('Oops'));
        assert.equal(res.name, 'Test');
      });
    });

    it('deleteMany()', function() {
      return co(function*() {
        let threw = false;
        try {
          yield Model.deleteMany({ name: 'na' }).orFail(new Error('Oops!'));
        } catch (error) {
          assert.ok(error);
          assert.equal(error.message, 'Oops!');
          threw = true;
        }
        assert.ok(threw);

        // Shouldn't throw
        const res = yield Model.deleteMany({ name: 'Test' }).orFail(new Error('Oops'));
        assert.equal(res.n, 1);
      });
    });

    it('deleteOne()', function() {
      return co(function*() {
        let threw = false;
        try {
          yield Model.deleteOne({ name: 'na' }).orFail(new Error('Oops!'));
        } catch (error) {
          assert.ok(error);
          assert.equal(error.message, 'Oops!');
          threw = true;
        }
        assert.ok(threw);

        // Shouldn't throw
        const res = yield Model.deleteOne({ name: 'Test' }).orFail(new Error('Oops'));
        assert.equal(res.n, 1);
      });
    });

    it('remove()', function() {
      return co(function*() {
        let threw = false;
        try {
          yield Model.remove({ name: 'na' }).orFail(new Error('Oops!'));
        } catch (error) {
          assert.ok(error);
          assert.equal(error.message, 'Oops!');
          threw = true;
        }
        assert.ok(threw);

        // Shouldn't throw
        const res = yield Model.remove({ name: 'Test' }).orFail(new Error('Oops'));
        assert.equal(res.n, 1);
      });
    });

    it('update()', function() {
      return co(function*() {
        let threw = false;
        try {
          yield Model.update({ name: 'na' }, { name: 'foo' }).
            orFail(new Error('Oops!'));
        } catch (error) {
          assert.ok(error);
          assert.equal(error.message, 'Oops!');
          threw = true;
        }
        assert.ok(threw);

        // Shouldn't throw
        const res = yield Model.update({}, { name: 'Test2' }).orFail(new Error('Oops'));
        assert.equal(res.n, 1);
      });
    });

    it('updateMany()', function() {
      return co(function*() {
        let threw = false;
        try {
          yield Model.updateMany({ name: 'na' }, { name: 'foo' }).
            orFail(new Error('Oops!'));
        } catch (error) {
          assert.ok(error);
          assert.equal(error.message, 'Oops!');
          threw = true;
        }
        assert.ok(threw);

        // Shouldn't throw
        const res = yield Model.updateMany({}, { name: 'Test2' }).orFail(new Error('Oops'));
        assert.equal(res.n, 1);
      });
    });

    it('updateOne()', function() {
      return co(function*() {
        let threw = false;
        try {
          yield Model.updateOne({ name: 'na' }, { name: 'foo' }).
            orFail(new Error('Oops!'));
        } catch (error) {
          assert.ok(error);
          assert.equal(error.message, 'Oops!');
          threw = true;
        }
        assert.ok(threw);

        // Shouldn't throw
        const res = yield Model.updateOne({}, { name: 'Test2' }).orFail(new Error('Oops'));
        assert.equal(res.n, 1);
      });
    });

    it('findOneAndUpdate()', function() {
      return co(function*() {
        let threw = false;
        try {
          yield Model.findOneAndUpdate({ name: 'na' }, { name: 'foo' }).
            orFail(new Error('Oops!'));
        } catch (error) {
          assert.ok(error);
          assert.equal(error.message, 'Oops!');
          threw = true;
        }
        assert.ok(threw);

        // Shouldn't throw
        const res = yield Model.findOneAndUpdate({}, { name: 'Test2' }).orFail(new Error('Oops'));
        assert.equal(res.name, 'Test');
      });
    });

    it('findOneAndDelete()', function() {
      return co(function*() {
        let threw = false;
        try {
          yield Model.findOneAndDelete({ name: 'na' }).
            orFail(new Error('Oops!'));
        } catch (error) {
          assert.ok(error);
          assert.equal(error.message, 'Oops!');
          threw = true;
        }
        assert.ok(threw);

        // Shouldn't throw
        const res = yield Model.findOneAndDelete({ name: 'Test' }).orFail(new Error('Oops'));
        assert.equal(res.name, 'Test');
      });
    });

    it('executes before post hooks (gh-7280)', function() {
      return co(function*() {
        const schema = new Schema({ name: String });
        const docs = [];
        schema.post('findOne', function(doc, next) {
          docs.push(doc);
          next();
        });
        const Model = db.model('Test', schema);

        yield Model.create({ name: 'Test' });

        let threw = false;
        try {
          yield Model.findOne({ name: 'na' }).orFail(new Error('Oops!'));
        } catch (error) {
          assert.ok(error);
          assert.equal(error.message, 'Oops!');
          threw = true;
        }
        assert.ok(threw);
        assert.equal(docs.length, 0);

        // Shouldn't throw
        const res = yield Model.findOne({ name: 'Test' }).orFail(new Error('Oops'));
        assert.equal(res.name, 'Test');
        assert.equal(docs.length, 1);
      });
    });

    it('throws DocumentNotFoundError by default (gh-7409)', function() {
      return co(function*() {
        const err = yield Model.findOne({ name: 'na' }).
          orFail().
          then(() => null, err => err);
        assert.equal(err.name, 'DocumentNotFoundError', err.stack);
        assert.ok(err.message.indexOf('na') !== -1, err.message);
        assert.ok(err.message.indexOf('"Test"') !== -1, err.message);
        assert.deepEqual(err.filter, { name: 'na' });
      });
    });
  });

  describe('getPopulatedPaths', function() {
    it('doesn\'t break on a query without population (gh-6677)', function() {
      const schema = new Schema({ name: String });
      schema.pre('findOne', function() {
        assert.deepStrictEqual(this.getPopulatedPaths(), []);
      });

      const Model = db.model('Test', schema);

      return co(function*() {
        yield Model.findOne({});
      });
    });

    it('returns an array of populated paths as strings (gh-6677)', function() {
      const otherSchema = new Schema({ name: String });
      const schema = new Schema({
        other: {
          type: Schema.Types.ObjectId,
          ref: 'Test1'
        }
      });
      schema.pre('findOne', function() {
        assert.deepStrictEqual(this.getPopulatedPaths(), ['other']);
      });

      const Other = db.model('Test1', otherSchema);
      const Test = db.model('Test', schema);

      const other = new Other({ name: 'one' });
      const test = new Test({ other: other._id });

      return co(function*() {
        yield other.save();
        yield test.save();
        yield Test.findOne({}).populate('other');
      });
    });

    it('returns deep populated paths (gh-7757)', function() {
      db.model('Test3', new Schema({ name: String }));
      db.model('Test2', new Schema({ level3: { type: String, ref: 'Test3' } }));
      const L1 = db.model('Test',
        new Schema({ level1: { type: String, ref: 'Test2' } }));

      const query = L1.find().populate({
        path: 'level1',
        populate: {
          path: 'level2',
          populate: {
            path: 'level3'
          }
        }
      });

      assert.deepEqual(query.getPopulatedPaths(),
        ['level1', 'level1.level2', 'level1.level2.level3']);
    });
  });

  describe('setUpdate', function() {
    it('replaces existing update doc with new value', function() {
      const q = new Query({});
      q.set('testing', '123');
      q.setUpdate({ $set: { newPath: 'newValue' } });
      assert.strictEqual(q._update.$set.testing, undefined);
      assert.strictEqual(q._update.$set.newPath, 'newValue');
    });
  });

  describe('get() (gh-7312)', function() {
    it('works with using $set', function() {
      const q = new Query({});
      q.updateOne({}, { $set: { name: 'Jean-Luc Picard' } });

      assert.equal(q.get('name'), 'Jean-Luc Picard');
    });

    it('works with $set syntactic sugar', function() {
      const q = new Query({});
      q.updateOne({}, { name: 'Jean-Luc Picard' });

      assert.equal(q.get('name'), 'Jean-Luc Picard');
    });

    it('works with mixed', function() {
      const q = new Query({});
      q.updateOne({}, { name: 'Jean-Luc Picard', $set: { age: 59 } });

      assert.equal(q.get('name'), 'Jean-Luc Picard');
    });

    it('$set overwrites existing', function() {
      const M = db.model('Test', new Schema({ name: String }));
      const q = M.updateOne({}, {
        name: 'Jean-Luc Picard',
        $set: { name: 'William Riker' }
      }, { upsert: true });

      assert.equal(q.get('name'), 'Jean-Luc Picard');

      return q.exec().
        then(() => M.findOne()).
        then(doc => assert.equal(doc.name, 'Jean-Luc Picard'));
    });
  });

  it('allows skipping timestamps in updateOne() (gh-6980)', function() {
    const schema = new Schema({ name: String }, { timestamps: true });

    const M = db.model('Test', schema);

    return co(function*() {
      const doc = yield M.create({ name: 'foo' });
      assert.ok(doc.createdAt);
      assert.ok(doc.updatedAt);

      const start = Date.now();
      yield cb => setTimeout(cb, 10);

      const opts = { timestamps: false, new: true };
      const res = yield M.findOneAndUpdate({}, { name: 'bar' }, opts);

      assert.equal(res.name, 'bar');
      assert.ok(res.updatedAt.valueOf() <= start,
        `Expected ${res.updatedAt.valueOf()} <= ${start}`);
    });
  });

  it('increments timestamps for nested subdocs (gh-4412)', function() {
    const childSchema = new Schema({ name: String }, {
      timestamps: true,
      versionKey: false
    });
    const parentSchema = new Schema({ child: childSchema }, {
      // timestamps: true,
      versionKey: false
    });
    const Parent = db.model('Parent', parentSchema);

    return co(function*() {
      let doc = yield Parent.create({ child: { name: 'foo' } });
      assert.ok(doc.child.updatedAt);
      assert.ok(doc.child.createdAt);

      let start = Date.now();
      yield cb => setTimeout(cb, 10);

      yield Parent.updateOne({}, { $set: { 'child.name': 'Luke' } });

      doc = yield Parent.findOne();

      let updatedAt = doc.child.updatedAt.valueOf();

      assert.ok(updatedAt > start, `Expected ${updatedAt} > ${start}`);

      // Overwrite whole doc
      start = Date.now();
      yield cb => setTimeout(cb, 10);

      yield Parent.updateOne({}, { $set: { child: { name: 'Luke' } } });

      doc = yield Parent.findOne();

      const createdAt = doc.child.createdAt.valueOf();
      updatedAt = doc.child.updatedAt.valueOf();

      assert.ok(createdAt > start, `Expected ${createdAt} > ${start}`);
      assert.ok(updatedAt > start, `Expected ${updatedAt} > ${start}`);
    });
  });

  describe('increments timestamps for arrays of nested subdocs (gh-4412)', function() {
    let Parent;

    before(function() {
      const childSchema = new Schema({ name: String }, {
        timestamps: true,
        versionKey: false
      });
      const parentSchema = new Schema({ children: [childSchema] }, {
        versionKey: false });
      Parent = db.model('Parent', parentSchema);
    });

    it('$set nested property with numeric position', function() {
      return co(function*() {
        const kids = 'foo bar baz'.split(' ').map(n => { return { name: `${n}` };});
        const doc = yield Parent.create({ children: kids });
        assert.ok(doc.children[0].updatedAt && doc.children[0].createdAt);
        assert.ok(doc.children[1].updatedAt && doc.children[1].createdAt);
        assert.ok(doc.children[2].updatedAt && doc.children[2].createdAt);

        const start = new Date();
        yield cb => setTimeout(cb, 10);

        const cond = {};
        const update = { $set: { 'children.0.name': 'Luke' } };
        yield Parent.updateOne(cond, update);

        const found = yield Parent.findOne({});
        const updatedAt = found.children[0].updatedAt;
        const name = found.children[0].name;
        assert.ok(name, 'Luke');
        assert.ok(updatedAt.valueOf() > start.valueOf(),
          `Expected ${updatedAt} > ${start}`);
      });
    });

    it('$set numeric element', function() {
      return co(function*() {
        const kids = 'foo bar baz'.split(' ').map(n => { return { name: `${n}` };});
        const doc = yield Parent.create({ children: kids });
        assert.ok(doc.children[0].updatedAt && doc.children[0].createdAt);
        assert.ok(doc.children[1].updatedAt && doc.children[1].createdAt);
        assert.ok(doc.children[2].updatedAt && doc.children[2].createdAt);

        const start = Date.now();
        yield cb => setTimeout(cb, 10);

        const cond = {};
        const update = { $set: { 'children.0': { name: 'Luke' } } };
        yield Parent.updateOne(cond, update);

        const found = yield Parent.findOne({});
        const updatedAt = found.children[0].updatedAt.valueOf();
        const name = found.children[0].name;
        assert.ok(name, 'Luke');
        assert.ok(updatedAt > start, `Expected ${updatedAt} > ${start}`);
      });
    });

    it('$set with positional operator', function() {
      return co(function*() {
        const kids = 'foo bar baz'.split(' ').map(n => { return { name: `${n}` };});
        const doc = yield Parent.create({ children: kids });
        assert.ok(doc.children[0].updatedAt && doc.children[0].createdAt);
        assert.ok(doc.children[1].updatedAt && doc.children[1].createdAt);
        assert.ok(doc.children[2].updatedAt && doc.children[2].createdAt);

        const start = Date.now();
        yield cb => setTimeout(cb, 10);

        const cond = { 'children.name': 'bar' };
        const update = { $set: { 'children.$.name': 'Luke' } };
        yield Parent.updateOne(cond, update);

        const found = yield Parent.findOne({});
        const updatedAt = found.children[1].updatedAt.valueOf();
        const name = found.children[1].name;
        assert.ok(name, 'Luke');
        assert.ok(updatedAt > start, `Expected ${updatedAt} > ${start}`);
      });
    });

    it('$set with positional operator and array (gh-7106)', function() {
      return co(function*() {
        const subSub = new Schema({ x: String });
        const sub = new Schema({ name: String, subArr: [subSub] });
        const schema = new Schema({ arr: [sub] }, {
          timestamps: true
        });

        const Test = db.model('Test', schema);

        const cond = { arr: { $elemMatch: { name: 'abc' } } };
        const set = { $set: { 'arr.$.subArr': [{ x: 'b' }] } };

        yield Test.create({
          arr: [{
            name: 'abc',
            subArr: [{ x: 'a' }]
          }]
        });
        yield Test.updateOne(cond, set);

        const res = yield Test.collection.findOne({});

        assert.ok(Array.isArray(res.arr));
        assert.strictEqual(res.arr[0].subArr[0].x, 'b');
      });
    });
  });

  it('strictQuery option (gh-4136) (gh-7178)', function() {
    const modelSchema = new Schema({
      field: Number,
      nested: { path: String }
    }, { strictQuery: 'throw' });

    const Model = db.model('Test', modelSchema);

    return co(function*() {
      // `find()` on a top-level path not in the schema
      let err = yield Model.find({ notInschema: 1 }).then(() => null, e => e);
      assert.ok(err);
      assert.ok(err.message.indexOf('strictQuery') !== -1, err.message);

      // Shouldn't throw on nested path re: gh-7178
      yield Model.create({ nested: { path: 'a' } });
      const doc = yield Model.findOne({ nested: { path: 'a' } });
      assert.ok(doc);

      // `find()` on a nested path not in the schema
      err = yield Model.find({ 'nested.bad': 'foo' }).then(() => null, e => e);
      assert.ok(err);
      assert.ok(err.message.indexOf('strictQuery') !== -1, err.message);
    });
  });

  it('strictQuery = true (gh-6032)', function() {
    const modelSchema = new Schema({ field: Number }, { strictQuery: true });

    return co(function*() {
      const Model = db.model('Test', modelSchema);

      yield Model.create({ field: 1 });

      const docs = yield Model.find({ nonexistingField: 1 });

      assert.equal(docs.length, 1);
    });
  });

  it('function defaults run after query result is inited (gh-7182)', function() {
    const schema = new Schema({ kind: String, hasDefault: String });
    schema.path('hasDefault').default(function() {
      return this.kind === 'test' ? 'success' : 'fail';
    });

    return co(function*() {
      const Model = db.model('Test', schema);

      yield Model.create({ kind: 'test' });
      yield Model.updateOne({}, { $unset: { hasDefault: 1 } });

      const doc = yield Model.findOne();
      assert.equal(doc.hasDefault, 'success');
    });
  });

  it('merging objectids with where() (gh-7360)', function() {
    const Test = db.model('Test', new Schema({}));

    return Test.create({}).
      then(doc => Test.find({ _id: doc._id.toString() }).where({ _id: doc._id })).
      then(res => assert.equal(res.length, 1));
  });

  it('maxTimeMS() (gh-7254)', function() {
    const Model = db.model('Test', new Schema({}));

    return co(function*() {
      yield Model.create({});

      const res = yield Model.find({ $where: 'sleep(1000) || true' }).
        maxTimeMS(10).
        then(() => null, err => err);
      assert.ok(res);
      assert.ok(res.message.indexOf('time limit') !== -1, res.message);
    });
  });

  it('connection-level maxTimeMS() (gh-4066)', function() {
    db.options = db.options || {};
    db.options.maxTimeMS = 10;
    const Model = db.model('Test', new Schema({}));

    return co(function*() {
      yield Model.create({});

      const res = yield Model.find({ $where: 'sleep(250) || true' }).
        then(() => null, err => err);
      assert.ok(res);
      assert.ok(res.message.indexOf('time limit') !== -1, res.message);
      delete db.options.maxTimeMS;
    });
  });

  it('mongoose-level maxTimeMS() (gh-4066)', function() {
    db.base.options = db.base.options || {};
    db.base.options.maxTimeMS = 10;
    const Model = db.model('Test', new Schema({}));

    return co(function*() {
      yield Model.create({});

      const res = yield Model.find({ $where: 'sleep(250) || true' }).
        then(() => null, err => err);
      assert.ok(res);
      assert.ok(res.message.indexOf('time limit') !== -1, res.message);
      delete db.base.options.maxTimeMS;
    });
  });

  it('throws error with updateOne() and overwrite (gh-7475)', function() {
    const Model = db.model('Test', Schema({ name: String }));

    return Model.updateOne({}, { name: 'bar' }, { overwrite: true }).then(
      () => { throw new Error('Should have failed'); },
      err => assert.ok(err.message.indexOf('updateOne') !== -1)
    );
  });

  it('sets deletedCount on result of remove() (gh-7629)', function() {
    const schema = new Schema({ name: String });

    const Model = db.model('Test', schema);

    return co(function*() {
      yield Model.create({ name: 'foo' });

      let res = yield Model.remove({});
      assert.equal(res.deletedCount, 1);

      res = yield Model.remove({});
      assert.strictEqual(res.deletedCount, 0);
    });
  });

  describe('merge()', function() {
    it('copies populate() (gh-1790)', function() {
      const Car = db.model('Car', {
        color: String,
        model: String,
        owner: {
          type: Schema.Types.ObjectId,
          ref: 'Person'
        }
      });

      const Person = db.model('Person', {
        name: String
      });

      return co(function*() {
        const val = yield Person.create({ name: 'Val' });
        yield Car.create({ color: 'Brown', model: 'Subaru', owner: val._id });

        const q = Car.findOne().populate('owner');

        const res = yield Car.findOne().merge(q);

        assert.equal(res.owner.name, 'Val');
      });
    });
  });

  describe('Query#validate() (gh-7984)', function() {
    it('middleware', function() {
      const schema = new Schema({
        password: {
          type: String,
          validate: v => v.length >= 6,
          required: true
        }
      });

      let docCalls = 0;
      schema.post('validate', function() {
        ++docCalls;
      });
      let queryCalls = 0;
      schema.post('validate', { query: true }, function() {
        ++queryCalls;
        const pw = this.get('password');
        assert.equal(pw, '6chars');
        this.set('password', 'encryptedpassword');
      });

      const M = db.model('Test', schema);

      const opts = { runValidators: true, upsert: true, new: true };
      return M.findOneAndUpdate({}, { password: '6chars' }, opts).then(doc => {
        assert.equal(docCalls, 0);
        assert.equal(queryCalls, 1);
        assert.equal(doc.password, 'encryptedpassword');
      });
    });

    it('pre("validate") errors (gh-7187)', function() {
      const addressSchema = Schema({ countryId: String });
      addressSchema.pre('validate', { query: true }, function() {
        throw new Error('Oops!');
      });
      const contactSchema = Schema({ addresses: [addressSchema] });
      const Contact = db.model('Test', contactSchema);

      const update = { addresses: [{ countryId: 'foo' }] };
      return Contact.updateOne({}, update, { runValidators: true }).then(
        () => assert.ok(false),
        err => {
          assert.ok(err.errors['addresses.0']);
          assert.equal(err.errors['addresses.0'].message, 'Oops!');
        }
      );
    });
  });

  it('query with top-level _bsontype (gh-8222) (gh-8268)', function() {
    const userSchema = Schema({ token: String });
    const User = db.model('Test', userSchema);

    return co(function*() {
      const original = yield User.create({ token: 'rightToken' });
      let doc = yield User.findOne({ token: 'wrongToken', _bsontype: 'a' });
      assert.ok(!doc);

      doc = yield User.findOne(original._id);
      assert.ok(doc);
      assert.equal(doc.token, 'rightToken');
    });
  });

  it('casts $elemMatch with dbrefs (gh-8577)', function() {
    const ChatSchema = new Schema({
      members: [{
        $ref: String,
        $id: mongoose.ObjectId,
        $db: String
      }]
    });
    const Chat = db.model('Test', ChatSchema);

    return co(function*() {
      const doc = yield Chat.create({
        members: [{ $ref: 'foo', $id: new mongoose.Types.ObjectId(), $db: 'foo' }]
      });

      const res = yield Chat.findOne({
        members: { $elemMatch: { $id: doc.members[0].$id } }
      });
      assert.ok(res);
    });
  });

  it('throws an error if executed multiple times (gh-7398)', function() {
    const Test = db.model('Test', Schema({ name: String }));

    return co(function*() {
      const q = Test.findOne();

      yield q;

      let err = yield q.then(() => null, err => err);
      assert.ok(err);
      assert.equal(err.name, 'MongooseError');
      assert.equal(err.message, 'Query was already executed: Test.findOne({})');
      assert.ok(err.originalStack);

      const cb = () => {};
      err = yield Test.find(cb).then(() => null, err => err);
      assert.ok(err);
      assert.equal(err.name, 'MongooseError');
      assert.equal(err.message, 'Query was already executed: Test.find({})');
      assert.ok(err.originalStack);

      err = yield q.clone().then(() => null, err => err);
      assert.ifError(err);
    });
  });

  describe('stack traces', function() {
    it('includes calling file for filter cast errors (gh-8691)', function() {
      const toCheck = ['find', 'findOne', 'deleteOne'];
      const Model = db.model('Test', Schema({}));

      return co(function*() {
        for (const fn of toCheck) {
          const err = yield Model[fn]({ _id: 'fail' }).then(() => null, err => err);
          assert.ok(err);
          assert.ok(err.stack.includes(__filename), err.stack);
        }
      });
    });
  });

<<<<<<< HEAD
  it('setter priorVal (gh-8629)', function() {
    const priorVals = [];
    const schema = Schema({
      name: {
        type: String,
        set: (v, priorVal) => {
          priorVals.push(priorVal);
          return v;
        }
      }
    });
    const Model = db.model('Test', schema);

    return Model.updateOne({}, { name: 'bar' }).exec().
      then(() => assert.deepEqual(priorVals, [null]));
  });

  describe('clone', function() {
    let Model;

    beforeEach(function() {
      Model = db.model('Test', Schema({ name: String, age: Number }));

      return Model.create([
        { name: 'Jean-Luc Picard', age: 59 },
        { name: 'Will Riker', age: 29 }
      ]);
    });

    it('with findOne', function() {
      return co(function*() {
        const q = Model.findOne({ age: 29 });
        const q2 = q.clone();

        let doc = yield q;
        assert.equal(doc.name, 'Will Riker');

        assert.deepEqual(q2._conditions, { age: 29 });
        doc = yield q2;
        assert.equal(doc.name, 'Will Riker');

        const q3 = q.clone();
        assert.deepEqual(q3._conditions, { age: 29 });
        doc = yield q3;
        assert.equal(doc.name, 'Will Riker');
      });
    });

    it('with deleteOne', function() {
      return co(function*() {
        const q = Model.deleteOne({ age: 29 });

        yield q;
        assert.equal(yield Model.findOne({ name: 'Will Riker' }), null);
        yield Model.create({ name: 'Will Riker', age: 29 });

        const q2 = q.clone();
        assert.deepEqual(q2._conditions, { age: 29 });
        yield q2;
        assert.equal(yield Model.findOne({ name: 'Will Riker' }), null);
      });
    });

    it('with updateOne', function() {
      return co(function*() {
        const q = Model.updateOne({ name: 'Will Riker' }, { name: 'Thomas Riker' });

        yield q;
        assert.equal(yield Model.findOne({ name: 'Will Riker' }), null);
        yield Model.updateOne({ name: 'Thomas Riker' }, { name: 'Will Riker' });

        const q2 = q.clone();
        assert.deepEqual(q2._conditions, { name: 'Will Riker' });
        assert.deepEqual(q2._update, { $set: { name: 'Thomas Riker' } });
        yield q2;
        assert.equal(yield Model.findOne({ name: 'Will Riker' }), null);
      });
    });

    it('with distinct', function() {
      return co(function*() {
        const q = Model.distinct('name');

        const res = yield q;
        assert.deepEqual(res.sort(), ['Jean-Luc Picard', 'Will Riker']);

        const q2 = q.clone();
        assert.deepEqual(q2._distinct, 'name');
        yield q2;
        assert.deepEqual(res.sort(), ['Jean-Luc Picard', 'Will Riker']);
      });
=======
  it('casts filter according to discriminator schema if in filter (gh-8881)', function() {
    const userSchema = new Schema({ name: String }, { discriminatorKey: 'kind' });
    const User = db.model('User', userSchema);

    return co(function*() {
      const UserWithAge = User.discriminator('UserWithAge', new Schema({ age: Number }));
      yield UserWithAge.create({ name: 'Hafez', age: 25 });

      // should cast `age` to number
      const user = yield User.findOne({ kind: 'UserWithAge', age: '25' });

      assert.equal(user.name, 'Hafez');
      assert.equal(user.age, 25);
>>>>>>> f6ac2abe
    });
  });
});<|MERGE_RESOLUTION|>--- conflicted
+++ resolved
@@ -3640,7 +3640,6 @@
     });
   });
 
-<<<<<<< HEAD
   it('setter priorVal (gh-8629)', function() {
     const priorVals = [];
     const schema = Schema({
@@ -3732,7 +3731,9 @@
         yield q2;
         assert.deepEqual(res.sort(), ['Jean-Luc Picard', 'Will Riker']);
       });
-=======
+    });
+  });
+
   it('casts filter according to discriminator schema if in filter (gh-8881)', function() {
     const userSchema = new Schema({ name: String }, { discriminatorKey: 'kind' });
     const User = db.model('User', userSchema);
@@ -3746,7 +3747,6 @@
 
       assert.equal(user.name, 'Hafez');
       assert.equal(user.age, 25);
->>>>>>> f6ac2abe
     });
   });
 });