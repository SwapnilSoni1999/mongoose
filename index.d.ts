declare module 'mongoose' {
  import events = require('events');
  import mongodb = require('mongodb');
  import mongoose = require('mongoose');
  import stream = require('stream');

  export enum ConnectionStates {
    disconnected = 0,
    connected = 1,
    connecting = 2,
    disconnecting = 3,
    uninitialized = 99,
  }

  /** The Mongoose Date [SchemaType](/docs/schematypes.html). */
  export type Date = Schema.Types.Date;

  /**
   * The Mongoose Decimal128 [SchemaType](/docs/schematypes.html). Used for
   * declaring paths in your schema that should be
   * [128-bit decimal floating points](http://thecodebarbarian.com/a-nodejs-perspective-on-mongodb-34-decimal.html).
   * Do not use this to create a new Decimal128 instance, use `mongoose.Types.Decimal128`
   * instead.
   */
  export type Decimal128 = Schema.Types.Decimal128;

  /**
   * The Mongoose Mixed [SchemaType](/docs/schematypes.html). Used for
   * declaring paths in your schema that Mongoose's change tracking, casting,
   * and validation should ignore.
   */
  export type Mixed = Schema.Types.Mixed;

  /**
   * Mongoose constructor. The exports object of the `mongoose` module is an instance of this
   * class. Most apps will only use this one instance.
   */
  // eslint-disable-next-line @typescript-eslint/ban-types
  export const Mongoose: new (options?: object | null) => typeof mongoose;

  /**
   * The Mongoose Number [SchemaType](/docs/schematypes.html). Used for
   * declaring paths in your schema that Mongoose should cast to numbers.
   */
  export type Number = Schema.Types.Number;

  /**
   * The Mongoose ObjectId [SchemaType](/docs/schematypes.html). Used for
   * declaring paths in your schema that should be
   * [MongoDB ObjectIds](https://docs.mongodb.com/manual/reference/method/ObjectId/).
   * Do not use this to create a new ObjectId instance, use `mongoose.Types.ObjectId`
   * instead.
   */
  export type ObjectId = Schema.Types.ObjectId;

  export let Promise: any;
  export const PromiseProvider: any;

  /** The various Mongoose SchemaTypes. */
  export const SchemaTypes: typeof Schema.Types;

  /** Expose connection states for user-land */
  export const STATES: typeof ConnectionStates;

  /** Opens Mongoose's default connection to MongoDB, see [connections docs](https://mongoosejs.com/docs/connections.html) */
  export function connect(uri: string, options: ConnectOptions, callback: (err: CallbackError) => void): void;
  export function connect(uri: string, callback: (err: CallbackError) => void): void;
  export function connect(uri: string, options?: ConnectOptions): Promise<Mongoose>;

  /** The Mongoose module's default connection. Equivalent to `mongoose.connections[0]`, see [`connections`](#mongoose_Mongoose-connections). */
  export const connection: Connection;

  /** An array containing all connections associated with this Mongoose instance. */
  export const connections: Connection[];

  /** An array containing all models associated with this Mongoose instance. */
  export const models: { [index: string]: Model<any> };
  /** Creates a Connection instance. */
  export function createConnection(uri: string, options?: ConnectOptions): Connection & Promise<Connection>;
  export function createConnection(): Connection;
  export function createConnection(uri: string, options: ConnectOptions, callback: (err: CallbackError, conn: Connection) => void): void;

  /**
   * Removes the model named `name` from the default connection, if it exists.
   * You can use this function to clean up any models you created in your tests to
   * prevent OverwriteModelErrors.
   */
  export function deleteModel(name: string | RegExp): typeof mongoose;

  export function disconnect(): Promise<void>;
  export function disconnect(cb: (err: CallbackError) => void): void;

  /** Gets mongoose options */
  export function get(key: string): any;

  /**
   * Returns true if Mongoose can cast the given value to an ObjectId, or
   * false otherwise.
   */
  export function isValidObjectId(v: any): boolean;

  export function model<T extends Document, TQueryHelpers = {}>(name: string, schema?: Schema<any>, collection?: string, skipInit?: boolean): Model<T, TQueryHelpers>;
  export function model<T extends Document, U extends Model<T, TQueryHelpers>, TQueryHelpers = {}>(
    name: string,
    schema?: Schema<T, U>,
    collection?: string,
    skipInit?: boolean
  ): U;

  /** Returns an array of model names created on this instance of Mongoose. */
  export function modelNames(): Array<string>;

  /** The node-mongodb-native driver Mongoose uses. */
  export const mongo: typeof mongodb;

  /**
   * Mongoose uses this function to get the current time when setting
   * [timestamps](/docs/guide.html#timestamps). You may stub out this function
   * using a tool like [Sinon](https://www.npmjs.com/package/sinon) for testing.
   */
  export function now(): Date;

  /** Declares a global plugin executed on all Schemas. */
  export function plugin(fn: (schema: Schema, opts?: any) => void, opts?: any): typeof mongoose;

  /** Getter/setter around function for pluralizing collection names. */
  export function pluralize(fn?: (str: string) => string): (str: string) => string;

  /** Sets mongoose options */
  export function set(key: string, value: any): void;

  /**
   * _Requires MongoDB >= 3.6.0._ Starts a [MongoDB session](https://docs.mongodb.com/manual/release-notes/3.6/#client-sessions)
   * for benefits like causal consistency, [retryable writes](https://docs.mongodb.com/manual/core/retryable-writes/),
   * and [transactions](http://thecodebarbarian.com/a-node-js-perspective-on-mongodb-4-transactions.html).
   */
  export function startSession(options?: mongodb.SessionOptions): Promise<mongodb.ClientSession>;
  export function startSession(options: mongodb.SessionOptions, cb: (err: any, session: mongodb.ClientSession) => void): void;

  /** The Mongoose version */
  export const version: string;

  export type CastError = Error.CastError;

  type Mongoose = typeof mongoose;

  // eslint-disable-next-line @typescript-eslint/no-empty-interface
  interface ClientSession extends mongodb.ClientSession { }

  interface ConnectOptions extends mongodb.MongoClientOptions {
    /** Set to false to [disable buffering](http://mongoosejs.com/docs/faq.html#callback_never_executes) on all models associated with this connection. */
    bufferCommands?: boolean;
    /** The name of the database you want to use. If not provided, Mongoose uses the database name from connection string. */
    dbName?: string;
    /** username for authentication, equivalent to `options.auth.user`. Maintained for backwards compatibility. */
    user?: string;
    /** password for authentication, equivalent to `options.auth.password`. Maintained for backwards compatibility. */
    pass?: string;
    /** Set to false to disable automatic index creation for all models associated with this connection. */
    autoIndex?: boolean;
    /** True by default. Set to `false` to make `findOneAndUpdate()` and `findOneAndRemove()` use native `findOneAndUpdate()` rather than `findAndModify()`. */
    useFindAndModify?: boolean;
    /** Set to `true` to make Mongoose automatically call `createCollection()` on every model created on this connection. */
    autoCreate?: boolean;
    /** False by default. If `true`, this connection will use `createIndex()` instead of `ensureIndex()` for automatic index builds via `Model.init()`. */
    useCreateIndex?: boolean;
  }

  class Connection extends events.EventEmitter {
    /** Closes the connection */
    close(callback: (err: CallbackError) => void): void;
    close(force: boolean, callback: (err: CallbackError) => void): void;
    close(force?: boolean): Promise<void>;

    /** Retrieves a collection, creating it if not cached. */
    collection(name: string, options?: mongodb.CollectionCreateOptions): Collection;

    /** A hash of the collections associated with this connection */
    collections: { [index: string]: Collection };

    /** A hash of the global options that are associated with this connection */
    config: any;

    /** The mongodb.Db instance, set when the connection is opened */
    db: mongodb.Db;

    /**
     * Helper for `createCollection()`. Will explicitly create the given collection
     * with specified options. Used to create [capped collections](https://docs.mongodb.com/manual/core/capped-collections/)
     * and [views](https://docs.mongodb.com/manual/core/views/) from mongoose.
     */
    createCollection<T = any>(name: string, options?: mongodb.CollectionCreateOptions): Promise<mongodb.Collection<T>>;
    createCollection<T = any>(name: string, cb: (err: CallbackError, collection: mongodb.Collection<T>) => void): void;
    createCollection<T = any>(name: string, options: mongodb.CollectionCreateOptions, cb?: (err: CallbackError, collection: mongodb.Collection) => void): Promise<mongodb.Collection<T>>;

    /**
     * Removes the model named `name` from this connection, if it exists. You can
     * use this function to clean up any models you created in your tests to
     * prevent OverwriteModelErrors.
     */
    deleteModel(name: string): this;

    /**
     * Helper for `dropCollection()`. Will delete the given collection, including
     * all documents and indexes.
     */
    dropCollection(collection: string): Promise<void>;
    dropCollection(collection: string, cb: (err: CallbackError) => void): void;

    /**
     * Helper for `dropDatabase()`. Deletes the given database, including all
     * collections, documents, and indexes.
     */
    dropDatabase(): Promise<void>;
    dropDatabase(cb: (err: CallbackError) => void): void;

    /** Gets the value of the option `key`. Equivalent to `conn.options[key]` */
    get(key: string): any;

    /**
     * Returns the [MongoDB driver `MongoClient`](http://mongodb.github.io/node-mongodb-native/3.5/api/MongoClient.html) instance
     * that this connection uses to talk to MongoDB.
     */
    getClient(): mongodb.MongoClient;

    /**
     * The host name portion of the URI. If multiple hosts, such as a replica set,
     * this will contain the first host name in the URI
     */
    host: string;

    /**
     * A number identifier for this connection. Used for debugging when
     * you have [multiple connections](/docs/connections.html#multiple_connections).
     */
    id: number;

    /**
     * A [POJO](https://masteringjs.io/tutorials/fundamentals/pojo) containing
     * a map from model names to models. Contains all models that have been
     * added to this connection using [`Connection#model()`](/docs/api/connection.html#connection_Connection-model).
     */
    models: { [index: string]: Model<any> };

    /** Defines or retrieves a model. */
    model<T extends Document>(name: string, schema?: Schema<T>, collection?: string): Model<T>;
    model<T extends Document, U extends Model<T, TQueryHelpers>, TQueryHelpers = {}>(
      name: string,
      schema?: Schema<T, U, TQueryHelpers>,
      collection?: string,
      skipInit?: boolean
    ): U;

    /** Returns an array of model names created on this connection. */
    modelNames(): Array<string>;

    /** The name of the database this connection points to. */
    name: string;

    /** Opens the connection with a URI using `MongoClient.connect()`. */
    openUri(uri: string, options?: ConnectOptions): Promise<Connection>;
    openUri(uri: string, callback: (err: CallbackError, conn?: Connection) => void): Connection;
    openUri(uri: string, options: ConnectOptions, callback: (err: CallbackError, conn?: Connection) => void): Connection;

    /** The password specified in the URI */
    pass: string;

    /**
     * The port portion of the URI. If multiple hosts, such as a replica set,
     * this will contain the port from the first host name in the URI.
     */
    port: number;

    /** Declares a plugin executed on all schemas you pass to `conn.model()` */
    plugin(fn: (schema: Schema, opts?: any) => void, opts?: any): Connection;

    /** The plugins that will be applied to all models created on this connection. */
    plugins: Array<any>;

    /**
     * Connection ready state
     *
     * - 0 = disconnected
     * - 1 = connected
     * - 2 = connecting
     * - 3 = disconnecting
     */
    readyState: number;

    /** Sets the value of the option `key`. Equivalent to `conn.options[key] = val` */
    set(key: string, value: any): any;

    /**
     * Set the [MongoDB driver `MongoClient`](http://mongodb.github.io/node-mongodb-native/3.5/api/MongoClient.html) instance
     * that this connection uses to talk to MongoDB. This is useful if you already have a MongoClient instance, and want to
     * reuse it.
     */
    setClient(client: mongodb.MongoClient): this;

    /**
     * _Requires MongoDB >= 3.6.0._ Starts a [MongoDB session](https://docs.mongodb.com/manual/release-notes/3.6/#client-sessions)
     * for benefits like causal consistency, [retryable writes](https://docs.mongodb.com/manual/core/retryable-writes/),
     * and [transactions](http://thecodebarbarian.com/a-node-js-perspective-on-mongodb-4-transactions.html).
     */
    startSession(options?: mongodb.SessionOptions): Promise<mongodb.ClientSession>;
    startSession(options: mongodb.SessionOptions, cb: (err: any, session: mongodb.ClientSession) => void): void;

    /**
     * _Requires MongoDB >= 3.6.0._ Executes the wrapped async function
     * in a transaction. Mongoose will commit the transaction if the
     * async function executes successfully and attempt to retry if
     * there was a retriable error.
     */
    transaction(fn: (session: mongodb.ClientSession) => Promise<any>): Promise<any>;

    /** Switches to a different database using the same connection pool. */
    useDb(name: string, options?: { useCache?: boolean }): Connection;

    /** The username specified in the URI */
    user: string;

    /** Watches the entire underlying database for changes. Similar to [`Model.watch()`](/docs/api/model.html#model_Model.watch). */
    watch(pipeline?: Array<any>, options?: mongodb.ChangeStreamOptions): mongodb.ChangeStream;
  }

   /*
   * section collection.js
   * http://mongoosejs.com/docs/api.html#collection-js
   */
  interface CollectionBase extends mongodb.Collection {
    /*
      * Abstract methods. Some of these are already defined on the
      * mongodb.Collection interface so they've been commented out.
      */
    ensureIndex(...args: any[]): any;
    findAndModify(...args: any[]): any;
    getIndexes(...args: any[]): any;

    /** The collection name */
    collectionName: string;
    /** The Connection instance */
    conn: Connection;
    /** The collection name */
    name: string;
  }

  /*
   * section drivers/node-mongodb-native/collection.js
   * http://mongoosejs.com/docs/api.html#drivers-node-mongodb-native-collection-js
   */
  let Collection: Collection;
  interface Collection extends CollectionBase {
    /**
     * Collection constructor
     * @param name name of the collection
     * @param conn A MongooseConnection instance
     * @param opts optional collection options
     */
    // eslint-disable-next-line @typescript-eslint/no-misused-new
    new(name: string, conn: Connection, opts?: any): Collection;
    /** Formatter for debug print args */
    $format(arg: any): string;
    /** Debug print helper */
    $print(name: any, i: any, args: any[]): void;
    /** Retrieves information about this collections indexes. */
    getIndexes(): any;
  }

  class Document<T = any, TQueryHelpers = {}> {
    constructor(doc?: any);

    /** This documents _id. */
    _id?: T;

    /** This documents __v. */
    __v?: number;

    /** Don't run validation on this path or persist changes to this path. */
    $ignore(path: string): void;

    /** Checks if a path is set to its default. */
    $isDefault(path: string): boolean;

    /** Getter/setter, determines whether the document was removed or not. */
    $isDeleted(val?: boolean): boolean;

    /**
     * Returns true if the given path is nullish or only contains empty objects.
     * Useful for determining whether this subdoc will get stripped out by the
     * [minimize option](/docs/guide.html#minimize).
     */
    $isEmpty(path: string): boolean;

    /** Checks if a path is invalid */
    $isValid(path: string): boolean;

    /**
     * Empty object that you can use for storing properties on the document. This
     * is handy for passing data to middleware without conflicting with Mongoose
     * internals.
     */
    $locals: Record<string, unknown>;

    /** Marks a path as valid, removing existing validation errors. */
    $markValid(path: string): void;

    /**
     * A string containing the current operation that Mongoose is executing
     * on this document. May be `null`, `'save'`, `'validate'`, or `'remove'`.
     */
    $op: string | null;

    /**
     * Getter/setter around the session associated with this document. Used to
     * automatically set `session` if you `save()` a doc that you got from a
     * query with an associated session.
     */
    $session(session?: mongodb.ClientSession | null): mongodb.ClientSession;

    /** Alias for `set()`, used internally to avoid conflicts */
    $set(path: string, val: any, options?: any): this;
    $set(path: string, val: any, type: any, options?: any): this;
    $set(value: any): this;

    /** Additional properties to attach to the query when calling `save()` and `isNew` is false. */
    $where: Record<string, unknown>;

    /** If this is a discriminator model, `baseModelName` is the name of the base model. */
    baseModelName?: string;

    /** Collection the model uses. */
    collection: Collection;

    /** Connection the model uses. */
    db: Connection;

    /** Removes this document from the db. */
    delete(options?: QueryOptions): QueryWithHelpers<any, this, TQueryHelpers>;
    delete(options?: QueryOptions, cb?: (err: CallbackError, res: any) => void): void;

    /** Removes this document from the db. */
    deleteOne(options?: QueryOptions): QueryWithHelpers<any, this, TQueryHelpers>;
    deleteOne(options?: QueryOptions, cb?: (err: CallbackError, res: any) => void): void;

    /** Takes a populated field and returns it to its unpopulated state. */
    depopulate(path: string): this;

    /**
     * Returns the list of paths that have been directly modified. A direct
     * modified path is a path that you explicitly set, whether via `doc.foo = 'bar'`,
     * `Object.assign(doc, { foo: 'bar' })`, or `doc.set('foo', 'bar')`.
     */
    directModifiedPaths(): Array<string>;

    /**
     * Returns true if this document is equal to another document.
     *
     * Documents are considered equal when they have matching `_id`s, unless neither
     * document has an `_id`, in which case this function falls back to using
     * `deepEqual()`.
     */
    equals(doc: Document<T>): boolean;

    /** Hash containing current validation errors. */
    errors?: Error.ValidationError;

    /** Explicitly executes population and returns a promise. Useful for promises integration. */
    execPopulate(): Promise<this>;
    execPopulate(callback: (err: CallbackError, res: this) => void): void;

    /** Returns the value of a path. */
    get(path: string, type?: any, options?: any): any;

    /**
     * Returns the changes that happened to the document
     * in the format that will be sent to MongoDB.
     */
    getChanges(): UpdateQuery<this>;

    /** The string version of this documents _id. */
    id?: any;

    /** Signal that we desire an increment of this documents version. */
    increment(): this;

    /**
     * Initializes the document without setters or marking anything modified.
     * Called internally after a document is returned from mongodb. Normally,
     * you do **not** need to call this function on your own.
     */
    init(obj: any, opts?: any, cb?: (err: CallbackError, doc: this) => void): this;

    /** Marks a path as invalid, causing validation to fail. */
    invalidate(path: string, errorMsg: string | NativeError, value?: any, kind?: string): NativeError | null;

    /** Returns true if `path` was directly set and modified, else false. */
    isDirectModified(path: string): boolean;

    /** Checks if `path` was explicitly selected. If no projection, always returns true. */
    isDirectSelected(path: string): boolean;

    /** Checks if `path` is in the `init` state, that is, it was set by `Document#init()` and not modified since. */
    isInit(path: string): boolean;

    /**
     * Returns true if any of the given paths is modified, else false. If no arguments, returns `true` if any path
     * in this document is modified.
     */
    isModified(path?: string | Array<string>): boolean;

    /** Boolean flag specifying if the document is new. */
    isNew: boolean;

    /** Checks if `path` was selected in the source query which initialized this document. */
    isSelected(path: string): boolean;

    /** Marks the path as having pending changes to write to the db. */
    markModified(path: string, scope?: any): void;

    /** Returns the list of paths that have been modified. */
    modifiedPaths(options?: { includeChildren?: boolean }): Array<string>;

    /** Returns another Model instance. */
    model<T extends Model<any>>(name: string): T;

    /** The name of the model */
    modelName: string;

    /**
     * Overwrite all values in this document with the values of `obj`, except
     * for immutable properties. Behaves similarly to `set()`, except for it
     * unsets all properties that aren't in `obj`.
     */
    overwrite(obj: DocumentDefinition<this>): this;

    /**
     * Populates document references, executing the `callback` when complete.
     * If you want to use promises instead, use this function with
     * [`execPopulate()`](#document_Document-execPopulate).
     */
    populate(path: string, callback?: (err: CallbackError, res: this) => void): this;
    populate(path: string, names: string, callback?: (err: any, res: this) => void): this;
    populate(opts: PopulateOptions | Array<PopulateOptions>, callback?: (err: CallbackError, res: this) => void): this;

    /** Gets _id(s) used during population of the given `path`. If the path was not populated, returns `undefined`. */
    populated(path: string): any;

    /** Removes this document from the db. */
    remove(options?: QueryOptions): Promise<this>;
    remove(options?: QueryOptions, cb?: (err: CallbackError, res: any) => void): void;

    /** Sends a replaceOne command with this document `_id` as the query selector. */
    replaceOne(replacement?: DocumentDefinition<this>, options?: QueryOptions | null, callback?: (err: any, res: any) => void): Query<any, this>;

    /** Saves this document by inserting a new document into the database if [document.isNew](/docs/api.html#document_Document-isNew) is `true`, or sends an [updateOne](/docs/api.html#document_Document-updateOne) operation with just the modified paths if `isNew` is `false`. */
    save(options?: SaveOptions): Promise<this>;
    save(options?: SaveOptions, fn?: (err: CallbackError, doc: this) => void): void;
    save(fn?: (err: CallbackError, doc: this) => void): void;

    /** The document's schema. */
    schema: Schema;

    /** Sets the value of a path, or many paths. */
    set(path: string, val: any, options?: any): this;
    set(path: string, val: any, type: any, options?: any): this;
    set(value: any): this;

    /** The return value of this method is used in calls to JSON.stringify(doc). */
    toJSON(options?: ToObjectOptions): LeanDocument<this>;
    toJSON<T>(options?: ToObjectOptions): T;

    /** Converts this document into a plain-old JavaScript object ([POJO](https://masteringjs.io/tutorials/fundamentals/pojo)). */
    toObject(options?: ToObjectOptions): LeanDocument<this>;
    toObject<T>(options?: ToObjectOptions): T;

    /** Clears the modified state on the specified path. */
    unmarkModified(path: string): void;

    /** Sends an update command with this document `_id` as the query selector. */
    update(update?: UpdateQuery<this>, options?: QueryOptions | null, callback?: (err: CallbackError, res: any) => void): Query<any, this>;

    /** Sends an updateOne command with this document `_id` as the query selector. */
    updateOne(update?: UpdateQuery<this>, options?: QueryOptions | null, callback?: (err: CallbackError, res: any) => void): Query<any, this>;

    /** Executes registered validation rules for this document. */
    validate(pathsToValidate?: Array<string>, options?: any): Promise<void>;
    validate(callback: (err: CallbackError) => void): void;
    validate(pathsToValidate: Array<string>, callback: (err: CallbackError) => void): void;
    validate(pathsToValidate: Array<string>, options: any, callback: (err: CallbackError) => void): void;

    /** Executes registered validation rules (skipping asynchronous validators) for this document. */
    validateSync(pathsToValidate?: Array<string>, options?: any): NativeError | null;
  }

  export const Model: Model<any>;
  // eslint-disable-next-line no-undef
  interface Model<T extends Document, TQueryHelpers = {}> extends NodeJS.EventEmitter {
    new(doc?: any): T;

    aggregate<R = any>(pipeline?: any[]): Aggregate<Array<R>>;
    // eslint-disable-next-line @typescript-eslint/ban-types
    aggregate<R = any>(pipeline: any[], cb: Function): Promise<Array<R>>;

    /** Base Mongoose instance the model uses. */
    base: typeof mongoose;

    /**
     * If this is a discriminator model, `baseModelName` is the name of
     * the base model.
     */
    baseModelName: string | undefined;

    /**
     * Sends multiple `insertOne`, `updateOne`, `updateMany`, `replaceOne`,
     * `deleteOne`, and/or `deleteMany` operations to the MongoDB server in one
     * command. This is faster than sending multiple independent operations (e.g.
     * if you use `create()`) because with `bulkWrite()` there is only one round
     * trip to MongoDB.
     */
    bulkWrite(writes: Array<any>, options?: mongodb.CollectionBulkWriteOptions): Promise<mongodb.BulkWriteOpResultObject>;
    bulkWrite(writes: Array<any>, options?: mongodb.CollectionBulkWriteOptions, cb?: (err: any, res: mongodb.BulkWriteOpResultObject) => void): void;

    /** Collection the model uses. */
    collection: Collection;

    /** Creates a `count` query: counts the number of documents that match `filter`. */
    count(callback?: (err: any, count: number) => void): QueryWithHelpers<number, T, TQueryHelpers>;
    count(filter: FilterQuery<T>, callback?: (err: any, count: number) => void): QueryWithHelpers<number, T, TQueryHelpers>;

    /** Creates a `countDocuments` query: counts the number of documents that match `filter`. */
    countDocuments(callback?: (err: any, count: number) => void): QueryWithHelpers<number, T, TQueryHelpers>;
    countDocuments(filter: FilterQuery<T>, callback?: (err: any, count: number) => void): QueryWithHelpers<number, T, TQueryHelpers>;

    /** Creates a new document or documents */
    create(doc: T | DocumentDefinition<T>): Promise<T>;
    create(docs: (T | DocumentDefinition<T>)[], options?: SaveOptions): Promise<T[]>;
    create(docs: (T | DocumentDefinition<T>)[], callback: (err: CallbackError, docs: T[]) => void): void;
    create(doc: T | DocumentDefinition<T>, callback: (err: CallbackError, doc: T) => void): void;
    create<DocContents = T | DocumentDefinition<T>>(docs: DocContents[], options?: SaveOptions): Promise<T[]>;
    create<DocContents = T | DocumentDefinition<T>>(doc: DocContents): Promise<T>;
    create<DocContents = T | DocumentDefinition<T>>(...docs: DocContents[]): Promise<T[]>;
    create<DocContents = T | DocumentDefinition<T>>(docs: DocContents[], callback: (err: CallbackError, docs: T[]) => void): void;
    create<DocContents = T | DocumentDefinition<T>>(doc: DocContents, callback: (err: CallbackError, doc: T) => void): void;

    /**
     * Create the collection for this model. By default, if no indexes are specified,
     * mongoose will not create the collection for the model until any documents are
     * created. Use this method to create the collection explicitly.
     */
    createCollection(options?: mongodb.CollectionCreateOptions): Promise<mongodb.Collection<T>>;
    createCollection(options: mongodb.CollectionCreateOptions | null, callback: (err: CallbackError, collection: mongodb.Collection<T>) => void): void;

    /**
     * Similar to `ensureIndexes()`, except for it uses the [`createIndex`](http://mongodb.github.io/node-mongodb-native/2.2/api/Collection.html#createIndex)
     * function.
     */
    createIndexes(callback?: (err: any) => void): Promise<void>;
    createIndexes(options?: any, callback?: (err: any) => void): Promise<void>;

    /** Connection the model uses. */
    db: Connection;

    /**
     * Deletes all of the documents that match `conditions` from the collection.
     * Behaves like `remove()`, but deletes all documents that match `conditions`
     * regardless of the `single` option.
     */
    deleteMany(filter?: FilterQuery<T>, options?: QueryOptions, callback?: (err: CallbackError) => void): QueryWithHelpers<mongodb.DeleteWriteOpResultObject['result'] & { deletedCount?: number }, T, TQueryHelpers>;

    /**
     * Deletes the first document that matches `conditions` from the collection.
     * Behaves like `remove()`, but deletes at most one document regardless of the
     * `single` option.
     */
    deleteOne(filter?: FilterQuery<T>, options?: QueryOptions, callback?: (err: CallbackError) => void): QueryWithHelpers<mongodb.DeleteWriteOpResultObject['result'] & { deletedCount?: number }, T, TQueryHelpers>;

    /**
     * Sends `createIndex` commands to mongo for each index declared in the schema.
     * The `createIndex` commands are sent in series.
     */
    ensureIndexes(callback?: (err: any) => void): Promise<void>;
    ensureIndexes(options?: any, callback?: (err: any) => void): Promise<void>;

    /**
     * Event emitter that reports any errors that occurred. Useful for global error
     * handling.
     */
    // eslint-disable-next-line no-undef
    events: NodeJS.EventEmitter;

    /**
     * Finds a single document by its _id field. `findById(id)` is almost*
     * equivalent to `findOne({ _id: id })`. If you want to query by a document's
     * `_id`, use `findById()` instead of `findOne()`.
     */
    findById(id: any, projection?: any | null, options?: QueryOptions | null, callback?: (err: CallbackError, doc: T | null) => void): QueryWithHelpers<T | null, T, TQueryHelpers>;

    /** Finds one document. */
    findOne(filter?: FilterQuery<T>, projection?: any | null, options?: QueryOptions | null, callback?: (err: CallbackError, doc: T | null) => void): QueryWithHelpers<T | null, T, TQueryHelpers>;

    /**
     * Shortcut for creating a new Document from existing raw data, pre-saved in the DB.
     * The document returned has no paths marked as modified initially.
     */
    hydrate(obj: any): T;

    /**
     * This function is responsible for building [indexes](https://docs.mongodb.com/manual/indexes/),
     * unless [`autoIndex`](http://mongoosejs.com/docs/guide.html#autoIndex) is turned off.
     * Mongoose calls this function automatically when a model is created using
     * [`mongoose.model()`](/docs/api.html#mongoose_Mongoose-model) or
     * [`connection.model()`](/docs/api.html#connection_Connection-model), so you
     * don't need to call it.
     */
    init(callback?: (err: any) => void): Promise<T>;

    /** Inserts one or more new documents as a single `insertMany` call to the MongoDB server. */
    insertMany(doc: T | DocumentDefinition<T>, options: InsertManyOptions & { rawResult: true }): Promise<InsertManyResult>;
    insertMany(doc: T | DocumentDefinition<T>, options?: InsertManyOptions): Promise<T>;
    insertMany(docs: Array<T | DocumentDefinition<T>>, options: InsertManyOptions & { rawResult: true }): Promise<InsertManyResult>;
    insertMany(docs: Array<T | DocumentDefinition<T>>, options?: InsertManyOptions): Promise<Array<T>>;
    insertMany(doc: T | DocumentDefinition<T>, options?: InsertManyOptions, callback?: (err: CallbackError, res: T | InsertManyResult) => void): void;
    insertMany(docs: Array<T | DocumentDefinition<T>>, options?: InsertManyOptions, callback?: (err: CallbackError, res: Array<T> | InsertManyResult) => void): void;

    /**
     * Lists the indexes currently defined in MongoDB. This may or may not be
     * the same as the indexes defined in your schema depending on whether you
     * use the [`autoIndex` option](/docs/guide.html#autoIndex) and if you
     * build indexes manually.
     */
    listIndexes(callback: (err: CallbackError, res: Array<any>) => void): void;
    listIndexes(): Promise<Array<any>>;

    /** The name of the model */
    modelName: string;

    /** Populates document references. */
    populate(docs: Array<any>, options: PopulateOptions | Array<PopulateOptions> | string,
      callback?: (err: any, res: T[]) => void): Promise<Array<T>>;
    populate(doc: any, options: PopulateOptions | Array<PopulateOptions> | string,
      callback?: (err: any, res: T) => void): Promise<T>;

    /**
     * Makes the indexes in MongoDB match the indexes defined in this model's
     * schema. This function will drop any indexes that are not defined in
     * the model's schema except the `_id` index, and build any indexes that
     * are in your schema but not in MongoDB.
     */
    syncIndexes(options?: Record<string, unknown>): Promise<Array<string>>;
    syncIndexes(options: Record<string, unknown> | null, callback: (err: CallbackError, dropped: Array<string>) => void): void;

    /**
     * Starts a [MongoDB session](https://docs.mongodb.com/manual/release-notes/3.6/#client-sessions)
     * for benefits like causal consistency, [retryable writes](https://docs.mongodb.com/manual/core/retryable-writes/),
     * and [transactions](http://thecodebarbarian.com/a-node-js-perspective-on-mongodb-4-transactions.html).
     * */
    startSession(options?: mongodb.SessionOptions, cb?: (err: any, session: mongodb.ClientSession) => void): Promise<mongodb.ClientSession>;

    /** Casts and validates the given object against this model's schema, passing the given `context` to custom validators. */
    validate(callback?: (err: any) => void): Promise<void>;
    validate(optional: any, callback?: (err: any) => void): Promise<void>;
    validate(optional: any, pathsToValidate: string[], callback?: (err: any) => void): Promise<void>;

    /** Watches the underlying collection for changes using [MongoDB change streams](https://docs.mongodb.com/manual/changeStreams/). */
    watch(pipeline?: Array<Record<string, unknown>>, options?: mongodb.ChangeStreamOptions): mongodb.ChangeStream;

    /** Adds a `$where` clause to this query */
    // eslint-disable-next-line @typescript-eslint/ban-types
    $where(argument: string | Function): QueryWithHelpers<Array<T>, T, TQueryHelpers>;

    /** Registered discriminators for this model. */
    discriminators: { [name: string]: Model<any> } | undefined;

    /** Translate any aliases fields/conditions so the final query or document object is pure */
    translateAliases(raw: any): any;

    /** Adds a discriminator type. */
    discriminator<D extends Document>(name: string, schema: Schema, value?: string): Model<D>;

    /** Creates a `distinct` query: returns the distinct values of the given `field` that match `filter`. */
    distinct(field: string, filter?: FilterQuery<T>, callback?: (err: any, count: number) => void): QueryWithHelpers<Array<any>, T, TQueryHelpers>;

    /** Creates a `estimatedDocumentCount` query: counts the number of documents in the collection. */
    estimatedDocumentCount(options?: QueryOptions, callback?: (err: any, count: number) => void): QueryWithHelpers<number, T, TQueryHelpers>;

    /**
     * Returns true if at least one document exists in the database that matches
     * the given `filter`, and false otherwise.
     */
    exists(filter: FilterQuery<T>): Promise<boolean>;
    exists(filter: FilterQuery<T>, callback: (err: any, res: boolean) => void): void;

    /** Creates a `find` query: gets a list of documents that match `filter`. */
    find(callback?: (err: any, docs: T[]) => void): QueryWithHelpers<Array<T>, T, TQueryHelpers>;
    find(filter: FilterQuery<T>, callback?: (err: any, docs: T[]) => void): QueryWithHelpers<Array<T>, T, TQueryHelpers>;
    find(filter: FilterQuery<T>, projection?: any | null, options?: QueryOptions | null, callback?: (err: any, docs: T[]) => void): QueryWithHelpers<Array<T>, T, TQueryHelpers>;

    /** Creates a `findByIdAndDelete` query, filtering by the given `_id`. */
    findByIdAndDelete(id?: mongodb.ObjectId | any, options?: QueryOptions | null, callback?: (err: any, doc: T | null, res: any) => void): QueryWithHelpers<T | null, T, TQueryHelpers>;

    /** Creates a `findByIdAndRemove` query, filtering by the given `_id`. */
    findByIdAndRemove(id?: mongodb.ObjectId | any, options?: QueryOptions | null, callback?: (err: any, doc: T | null, res: any) => void): QueryWithHelpers<T | null, T, TQueryHelpers>;

    /** Creates a `findOneAndUpdate` query, filtering by the given `_id`. */
    findByIdAndUpdate(id: mongodb.ObjectId | any, update: UpdateQuery<T>, options: QueryOptions & { rawResult: true }, callback?: (err: any, doc: mongodb.FindAndModifyWriteOpResultObject<T>, res: any) => void): QueryWithHelpers<mongodb.FindAndModifyWriteOpResultObject<T>, T, TQueryHelpers>;
    findByIdAndUpdate(id: mongodb.ObjectId | any, update: UpdateQuery<T>, options: QueryOptions & { upsert: true } & ReturnsNewDoc, callback?: (err: any, doc: T, res: any) => void): QueryWithHelpers<T, T, TQueryHelpers>;
    findByIdAndUpdate(id?: mongodb.ObjectId | any, update?: UpdateQuery<T>, options?: QueryOptions | null, callback?: (err: any, doc: T | null, res: any) => void): QueryWithHelpers<T | null, T, TQueryHelpers>;

    /** Creates a `findOneAndDelete` query: atomically finds the given document, deletes it, and returns the document as it was before deletion. */
    findOneAndDelete(filter?: FilterQuery<T>, options?: QueryOptions | null, callback?: (err: any, doc: T | null, res: any) => void): QueryWithHelpers<T | null, T, TQueryHelpers>;

    /** Creates a `findOneAndRemove` query: atomically finds the given document and deletes it. */
    findOneAndRemove(filter?: FilterQuery<T>, options?: QueryOptions | null, callback?: (err: any, doc: T | null, res: any) => void): QueryWithHelpers<T | null, T, TQueryHelpers>;

    /** Creates a `findOneAndReplace` query: atomically finds the given document and replaces it with `replacement`. */
    findOneAndReplace(filter: FilterQuery<T>, replacement: DocumentDefinition<T>, options: QueryOptions & { upsert: true } & ReturnsNewDoc, callback?: (err: any, doc: T, res: any) => void): QueryWithHelpers<T, T, TQueryHelpers>;
    findOneAndReplace(filter?: FilterQuery<T>, replacement?: DocumentDefinition<T>, options?: QueryOptions | null, callback?: (err: any, doc: T | null, res: any) => void): QueryWithHelpers<T | null, T, TQueryHelpers>;

    /** Creates a `findOneAndUpdate` query: atomically find the first document that matches `filter` and apply `update`. */
    findOneAndUpdate(filter: FilterQuery<T>, update: UpdateQuery<T>, options: QueryOptions & { rawResult: true }, callback?: (err: any, doc: mongodb.FindAndModifyWriteOpResultObject<T>, res: any) => void): QueryWithHelpers<mongodb.FindAndModifyWriteOpResultObject<T>, T, TQueryHelpers>;
    findOneAndUpdate(filter: FilterQuery<T>, update: UpdateQuery<T>, options: QueryOptions & { upsert: true } & ReturnsNewDoc, callback?: (err: any, doc: T, res: any) => void): QueryWithHelpers<T, T, TQueryHelpers>;
    findOneAndUpdate(filter?: FilterQuery<T>, update?: UpdateQuery<T>, options?: QueryOptions | null, callback?: (err: any, doc: T | null, res: any) => void): QueryWithHelpers<T | null, T, TQueryHelpers>;

    geoSearch(filter?: FilterQuery<T>, options?: GeoSearchOptions, callback?: (err: CallbackError, res: Array<T>) => void): QueryWithHelpers<Array<T>, T, TQueryHelpers>;

    /** Executes a mapReduce command. */
    mapReduce<Key, Value>(
      o: MapReduceOptions<T, Key, Value>,
      callback?: (err: any, res: any) => void
    ): Promise<any>;

    remove(filter?: any, callback?: (err: CallbackError) => void): QueryWithHelpers<any, T, TQueryHelpers>;

    /** Creates a `replaceOne` query: finds the first document that matches `filter` and replaces it with `replacement`. */
    replaceOne(filter?: FilterQuery<T>, replacement?: DocumentDefinition<T>, options?: QueryOptions | null, callback?: (err: any, res: any) => void): QueryWithHelpers<any, T, TQueryHelpers>;

    /** Schema the model uses. */
    schema: Schema;

    /**
     * @deprecated use `updateOne` or `updateMany` instead.
     * Creates a `update` query: updates one or many documents that match `filter` with `update`, based on the `multi` option.
     */
    update(filter?: FilterQuery<T>, update?: UpdateQuery<T>, options?: QueryOptions | null, callback?: (err: any, res: any) => void): QueryWithHelpers<mongodb.WriteOpResult['result'], T, TQueryHelpers>;

    /** Creates a `updateMany` query: updates all documents that match `filter` with `update`. */
    updateMany(filter?: FilterQuery<T>, update?: UpdateQuery<T>, options?: QueryOptions | null, callback?: (err: any, res: any) => void): QueryWithHelpers<mongodb.UpdateWriteOpResult['result'], T, TQueryHelpers>;

    /** Creates a `updateOne` query: updates the first document that matches `filter` with `update`. */
    updateOne(filter?: FilterQuery<T>, update?: UpdateQuery<T>, options?: QueryOptions | null, callback?: (err: any, res: any) => void): QueryWithHelpers<mongodb.UpdateWriteOpResult['result'], T, TQueryHelpers>;

    /** Creates a Query, applies the passed conditions, and returns the Query. */
    where(path: string, val?: any): QueryWithHelpers<Array<T>, T, TQueryHelpers>;
    where(obj: object): QueryWithHelpers<Array<T>, T, TQueryHelpers>;
    where(): QueryWithHelpers<Array<T>, T, TQueryHelpers>;
  }

  interface QueryOptions {
    arrayFilters?: { [key: string]: any }[];
    batchSize?: number;
    collation?: mongodb.CollationDocument;
    comment?: any;
    context?: string;
    explain?: any;
    fields?: any | string;
    hint?: any;
    /**
     * If truthy, mongoose will return the document as a plain JavaScript object rather than a mongoose document.
     */
    lean?: boolean | any;
    limit?: number;
    maxTimeMS?: number;
    maxscan?: number;
    multi?: boolean;
    multipleCastError?: boolean;
    /**
     * By default, `findOneAndUpdate()` returns the document as it was **before**
     * `update` was applied. If you set `new: true`, `findOneAndUpdate()` will
     * instead give you the object after `update` was applied.
     */
    new?: boolean;
    omitUndefined?: boolean;
    overwrite?: boolean;
    overwriteDiscriminatorKey?: boolean;
    populate?: string;
    projection?: any;
    /**
     * if true, returns the raw result from the MongoDB driver
     */
    rawResult?: boolean;
    readPreference?: mongodb.ReadPreferenceMode;
    /**
     * An alias for the `new` option. `returnOriginal: false` is equivalent to `new: true`.
     */
    returnOriginal?: boolean;
    runValidators?: boolean;
    /** The session associated with this query. */
    session?: mongodb.ClientSession;
    setDefaultsOnInsert?: boolean;
    skip?: number;
    snapshot?: any;
    sort?: any;
    /** overwrites the schema's strict mode option */
    strict?: boolean | string;
    tailable?: number;
    /**
     * If set to `false` and schema-level timestamps are enabled,
     * skip timestamps for this update. Note that this allows you to overwrite
     * timestamps. Does nothing if schema-level timestamps are not set.
     */
    timestamps?: boolean;
    upsert?: boolean;
    useFindAndModify?: boolean;
    writeConcern?: any;
  }

  type MongooseQueryOptions = Pick<QueryOptions, 'populate' | 'lean' | 'omitUndefined' | 'strict' | 'useFindAndModify'>;

  interface SaveOptions {
    checkKeys?: boolean;
    j?: boolean;
    safe?: boolean | WriteConcern;
    session?: ClientSession | null;
    timestamps?: boolean;
    validateBeforeSave?: boolean;
    validateModifiedOnly?: boolean;
    w?: number | string;
    wtimeout?: number;
  }

  interface WriteConcern {
    j?: boolean;
    w?: number | 'majority' | TagSet;
    wtimeout?: number;
  }

  interface TagSet {
    [k: string]: string;
  }

  interface InsertManyOptions {
    limit?: number;
    rawResult?: boolean;
    ordered?: boolean;
    lean?: boolean;
    session?: mongodb.ClientSession;
    populate?: string | string[] | PopulateOptions | PopulateOptions[];
  }

  interface InsertManyResult extends mongodb.InsertWriteOpResult<any> {
    mongoose?: { validationErrors?: Array<Error.CastError | Error.ValidatorError> }
  }

  interface MapReduceOptions<T, Key, Val> {
    // eslint-disable-next-line @typescript-eslint/ban-types
    map: Function | string;
    reduce: (key: Key, vals: T[]) => Val;
    /** query filter object. */
    query?: any;
    /** sort input objects using this key */
    sort?: any;
    /** max number of documents */
    limit?: number;
    /** keep temporary data default: false */
    keeptemp?: boolean;
    /** finalize function */
    finalize?: (key: Key, val: Val) => Val;
    /** scope variables exposed to map/reduce/finalize during execution */
    scope?: any;
    /** it is possible to make the execution stay in JS. Provided in MongoDB > 2.0.X default: false */
    jsMode?: boolean;
    /** provide statistics on job execution time. default: false */
    verbose?: boolean;
    readPreference?: string;
    /** sets the output target for the map reduce job. default: {inline: 1} */
    out?: {
      /** the results are returned in an array */
      inline?: number;
      /**
       * {replace: 'collectionName'} add the results to collectionName: the
       * results replace the collection
       */
      replace?: string;
      /**
       * {reduce: 'collectionName'} add the results to collectionName: if
       * dups are detected, uses the reducer / finalize functions
       */
      reduce?: string;
      /**
       * {merge: 'collectionName'} add the results to collectionName: if
       * dups exist the new docs overwrite the old
       */
      merge?: string;
    };
  }

  interface GeoSearchOptions {
    /** x,y point to search for */
    near: number[];
    /** the maximum distance from the point near that a result can be */
    maxDistance: number;
    /** The maximum number of results to return */
    limit?: number;
    /** return the raw object instead of the Mongoose Model */
    lean?: boolean;
  }

  interface PopulateOptions {
    /** space delimited path(s) to populate */
    path: string;
    /** fields to select */
    select?: any;
    /** query conditions to match */
    match?: any;
    /** optional model to use for population */
    model?: string | Model<any>;
    /** optional query options like sort, limit, etc */
    options?: any;
    /** deep populate */
    populate?: PopulateOptions | Array<PopulateOptions>;
    /**
     * If true Mongoose will always set `path` to an array, if false Mongoose will
     * always set `path` to a document. Inferred from schema by default.
     */
    justOne?: boolean;
  }

  interface ToObjectOptions {
    /** apply all getters (path and virtual getters) */
    getters?: boolean;
    /** apply virtual getters (can override getters option) */
    virtuals?: boolean;
    /** if `options.virtuals = true`, you can set `options.aliases = false` to skip applying aliases. This option is a no-op if `options.virtuals = false`. */
    aliases?: boolean;
    /** remove empty objects (defaults to true) */
    minimize?: boolean;
    /** if set, mongoose will call this function to allow you to transform the returned object */
    transform?: (doc: any, ret: any, options: any) => any;
    /** if true, replace any conventionally populated paths with the original id in the output. Has no affect on virtual populated paths. */
    depopulate?: boolean;
    /** if false, exclude the version key (`__v` by default) from the output */
    versionKey?: boolean;
    /** if true, convert Maps to POJOs. Useful if you want to `JSON.stringify()` the result of `toObject()`. */
    flattenMaps?: boolean;
    /** If true, omits fields that are excluded in this document's projection. Unless you specified a projection, this will omit any field that has `select: false` in the schema. */
    useProjection?: boolean;
  }

  type MongooseDocumentMiddleware = 'validate' | 'save' | 'remove' | 'updateOne' | 'deleteOne' | 'init';
  type MongooseQueryMiddleware = 'count' | 'deleteMany' | 'deleteOne' | 'find' | 'findOne' | 'findOneAndDelete' | 'findOneAndRemove' | 'findOneAndUpdate' | 'remove' | 'update' | 'updateOne' | 'updateMany';

  type SchemaPreOptions = { document?: boolean, query?: boolean };
  type SchemaPostOptions = { document?: boolean, query?: boolean };

<<<<<<< HEAD
  class Schema<DocType extends Document = Document, M extends Model<DocType, any> = Model<DocType>, SchemaDefinitionType = undefined> extends events.EventEmitter {
=======
  class Schema<DocType extends Document = Document, M extends Model<DocType> = Model<any>, SchemaDefinitionType = undefined> extends events.EventEmitter {
>>>>>>> b23f4f1f
    /**
     * Create a new schema
     */
    constructor(definition?: SchemaDefinition<DocumentDefinition<SchemaDefinitionType>>, options?: SchemaOptions);

    /** Adds key path / schema type pairs to this schema. */
    add(obj: SchemaDefinition<DocumentDefinition<SchemaDefinitionType>> | Schema, prefix?: string): this;

    /**
     * Array of child schemas (from document arrays and single nested subdocs)
     * and their corresponding compiled models. Each element of the array is
     * an object with 2 properties: `schema` and `model`.
     */
    childSchemas: { schema: Schema, model: any }[];

    /** Returns a copy of this schema */
    clone(): Schema;

    /** Object containing discriminators defined on this schema */
    discriminators?: { [name: string]: Schema };

    /** Iterates the schemas paths similar to Array#forEach. */
    eachPath(fn: (path: string, type: SchemaType) => void): this;

    /** Defines an index (most likely compound) for this schema. */
    index(fields: any, options?: any): this;

    /**
     * Returns a list of indexes that this schema declares, via `schema.index()`
     * or by `index: true` in a path's options.
     */
    indexes(): Array<any>;

    /** Gets a schema option. */
    get(path: string): any;

    /**
     * Loads an ES6 class into a schema. Maps [setters](https://developer.mozilla.org/en-US/docs/Web/JavaScript/Reference/Functions/set) + [getters](https://developer.mozilla.org/en-US/docs/Web/JavaScript/Reference/Functions/get), [static methods](https://developer.mozilla.org/en-US/docs/Web/JavaScript/Reference/Classes/static),
     * and [instance methods](https://developer.mozilla.org/en-US/docs/Web/JavaScript/Reference/Classes#Class_body_and_method_definitions)
     * to schema [virtuals](http://mongoosejs.com/docs/guide.html#virtuals),
     * [statics](http://mongoosejs.com/docs/guide.html#statics), and
     * [methods](http://mongoosejs.com/docs/guide.html#methods).
     */
    // eslint-disable-next-line @typescript-eslint/ban-types
    loadClass(model: Function): this;

    /** Adds an instance method to documents constructed from Models compiled from this schema. */
    // eslint-disable-next-line @typescript-eslint/ban-types
    method(name: string, fn: (this: DocType, ...args: any[]) => any, opts?: any): this;
    method(obj: { [name: string]: (this: DocType, ...args: any[]) => any }): this;

    /** Object of currently defined methods on this schema. */
    methods: { [name: string]: (this: DocType, ...args: any[]) => any };

    /** The original object passed to the schema constructor */
    obj: any;

    /** Gets/sets schema paths. */
    path(path: string): SchemaType;
    path(path: string, constructor: any): this;

    /** Lists all paths and their type in the schema. */
    paths: {
      [key: string]: SchemaType;
    }

    /** Returns the pathType of `path` for this schema. */
    pathType(path: string): string;

    /** Registers a plugin for this schema. */
    plugin(fn: (schema: Schema, opts?: any) => void, opts?: any): this;

    /** Defines a post hook for the model. */
    post<T extends Document = DocType>(method: MongooseDocumentMiddleware | MongooseDocumentMiddleware[] | RegExp, fn: (this: T, res: any, next: (err?: CallbackError) => void) => void): this;
    post<T extends Document = DocType>(method: MongooseDocumentMiddleware | MongooseDocumentMiddleware[] | RegExp, options: SchemaPostOptions, fn: (this: T, res: any, next: (err?: CallbackError) => void) => void): this;
    post<T extends Query<any, any> = Query<any, any>>(method: MongooseQueryMiddleware | MongooseQueryMiddleware[] | string | RegExp, fn: (this: T, res: any, next: (err: CallbackError) => void) => void): this;
    post<T extends Query<any, any> = Query<any, any>>(method: MongooseQueryMiddleware | MongooseQueryMiddleware[] | string | RegExp, options: SchemaPostOptions, fn: (this: T, res: any, next: (err: CallbackError) => void) => void): this;
    post<T extends Aggregate<any> = Aggregate<any>>(method: 'aggregate' | RegExp, fn: (this: T, res: Array<any>, next: (err: CallbackError) => void) => void): this;
    post<T extends Aggregate<any> = Aggregate<any>>(method: 'aggregate' | RegExp, options: SchemaPostOptions, fn: (this: T, res: Array<any>, next: (err: CallbackError) => void) => void): this;
    post<T extends Model<DocType> = M>(method: 'insertMany' | RegExp, fn: (this: T, res: any, next: (err: CallbackError) => void) => void): this;
    post<T extends Model<DocType> = M>(method: 'insertMany' | RegExp, options: SchemaPostOptions, fn: (this: T, res: any, next: (err: CallbackError) => void) => void): this;

    post<T extends Document = DocType>(method: MongooseDocumentMiddleware | MongooseDocumentMiddleware[] | RegExp, fn: (this: T, err: NativeError, res: any, next: (err?: CallbackError) => void) => void): this;
    post<T extends Document = DocType>(method: MongooseDocumentMiddleware | MongooseDocumentMiddleware[] | RegExp, options: SchemaPostOptions, fn: (this: T, err: NativeError, res: any, next: (err?: CallbackError) => void) => void): this;
    post<T extends Query<any, any> = Query<any, any>>(method: MongooseQueryMiddleware | MongooseQueryMiddleware[] | string | RegExp, fn: (this: T, err: NativeError, res: any, next: (err: CallbackError) => void) => void): this;
    post<T extends Query<any, any> = Query<any, any>>(method: MongooseQueryMiddleware | MongooseQueryMiddleware[] | string | RegExp, options: SchemaPostOptions, fn: (this: T, err: NativeError, res: any, next: (err: CallbackError) => void) => void): this;
    post<T extends Aggregate<any> = Aggregate<any>>(method: 'aggregate' | RegExp, fn: (this: T, err: NativeError, res: Array<any>, next: (err: CallbackError) => void) => void): this;
    post<T extends Aggregate<any> = Aggregate<any>>(method: 'aggregate' | RegExp, options: SchemaPostOptions, fn: (this: T, err: NativeError, res: Array<any>, next: (err: CallbackError) => void) => void): this;
    post<T extends Model<DocType> = M>(method: 'insertMany' | RegExp, fn: (this: T, err: NativeError, res: any, next: (err: CallbackError) => void) => void): this;
    post<T extends Model<DocType> = M>(method: 'insertMany' | RegExp, options: SchemaPostOptions, fn: (this: T, err: NativeError, res: any, next: (err: CallbackError) => void) => void): this;

    /** Defines a pre hook for the model. */
    pre<T extends Document = DocType>(method: MongooseDocumentMiddleware | MongooseDocumentMiddleware[] | RegExp, fn: (this: T, next: (err?: CallbackError) => void) => void): this;
    pre<T extends Document = DocType>(method: MongooseDocumentMiddleware | MongooseDocumentMiddleware[] | RegExp, options: SchemaPreOptions, fn: (this: T, next: (err?: CallbackError) => void) => void): this;
    pre<T extends Query<any, any> = Query<any, any>>(method: MongooseQueryMiddleware | MongooseQueryMiddleware[] | string | RegExp, fn: (this: T, next: (err: CallbackError) => void) => void): this;
    pre<T extends Query<any, any> = Query<any, any>>(method: MongooseQueryMiddleware | MongooseQueryMiddleware[] | string | RegExp, options: SchemaPreOptions, fn: (this: T, next: (err: CallbackError) => void) => void): this;
    pre<T extends Aggregate<any> = Aggregate<any>>(method: 'aggregate' | RegExp, fn: (this: T, next: (err: CallbackError) => void) => void): this;
    pre<T extends Aggregate<any> = Aggregate<any>>(method: 'aggregate' | RegExp, options: SchemaPreOptions, fn: (this: T, next: (err: CallbackError) => void) => void): this;
    pre<T extends Model<DocType> = M>(method: 'insertMany' | RegExp, fn: (this: T, next: (err: CallbackError) => void) => void): this;
    pre<T extends Model<DocType> = M>(method: 'insertMany' | RegExp, options: SchemaPreOptions, fn: (this: T, next: (err: CallbackError) => void) => void): this;

    /** Object of currently defined query helpers on this schema. */
    query: { [name: string]: (this: M, ...args: any[]) => any };

    /** Adds a method call to the queue. */
    queue(name: string, args: any[]): this;

    /** Removes the given `path` (or [`paths`]). */
    remove(paths: string | Array<string>): this;

    /** Returns an Array of path strings that are required by this schema. */
    requiredPaths(invalidate?: boolean): string[];

    /** Sets a schema option. */
    set(path: string, value: any, _tags?: any): this;

    /** Adds static "class" methods to Models compiled from this schema. */
    // eslint-disable-next-line @typescript-eslint/ban-types
    static(name: string, fn: (this: M, ...args: any[]) => any): this;
    // eslint-disable-next-line @typescript-eslint/ban-types
    static(obj: { [name: string]: (this: M, ...args: any[]) => any }): this;

    /** Object of currently defined statics on this schema. */
    statics: { [name: string]: (this: M, ...args: any[]) => any };

    /** Creates a virtual type with the given name. */
    virtual(name: string, options?: any): VirtualType;

    /** Object of currently defined virtuals on this schema */
    virtuals: any;

    /** Returns the virtual type with the given `name`. */
    virtualpath(name: string): VirtualType | null;
  }

  type SchemaDefinitionWithBuiltInClass<T extends number | string | Function> = T extends number
    ? (typeof Number | 'number' | 'Number' | typeof Schema.Types.Number)
    : T extends string
    ? (typeof String | 'string' | 'String' | typeof Schema.Types.String)
    : (Function | string);

  type SchemaDefinitionProperty<T = undefined> = T extends string | number | Function
    ? (SchemaDefinitionWithBuiltInClass<T> | SchemaTypeOptions<T>) :
    SchemaTypeOptions<T extends undefined ? any : T> |
    typeof SchemaType |
    Schema<T extends Document ? T : Document<any>> |
    Schema<T extends Document ? T : Document<any>>[] |
    SchemaTypeOptions<T extends undefined ? any : T>[] |
    Function[] |
    SchemaDefinition<T> |
    SchemaDefinition<T>[];

  type SchemaDefinition<T = undefined> = T extends undefined
    ? { [path: string]: SchemaDefinitionProperty; }
    : { [path in keyof T]?: SchemaDefinitionProperty<T[path]>; };

  interface SchemaOptions {
    /**
     * By default, Mongoose's init() function creates all the indexes defined in your model's schema by
     * calling Model.createIndexes() after you successfully connect to MongoDB. If you want to disable
     * automatic index builds, you can set autoIndex to false.
     */
    autoIndex?: boolean;
    /**
     * If set to `true`, Mongoose will call Model.createCollection() to create the underlying collection
     * in MongoDB if autoCreate is set to true. Calling createCollection() sets the collection's default
     * collation based on the collation option and establishes the collection as a capped collection if
     * you set the capped schema option.
     */
    autoCreate?: boolean;
    /**
     * By default, mongoose buffers commands when the connection goes down until the driver manages to reconnect.
     * To disable buffering, set bufferCommands to false.
     */
    bufferCommands?: boolean;
    /**
     * If bufferCommands is on, this option sets the maximum amount of time Mongoose buffering will wait before
     * throwing an error. If not specified, Mongoose will use 10000 (10 seconds).
     */
    bufferTimeoutMS?: number;
    /**
     * Mongoose supports MongoDBs capped collections. To specify the underlying MongoDB collection be capped, set
     * the capped option to the maximum size of the collection in bytes.
     */
    capped?: boolean | number | { size?: number; max?: number; autoIndexId?: boolean; };
    /** Sets a default collation for every query and aggregation. */
    collation?: mongodb.CollationDocument;
    /**
     * Mongoose by default produces a collection name by passing the model name to the utils.toCollectionName
     * method. This method pluralizes the name. Set this option if you need a different name for your collection.
     */
    collection?: string;
    /**
     * When you define a [discriminator](/docs/discriminators.html), Mongoose adds a path to your
     * schema that stores which discriminator a document is an instance of. By default, Mongoose
     * adds an `__t` path, but you can set `discriminatorKey` to overwrite this default.
     */
    discriminatorKey?: string;
    /** defaults to false. */
    emitIndexErrors?: boolean;
    excludeIndexes?: any;
    /**
     * Mongoose assigns each of your schemas an id virtual getter by default which returns the document's _id field
     * cast to a string, or in the case of ObjectIds, its hexString.
     */
    id?: boolean;
    /**
     * Mongoose assigns each of your schemas an _id field by default if one is not passed into the Schema
     * constructor. The type assigned is an ObjectId to coincide with MongoDB's default behavior. If you
     * don't want an _id added to your schema at all, you may disable it using this option.
     */
    _id?: boolean;
    /**
     * Mongoose will, by default, "minimize" schemas by removing empty objects. This behavior can be
     * overridden by setting minimize option to false. It will then store empty objects.
     */
    minimize?: boolean;
    /**
     * Optimistic concurrency is a strategy to ensure the document you're updating didn't change between when you
     * loaded it using find() or findOne(), and when you update it using save(). Set to `true` to enable
     * optimistic concurrency.
     */
    optimisticConcurrency?: boolean;
    /**
     * Allows setting query#read options at the schema level, providing us a way to apply default ReadPreferences
     * to all queries derived from a model.
     */
    read?: string;
    /** Allows setting write concern at the schema level. */
    writeConcern?: WriteConcern;
    /** defaults to true. */
    safe?: boolean | { w?: number | string; wtimeout?: number; j?: boolean };
    /**
     * The shardKey option is used when we have a sharded MongoDB architecture. Each sharded collection is
     * given a shard key which must be present in all insert/update operations. We just need to set this
     * schema option to the same shard key and we'll be all set.
     */
    shardKey?: Record<string, unknown>;
    /**
     * For backwards compatibility, the strict option does not apply to the filter parameter for queries.
     * Mongoose has a separate strictQuery option to toggle strict mode for the filter parameter to queries.
     */
    strictQuery?: boolean | 'throw';
    /**
     * The strict option, (enabled by default), ensures that values passed to our model constructor that were not
     * specified in our schema do not get saved to the db.
     */
    strict?: boolean | 'throw';
    /** Exactly the same as the toObject option but only applies when the document's toJSON method is called. */
    toJSON?: ToObjectOptions;
    /**
     * Documents have a toObject method which converts the mongoose document into a plain JavaScript object.
     * This method accepts a few options. Instead of applying these options on a per-document basis, we may
     * declare the options at the schema level and have them applied to all of the schema's documents by
     * default.
     */
    toObject?: ToObjectOptions;
    /**
     * By default, if you have an object with key 'type' in your schema, mongoose will interpret it as a
     * type declaration. However, for applications like geoJSON, the 'type' property is important. If you want to
     * control which key mongoose uses to find type declarations, set the 'typeKey' schema option.
     */
    typeKey?: string;
    /**
     * Write operations like update(), updateOne(), updateMany(), and findOneAndUpdate() only check the top-level
     * schema's strict mode setting. Set to `true` to use the child schema's `strict` mode setting.
     */
    useNestedStrict?: boolean;
    /** defaults to false */
    usePushEach?: boolean;
    /**
     * By default, documents are automatically validated before they are saved to the database. This is to
     * prevent saving an invalid document. If you want to handle validation manually, and be able to save
     * objects which don't pass validation, you can set validateBeforeSave to false.
     */
    validateBeforeSave?: boolean;
    /**
     * The versionKey is a property set on each document when first created by Mongoose. This keys value
     * contains the internal revision of the document. The versionKey option is a string that represents
     * the path to use for versioning. The default is '__v'.
     */
    versionKey?: string | boolean;
    /**
     * By default, Mongoose will automatically select() any populated paths for you, unless you explicitly exclude them.
     */
    selectPopulatedPaths?: boolean;
    /**
     * skipVersioning allows excluding paths from versioning (i.e., the internal revision will not be
     * incremented even if these paths are updated). DO NOT do this unless you know what you're doing.
     * For subdocuments, include this on the parent document using the fully qualified path.
     */
    skipVersioning?: any;
    /**
     * Validation errors in a single nested schema are reported
     * both on the child and on the parent schema.
     * Set storeSubdocValidationError to false on the child schema
     * to make Mongoose only report the parent error.
     */
    storeSubdocValidationError?: boolean;
    /**
     * The timestamps option tells mongoose to assign createdAt and updatedAt fields to your schema. The type
     * assigned is Date. By default, the names of the fields are createdAt and updatedAt. Customize the
     * field names by setting timestamps.createdAt and timestamps.updatedAt.
     */
    timestamps?: boolean | SchemaTimestampsConfig;
    /**
     * Determines whether a type set to a POJO becomes
     * a Mixed path or a Subdocument (defaults to true).
     */
    typePojoToMixed?: boolean;
  }

  interface SchemaTimestampsConfig {
    createdAt?: boolean | string;
    updatedAt?: boolean | string;
    currentTime?: () => (Date | number);
  }

  type Unpacked<T> = T extends (infer U)[] ? U : T;

  interface SchemaTypeOptions<T> {
    type?:
      T extends string | number | Function ? SchemaDefinitionWithBuiltInClass<T> :
      T extends object[] ? T | Schema<Unpacked<T> & Document>[] :
      T;

    /** Defines a virtual with the given name that gets/sets this path. */
    alias?: string;

    /** Function or object describing how to validate this schematype. See [validation docs](https://mongoosejs.com/docs/validation.html). */
    // eslint-disable-next-line @typescript-eslint/ban-types
    validate?: RegExp | [RegExp, string] | Function | [Function, string] | ValidateOpts<T> | ValidateOpts<T>[];

    /** Allows overriding casting logic for this individual path. If a string, the given string overwrites Mongoose's default cast error message. */
    cast?: string;

    /**
     * If true, attach a required validator to this path, which ensures this path
     * path cannot be set to a nullish value. If a function, Mongoose calls the
     * function and only checks for nullish values if the function returns a truthy value.
     */
    required?: boolean | (() => boolean) | [boolean, string] | [() => boolean, string];

    /**
     * The default value for this path. If a function, Mongoose executes the function
     * and uses the return value as the default.
     */
    default?: T | ((this: any, doc: any) => T);

    /**
     * The model that `populate()` should use if populating this path.
     */
    ref?: string | Model<any> | ((this: any, doc: any) => string | Model<any>);

    /**
     * Whether to include or exclude this path by default when loading documents
     * using `find()`, `findOne()`, etc.
     */
    select?: boolean | number;

    /**
     * If [truthy](https://masteringjs.io/tutorials/fundamentals/truthy), Mongoose will
     * build an index on this path when the model is compiled.
     */
    index?: boolean | number | IndexOptions;

    /**
     * If [truthy](https://masteringjs.io/tutorials/fundamentals/truthy), Mongoose
     * will build a unique index on this path when the
     * model is compiled. [The `unique` option is **not** a validator](/docs/validation.html#the-unique-option-is-not-a-validator).
     */
    unique?: boolean | number;

    /**
     * If [truthy](https://masteringjs.io/tutorials/fundamentals/truthy), Mongoose will
     * disallow changes to this path once the document is saved to the database for the first time. Read more
     * about [immutability in Mongoose here](http://thecodebarbarian.com/whats-new-in-mongoose-5-6-immutable-properties.html).
     */
    immutable?: boolean | ((this: any, doc: any) => boolean);

    /**
     * If [truthy](https://masteringjs.io/tutorials/fundamentals/truthy), Mongoose will
     * build a sparse index on this path.
     */
    sparse?: boolean | number;

    /**
     * If [truthy](https://masteringjs.io/tutorials/fundamentals/truthy), Mongoose
     * will build a text index on this path.
     */
    text?: boolean | number | any;

    /**
     * Define a transform function for this individual schema type.
     * Only called when calling `toJSON()` or `toObject()`.
     */
    transform?: (this: any, val: T) => any;

    /** defines a custom getter for this property using [`Object.defineProperty()`](https://developer.mozilla.org/en-US/docs/Web/JavaScript/Reference/Global_Objects/Object/defineProperty). */
    get?: (value: T, schematype?: this) => any;

    /** defines a custom setter for this property using [`Object.defineProperty()`](https://developer.mozilla.org/en-US/docs/Web/JavaScript/Reference/Global_Objects/Object/defineProperty). */
    set?: (value: T, schematype?: this) => any;

    /** array of allowed values for this path. Allowed for strings, numbers, and arrays of strings */
    enum?: Array<string | number | null> | { [path: string]: string | number | null };

    /** The default [subtype](http://bsonspec.org/spec.html) associated with this buffer when it is stored in MongoDB. Only allowed for buffer paths */
    subtype?: number

    /** The minimum value allowed for this path. Only allowed for numbers and dates. */
    min?: number | Date | [number, string] | [Date, string];

    /** The maximum value allowed for this path. Only allowed for numbers and dates. */
    max?: number | Date | [number, string] | [Date, string];

    /** Defines a TTL index on this path. Only allowed for dates. */
    expires?: number | Date;

    /** If `true`, Mongoose will skip gathering indexes on subpaths. Only allowed for subdocuments and subdocument arrays. */
    excludeIndexes?: boolean;

    /** If set, overrides the child schema's `_id` option. Only allowed for subdocuments and subdocument arrays. */
    _id?: boolean;

    /** If set, specifies the type of this map's values. Mongoose will cast this map's values to the given type. */
    // eslint-disable-next-line @typescript-eslint/ban-types
    of?: Function | SchemaTypeOptions<any>;

    /** If true, uses Mongoose's default `_id` settings. Only allowed for ObjectIds */
    auto?: boolean;

    /** Attaches a validator that succeeds if the data string matches the given regular expression, and fails otherwise. */
    match?: RegExp;

    /** If truthy, Mongoose will add a custom setter that lowercases this string using JavaScript's built-in `String#toLowerCase()`. */
    lowercase?: boolean;

    /** If truthy, Mongoose will add a custom setter that removes leading and trailing whitespace using JavaScript's built-in `String#trim()`. */
    trim?: boolean;

    /** If truthy, Mongoose will add a custom setter that uppercases this string using JavaScript's built-in `String#toUpperCase()`. */
    uppercase?: boolean;

    /** If set, Mongoose will add a custom validator that ensures the given string's `length` is at least the given number. */
    minlength?: number | [number, string];

    /** If set, Mongoose will add a custom validator that ensures the given string's `length` is at most the given number. */
    maxlength?: number | [number, string];

    [other: string]: any;
  }

  export type RefType =
    | number
    | string
    | Buffer
    | undefined
    | mongoose.Types.ObjectId
    | mongoose.Types.Buffer
    | typeof mongoose.Schema.Types.Number
    | typeof mongoose.Schema.Types.String
    | typeof mongoose.Schema.Types.Buffer
    | typeof mongoose.Schema.Types.ObjectId;

  /**
   * Reference another Model
   */
  export type PopulatedDoc<
    PopulatedType,
    RawId extends RefType = (PopulatedType extends { _id?: RefType; } ? NonNullable<PopulatedType['_id']> : mongoose.Types.ObjectId) | undefined
    > = PopulatedType | RawId;

  interface IndexOptions {
    background?: boolean,
    expires?: number | string
    sparse?: boolean,
    type?: string,
    unique?: boolean
  }

  interface ValidatorProps {
    path: string;
    value: any;
  }

  interface ValidatorMessageFn {
    (props: ValidatorProps): string;
  }

  interface ValidateFn<T> {
    (value: T): boolean;
  }

  interface LegacyAsyncValidateFn<T> {
    (value: T, done: (result: boolean) => void): void;
  }

  interface AsyncValidateFn<T> {
    (value: any): Promise<boolean>;
  }

  interface ValidateOpts<T> {
    msg?: string;
    message?: string | ValidatorMessageFn;
    type?: string;
    validator: ValidateFn<T> | LegacyAsyncValidateFn<T> | AsyncValidateFn<T>;
  }

  class VirtualType {
    /** Applies getters to `value`. */
    applyGetters(value: any, doc: Document): any;
    /** Applies setters to `value`. */
    applySetters(value: any, doc: Document): any;

    /** Adds a custom getter to this virtual. */
    // eslint-disable-next-line @typescript-eslint/ban-types
    get(fn: Function): this;
    /** Adds a custom setter to this virtual. */
    // eslint-disable-next-line @typescript-eslint/ban-types
    set(fn: Function): this;
  }

  namespace Schema {
    namespace Types {
      class Array extends SchemaType {
        /** This schema type's name, to defend against minifiers that mangle function names. */
        static schemaName: string;

        static options: { castNonArrays: boolean; };

        discriminator(name: string, schema: Schema, tag?: string): any;

        /**
         * Adds an enum validator if this is an array of strings or numbers. Equivalent to
         * `SchemaString.prototype.enum()` or `SchemaNumber.prototype.enum()`
         */
        enum(vals: string[] | number[]): this;
      }

      class Boolean extends SchemaType {
        /** This schema type's name, to defend against minifiers that mangle function names. */
        static schemaName: string;

        /** Configure which values get casted to `true`. */
        static convertToTrue: Set<any>;

        /** Configure which values get casted to `false`. */
        static convertToFalse: Set<any>;
      }

      class Buffer extends SchemaType {
        /** This schema type's name, to defend against minifiers that mangle function names. */
        static schemaName: string;

        /**
         * Sets the default [subtype](https://studio3t.com/whats-new/best-practices-uuid-mongodb/)
         * for this buffer. You can find a [list of allowed subtypes here](http://api.mongodb.com/python/current/api/bson/binary.html).
         */
        subtype(subtype: number): this;
      }

      class Date extends SchemaType {
        /** This schema type's name, to defend against minifiers that mangle function names. */
        static schemaName: string;

        /** Declares a TTL index (rounded to the nearest second) for _Date_ types only. */
        expires(when: number | string): this;

        /** Sets a maximum date validator. */
        max(value: Date, message: string): this;

        /** Sets a minimum date validator. */
        min(value: Date, message: string): this;
      }

      class Decimal128 extends SchemaType {
        /** This schema type's name, to defend against minifiers that mangle function names. */
        static schemaName: string;
      }

      class DocumentArray extends SchemaType {
        /** This schema type's name, to defend against minifiers that mangle function names. */
        static schemaName: string;

        static options: { castNonArrays: boolean; };

        discriminator(name: string, schema: Schema, tag?: string): any;

        /** The schema used for documents in this array */
        schema: Schema;
      }

      class Map extends SchemaType {
        /** This schema type's name, to defend against minifiers that mangle function names. */
        static schemaName: string;
      }

      class Mixed extends SchemaType {
        /** This schema type's name, to defend against minifiers that mangle function names. */
        static schemaName: string;
      }

      class Number extends SchemaType {
        /** This schema type's name, to defend against minifiers that mangle function names. */
        static schemaName: string;

        /** Sets a enum validator */
        enum(vals: number[]): this;

        /** Sets a maximum number validator. */
        max(value: number, message: string): this;

        /** Sets a minimum number validator. */
        min(value: number, message: string): this;
      }

      class ObjectId extends SchemaType {
        /** This schema type's name, to defend against minifiers that mangle function names. */
        static schemaName: string;

        /** Adds an auto-generated ObjectId default if turnOn is true. */
        auto(turnOn: boolean): this;
      }

      class Embedded extends SchemaType {
        /** This schema type's name, to defend against minifiers that mangle function names. */
        static schemaName: string;

        /** The document's schema */
        schema: Schema;
      }

      class String extends SchemaType {
        /** This schema type's name, to defend against minifiers that mangle function names. */
        static schemaName: string;

        /** Adds an enum validator */
        enum(vals: string[] | any): this;

        /** Adds a lowercase [setter](http://mongoosejs.com/docs/api.html#schematype_SchemaType-set). */
        lowercase(shouldApply?: boolean): this;

        /** Sets a regexp validator. */
        match(value: RegExp, message: string): this;

        /** Sets a maximum length validator. */
        maxlength(value: number, message: string): this;

        /** Sets a minimum length validator. */
        minlength(value: number, message: string): this;

        /** Adds a trim [setter](http://mongoosejs.com/docs/api.html#schematype_SchemaType-set). */
        trim(shouldTrim?: boolean): this;

        /** Adds an uppercase [setter](http://mongoosejs.com/docs/api.html#schematype_SchemaType-set). */
        uppercase(shouldApply?: boolean): this;
      }
    }
  }

  namespace Types {
    class Array<T> extends global.Array<T> {
      /** Pops the array atomically at most one time per document `save()`. */
      $pop(): T;

      /** Atomically shifts the array at most one time per document `save()`. */
      $shift(): T;

      /** Adds values to the array if not already present. */
      addToSet(...args: any[]): any[];

      isMongooseArray: true;

      /** Pushes items to the array non-atomically. */
      nonAtomicPush(...args: any[]): number;

      /** Wraps [`Array#push`](https://developer.mozilla.org/en/JavaScript/Reference/Global_Objects/Array/push) with proper change tracking. */
      push(...args: any[]): number;

      /**
       * Pulls items from the array atomically. Equality is determined by casting
       * the provided value to an embedded document and comparing using
       * [the `Document.equals()` function.](./api.html#document_Document-equals)
       */
      pull(...args: any[]): this;

      /**
       * Alias of [pull](#mongoosearray_MongooseArray-pull)
       */
      remove(...args: any[]): this;

      /** Sets the casted `val` at index `i` and marks the array modified. */
      set(i: number, val: T): this;

      /** Atomically shifts the array at most one time per document `save()`. */
      shift(): T;

      /** Returns a native js Array. */
      toObject(options?: ToObjectOptions): any;
      toObject<T>(options?: ToObjectOptions): T;

      /** Wraps [`Array#unshift`](https://developer.mozilla.org/en/JavaScript/Reference/Global_Objects/Array/unshift) with proper change tracking. */
      unshift(...args: any[]): number;
    }

    class Buffer extends global.Buffer {
      /** Sets the subtype option and marks the buffer modified. */
      subtype(subtype: number | ToObjectOptions): void;

      /** Converts this buffer to its Binary type representation. */
      toObject(subtype?: number): mongodb.Binary;
    }

    class Decimal128 extends mongodb.Decimal128 { }

    class DocumentArray<T extends Document> extends Types.Array<T> {
      /** DocumentArray constructor */
      constructor(values: any[]);

      isMongooseDocumentArray: true;

      /** Creates a subdocument casted to this schema. */
      create(obj: any): T;

      /** Searches array items for the first document with a matching _id. */
      id(id: any): T | null;
    }

    class EmbeddedDocument extends Document {
      /** Returns the top level document of this sub-document. */
      ownerDocument(): Document;

      /** Returns this sub-documents parent document. */
      parent(): Document;

      /** Returns this sub-documents parent array. */
      parentArray(): DocumentArray<Document>;
    }

    class Map<V> extends global.Map<string, V> {
      /** Converts a Mongoose map into a vanilla JavaScript map. */
      toObject(options?: ToObjectOptions & { flattenMaps?: boolean }): any;
    }

    const ObjectId: ObjectIdConstructor;

    class _ObjectId extends mongodb.ObjectID {
      _id?: ObjectId;
    }

    // Expose static methods of `mongodb.ObjectID` and allow calling without `new`
    type ObjectIdConstructor = typeof _ObjectId & {
      (val?: string | number): ObjectId;
    };

    // var objectId: mongoose.Types.ObjectId should reference mongodb.ObjectID not
    //   the ObjectIdConstructor, so we add the interface below
    // eslint-disable-next-line @typescript-eslint/no-empty-interface
    interface ObjectId extends mongodb.ObjectID { }

    class Subdocument extends Document {
      $isSingleNested: true;

      /** Returns the top level document of this sub-document. */
      ownerDocument(): Document;

      /** Returns this sub-documents parent document. */
      parent(): Document;
    }
  }

  type ReturnsNewDoc = { new: true } | { returnOriginal: false };

  type QueryWithHelpers<ResultType, DocType extends Document, THelpers = {}> = Query<ResultType, DocType, THelpers> & THelpers;

  class Query<ResultType, DocType extends Document, THelpers = {}> {
    _mongooseOptions: MongooseQueryOptions;

    /** Executes the query */
    exec(): Promise<ResultType>;
    exec(callback?: (err: CallbackError, res: ResultType) => void): void;
    // @todo: this doesn't seem right
    exec(callback?: (err: any, result: ResultType) => void): Promise<ResultType> | any;

    // eslint-disable-next-line @typescript-eslint/ban-types
    $where(argument: string | Function): Query<Array<DocType>, DocType, THelpers>;

    /** Specifies an `$all` query condition. When called with one argument, the most recent path passed to `where()` is used. */
    all(val: Array<any>): this;
    all(path: string, val: Array<any>): this;

    /** Specifies arguments for an `$and` condition. */
    and(array: Array<FilterQuery<DocType>>): this;

    /** Specifies the batchSize option. */
    batchSize(val: number): this;

    /** Specifies a `$box` condition */
    box(val: any): this;
    box(lower: number[], upper: number[]): this;

    cast(model: Model<any, THelpers> | null, obj: any): UpdateQuery<DocType>;

    /**
     * Executes the query returning a `Promise` which will be
     * resolved with either the doc(s) or rejected with the error.
     * Like `.then()`, but only takes a rejection handler.
     */
    catch: Promise<ResultType>['catch'];

    /** Specifies a `$center` or `$centerSphere` condition. */
    circle(area: any): this;
    circle(path: string, area: any): this;

    /** Adds a collation to this op (MongoDB 3.4 and up) */
    collation(value: mongodb.CollationDocument): this;

    /** Specifies the `comment` option. */
    comment(val: string): this;

    /** Specifies this query as a `count` query. */
    count(callback?: (err: any, count: number) => void): Query<number, DocType, THelpers>;
    count(criteria: FilterQuery<DocType>, callback?: (err: any, count: number) => void): Query<number, DocType, THelpers>;

    /** Specifies this query as a `countDocuments` query. */
    countDocuments(callback?: (err: any, count: number) => void): Query<number, DocType, THelpers>;
    countDocuments(criteria: FilterQuery<DocType>, callback?: (err: any, count: number) => void): Query<number, DocType, THelpers>;

    /**
     * Returns a wrapper around a [mongodb driver cursor](http://mongodb.github.io/node-mongodb-native/2.1/api/Cursor.html).
     * A QueryCursor exposes a Streams3 interface, as well as a `.next()` function.
     */
    cursor(options?: any): QueryCursor<DocType>;

    /**
     * Declare and/or execute this query as a `deleteMany()` operation. Works like
     * remove, except it deletes _every_ document that matches `filter` in the
     * collection, regardless of the value of `single`.
     */
    deleteMany(filter?: FilterQuery<DocType>, options?: QueryOptions, callback?: (err: CallbackError, res: any) => void): Query<any, DocType, THelpers>;

    /**
     * Declare and/or execute this query as a `deleteOne()` operation. Works like
     * remove, except it deletes at most one document regardless of the `single`
     * option.
     */
    deleteOne(filter?: FilterQuery<DocType>, options?: QueryOptions, callback?: (err: CallbackError, res: any) => void): Query<any, DocType, THelpers>;

    /** Creates a `distinct` query: returns the distinct values of the given `field` that match `filter`. */
    distinct(field: string, filter?: FilterQuery<DocType>, callback?: (err: any, count: number) => void): Query<Array<any>, DocType, THelpers>;

    /** Specifies a `$elemMatch` query condition. When called with one argument, the most recent path passed to `where()` is used. */
    // eslint-disable-next-line @typescript-eslint/ban-types
    elemMatch(val: Function | any): this;
    // eslint-disable-next-line @typescript-eslint/ban-types
    elemMatch(path: string, val: Function | any): this;

    /**
     * Gets/sets the error flag on this query. If this flag is not null or
     * undefined, the `exec()` promise will reject without executing.
     */
    error(): NativeError | null;
    error(val: NativeError | null): this;

    /** Specifies the complementary comparison value for paths specified with `where()` */
    equals(val: any): this;

    /** Creates a `estimatedDocumentCount` query: counts the number of documents in the collection. */
    estimatedDocumentCount(options?: QueryOptions, callback?: (err: any, count: number) => void): Query<number, DocType, THelpers>;

    /** Specifies a `$exists` query condition. When called with one argument, the most recent path passed to `where()` is used. */
    exists(val: boolean): this;
    exists(path: string, val: boolean): this;

    /**
     * Sets the [`explain` option](https://docs.mongodb.com/manual/reference/method/cursor.explain/),
     * which makes this query return detailed execution stats instead of the actual
     * query result. This method is useful for determining what index your queries
     * use.
     */
    explain(verbose?: string): this;

    /** Creates a `find` query: gets a list of documents that match `filter`. */
    find(callback?: (err: any, docs: DocType[]) => void): Query<Array<DocType>, DocType, THelpers>;
    find(filter: FilterQuery<DocType>, callback?: (err: any, docs: DocType[]) => void): Query<Array<DocType>, DocType, THelpers>;
    find(filter: FilterQuery<DocType>, projection?: any | null, options?: QueryOptions | null, callback?: (err: CallbackError, docs: DocType[]) => void): Query<Array<DocType>, DocType, THelpers>;

    /** Declares the query a findOne operation. When executed, the first found document is passed to the callback. */
    findOne(filter?: FilterQuery<DocType>, projection?: any | null, options?: QueryOptions | null, callback?: (err: CallbackError, doc: DocType | null) => void): Query<DocType | null, DocType, THelpers>;

    /** Creates a `findOneAndDelete` query: atomically finds the given document, deletes it, and returns the document as it was before deletion. */
    findOneAndDelete(filter?: FilterQuery<DocType>, options?: QueryOptions | null, callback?: (err: any, doc: DocType | null, res: any) => void): Query<DocType | null, DocType, THelpers>;

    /** Creates a `findOneAndRemove` query: atomically finds the given document and deletes it. */
    findOneAndRemove(filter?: FilterQuery<DocType>, options?: QueryOptions | null, callback?: (err: any, doc: DocType | null, res: any) => void): Query<DocType | null, DocType, THelpers>;

    /** Creates a `findOneAndUpdate` query: atomically find the first document that matches `filter` and apply `update`. */
    findOneAndUpdate(filter: FilterQuery<DocType>, update: UpdateQuery<DocType>, options: QueryOptions & { rawResult: true }, callback?: (err: any, doc: mongodb.FindAndModifyWriteOpResultObject<DocType>, res: any) => void): Query<mongodb.FindAndModifyWriteOpResultObject<DocType>, DocType, THelpers>;
    findOneAndUpdate(filter: FilterQuery<DocType>, update: UpdateQuery<DocType>, options: QueryOptions & { upsert: true } & ReturnsNewDoc, callback?: (err: any, doc: DocType, res: any) => void): Query<DocType, DocType, THelpers>;
    findOneAndUpdate(filter?: FilterQuery<DocType>, update?: UpdateQuery<DocType>, options?: QueryOptions | null, callback?: (err: any, doc: DocType | null, res: any) => void): Query<DocType | null, DocType, THelpers>;

    /** Creates a `findByIdAndDelete` query, filtering by the given `_id`. */
    findByIdAndDelete(id?: mongodb.ObjectId | any, options?: QueryOptions | null, callback?: (err: any, doc: DocType | null, res: any) => void): Query<DocType | null, DocType, THelpers>;

    /** Creates a `findOneAndUpdate` query, filtering by the given `_id`. */
    findByIdAndUpdate(id: mongodb.ObjectId | any, update: UpdateQuery<DocType>, options: QueryOptions & { rawResult: true }, callback?: (err: any, doc: mongodb.FindAndModifyWriteOpResultObject<DocType>, res: any) => void): Query<mongodb.FindAndModifyWriteOpResultObject<DocType>, DocType, THelpers>;
    findByIdAndUpdate(id: mongodb.ObjectId | any, update: UpdateQuery<DocType>, options: QueryOptions & { upsert: true } & ReturnsNewDoc, callback?: (err: any, doc: DocType, res: any) => void): Query<DocType, DocType, THelpers>;
    findByIdAndUpdate(id?: mongodb.ObjectId | any, update?: UpdateQuery<DocType>, options?: QueryOptions | null, callback?: (err: any, doc: DocType | null, res: any) => void): Query<DocType | null, DocType, THelpers>;

    /** Specifies a `$geometry` condition */
    geometry(object: { type: string, coordinates: any[] }): this;

    /**
     * For update operations, returns the value of a path in the update's `$set`.
     * Useful for writing getters/setters that can work with both update operations
     * and `save()`.
     */
    get(path: string): any;

    /** Returns the current query filter (also known as conditions) as a POJO. */
    getFilter(): FilterQuery<DocType>;

    /** Gets query options. */
    getOptions(): QueryOptions;

    /** Gets a list of paths to be populated by this query */
    getPopulatedPaths(): Array<string>;

    /** Returns the current query filter. Equivalent to `getFilter()`. */
    getQuery(): FilterQuery<DocType>;

    /** Returns the current update operations as a JSON object. */
    getUpdate(): UpdateQuery<DocType> | null;

    /** Specifies a `$gt` query condition. When called with one argument, the most recent path passed to `where()` is used. */
    gt(val: number): this;
    gt(path: string, val: number): this;

    /** Specifies a `$gte` query condition. When called with one argument, the most recent path passed to `where()` is used. */
    gte(val: number): this;
    gte(path: string, val: number): this;

    /** Sets query hints. */
    hint(val: any): this;

    /** Specifies an `$in` query condition. When called with one argument, the most recent path passed to `where()` is used. */
    in(val: Array<any>): this;
    in(path: string, val: Array<any>): this;

    /** Declares an intersects query for `geometry()`. */
    intersects(arg?: any): this;

    /** Requests acknowledgement that this operation has been persisted to MongoDB's on-disk journal. */
    j(val: boolean | null): this;

    /** Sets the lean option. */
    lean<LeanResultType = LeanDocumentOrArray<ResultType>>(val?: boolean | any): Query<LeanResultType, DocType, THelpers>;

    /** Specifies the maximum number of documents the query will return. */
    limit(val: number): this;

    /** Specifies a `$lt` query condition. When called with one argument, the most recent path passed to `where()` is used. */
    lt(val: number): this;
    lt(path: string, val: number): this;

    /** Specifies a `$lte` query condition. When called with one argument, the most recent path passed to `where()` is used. */
    lte(val: number): this;
    lte(path: string, val: number): this;

    /**
     * Runs a function `fn` and treats the return value of `fn` as the new value
     * for the query to resolve to.
     */
    map<MappedType>(fn: (doc: DocType) => MappedType): Query<MappedType, DocType, THelpers>;

    /** Specifies an `$maxDistance` query condition. When called with one argument, the most recent path passed to `where()` is used. */
    maxDistance(val: number): this;
    maxDistance(path: string, val: number): this;

    /** Specifies the maxScan option. */
    maxScan(val: number): this;

    /**
     * Sets the [maxTimeMS](https://docs.mongodb.com/manual/reference/method/cursor.maxTimeMS/)
     * option. This will tell the MongoDB server to abort if the query or write op
     * has been running for more than `ms` milliseconds.
     */
    maxTimeMS(ms: number): this;

    /** Merges another Query or conditions object into this one. */
    merge(source: Query<any, any>): this;

    /** Specifies a `$mod` condition, filters documents for documents whose `path` property is a number that is equal to `remainder` modulo `divisor`. */
    mod(val: Array<number>): this;
    mod(path: string, val: Array<number>): this;

    /**
     * Getter/setter around the current mongoose-specific options for this query
     * Below are the current Mongoose-specific options.
     */
    mongooseOptions(val?: MongooseQueryOptions): MongooseQueryOptions;

    /** Specifies a `$ne` query condition. When called with one argument, the most recent path passed to `where()` is used. */
    ne(val: any): this;
    ne(path: string, val: any): this;

    /** Specifies a `$near` or `$nearSphere` condition */
    near(val: any): this;
    near(path: string, val: any): this;

    /** Specifies an `$nin` query condition. When called with one argument, the most recent path passed to `where()` is used. */
    nin(val: Array<any>): this;
    nin(path: string, val: Array<any>): this;

    /** Specifies arguments for an `$nor` condition. */
    nor(array: Array<FilterQuery<DocType>>): this;

    /** Specifies arguments for an `$or` condition. */
    or(array: Array<FilterQuery<DocType>>): this;

    /**
     * Make this query throw an error if no documents match the given `filter`.
     * This is handy for integrating with async/await, because `orFail()` saves you
     * an extra `if` statement to check if no document was found.
     */
    orFail(err?: NativeError | (() => NativeError)): Query<NonNullable<ResultType>, DocType, THelpers>;

    /** Specifies a `$polygon` condition */
    polygon(...coordinatePairs: number[][]): this;
    polygon(path: string, ...coordinatePairs: number[][]): this;

    /** Specifies paths which should be populated with other documents. */
    populate(path: string | any, select?: string | any, model?: string | Model<any, THelpers>, match?: any): this;
    populate(options: PopulateOptions | Array<PopulateOptions>): this;

    /** Get/set the current projection (AKA fields). Pass `null` to remove the current projection. */
    projection(fields?: any | null): any;

    /** Determines the MongoDB nodes from which to read. */
    read(pref: string | mongodb.ReadPreferenceMode, tags?: any[]): this;

    /** Sets the readConcern option for the query. */
    readConcern(level: string): this;

    /** Specifies a `$regex` query condition. When called with one argument, the most recent path passed to `where()` is used. */
    regex(val: string | RegExp): this;
    regex(path: string, val: string | RegExp): this;

    /**
     * Declare and/or execute this query as a remove() operation. `remove()` is
     * deprecated, you should use [`deleteOne()`](#query_Query-deleteOne)
     * or [`deleteMany()`](#query_Query-deleteMany) instead.
     */
    remove(filter?: FilterQuery<DocType>, callback?: (err: CallbackError, res: mongodb.WriteOpResult['result']) => void): Query<mongodb.WriteOpResult['result'], DocType, THelpers>;

    /**
     * Declare and/or execute this query as a replaceOne() operation. Same as
     * `update()`, except MongoDB will replace the existing document and will
     * not accept any [atomic](https://docs.mongodb.com/manual/tutorial/model-data-for-atomic-operations/#pattern) operators (`$set`, etc.)
     */
    replaceOne(filter?: FilterQuery<DocType>, replacement?: DocumentDefinition<DocType>, options?: QueryOptions | null, callback?: (err: any, res: any) => void): Query<any, DocType, THelpers>;

    /** Specifies which document fields to include or exclude (also known as the query "projection") */
    select(arg: string | any): this;

    /** Determines if field selection has been made. */
    selected(): boolean;

    /** Determines if exclusive field selection has been made. */
    selectedExclusively(): boolean;

    /** Determines if inclusive field selection has been made. */
    selectedInclusively(): boolean;

    /**
     * Sets the [MongoDB session](https://docs.mongodb.com/manual/reference/server-sessions/)
     * associated with this query. Sessions are how you mark a query as part of a
     * [transaction](/docs/transactions.html).
     */
    session(session: mongodb.ClientSession | null): this;

    /**
     * Adds a `$set` to this query's update without changing the operation.
     * This is useful for query middleware so you can add an update regardless
     * of whether you use `updateOne()`, `updateMany()`, `findOneAndUpdate()`, etc.
     */
    set(path: string, value: any): this;

    /** Sets query options. Some options only make sense for certain operations. */
    setOptions(options: QueryOptions, overwrite?: boolean): this;

    /** Sets the query conditions to the provided JSON object. */
    setQuery(val: FilterQuery<DocType> | null): void;

    setUpdate(update: UpdateQuery<DocType>): void;

    /** Specifies an `$size` query condition. When called with one argument, the most recent path passed to `where()` is used. */
    size(val: number): this;
    size(path: string, val: number): this;

    /** Specifies the number of documents to skip. */
    skip(val: number): this;

    /** Specifies a `$slice` projection for an array. */
    slice(val: number | Array<number>): this;
    slice(path: string, val: number | Array<number>): this;

    /** Specifies this query as a `snapshot` query. */
    snapshot(val?: boolean): this;

    /** Sets the sort order. If an object is passed, values allowed are `asc`, `desc`, `ascending`, `descending`, `1`, and `-1`. */
    sort(arg: string | any): this;

    /** Sets the tailable option (for use with capped collections). */
    tailable(bool?: boolean, opts?: {
      numberOfRetries?: number;
      tailableRetryInterval?: number;
    }): this;

    /**
     * Executes the query returning a `Promise` which will be
     * resolved with either the doc(s) or rejected with the error.
     */
    then: Promise<ResultType>['then'];

    /** Converts this query to a customized, reusable query constructor with all arguments and options retained. */
    toConstructor(): new (...args: any[]) => Query<ResultType, DocType, THelpers>;

    /** Declare and/or execute this query as an update() operation. */
    update(filter?: FilterQuery<DocType>, update?: UpdateQuery<DocType>, options?: QueryOptions | null, callback?: (err: CallbackError, res: any) => void): Query<any, DocType, THelpers>;

    /**
     * Declare and/or execute this query as an updateMany() operation. Same as
     * `update()`, except MongoDB will update _all_ documents that match
     * `filter` (as opposed to just the first one) regardless of the value of
     * the `multi` option.
     */
    updateMany(filter?: FilterQuery<DocType>, update?: UpdateQuery<DocType>, options?: QueryOptions | null, callback?: (err: CallbackError, res: any) => void): Query<any, DocType, THelpers>;

    /**
     * Declare and/or execute this query as an updateOne() operation. Same as
     * `update()`, except it does not support the `multi` or `overwrite` options.
     */
    updateOne(filter?: FilterQuery<DocType>, update?: UpdateQuery<DocType>, options?: QueryOptions | null, callback?: (err: CallbackError, res: any) => void): Query<any, DocType, THelpers>;

    /**
     * Sets the specified number of `mongod` servers, or tag set of `mongod` servers,
     * that must acknowledge this write before this write is considered successful.
     */
    w(val: string | number | null): this;

    /** Specifies a path for use with chaining. */
    where(path: string, val?: any): this;
    where(obj: object): this;
    where(): this;

    /** Defines a `$within` or `$geoWithin` argument for geo-spatial queries. */
    within(val?: any): this;

    /**
     * If [`w > 1`](/docs/api.html#query_Query-w), the maximum amount of time to
     * wait for this write to propagate through the replica set before this
     * operation fails. The default is `0`, which means no timeout.
     */
    wtimeout(ms: number): this;
  }

  type _FilterQuery<T> = {
    [P in keyof T]?: P extends '_id'
    ? [Extract<T[P], mongodb.ObjectId>] extends [never]
    ? mongodb.Condition<T[P]>
    : mongodb.Condition<T[P] | string | { _id: mongodb.ObjectId }>
    : [Extract<T[P], mongodb.ObjectId>] extends [never]
    ? mongodb.Condition<T[P]>
    : mongodb.Condition<T[P] | string>;
  } &
    mongodb.RootQuerySelector<T>;

  export type FilterQuery<T> = _FilterQuery<DocumentDefinition<T>>;

  export type UpdateQuery<T> = mongodb.UpdateQuery<DocumentDefinition<T>> & mongodb.MatchKeysAndValues<DocumentDefinition<T>>;

  type _AllowStringsForIds<T> = {
    [K in keyof T]: [Extract<T[K], mongodb.ObjectId>] extends [never] ? T[K] : T[K] | string;
  };
  export type DocumentDefinition<T> = _AllowStringsForIds<LeanDocument<T>>;

  type FunctionPropertyNames<T> = {
    // The 1 & T[K] check comes from: https://stackoverflow.com/questions/55541275/typescript-check-for-the-any-type
    // eslint-disable-next-line @typescript-eslint/ban-types
    [K in keyof T]: 0 extends (1 & T[K]) ? never : (T[K] extends Function ? K : never)
  }[keyof T];

  type actualPrimitives = string | boolean | number | bigint | symbol | null | undefined;
  type TreatAsPrimitives = actualPrimitives |
      // eslint-disable-next-line no-undef
    Date | RegExp | symbol | Error | BigInt | Types.ObjectId;

  type LeanType<T> =
    0 extends (1 & T) ? T : // any
    T extends TreatAsPrimitives ? T : // primitives
    LeanDocument<T>; // Documents and everything else

  export type _LeanDocument<T> = {
    [K in keyof T]:
    0 extends (1 & T[K]) ? T[K] : // any
    T[K] extends unknown[] ? LeanType<T[K][number]>[] : // Array
    T[K] extends Document ? LeanDocument<T[K]> : // Subdocument
    T[K];
  };

  export type LeanDocument<T> = Omit<Omit<_LeanDocument<T>, Exclude<keyof Document, '_id' | 'id' | '__v'> | '$isSingleNested'>, FunctionPropertyNames<T>>;

  export type LeanDocumentOrArray<T> = 0 extends (1 & T) ? T :
    T extends unknown[] ? LeanDocument<T[number]>[] :
    T extends Document ? LeanDocument<T> :
    T;

  class QueryCursor<DocType extends Document> extends stream.Readable {
    /**
     * Adds a [cursor flag](http://mongodb.github.io/node-mongodb-native/2.2/api/Cursor.html#addCursorFlag).
     * Useful for setting the `noCursorTimeout` and `tailable` flags.
     */
    addCursorFlag(flag: string, value: boolean): this;

    /**
     * Marks this cursor as closed. Will stop streaming and subsequent calls to
     * `next()` will error.
     */
    close(): Promise<void>;
    close(callback: (err: CallbackError) => void): void;

    /**
     * Execute `fn` for every document in the cursor. If `fn` returns a promise,
     * will wait for the promise to resolve before iterating on to the next one.
     * Returns a promise that resolves when done.
     */
    eachAsync(fn: (doc: DocType) => any, options?: { parallel?: number }): Promise<void>;
    eachAsync(fn: (doc: DocType) => any, options?: { parallel?: number }, cb?: (err: CallbackError) => void): void;

    /**
     * Registers a transform function which subsequently maps documents retrieved
     * via the streams interface or `.next()`
     */
    map<ResultType extends Document>(fn: (res: DocType) => ResultType): QueryCursor<ResultType>;

    /**
     * Get the next document from this cursor. Will return `null` when there are
     * no documents left.
     */
    next(): Promise<DocType>;
    next(callback: (err: CallbackError, doc: DocType | null) => void): void;

    options: any;
  }

  class Aggregate<R> {
    /**
     * Sets an option on this aggregation. This function will be deprecated in a
     * future release. */
    addCursorFlag(flag: string, value: boolean): this;

    /**
     * Appends a new $addFields operator to this aggregate pipeline.
     * Requires MongoDB v3.4+ to work
     */
    addFields(arg: any): this;

    /** Sets the allowDiskUse option for the aggregation query (ignored for < 2.6.0) */
    allowDiskUse(value: boolean): this;

    /** Appends new operators to this aggregate pipeline */
    append(...args: any[]): this;

    /**
     * Executes the query returning a `Promise` which will be
     * resolved with either the doc(s) or rejected with the error.
     * Like [`.then()`](#query_Query-then), but only takes a rejection handler.
     */
    catch: Promise<R>['catch'];

    /** Adds a collation. */
    collation(options: mongodb.CollationDocument): this;

    /** Appends a new $count operator to this aggregate pipeline. */
    count(countName: string): this;

    /**
     * Sets the cursor option for the aggregation query (ignored for < 2.6.0).
     */
    cursor(options?: Record<string, unknown>): this;

    /** Executes the aggregate pipeline on the currently bound Model. If cursor option is set, returns a cursor */
    exec(callback?: (err: any, result: R) => void): Promise<R> | any;

    /** Execute the aggregation with explain */
    explain(callback?: (err: CallbackError, result: any) => void): Promise<any>;

    /** Combines multiple aggregation pipelines. */
    facet(options: any): this;

    /** Appends new custom $graphLookup operator(s) to this aggregate pipeline, performing a recursive search on a collection. */
    graphLookup(options: any): this;

    /** Appends new custom $group operator to this aggregate pipeline. */
    group(arg: any): this;

    /** Sets the hint option for the aggregation query (ignored for < 3.6.0) */
    hint(value: Record<string, unknown> | string): this;

    /**
     * Appends a new $limit operator to this aggregate pipeline.
     * @param num maximum number of records to pass to the next stage
     */
    limit(num: number): this;

    /** Appends new custom $lookup operator to this aggregate pipeline. */
    lookup(options: any): this;

    /**
     * Appends a new custom $match operator to this aggregate pipeline.
     * @param arg $match operator contents
     */
    match(arg: any): this;

    /**
     * Binds this aggregate to a model.
     * @param model the model to which the aggregate is to be bound
     */
    model(model: any): this;

    /** Returns the current pipeline */
    pipeline(): any[];

    /** Sets the readPreference option for the aggregation query. */
    read(pref: string | mongodb.ReadPreferenceMode, tags?: any[]): this;

    /** Sets the readConcern level for the aggregation query. */
    readConcern(level: string): this;

    /** Appends a new $redact operator to this aggregate pipeline. */
    redact(expression: any, thenExpr: string | any, elseExpr: string | any): this;

    /** Appends a new $replaceRoot operator to this aggregate pipeline. */
    replaceRoot(newRoot: object | string): this;

    /**
     * Helper for [Atlas Text Search](https://docs.atlas.mongodb.com/reference/atlas-search/tutorial/)'s
     * `$search` stage.
     */
    search(options: any): this;

    /** Lets you set arbitrary options, for middleware or plugins. */
    option(value: Record<string, unknown>): this;

    /** Appends new custom $sample operator to this aggregate pipeline. */
    sample(size: number): this;

    /** Sets the session for this aggregation. Useful for [transactions](/docs/transactions.html). */
    session(session: mongodb.ClientSession | null): this;

    /**
     * Appends a new $skip operator to this aggregate pipeline.
     * @param num number of records to skip before next stage
     */
    skip(num: number): this;

    /** Appends a new $sort operator to this aggregate pipeline. */
    sort(arg: any): this;

    /** Provides promise for aggregate. */
    then: Promise<R>['then'];

    /**
     * Appends a new $sortByCount operator to this aggregate pipeline. Accepts either a string field name
     * or a pipeline object.
     */
    sortByCount(arg: string | any): this;

    /** Appends new custom $unwind operator(s) to this aggregate pipeline. */
    unwind(...args: any[]): this;

    /** Appends new custom $project operator to this aggregate pipeline. */
    project(arg: any): this
  }

  class AggregationCursor extends stream.Readable {
    /**
     * Adds a [cursor flag](http://mongodb.github.io/node-mongodb-native/2.2/api/Cursor.html#addCursorFlag).
     * Useful for setting the `noCursorTimeout` and `tailable` flags.
     */
    addCursorFlag(flag: string, value: boolean): this;

    /**
     * Marks this cursor as closed. Will stop streaming and subsequent calls to
     * `next()` will error.
     */
    close(): Promise<void>;
    close(callback: (err: CallbackError) => void): void;

    /**
     * Execute `fn` for every document in the cursor. If `fn` returns a promise,
     * will wait for the promise to resolve before iterating on to the next one.
     * Returns a promise that resolves when done.
     */
    eachAsync(fn: (doc: any) => any, options?: { parallel?: number }): Promise<void>;
    eachAsync(fn: (doc: any) => any, options?: { parallel?: number }, cb?: (err: CallbackError) => void): void;

    /**
     * Registers a transform function which subsequently maps documents retrieved
     * via the streams interface or `.next()`
     */
    map(fn: (res: any) => any): this;

    /**
     * Get the next document from this cursor. Will return `null` when there are
     * no documents left.
     */
    next(): Promise<any>;
    next(callback: (err: CallbackError, doc: any) => void): void;
  }

  class SchemaType {
    /** SchemaType constructor */
    constructor(path: string, options?: any, instance?: string);

    /** Get/set the function used to cast arbitrary values to this type. */
    // eslint-disable-next-line @typescript-eslint/ban-types
    static cast(caster?: Function | boolean): Function;

    static checkRequired(checkRequired?: (v: any) => boolean): (v: any) => boolean;

    /** Sets a default option for this schema type. */
    static set(option: string, value: any): void;

    /** Attaches a getter for all instances of this schema type. */
    static get(getter: (value: any) => any): void;

    /** Get/set the function used to cast arbitrary values to this type. */
    cast(caster: (v: any) => any): (v: any) => any;

    /** Sets a default value for this SchemaType. */
    default(val: any): any;

    /** Adds a getter to this schematype. */
    // eslint-disable-next-line @typescript-eslint/ban-types
    get(fn: Function): this;

    /**
     * Defines this path as immutable. Mongoose prevents you from changing
     * immutable paths unless the parent document has [`isNew: true`](/docs/api.html#document_Document-isNew).
     */
    immutable(bool: boolean): this;

    /** Declares the index options for this schematype. */
    index(options: any): this;

    /**
     * Set the model that this path refers to. This is the option that [populate](https://mongoosejs.com/docs/populate.html)
     * looks at to determine the foreign collection it should query.
     */
    ref(ref: string | boolean | Model<any>): this;

    /**
     * Adds a required validator to this SchemaType. The validator gets added
     * to the front of this SchemaType's validators array using unshift().
     */
    required(required: boolean, message?: string): this;

    /** Sets default select() behavior for this path. */
    select(val: boolean): this;

    /** Adds a setter to this schematype. */
    // eslint-disable-next-line @typescript-eslint/ban-types
    set(fn: Function): this;

    /** Declares a sparse index. */
    sparse(bool: boolean): this;

    /** Declares a full text index. */
    text(bool: boolean): this;

    /** Defines a custom function for transforming this path when converting a document to JSON. */
    transform(fn: (value: any) => any): this;

    /** Declares an unique index. */
    unique(bool: boolean): this;

    /** Adds validator(s) for this document path. */
    // eslint-disable-next-line @typescript-eslint/ban-types
    validate(obj: RegExp | Function | any, errorMsg?: string,
      type?: string): this;
  }

  class NativeError extends global.Error { }
  type CallbackError = NativeError | null;

  class Error extends global.Error {
    constructor(msg: string);

    /** The type of error. "MongooseError" for generic errors. */
    name: string;

    static messages: any;

    static Messages: any;
  }

  namespace Error {
    export class CastError extends Error {
      name: 'CastError';
      stringValue: string;
      kind: string;
      value: any;
      path: string;
      reason?: NativeError | null;
      model?: any;
    }

    export class DisconnectedError extends Error {
      name: 'DisconnectedError';
    }

    export class DivergentArrayError extends Error {
      name: 'DivergentArrayError';
    }

    export class MissingSchemaError extends Error {
      name: 'MissingSchemaError';
    }

    export class DocumentNotFoundError extends Error {
      name: 'DocumentNotFoundError';
      result: any;
      numAffected: number;
      filter: any;
      query: any;
    }

    export class ObjectExpectedError extends Error {
      name: 'ObjectExpectedError';
      path: string;
    }

    export class ObjectParameterError extends Error {
      name: 'ObjectParameterError';
    }

    export class OverwriteModelError extends Error {
      name: 'OverwriteModelError';
    }

    export class ParallelSaveError extends Error {
      name: 'ParallelSaveError';
    }

    export class ParallelValidateError extends Error {
      name: 'ParallelValidateError';
    }

    export class MongooseServerSelectionError extends Error {
      name: 'MongooseServerSelectionError';
    }

    export class StrictModeError extends Error {
      name: 'StrictModeError';
      isImmutableError: boolean;
      path: string;
    }

    export class ValidationError extends Error {
      name: 'ValidationError';

      errors: { [path: string]: ValidatorError | CastError };
    }

    export class ValidatorError extends Error {
      name: 'ValidatorError';
      properties: {
        message: string,
        type?: string,
        path?: string,
        value?: any,
        reason?: any
      };
      kind: string;
      path: string;
      value: any;
      reason?: Error | null;
    }

    export class VersionError extends Error {
      name: 'VersionError';
      version: number;
      modifiedPaths: Array<string>;
    }
  }

  /** Deprecated types for backwards compatibility. */

  /** Alias for QueryOptions for backwards compatability. */
  type ModelUpdateOptions = QueryOptions;

  /** Backwards support for DefinitelyTyped */
  interface HookSyncCallback<T> {
    (this: T, next: HookNextFunction, docs: any[]): Promise<any> | void;
  }

  interface HookAsyncCallback<T> {
    (this: T, next: HookNextFunction, done: HookDoneFunction, docs: any[]): Promise<any> | void;
  }

  interface HookErrorCallback {
    (error?: Error): any;
  }

  interface HookNextFunction {
    (error?: Error): any;
  }

  interface HookDoneFunction {
    (error?: Error): any;
  }

  export type SchemaTypeOpts<T> = SchemaTypeOptions<T>;
  export type ConnectionOptions = ConnectOptions;

  /* for ts-mongoose */
  class mquery {}
}<|MERGE_RESOLUTION|>--- conflicted
+++ resolved
@@ -1052,11 +1052,7 @@
   type SchemaPreOptions = { document?: boolean, query?: boolean };
   type SchemaPostOptions = { document?: boolean, query?: boolean };
 
-<<<<<<< HEAD
-  class Schema<DocType extends Document = Document, M extends Model<DocType, any> = Model<DocType>, SchemaDefinitionType = undefined> extends events.EventEmitter {
-=======
-  class Schema<DocType extends Document = Document, M extends Model<DocType> = Model<any>, SchemaDefinitionType = undefined> extends events.EventEmitter {
->>>>>>> b23f4f1f
+  class Schema<DocType extends Document = Document, M extends Model<DocType, any> = Model<any, any>, SchemaDefinitionType = undefined> extends events.EventEmitter {
     /**
      * Create a new schema
      */
