declare module 'mongoose' {
  import events = require('events');
  import mongodb = require('mongodb');
  import mongoose = require('mongoose');
  import stream = require('stream');

  export enum ConnectionStates {
    disconnected = 0,
    connected = 1,
    connecting = 2,
    disconnecting = 3,
    uninitialized = 99,
  }

  /** The Mongoose Date [SchemaType](/docs/schematypes.html). */
  export type Date = Schema.Types.Date;

  /**
   * The Mongoose Decimal128 [SchemaType](/docs/schematypes.html). Used for
   * declaring paths in your schema that should be
   * [128-bit decimal floating points](http://thecodebarbarian.com/a-nodejs-perspective-on-mongodb-34-decimal.html).
   * Do not use this to create a new Decimal128 instance, use `mongoose.Types.Decimal128`
   * instead.
   */
  export type Decimal128 = Schema.Types.Decimal128;

  /**
   * The Mongoose Mixed [SchemaType](/docs/schematypes.html). Used for
   * declaring paths in your schema that Mongoose's change tracking, casting,
   * and validation should ignore.
   */
  export type Mixed = Schema.Types.Mixed;

  /**
   * Mongoose constructor. The exports object of the `mongoose` module is an instance of this
   * class. Most apps will only use this one instance.
   */
  // eslint-disable-next-line @typescript-eslint/ban-types
  export const Mongoose: new (options?: object | null) => typeof mongoose;

  /**
   * The Mongoose Number [SchemaType](/docs/schematypes.html). Used for
   * declaring paths in your schema that Mongoose should cast to numbers.
   */
  export type Number = Schema.Types.Number;

  /**
   * The Mongoose ObjectId [SchemaType](/docs/schematypes.html). Used for
   * declaring paths in your schema that should be
   * [MongoDB ObjectIds](https://docs.mongodb.com/manual/reference/method/ObjectId/).
   * Do not use this to create a new ObjectId instance, use `mongoose.Types.ObjectId`
   * instead.
   */
  export type ObjectId = Schema.Types.ObjectId;

  export let Promise: any;
  export const PromiseProvider: any;

  /** The various Mongoose SchemaTypes. */
  export const SchemaTypes: typeof Schema.Types;

  /** Expose connection states for user-land */
  export const STATES: typeof ConnectionStates;

  /** Opens Mongoose's default connection to MongoDB, see [connections docs](https://mongoosejs.com/docs/connections.html) */
  export function connect(uri: string, options: ConnectOptions, callback: (err: CallbackError) => void): void;
  export function connect(uri: string, callback: (err: CallbackError) => void): void;
  export function connect(uri: string, options?: ConnectOptions): Promise<Mongoose>;

  /** The Mongoose module's default connection. Equivalent to `mongoose.connections[0]`, see [`connections`](#mongoose_Mongoose-connections). */
  export const connection: Connection;

  /** An array containing all connections associated with this Mongoose instance. */
  export const connections: Connection[];

  /** An array containing all models associated with this Mongoose instance. */
  export const models: { [index: string]: Model<any> };
  /** Creates a Connection instance. */
  export function createConnection(uri: string, options?: ConnectOptions): Connection & Promise<Connection>;
  export function createConnection(): Connection;
  export function createConnection(uri: string, options: ConnectOptions, callback: (err: CallbackError, conn: Connection) => void): void;

  /**
   * Removes the model named `name` from the default connection, if it exists.
   * You can use this function to clean up any models you created in your tests to
   * prevent OverwriteModelErrors.
   */
  export function deleteModel(name: string | RegExp): typeof mongoose;

  export function disconnect(): Promise<void>;
  export function disconnect(cb: (err: CallbackError) => void): void;

  /** Gets mongoose options */
  export function get(key: string): any;

  /**
   * Returns true if Mongoose can cast the given value to an ObjectId, or
   * false otherwise.
   */
  export function isValidObjectId(v: any): boolean;

  export function model<T extends Document>(name: string, schema?: Schema<any>, collection?: string, skipInit?: boolean): Model<T>;
  export function model<T extends Document, U extends Model<T>>(
    name: string,
    schema?: Schema<T, U>,
    collection?: string,
    skipInit?: boolean
  ): U;

  /** Returns an array of model names created on this instance of Mongoose. */
  export function modelNames(): Array<string>;

  /** The node-mongodb-native driver Mongoose uses. */
  export const mongo: typeof mongodb;

  /**
   * Mongoose uses this function to get the current time when setting
   * [timestamps](/docs/guide.html#timestamps). You may stub out this function
   * using a tool like [Sinon](https://www.npmjs.com/package/sinon) for testing.
   */
  export function now(): Date;

  /** Declares a global plugin executed on all Schemas. */
  export function plugin(fn: (schema: Schema, opts?: any) => void, opts?: any): typeof mongoose;

  /** Getter/setter around function for pluralizing collection names. */
  export function pluralize(fn?: (str: string) => string): (str: string) => string;

  /** Sets mongoose options */
  export function set(key: string, value: any): void;

  /**
   * _Requires MongoDB >= 3.6.0._ Starts a [MongoDB session](https://docs.mongodb.com/manual/release-notes/3.6/#client-sessions)
   * for benefits like causal consistency, [retryable writes](https://docs.mongodb.com/manual/core/retryable-writes/),
   * and [transactions](http://thecodebarbarian.com/a-node-js-perspective-on-mongodb-4-transactions.html).
   */
  export function startSession(options?: mongodb.SessionOptions): Promise<mongodb.ClientSession>;
  export function startSession(options: mongodb.SessionOptions, cb: (err: any, session: mongodb.ClientSession) => void): void;

  /** The Mongoose version */
  export const version: string;

  export type CastError = Error.CastError;

  type Mongoose = typeof mongoose;

  // eslint-disable-next-line @typescript-eslint/no-empty-interface
  interface ClientSession extends mongodb.ClientSession { }

  interface ConnectOptions extends mongodb.MongoClientOptions {
    /** Set to false to [disable buffering](http://mongoosejs.com/docs/faq.html#callback_never_executes) on all models associated with this connection. */
    bufferCommands?: boolean;
    /** The name of the database you want to use. If not provided, Mongoose uses the database name from connection string. */
    dbName?: string;
    /** username for authentication, equivalent to `options.auth.user`. Maintained for backwards compatibility. */
    user?: string;
    /** password for authentication, equivalent to `options.auth.password`. Maintained for backwards compatibility. */
    pass?: string;
    /** Set to false to disable automatic index creation for all models associated with this connection. */
    autoIndex?: boolean;
    /** True by default. Set to `false` to make `findOneAndUpdate()` and `findOneAndRemove()` use native `findOneAndUpdate()` rather than `findAndModify()`. */
    useFindAndModify?: boolean;
    /** Set to `true` to make Mongoose automatically call `createCollection()` on every model created on this connection. */
    autoCreate?: boolean;
    /** False by default. If `true`, this connection will use `createIndex()` instead of `ensureIndex()` for automatic index builds via `Model.init()`. */
    useCreateIndex?: boolean;
  }

  class Connection extends events.EventEmitter {
    /** Closes the connection */
    close(callback: (err: CallbackError) => void): void;
    close(force: boolean, callback: (err: CallbackError) => void): void;
    close(force?: boolean): Promise<void>;

    /** Retrieves a collection, creating it if not cached. */
    collection(name: string, options?: mongodb.CollectionCreateOptions): Collection;

    /** A hash of the collections associated with this connection */
    collections: { [index: string]: Collection };

    /** A hash of the global options that are associated with this connection */
    config: any;

    /** The mongodb.Db instance, set when the connection is opened */
    db: mongodb.Db;

    /**
     * Helper for `createCollection()`. Will explicitly create the given collection
     * with specified options. Used to create [capped collections](https://docs.mongodb.com/manual/core/capped-collections/)
     * and [views](https://docs.mongodb.com/manual/core/views/) from mongoose.
     */
    createCollection<T = any>(name: string, options?: mongodb.CollectionCreateOptions): Promise<mongodb.Collection<T>>;
    createCollection<T = any>(name: string, cb: (err: CallbackError, collection: mongodb.Collection<T>) => void): void;
    createCollection<T = any>(name: string, options: mongodb.CollectionCreateOptions, cb?: (err: CallbackError, collection: mongodb.Collection) => void): Promise<mongodb.Collection<T>>;

    /**
     * Removes the model named `name` from this connection, if it exists. You can
     * use this function to clean up any models you created in your tests to
     * prevent OverwriteModelErrors.
     */
    deleteModel(name: string): this;

    /**
     * Helper for `dropCollection()`. Will delete the given collection, including
     * all documents and indexes.
     */
    dropCollection(collection: string): Promise<void>;
    dropCollection(collection: string, cb: (err: CallbackError) => void): void;

    /**
     * Helper for `dropDatabase()`. Deletes the given database, including all
     * collections, documents, and indexes.
     */
    dropDatabase(): Promise<void>;
    dropDatabase(cb: (err: CallbackError) => void): void;

    /** Gets the value of the option `key`. Equivalent to `conn.options[key]` */
    get(key: string): any;

    /**
     * Returns the [MongoDB driver `MongoClient`](http://mongodb.github.io/node-mongodb-native/3.5/api/MongoClient.html) instance
     * that this connection uses to talk to MongoDB.
     */
    getClient(): mongodb.MongoClient;

    /**
     * The host name portion of the URI. If multiple hosts, such as a replica set,
     * this will contain the first host name in the URI
     */
    host: string;

    /**
     * A number identifier for this connection. Used for debugging when
     * you have [multiple connections](/docs/connections.html#multiple_connections).
     */
    id: number;

    /**
     * A [POJO](https://masteringjs.io/tutorials/fundamentals/pojo) containing
     * a map from model names to models. Contains all models that have been
     * added to this connection using [`Connection#model()`](/docs/api/connection.html#connection_Connection-model).
     */
    models: { [index: string]: Model<any> };

    /** Defines or retrieves a model. */
    model<T extends Document>(name: string, schema?: Schema<T>, collection?: string): Model<T>;
    model<T extends Document, U extends Model<T>>(
      name: string,
      schema?: Schema<T, U>,
      collection?: string,
      skipInit?: boolean
    ): U;

    /** Returns an array of model names created on this connection. */
    modelNames(): Array<string>;

    /** The name of the database this connection points to. */
    name: string;

    /** Opens the connection with a URI using `MongoClient.connect()`. */
    openUri(uri: string, options?: ConnectOptions): Promise<Connection>;
    openUri(uri: string, callback: (err: CallbackError, conn?: Connection) => void): Connection;
    openUri(uri: string, options: ConnectOptions, callback: (err: CallbackError, conn?: Connection) => void): Connection;

    /** The password specified in the URI */
    pass: string;

    /**
     * The port portion of the URI. If multiple hosts, such as a replica set,
     * this will contain the port from the first host name in the URI.
     */
    port: number;

    /** Declares a plugin executed on all schemas you pass to `conn.model()` */
    plugin(fn: (schema: Schema, opts?: any) => void, opts?: any): Connection;

    /** The plugins that will be applied to all models created on this connection. */
    plugins: Array<any>;

    /**
     * Connection ready state
     *
     * - 0 = disconnected
     * - 1 = connected
     * - 2 = connecting
     * - 3 = disconnecting
     */
    readyState: number;

    /** Sets the value of the option `key`. Equivalent to `conn.options[key] = val` */
    set(key: string, value: any): any;

    /**
     * Set the [MongoDB driver `MongoClient`](http://mongodb.github.io/node-mongodb-native/3.5/api/MongoClient.html) instance
     * that this connection uses to talk to MongoDB. This is useful if you already have a MongoClient instance, and want to
     * reuse it.
     */
    setClient(client: mongodb.MongoClient): this;

    /**
     * _Requires MongoDB >= 3.6.0._ Starts a [MongoDB session](https://docs.mongodb.com/manual/release-notes/3.6/#client-sessions)
     * for benefits like causal consistency, [retryable writes](https://docs.mongodb.com/manual/core/retryable-writes/),
     * and [transactions](http://thecodebarbarian.com/a-node-js-perspective-on-mongodb-4-transactions.html).
     */
    startSession(options?: mongodb.SessionOptions): Promise<mongodb.ClientSession>;
    startSession(options: mongodb.SessionOptions, cb: (err: any, session: mongodb.ClientSession) => void): void;

    /**
     * _Requires MongoDB >= 3.6.0._ Executes the wrapped async function
     * in a transaction. Mongoose will commit the transaction if the
     * async function executes successfully and attempt to retry if
     * there was a retriable error.
     */
    transaction(fn: (session: mongodb.ClientSession) => Promise<any>): Promise<any>;

    /** Switches to a different database using the same connection pool. */
    useDb(name: string, options?: { useCache?: boolean }): Connection;

    /** The username specified in the URI */
    user: string;

    /** Watches the entire underlying database for changes. Similar to [`Model.watch()`](/docs/api/model.html#model_Model.watch). */
    watch(pipeline?: Array<any>, options?: mongodb.ChangeStreamOptions): mongodb.ChangeStream;
  }

   /*
   * section collection.js
   * http://mongoosejs.com/docs/api.html#collection-js
   */
  interface CollectionBase extends mongodb.Collection {
    /*
      * Abstract methods. Some of these are already defined on the
      * mongodb.Collection interface so they've been commented out.
      */
    ensureIndex(...args: any[]): any;
    findAndModify(...args: any[]): any;
    getIndexes(...args: any[]): any;

    /** The collection name */
    collectionName: string;
    /** The Connection instance */
    conn: Connection;
    /** The collection name */
    name: string;
  }

  /*
   * section drivers/node-mongodb-native/collection.js
   * http://mongoosejs.com/docs/api.html#drivers-node-mongodb-native-collection-js
   */
  let Collection: Collection;
  interface Collection extends CollectionBase {
    /**
     * Collection constructor
     * @param name name of the collection
     * @param conn A MongooseConnection instance
     * @param opts optional collection options
     */
    // eslint-disable-next-line @typescript-eslint/no-misused-new
    new(name: string, conn: Connection, opts?: any): Collection;
    /** Formatter for debug print args */
    $format(arg: any): string;
    /** Debug print helper */
    $print(name: any, i: any, args: any[]): void;
    /** Retrieves information about this collections indexes. */
    getIndexes(): any;
  }

  class Document<T = any> {
    constructor(doc?: any);

    /** This documents _id. */
    _id?: T;

    /** This documents __v. */
    __v?: number;

    /** Don't run validation on this path or persist changes to this path. */
    $ignore(path: string): void;

    /** Checks if a path is set to its default. */
    $isDefault(path: string): boolean;

    /** Getter/setter, determines whether the document was removed or not. */
    $isDeleted(val?: boolean): boolean;

    /**
     * Returns true if the given path is nullish or only contains empty objects.
     * Useful for determining whether this subdoc will get stripped out by the
     * [minimize option](/docs/guide.html#minimize).
     */
    $isEmpty(path: string): boolean;

    /** Checks if a path is invalid */
    $isValid(path: string): boolean;

    /**
     * Empty object that you can use for storing properties on the document. This
     * is handy for passing data to middleware without conflicting with Mongoose
     * internals.
     */
    $locals: Record<string, unknown>;

    /** Marks a path as valid, removing existing validation errors. */
    $markValid(path: string): void;

    /**
     * A string containing the current operation that Mongoose is executing
     * on this document. May be `null`, `'save'`, `'validate'`, or `'remove'`.
     */
    $op: string | null;

    /**
     * Getter/setter around the session associated with this document. Used to
     * automatically set `session` if you `save()` a doc that you got from a
     * query with an associated session.
     */
    $session(session?: mongodb.ClientSession | null): mongodb.ClientSession;

    /** Alias for `set()`, used internally to avoid conflicts */
    $set(path: string, val: any, options?: any): this;
    $set(path: string, val: any, type: any, options?: any): this;
    $set(value: any): this;

    /** Additional properties to attach to the query when calling `save()` and `isNew` is false. */
    $where: Record<string, unknown>;

    /** If this is a discriminator model, `baseModelName` is the name of the base model. */
    baseModelName?: string;

    /** Collection the model uses. */
    collection: Collection;

    /** Connection the model uses. */
    db: Connection;

    /** Removes this document from the db. */
    delete(options?: QueryOptions): Query<any, this>;
    delete(options?: QueryOptions, cb?: (err: CallbackError, res: any) => void): void;

    /** Removes this document from the db. */
    deleteOne(options?: QueryOptions): Query<any, this>;
    deleteOne(options?: QueryOptions, cb?: (err: CallbackError, res: any) => void): void;

    /** Takes a populated field and returns it to its unpopulated state. */
    depopulate(path: string): this;

    /**
     * Returns the list of paths that have been directly modified. A direct
     * modified path is a path that you explicitly set, whether via `doc.foo = 'bar'`,
     * `Object.assign(doc, { foo: 'bar' })`, or `doc.set('foo', 'bar')`.
     */
    directModifiedPaths(): Array<string>;

    /**
     * Returns true if this document is equal to another document.
     *
     * Documents are considered equal when they have matching `_id`s, unless neither
     * document has an `_id`, in which case this function falls back to using
     * `deepEqual()`.
     */
    equals(doc: Document<T>): boolean;

    /** Hash containing current validation errors. */
    errors?: Error.ValidationError;

    /** Explicitly executes population and returns a promise. Useful for promises integration. */
    execPopulate(): Promise<this>;
    execPopulate(callback: (err: CallbackError, res: this) => void): void;

    /** Returns the value of a path. */
    get(path: string, type?: any, options?: any): any;

    /**
     * Returns the changes that happened to the document
     * in the format that will be sent to MongoDB.
     */
    getChanges(): UpdateQuery<this>;

    /** The string version of this documents _id. */
    id?: any;

    /** Signal that we desire an increment of this documents version. */
    increment(): this;

    /**
     * Initializes the document without setters or marking anything modified.
     * Called internally after a document is returned from mongodb. Normally,
     * you do **not** need to call this function on your own.
     */
    init(obj: any, opts?: any, cb?: (err: CallbackError, doc: this) => void): this;

    /** Marks a path as invalid, causing validation to fail. */
    invalidate(path: string, errorMsg: string | NativeError, value?: any, kind?: string): NativeError | null;

    /** Returns true if `path` was directly set and modified, else false. */
    isDirectModified(path: string): boolean;

    /** Checks if `path` was explicitly selected. If no projection, always returns true. */
    isDirectSelected(path: string): boolean;

    /** Checks if `path` is in the `init` state, that is, it was set by `Document#init()` and not modified since. */
    isInit(path: string): boolean;

    /**
     * Returns true if any of the given paths is modified, else false. If no arguments, returns `true` if any path
     * in this document is modified.
     */
    isModified(path?: string | Array<string>): boolean;

    /** Boolean flag specifying if the document is new. */
    isNew: boolean;

    /** Checks if `path` was selected in the source query which initialized this document. */
    isSelected(path: string): boolean;

    /** Marks the path as having pending changes to write to the db. */
    markModified(path: string, scope?: any): void;

    /** Returns the list of paths that have been modified. */
    modifiedPaths(options?: { includeChildren?: boolean }): Array<string>;

    /** Returns another Model instance. */
    model<T extends Model<any>>(name: string): T;

    /** The name of the model */
    modelName: string;

    /**
     * Overwrite all values in this document with the values of `obj`, except
     * for immutable properties. Behaves similarly to `set()`, except for it
     * unsets all properties that aren't in `obj`.
     */
    overwrite(obj: DocumentDefinition<this>): this;

    /**
     * Populates document references, executing the `callback` when complete.
     * If you want to use promises instead, use this function with
     * [`execPopulate()`](#document_Document-execPopulate).
     */
    populate(path: string, callback?: (err: CallbackError, res: this) => void): this;
    populate(path: string, names: string, callback?: (err: any, res: this) => void): this;
    populate(opts: PopulateOptions | Array<PopulateOptions>, callback?: (err: CallbackError, res: this) => void): this;

    /** Gets _id(s) used during population of the given `path`. If the path was not populated, returns `undefined`. */
    populated(path: string): any;

    /** Removes this document from the db. */
    remove(options?: QueryOptions): Promise<this>;
    remove(options?: QueryOptions, cb?: (err: CallbackError, res: any) => void): void;

    /** Sends a replaceOne command with this document `_id` as the query selector. */
    replaceOne(replacement?: DocumentDefinition<this>, options?: QueryOptions | null, callback?: (err: any, res: any) => void): Query<any, this>;

    /** Saves this document by inserting a new document into the database if [document.isNew](/docs/api.html#document_Document-isNew) is `true`, or sends an [updateOne](/docs/api.html#document_Document-updateOne) operation with just the modified paths if `isNew` is `false`. */
    save(options?: SaveOptions): Promise<this>;
    save(options?: SaveOptions, fn?: (err: CallbackError, doc: this) => void): void;
    save(fn?: (err: CallbackError, doc: this) => void): void;

    /** The document's schema. */
    schema: Schema;

    /** Sets the value of a path, or many paths. */
    set(path: string, val: any, options?: any): this;
    set(path: string, val: any, type: any, options?: any): this;
    set(value: any): this;

    /** The return value of this method is used in calls to JSON.stringify(doc). */
    toJSON(options?: ToObjectOptions): LeanDocument<this>;

    /** Converts this document into a plain-old JavaScript object ([POJO](https://masteringjs.io/tutorials/fundamentals/pojo)). */
    toObject(options?: ToObjectOptions): LeanDocument<this>;

    /** Clears the modified state on the specified path. */
    unmarkModified(path: string): void;

    /** Sends an update command with this document `_id` as the query selector. */
    update(update?: UpdateQuery<this>, options?: QueryOptions | null, callback?: (err: CallbackError, res: any) => void): Query<any, this>;

    /** Sends an updateOne command with this document `_id` as the query selector. */
    updateOne(update?: UpdateQuery<this>, options?: QueryOptions | null, callback?: (err: CallbackError, res: any) => void): Query<any, this>;

    /** Executes registered validation rules for this document. */
    validate(pathsToValidate?: Array<string>, options?: any): Promise<void>;
    validate(callback: (err: CallbackError) => void): void;
    validate(pathsToValidate: Array<string>, callback: (err: CallbackError) => void): void;
    validate(pathsToValidate: Array<string>, options: any, callback: (err: CallbackError) => void): void;

    /** Executes registered validation rules (skipping asynchronous validators) for this document. */
    validateSync(pathsToValidate?: Array<string>, options?: any): NativeError | null;
  }

  export const Model: Model<any>;
  // eslint-disable-next-line no-undef
  interface Model<T extends Document> extends NodeJS.EventEmitter {
    new(doc?: any): T;

    aggregate<R = any>(pipeline?: any[]): Aggregate<Array<R>>;
    // eslint-disable-next-line @typescript-eslint/ban-types
    aggregate<R = any>(pipeline: any[], cb: Function): Promise<Array<R>>;

    /** Base Mongoose instance the model uses. */
    base: typeof mongoose;

    /**
     * If this is a discriminator model, `baseModelName` is the name of
     * the base model.
     */
    baseModelName: string | undefined;

    /**
     * Sends multiple `insertOne`, `updateOne`, `updateMany`, `replaceOne`,
     * `deleteOne`, and/or `deleteMany` operations to the MongoDB server in one
     * command. This is faster than sending multiple independent operations (e.g.
     * if you use `create()`) because with `bulkWrite()` there is only one round
     * trip to MongoDB.
     */
    bulkWrite(writes: Array<any>, options?: mongodb.CollectionBulkWriteOptions): Promise<mongodb.BulkWriteOpResultObject>;
    bulkWrite(writes: Array<any>, options?: mongodb.CollectionBulkWriteOptions, cb?: (err: any, res: mongodb.BulkWriteOpResultObject) => void): void;

    /** Collection the model uses. */
    collection: Collection;

    /** Creates a `count` query: counts the number of documents that match `filter`. */
    count(callback?: (err: any, count: number) => void): Query<number, T>;
    count(filter: FilterQuery<T>, callback?: (err: any, count: number) => void): Query<number, T>;

    /** Creates a `countDocuments` query: counts the number of documents that match `filter`. */
    countDocuments(callback?: (err: any, count: number) => void): Query<number, T>;
    countDocuments(filter: FilterQuery<T>, callback?: (err: any, count: number) => void): Query<number, T>;

    /** Creates a new document or documents */
    create<DocContents = T | DocumentDefinition<T>>(docs: DocContents[], options?: SaveOptions): Promise<T[]>;
    create<DocContents = T | DocumentDefinition<T>>(doc: DocContents): Promise<T>;
    create<DocContents = T | DocumentDefinition<T>>(...docs: DocContents[]): Promise<T[]>;
    create<DocContents = T | DocumentDefinition<T>>(docs: DocContents[], callback: (err: CallbackError, docs: T[]) => void): void;
    create<DocContents = T | DocumentDefinition<T>>(doc: DocContents, callback: (err: CallbackError, doc: T) => void): void;

    /**
     * Create the collection for this model. By default, if no indexes are specified,
     * mongoose will not create the collection for the model until any documents are
     * created. Use this method to create the collection explicitly.
     */
    createCollection(options?: mongodb.CollectionCreateOptions): Promise<mongodb.Collection<T>>;
    createCollection(options: mongodb.CollectionCreateOptions | null, callback: (err: CallbackError, collection: mongodb.Collection<T>) => void): void;

    /**
     * Similar to `ensureIndexes()`, except for it uses the [`createIndex`](http://mongodb.github.io/node-mongodb-native/2.2/api/Collection.html#createIndex)
     * function.
     */
    createIndexes(callback?: (err: any) => void): Promise<void>;
    createIndexes(options?: any, callback?: (err: any) => void): Promise<void>;

    /** Connection the model uses. */
    db: Connection;

    /**
     * Deletes all of the documents that match `conditions` from the collection.
     * Behaves like `remove()`, but deletes all documents that match `conditions`
     * regardless of the `single` option.
     */
    deleteMany(filter?: any, options?: QueryOptions, callback?: (err: CallbackError) => void): Query<any, T>;

    /**
     * Deletes the first document that matches `conditions` from the collection.
     * Behaves like `remove()`, but deletes at most one document regardless of the
     * `single` option.
     */
    deleteOne(filter?: any, options?: QueryOptions, callback?: (err: CallbackError) => void): Query<any, T>;

    /**
     * Sends `createIndex` commands to mongo for each index declared in the schema.
     * The `createIndex` commands are sent in series.
     */
    ensureIndexes(callback?: (err: any) => void): Promise<void>;
    ensureIndexes(options?: any, callback?: (err: any) => void): Promise<void>;

    /**
     * Event emitter that reports any errors that occurred. Useful for global error
     * handling.
     */
    // eslint-disable-next-line no-undef
    events: NodeJS.EventEmitter;

    /**
     * Finds a single document by its _id field. `findById(id)` is almost*
     * equivalent to `findOne({ _id: id })`. If you want to query by a document's
     * `_id`, use `findById()` instead of `findOne()`.
     */
    findById(id: any, projection?: any | null, options?: QueryOptions | null, callback?: (err: CallbackError, doc: T | null) => void): Query<T | null, T>;

    /** Finds one document. */
    findOne(filter?: FilterQuery<T>, projection?: any | null, options?: QueryOptions | null, callback?: (err: CallbackError, doc: T | null) => void): Query<T | null, T>;

    /**
     * Shortcut for creating a new Document from existing raw data, pre-saved in the DB.
     * The document returned has no paths marked as modified initially.
     */
    hydrate(obj: any): T;

    /**
     * This function is responsible for building [indexes](https://docs.mongodb.com/manual/indexes/),
     * unless [`autoIndex`](http://mongoosejs.com/docs/guide.html#autoIndex) is turned off.
     * Mongoose calls this function automatically when a model is created using
     * [`mongoose.model()`](/docs/api.html#mongoose_Mongoose-model) or
     * [`connection.model()`](/docs/api.html#connection_Connection-model), so you
     * don't need to call it.
     */
    init(callback?: (err: any) => void): Promise<T>;

    /** Inserts one or more new documents as a single `insertMany` call to the MongoDB server. */
    insertMany(doc: T | DocumentDefinition<T>, options: InsertManyOptions & { rawResult: true }): Promise<InsertManyResult>;
    insertMany(doc: T | DocumentDefinition<T>, options?: InsertManyOptions): Promise<T>;
    insertMany(docs: Array<T | DocumentDefinition<T>>, options: InsertManyOptions & { rawResult: true }): Promise<InsertManyResult>;
    insertMany(docs: Array<T | DocumentDefinition<T>>, options?: InsertManyOptions): Promise<Array<T>>;
    insertMany(doc: T | DocumentDefinition<T>, options?: InsertManyOptions, callback?: (err: CallbackError, res: T | InsertManyResult) => void): void;
    insertMany(docs: Array<T | DocumentDefinition<T>>, options?: InsertManyOptions, callback?: (err: CallbackError, res: Array<T> | InsertManyResult) => void): void;

    /**
     * Lists the indexes currently defined in MongoDB. This may or may not be
     * the same as the indexes defined in your schema depending on whether you
     * use the [`autoIndex` option](/docs/guide.html#autoIndex) and if you
     * build indexes manually.
     */
    listIndexes(callback: (err: CallbackError, res: Array<any>) => void): void;
    listIndexes(): Promise<Array<any>>;

    /** The name of the model */
    modelName: string;

    /** Populates document references. */
    populate(docs: Array<any>, options: PopulateOptions | Array<PopulateOptions> | string,
      callback?: (err: any, res: T[]) => void): Promise<Array<T>>;
    populate(doc: any, options: PopulateOptions | Array<PopulateOptions> | string,
      callback?: (err: any, res: T) => void): Promise<T>;

    /**
     * Makes the indexes in MongoDB match the indexes defined in this model's
     * schema. This function will drop any indexes that are not defined in
     * the model's schema except the `_id` index, and build any indexes that
     * are in your schema but not in MongoDB.
     */
    syncIndexes(options?: Record<string, unknown>): Promise<Array<string>>;
    syncIndexes(options: Record<string, unknown> | null, callback: (err: CallbackError, dropped: Array<string>) => void): void;

    /**
     * Starts a [MongoDB session](https://docs.mongodb.com/manual/release-notes/3.6/#client-sessions)
     * for benefits like causal consistency, [retryable writes](https://docs.mongodb.com/manual/core/retryable-writes/),
     * and [transactions](http://thecodebarbarian.com/a-node-js-perspective-on-mongodb-4-transactions.html).
     * */
    startSession(options?: mongodb.SessionOptions, cb?: (err: any, session: mongodb.ClientSession) => void): Promise<mongodb.ClientSession>;

    /** Casts and validates the given object against this model's schema, passing the given `context` to custom validators. */
    validate(callback?: (err: any) => void): Promise<void>;
    validate(optional: any, callback?: (err: any) => void): Promise<void>;
    validate(optional: any, pathsToValidate: string[], callback?: (err: any) => void): Promise<void>;

    /** Watches the underlying collection for changes using [MongoDB change streams](https://docs.mongodb.com/manual/changeStreams/). */
    watch(pipeline?: Array<Record<string, unknown>>, options?: mongodb.ChangeStreamOptions): mongodb.ChangeStream;

    /** Adds a `$where` clause to this query */
    // eslint-disable-next-line @typescript-eslint/ban-types
    $where(argument: string | Function): Query<Array<T>, T>;

    /** Registered discriminators for this model. */
    discriminators: { [name: string]: Model<any> } | undefined;

    /** Translate any aliases fields/conditions so the final query or document object is pure */
    translateAliases(raw: any): any;

    /** Adds a discriminator type. */
    discriminator<D extends Document>(name: string, schema: Schema, value?: string): Model<D>;

    /** Creates a `distinct` query: returns the distinct values of the given `field` that match `filter`. */
    distinct(field: string, filter?: FilterQuery<T>, callback?: (err: any, count: number) => void): Query<Array<any>, T>;

    /** Creates a `estimatedDocumentCount` query: counts the number of documents in the collection. */
    estimatedDocumentCount(options?: QueryOptions, callback?: (err: any, count: number) => void): Query<number, T>;

    /**
     * Returns true if at least one document exists in the database that matches
     * the given `filter`, and false otherwise.
     */
    exists(filter: FilterQuery<T>): Promise<boolean>;
    exists(filter: FilterQuery<T>, callback: (err: any, res: boolean) => void): void;

    /** Creates a `find` query: gets a list of documents that match `filter`. */
    find(callback?: (err: any, docs: T[]) => void): Query<Array<T>, T>;
    find(filter: FilterQuery<T>, callback?: (err: any, docs: T[]) => void): Query<Array<T>, T>;
    find(filter: FilterQuery<T>, projection?: any | null, options?: QueryOptions | null, callback?: (err: any, docs: T[]) => void): Query<Array<T>, T>;

    /** Creates a `findByIdAndDelete` query, filtering by the given `_id`. */
    findByIdAndDelete(id?: mongodb.ObjectId | any, options?: QueryOptions | null, callback?: (err: any, doc: T | null, res: any) => void): Query<T | null, T>;

    /** Creates a `findByIdAndRemove` query, filtering by the given `_id`. */
    findByIdAndRemove(id?: mongodb.ObjectId | any, options?: QueryOptions | null, callback?: (err: any, doc: T | null, res: any) => void): Query<T | null, T>;

    /** Creates a `findOneAndUpdate` query, filtering by the given `_id`. */
    findByIdAndUpdate(id: mongodb.ObjectId | any, update: UpdateQuery<T>, options: QueryOptions & { rawResult: true }, callback?: (err: any, doc: mongodb.FindAndModifyWriteOpResultObject<T>, res: any) => void): Query<mongodb.FindAndModifyWriteOpResultObject<T>, T>;
    findByIdAndUpdate(id: mongodb.ObjectId | any, update: UpdateQuery<T>, options: QueryOptions & { upsert: true } & ReturnsNewDoc, callback?: (err: any, doc: T, res: any) => void): Query<T, T>;
    findByIdAndUpdate(id?: mongodb.ObjectId | any, update?: UpdateQuery<T>, options?: QueryOptions | null, callback?: (err: any, doc: T | null, res: any) => void): Query<T | null, T>;

    /** Creates a `findOneAndDelete` query: atomically finds the given document, deletes it, and returns the document as it was before deletion. */
    findOneAndDelete(filter?: FilterQuery<T>, options?: QueryOptions | null, callback?: (err: any, doc: T | null, res: any) => void): Query<T | null, T>;

    /** Creates a `findOneAndRemove` query: atomically finds the given document and deletes it. */
    findOneAndRemove(filter?: FilterQuery<T>, options?: QueryOptions | null, callback?: (err: any, doc: T | null, res: any) => void): Query<T | null, T>;

    /** Creates a `findOneAndReplace` query: atomically finds the given document and replaces it with `replacement`. */
    findOneAndReplace(filter: FilterQuery<T>, replacement: DocumentDefinition<T>, options: QueryOptions & { upsert: true } & ReturnsNewDoc, callback?: (err: any, doc: T, res: any) => void): Query<T, T>;
    findOneAndReplace(filter?: FilterQuery<T>, replacement?: DocumentDefinition<T>, options?: QueryOptions | null, callback?: (err: any, doc: T | null, res: any) => void): Query<T | null, T>;

    /** Creates a `findOneAndUpdate` query: atomically find the first document that matches `filter` and apply `update`. */
    findOneAndUpdate(filter: FilterQuery<T>, update: UpdateQuery<T>, options: QueryOptions & { rawResult: true }, callback?: (err: any, doc: mongodb.FindAndModifyWriteOpResultObject<T>, res: any) => void): Query<mongodb.FindAndModifyWriteOpResultObject<T>, T>;
    findOneAndUpdate(filter: FilterQuery<T>, update: UpdateQuery<T>, options: QueryOptions & { upsert: true } & ReturnsNewDoc, callback?: (err: any, doc: T, res: any) => void): Query<T, T>;
    findOneAndUpdate(filter?: FilterQuery<T>, update?: UpdateQuery<T>, options?: QueryOptions | null, callback?: (err: any, doc: T | null, res: any) => void): Query<T | null, T>;

    geoSearch(filter?: FilterQuery<T>, options?: GeoSearchOptions, callback?: (err: CallbackError, res: Array<T>) => void): Query<Array<T>, T>;

    /** Executes a mapReduce command. */
    mapReduce<Key, Value>(
      o: MapReduceOptions<T, Key, Value>,
      callback?: (err: any, res: any) => void
    ): Promise<any>;

    remove(filter?: any, callback?: (err: CallbackError) => void): Query<any, T>;

    /** Creates a `replaceOne` query: finds the first document that matches `filter` and replaces it with `replacement`. */
    replaceOne(filter?: FilterQuery<T>, replacement?: DocumentDefinition<T>, options?: QueryOptions | null, callback?: (err: any, res: any) => void): Query<any, T>;

    /** Schema the model uses. */
    schema: Schema;

    /**
     * @deprecated use `updateOne` or `updateMany` instead.
     * Creates a `update` query: updates one or many documents that match `filter` with `update`, based on the `multi` option.
     */
    update(filter?: FilterQuery<T>, update?: UpdateQuery<T>, options?: QueryOptions | null, callback?: (err: any, res: any) => void): Query<any, T>;

    /** Creates a `updateMany` query: updates all documents that match `filter` with `update`. */
    updateMany(filter?: FilterQuery<T>, update?: UpdateQuery<T>, options?: QueryOptions | null, callback?: (err: any, res: any) => void): Query<any, T>;

    /** Creates a `updateOne` query: updates the first document that matches `filter` with `update`. */
    updateOne(filter?: FilterQuery<T>, update?: UpdateQuery<T>, options?: QueryOptions | null, callback?: (err: any, res: any) => void): Query<any, T>;

    /** Creates a Query, applies the passed conditions, and returns the Query. */
    where(path: string, val?: any): Query<Array<T>, T>;
    where(obj: object): Query<Array<T>, T>;
    where(): Query<Array<T>, T>;
  }

  interface QueryOptions {
    arrayFilters?: { [key: string]: any }[];
    batchSize?: number;
    collation?: mongodb.CollationDocument;
    comment?: any;
    context?: string;
    explain?: any;
    fields?: any | string;
    hint?: any;
    /**
     * If truthy, mongoose will return the document as a plain JavaScript object rather than a mongoose document.
     */
    lean?: boolean | any;
    limit?: number;
    maxTimeMS?: number;
    maxscan?: number;
    multi?: boolean;
    multipleCastError?: boolean;
    /**
     * By default, `findOneAndUpdate()` returns the document as it was **before**
     * `update` was applied. If you set `new: true`, `findOneAndUpdate()` will
     * instead give you the object after `update` was applied.
     */
    new?: boolean;
    omitUndefined?: boolean;
    overwrite?: boolean;
    overwriteDiscriminatorKey?: boolean;
    populate?: string;
    projection?: any;
    /**
     * if true, returns the raw result from the MongoDB driver
     */
    rawResult?: boolean;
    readPreference?: mongodb.ReadPreferenceMode;
    /**
     * An alias for the `new` option. `returnOriginal: false` is equivalent to `new: true`.
     */
    returnOriginal?: boolean;
    runValidators?: boolean;
    /** The session associated with this query. */
    session?: mongodb.ClientSession;
    setDefaultsOnInsert?: boolean;
    skip?: number;
    snapshot?: any;
    sort?: any;
    /** overwrites the schema's strict mode option */
    strict?: boolean | string;
    tailable?: number;
    /**
     * If set to `false` and schema-level timestamps are enabled,
     * skip timestamps for this update. Note that this allows you to overwrite
     * timestamps. Does nothing if schema-level timestamps are not set.
     */
    timestamps?: boolean;
    upsert?: boolean;
    useFindAndModify?: boolean;
    writeConcern?: any;
  }

  type MongooseQueryOptions = Pick<QueryOptions, 'populate' | 'lean' | 'omitUndefined' | 'strict' | 'useFindAndModify'>;

  interface SaveOptions {
    checkKeys?: boolean;
    j?: boolean;
    safe?: boolean | WriteConcern;
    session?: ClientSession | null;
    timestamps?: boolean;
    validateBeforeSave?: boolean;
    validateModifiedOnly?: boolean;
    w?: number | string;
    wtimeout?: number;
  }

  interface WriteConcern {
    j?: boolean;
    w?: number | 'majority' | TagSet;
    wtimeout?: number;
  }

  interface TagSet {
    [k: string]: string;
  }

  interface InsertManyOptions {
    limit?: number;
    rawResult?: boolean;
    ordered?: boolean;
    lean?: boolean;
    session?: mongodb.ClientSession;
    populate?: string | string[] | PopulateOptions | PopulateOptions[];
  }

  interface InsertManyResult extends mongodb.InsertWriteOpResult<any> {
    mongoose?: { validationErrors?: Array<Error.CastError | Error.ValidatorError> }
  }

  interface MapReduceOptions<T, Key, Val> {
    // eslint-disable-next-line @typescript-eslint/ban-types
    map: Function | string;
    reduce: (key: Key, vals: T[]) => Val;
    /** query filter object. */
    query?: any;
    /** sort input objects using this key */
    sort?: any;
    /** max number of documents */
    limit?: number;
    /** keep temporary data default: false */
    keeptemp?: boolean;
    /** finalize function */
    finalize?: (key: Key, val: Val) => Val;
    /** scope variables exposed to map/reduce/finalize during execution */
    scope?: any;
    /** it is possible to make the execution stay in JS. Provided in MongoDB > 2.0.X default: false */
    jsMode?: boolean;
    /** provide statistics on job execution time. default: false */
    verbose?: boolean;
    readPreference?: string;
    /** sets the output target for the map reduce job. default: {inline: 1} */
    out?: {
      /** the results are returned in an array */
      inline?: number;
      /**
       * {replace: 'collectionName'} add the results to collectionName: the
       * results replace the collection
       */
      replace?: string;
      /**
       * {reduce: 'collectionName'} add the results to collectionName: if
       * dups are detected, uses the reducer / finalize functions
       */
      reduce?: string;
      /**
       * {merge: 'collectionName'} add the results to collectionName: if
       * dups exist the new docs overwrite the old
       */
      merge?: string;
    };
  }

  interface GeoSearchOptions {
    /** x,y point to search for */
    near: number[];
    /** the maximum distance from the point near that a result can be */
    maxDistance: number;
    /** The maximum number of results to return */
    limit?: number;
    /** return the raw object instead of the Mongoose Model */
    lean?: boolean;
  }

  interface PopulateOptions {
    /** space delimited path(s) to populate */
    path: string;
    /** fields to select */
    select?: any;
    /** query conditions to match */
    match?: any;
    /** optional model to use for population */
    model?: string | Model<any>;
    /** optional query options like sort, limit, etc */
    options?: any;
    /** deep populate */
    populate?: PopulateOptions | Array<PopulateOptions>;
    /**
     * If true Mongoose will always set `path` to an array, if false Mongoose will
     * always set `path` to a document. Inferred from schema by default.
     */
    justOne?: boolean;
  }

  interface ToObjectOptions {
    /** apply all getters (path and virtual getters) */
    getters?: boolean;
    /** apply virtual getters (can override getters option) */
    virtuals?: boolean;
    /** if `options.virtuals = true`, you can set `options.aliases = false` to skip applying aliases. This option is a no-op if `options.virtuals = false`. */
    aliases?: boolean;
    /** remove empty objects (defaults to true) */
    minimize?: boolean;
    /** if set, mongoose will call this function to allow you to transform the returned object */
    transform?: (doc: any, ret: any, options: any) => any;
    /** if true, replace any conventionally populated paths with the original id in the output. Has no affect on virtual populated paths. */
    depopulate?: boolean;
    /** if false, exclude the version key (`__v` by default) from the output */
    versionKey?: boolean;
    /** if true, convert Maps to POJOs. Useful if you want to `JSON.stringify()` the result of `toObject()`. */
    flattenMaps?: boolean;
    /** If true, omits fields that are excluded in this document's projection. Unless you specified a projection, this will omit any field that has `select: false` in the schema. */
    useProjection?: boolean;
  }

  type MongooseDocumentMiddleware = 'validate' | 'save' | 'remove' | 'updateOne' | 'deleteOne' | 'init';
  type MongooseQueryMiddleware = 'count' | 'deleteMany' | 'deleteOne' | 'find' | 'findOne' | 'findOneAndDelete' | 'findOneAndRemove' | 'findOneAndUpdate' | 'remove' | 'update' | 'updateOne' | 'updateMany';

  type SchemaPreOptions = { document?: boolean, query?: boolean };
  type SchemaPostOptions = { document?: boolean, query?: boolean };

  class Schema<DocType extends Document = Document, M extends Model<DocType> = Model<DocType>, SchemaDefinitionType = undefined> extends events.EventEmitter {
    /**
     * Create a new schema
     */
    constructor(definition?: SchemaDefinition<DocumentDefinition<SchemaDefinitionType>>, options?: SchemaOptions);

    /** Adds key path / schema type pairs to this schema. */
    add(obj: SchemaDefinition<DocumentDefinition<SchemaDefinitionType>> | Schema, prefix?: string): this;

    /**
     * Array of child schemas (from document arrays and single nested subdocs)
     * and their corresponding compiled models. Each element of the array is
     * an object with 2 properties: `schema` and `model`.
     */
    childSchemas: { schema: Schema, model: any }[];

    /** Returns a copy of this schema */
    clone(): Schema;

    /** Object containing discriminators defined on this schema */
    discriminators?: { [name: string]: Schema };

    /** Iterates the schemas paths similar to Array#forEach. */
    eachPath(fn: (path: string, type: SchemaType) => void): this;

    /** Defines an index (most likely compound) for this schema. */
    index(fields: any, options?: any): this;

    /**
     * Returns a list of indexes that this schema declares, via `schema.index()`
     * or by `index: true` in a path's options.
     */
    indexes(): Array<any>;

    /** Gets a schema option. */
    get(path: string): any;

    /**
     * Loads an ES6 class into a schema. Maps [setters](https://developer.mozilla.org/en-US/docs/Web/JavaScript/Reference/Functions/set) + [getters](https://developer.mozilla.org/en-US/docs/Web/JavaScript/Reference/Functions/get), [static methods](https://developer.mozilla.org/en-US/docs/Web/JavaScript/Reference/Classes/static),
     * and [instance methods](https://developer.mozilla.org/en-US/docs/Web/JavaScript/Reference/Classes#Class_body_and_method_definitions)
     * to schema [virtuals](http://mongoosejs.com/docs/guide.html#virtuals),
     * [statics](http://mongoosejs.com/docs/guide.html#statics), and
     * [methods](http://mongoosejs.com/docs/guide.html#methods).
     */
    // eslint-disable-next-line @typescript-eslint/ban-types
    loadClass(model: Function): this;

    /** Adds an instance method to documents constructed from Models compiled from this schema. */
    // eslint-disable-next-line @typescript-eslint/ban-types
    method(name: string, fn: (this: DocType, ...args: any[]) => any, opts?: any): this;
    method(obj: { [name: string]: (this: DocType, ...args: any[]) => any }): this;

    /** Object of currently defined methods on this schema. */
    methods: { [name: string]: (this: DocType, ...args: any[]) => any };

    /** The original object passed to the schema constructor */
    obj: any;

    /** Gets/sets schema paths. */
    path(path: string): SchemaType;
    path(path: string, constructor: any): this;

    /** Lists all paths and their type in the schema. */
    paths: {
      [key: string]: SchemaType;
    }

    /** Returns the pathType of `path` for this schema. */
    pathType(path: string): string;

    /** Registers a plugin for this schema. */
    plugin(fn: (schema: Schema, opts?: any) => void, opts?: any): this;

    /** Defines a post hook for the model. */
    post<T extends Document = DocType>(method: MongooseDocumentMiddleware | MongooseDocumentMiddleware[] | RegExp, fn: (this: T, res: any, next: (err?: CallbackError) => void) => void): this;
    post<T extends Document = DocType>(method: MongooseDocumentMiddleware | MongooseDocumentMiddleware[] | RegExp, options: SchemaPostOptions, fn: (this: T, res: any, next: (err?: CallbackError) => void) => void): this;
    post<T extends Query<any, any> = Query<any, any>>(method: MongooseQueryMiddleware | MongooseQueryMiddleware[] | string | RegExp, fn: (this: T, res: any, next: (err: CallbackError) => void) => void): this;
    post<T extends Query<any, any> = Query<any, any>>(method: MongooseQueryMiddleware | MongooseQueryMiddleware[] | string | RegExp, options: SchemaPostOptions, fn: (this: T, res: any, next: (err: CallbackError) => void) => void): this;
    post<T extends Aggregate<any> = Aggregate<any>>(method: 'aggregate' | RegExp, fn: (this: T, res: Array<any>, next: (err: CallbackError) => void) => void): this;
    post<T extends Aggregate<any> = Aggregate<any>>(method: 'aggregate' | RegExp, options: SchemaPostOptions, fn: (this: T, res: Array<any>, next: (err: CallbackError) => void) => void): this;
    post<T extends Model<DocType> = M>(method: 'insertMany' | RegExp, fn: (this: T, res: any, next: (err: CallbackError) => void) => void): this;
    post<T extends Model<DocType> = M>(method: 'insertMany' | RegExp, options: SchemaPostOptions, fn: (this: T, res: any, next: (err: CallbackError) => void) => void): this;

    post<T extends Document = DocType>(method: MongooseDocumentMiddleware | MongooseDocumentMiddleware[] | RegExp, fn: (this: T, err: NativeError, res: any, next: (err?: CallbackError) => void) => void): this;
    post<T extends Document = DocType>(method: MongooseDocumentMiddleware | MongooseDocumentMiddleware[] | RegExp, options: SchemaPostOptions, fn: (this: T, err: NativeError, res: any, next: (err?: CallbackError) => void) => void): this;
    post<T extends Query<any, any> = Query<any, any>>(method: MongooseQueryMiddleware | MongooseQueryMiddleware[] | string | RegExp, fn: (this: T, err: NativeError, res: any, next: (err: CallbackError) => void) => void): this;
    post<T extends Query<any, any> = Query<any, any>>(method: MongooseQueryMiddleware | MongooseQueryMiddleware[] | string | RegExp, options: SchemaPostOptions, fn: (this: T, err: NativeError, res: any, next: (err: CallbackError) => void) => void): this;
    post<T extends Aggregate<any> = Aggregate<any>>(method: 'aggregate' | RegExp, fn: (this: T, err: NativeError, res: Array<any>, next: (err: CallbackError) => void) => void): this;
    post<T extends Aggregate<any> = Aggregate<any>>(method: 'aggregate' | RegExp, options: SchemaPostOptions, fn: (this: T, err: NativeError, res: Array<any>, next: (err: CallbackError) => void) => void): this;
    post<T extends Model<DocType> = M>(method: 'insertMany' | RegExp, fn: (this: T, err: NativeError, res: any, next: (err: CallbackError) => void) => void): this;
    post<T extends Model<DocType> = M>(method: 'insertMany' | RegExp, options: SchemaPostOptions, fn: (this: T, err: NativeError, res: any, next: (err: CallbackError) => void) => void): this;

    /** Defines a pre hook for the model. */
    pre<T extends Document = DocType>(method: MongooseDocumentMiddleware | MongooseDocumentMiddleware[] | RegExp, fn: (this: T, next: (err?: CallbackError) => void) => void): this;
    pre<T extends Document = DocType>(method: MongooseDocumentMiddleware | MongooseDocumentMiddleware[] | RegExp, options: SchemaPreOptions, fn: (this: T, next: (err?: CallbackError) => void) => void): this;
    pre<T extends Query<any, any> = Query<any, any>>(method: MongooseQueryMiddleware | MongooseQueryMiddleware[] | string | RegExp, fn: (this: T, next: (err: CallbackError) => void) => void): this;
    pre<T extends Query<any, any> = Query<any, any>>(method: MongooseQueryMiddleware | MongooseQueryMiddleware[] | string | RegExp, options: SchemaPreOptions, fn: (this: T, next: (err: CallbackError) => void) => void): this;
    pre<T extends Aggregate<any> = Aggregate<any>>(method: 'aggregate' | RegExp, fn: (this: T, next: (err: CallbackError) => void) => void): this;
    pre<T extends Aggregate<any> = Aggregate<any>>(method: 'aggregate' | RegExp, options: SchemaPreOptions, fn: (this: T, next: (err: CallbackError) => void) => void): this;
    pre<T extends Model<DocType> = M>(method: 'insertMany' | RegExp, fn: (this: T, next: (err: CallbackError) => void) => void): this;
    pre<T extends Model<DocType> = M>(method: 'insertMany' | RegExp, options: SchemaPreOptions, fn: (this: T, next: (err: CallbackError) => void) => void): this;

    /** Object of currently defined query helpers on this schema. */
    query: any;

    /** Adds a method call to the queue. */
    queue(name: string, args: any[]): this;

    /** Removes the given `path` (or [`paths`]). */
    remove(paths: string | Array<string>): this;

    /** Returns an Array of path strings that are required by this schema. */
    requiredPaths(invalidate?: boolean): string[];

    /** Sets a schema option. */
    set(path: string, value: any, _tags?: any): this;

    /** Adds static "class" methods to Models compiled from this schema. */
    // eslint-disable-next-line @typescript-eslint/ban-types
    static(name: string, fn: (this: M, ...args: any[]) => any): this;
    // eslint-disable-next-line @typescript-eslint/ban-types
    static(obj: { [name: string]: (this: M, ...args: any[]) => any }): this;

    /** Object of currently defined statics on this schema. */
    statics: { [name: string]: (this: M, ...args: any[]) => any };

    /** Creates a virtual type with the given name. */
    virtual(name: string, options?: any): VirtualType;

    /** Object of currently defined virtuals on this schema */
    virtuals: any;

    /** Returns the virtual type with the given `name`. */
    virtualpath(name: string): VirtualType | null;
  }

  type SchemaDefinitionWithBuiltInClass<T extends number | string | Function> = T extends number
    ? (typeof Number | 'number' | 'Number')
    : T extends string
    ? (typeof String | 'string' | 'String')
    : (Function | string);

<<<<<<< HEAD
  type SchemaDefinitionProperty<T = undefined> = T extends string | number | Function
    ? (SchemaDefinitionWithBuiltInClass<T> | SchemaTypeOptions<T>) :
=======
  type SchemaDefinitionProperty<T = undefined> = type SchemaDefinitionProperty<T = undefined> = T extends string | number | Function ?
    SchemaDefinitionWithBuiltInClass<T> | SchemaTypeOptions<T> :
>>>>>>> e85e478b
    SchemaTypeOptions<T extends undefined ? any : T> |
    typeof SchemaType |
    Schema<T extends Document ? T : Document<any>> |
    Schema<T extends Document ? T : Document<any>>[] |
    SchemaTypeOptions<T extends undefined ? any : T>[] |
    Function[] |
    SchemaDefinition<T> |
    SchemaDefinition<T>[];

  type SchemaDefinition<T = undefined> = T extends undefined
    ? { [path: string]: SchemaDefinitionProperty; }
    : { [path in keyof T]?: SchemaDefinitionProperty<T[path]>; };

  interface SchemaOptions {
    /**
     * By default, Mongoose's init() function creates all the indexes defined in your model's schema by
     * calling Model.createIndexes() after you successfully connect to MongoDB. If you want to disable
     * automatic index builds, you can set autoIndex to false.
     */
    autoIndex?: boolean;
    /**
     * If set to `true`, Mongoose will call Model.createCollection() to create the underlying collection
     * in MongoDB if autoCreate is set to true. Calling createCollection() sets the collection's default
     * collation based on the collation option and establishes the collection as a capped collection if
     * you set the capped schema option.
     */
    autoCreate?: boolean;
    /**
     * By default, mongoose buffers commands when the connection goes down until the driver manages to reconnect.
     * To disable buffering, set bufferCommands to false.
     */
    bufferCommands?: boolean;
    /**
     * If bufferCommands is on, this option sets the maximum amount of time Mongoose buffering will wait before
     * throwing an error. If not specified, Mongoose will use 10000 (10 seconds).
     */
    bufferTimeoutMS?: number;
    /**
     * Mongoose supports MongoDBs capped collections. To specify the underlying MongoDB collection be capped, set
     * the capped option to the maximum size of the collection in bytes.
     */
    capped?: boolean | number | { size?: number; max?: number; autoIndexId?: boolean; };
    /** Sets a default collation for every query and aggregation. */
    collation?: mongodb.CollationDocument;
    /**
     * Mongoose by default produces a collection name by passing the model name to the utils.toCollectionName
     * method. This method pluralizes the name. Set this option if you need a different name for your collection.
     */
    collection?: string;
    /**
     * When you define a [discriminator](/docs/discriminators.html), Mongoose adds a path to your
     * schema that stores which discriminator a document is an instance of. By default, Mongoose
     * adds an `__t` path, but you can set `discriminatorKey` to overwrite this default.
     */
    discriminatorKey?: string;
    /** defaults to false. */
    emitIndexErrors?: boolean;
    excludeIndexes?: any;
    /**
     * Mongoose assigns each of your schemas an id virtual getter by default which returns the document's _id field
     * cast to a string, or in the case of ObjectIds, its hexString.
     */
    id?: boolean;
    /**
     * Mongoose assigns each of your schemas an _id field by default if one is not passed into the Schema
     * constructor. The type assigned is an ObjectId to coincide with MongoDB's default behavior. If you
     * don't want an _id added to your schema at all, you may disable it using this option.
     */
    _id?: boolean;
    /**
     * Mongoose will, by default, "minimize" schemas by removing empty objects. This behavior can be
     * overridden by setting minimize option to false. It will then store empty objects.
     */
    minimize?: boolean;
    /**
     * Optimistic concurrency is a strategy to ensure the document you're updating didn't change between when you
     * loaded it using find() or findOne(), and when you update it using save(). Set to `true` to enable
     * optimistic concurrency.
     */
    optimisticConcurrency?: boolean;
    /**
     * Allows setting query#read options at the schema level, providing us a way to apply default ReadPreferences
     * to all queries derived from a model.
     */
    read?: string;
    /** Allows setting write concern at the schema level. */
    writeConcern?: WriteConcern;
    /** defaults to true. */
    safe?: boolean | { w?: number | string; wtimeout?: number; j?: boolean };
    /**
     * The shardKey option is used when we have a sharded MongoDB architecture. Each sharded collection is
     * given a shard key which must be present in all insert/update operations. We just need to set this
     * schema option to the same shard key and we'll be all set.
     */
    shardKey?: Record<string, unknown>;
    /**
     * For backwards compatibility, the strict option does not apply to the filter parameter for queries.
     * Mongoose has a separate strictQuery option to toggle strict mode for the filter parameter to queries.
     */
    strictQuery?: boolean | 'throw';
    /**
     * The strict option, (enabled by default), ensures that values passed to our model constructor that were not
     * specified in our schema do not get saved to the db.
     */
    strict?: boolean | 'throw';
    /** Exactly the same as the toObject option but only applies when the document's toJSON method is called. */
    toJSON?: ToObjectOptions;
    /**
     * Documents have a toObject method which converts the mongoose document into a plain JavaScript object.
     * This method accepts a few options. Instead of applying these options on a per-document basis, we may
     * declare the options at the schema level and have them applied to all of the schema's documents by
     * default.
     */
    toObject?: ToObjectOptions;
    /**
     * By default, if you have an object with key 'type' in your schema, mongoose will interpret it as a
     * type declaration. However, for applications like geoJSON, the 'type' property is important. If you want to
     * control which key mongoose uses to find type declarations, set the 'typeKey' schema option.
     */
    typeKey?: string;
    /**
     * Write operations like update(), updateOne(), updateMany(), and findOneAndUpdate() only check the top-level
     * schema's strict mode setting. Set to `true` to use the child schema's `strict` mode setting.
     */
    useNestedStrict?: boolean;
    /** defaults to false */
    usePushEach?: boolean;
    /**
     * By default, documents are automatically validated before they are saved to the database. This is to
     * prevent saving an invalid document. If you want to handle validation manually, and be able to save
     * objects which don't pass validation, you can set validateBeforeSave to false.
     */
    validateBeforeSave?: boolean;
    /**
     * The versionKey is a property set on each document when first created by Mongoose. This keys value
     * contains the internal revision of the document. The versionKey option is a string that represents
     * the path to use for versioning. The default is '__v'.
     */
    versionKey?: string | boolean;
    /**
     * By default, Mongoose will automatically select() any populated paths for you, unless you explicitly exclude them.
     */
    selectPopulatedPaths?: boolean;
    /**
     * skipVersioning allows excluding paths from versioning (i.e., the internal revision will not be
     * incremented even if these paths are updated). DO NOT do this unless you know what you're doing.
     * For subdocuments, include this on the parent document using the fully qualified path.
     */
    skipVersioning?: any;
    /**
     * Validation errors in a single nested schema are reported
     * both on the child and on the parent schema.
     * Set storeSubdocValidationError to false on the child schema
     * to make Mongoose only report the parent error.
     */
    storeSubdocValidationError?: boolean;
    /**
     * The timestamps option tells mongoose to assign createdAt and updatedAt fields to your schema. The type
     * assigned is Date. By default, the names of the fields are createdAt and updatedAt. Customize the
     * field names by setting timestamps.createdAt and timestamps.updatedAt.
     */
    timestamps?: boolean | SchemaTimestampsConfig;
    /**
     * Determines whether a type set to a POJO becomes
     * a Mixed path or a Subdocument (defaults to true).
     */
    typePojoToMixed?: boolean;
  }

  interface SchemaTimestampsConfig {
    createdAt?: boolean | string;
    updatedAt?: boolean | string;
    currentTime?: () => (Date | number);
  }

  interface SchemaTypeOptions<T> {
    type?: T extends string | number | Function ? SchemaDefinitionWithBuiltInClass<T> : T;

    /** Defines a virtual with the given name that gets/sets this path. */
    alias?: string;

    /** Function or object describing how to validate this schematype. See [validation docs](https://mongoosejs.com/docs/validation.html). */
    // eslint-disable-next-line @typescript-eslint/ban-types
    validate?: RegExp | [RegExp, string] | Function | [Function, string] | ValidateOpts<T> | ValidateOpts<T>[];

    /** Allows overriding casting logic for this individual path. If a string, the given string overwrites Mongoose's default cast error message. */
    cast?: string;

    /**
     * If true, attach a required validator to this path, which ensures this path
     * path cannot be set to a nullish value. If a function, Mongoose calls the
     * function and only checks for nullish values if the function returns a truthy value.
     */
    required?: boolean | (() => boolean) | [boolean, string] | [() => boolean, string];

    /**
     * The default value for this path. If a function, Mongoose executes the function
     * and uses the return value as the default.
     */
    default?: T | ((this: any, doc: any) => T);

    /**
     * The model that `populate()` should use if populating this path.
     */
    ref?: string | Model<any> | ((this: any, doc: any) => string | Model<any>);

    /**
     * Whether to include or exclude this path by default when loading documents
     * using `find()`, `findOne()`, etc.
     */
    select?: boolean | number;

    /**
     * If [truthy](https://masteringjs.io/tutorials/fundamentals/truthy), Mongoose will
     * build an index on this path when the model is compiled.
     */
    index?: boolean | number | IndexOptions;

    /**
     * If [truthy](https://masteringjs.io/tutorials/fundamentals/truthy), Mongoose
     * will build a unique index on this path when the
     * model is compiled. [The `unique` option is **not** a validator](/docs/validation.html#the-unique-option-is-not-a-validator).
     */
    unique?: boolean | number;

    /**
     * If [truthy](https://masteringjs.io/tutorials/fundamentals/truthy), Mongoose will
     * disallow changes to this path once the document is saved to the database for the first time. Read more
     * about [immutability in Mongoose here](http://thecodebarbarian.com/whats-new-in-mongoose-5-6-immutable-properties.html).
     */
    immutable?: boolean | ((this: any, doc: any) => boolean);

    /**
     * If [truthy](https://masteringjs.io/tutorials/fundamentals/truthy), Mongoose will
     * build a sparse index on this path.
     */
    sparse?: boolean | number;

    /**
     * If [truthy](https://masteringjs.io/tutorials/fundamentals/truthy), Mongoose
     * will build a text index on this path.
     */
    text?: boolean | number | any;

    /**
     * Define a transform function for this individual schema type.
     * Only called when calling `toJSON()` or `toObject()`.
     */
    transform?: (this: any, val: T) => any;

    /** defines a custom getter for this property using [`Object.defineProperty()`](https://developer.mozilla.org/en-US/docs/Web/JavaScript/Reference/Global_Objects/Object/defineProperty). */
    get?: (value: T, schematype?: this) => any;

    /** defines a custom setter for this property using [`Object.defineProperty()`](https://developer.mozilla.org/en-US/docs/Web/JavaScript/Reference/Global_Objects/Object/defineProperty). */
    set?: (value: T, schematype?: this) => any;

    /** array of allowed values for this path. Allowed for strings, numbers, and arrays of strings */
    enum?: Array<string | number | null> | { [path: string]: string | number | null };

    /** The default [subtype](http://bsonspec.org/spec.html) associated with this buffer when it is stored in MongoDB. Only allowed for buffer paths */
    subtype?: number

    /** The minimum value allowed for this path. Only allowed for numbers and dates. */
    min?: number | Date | [number, string] | [Date, string];

    /** The maximum value allowed for this path. Only allowed for numbers and dates. */
    max?: number | Date | [number, string] | [Date, string];

    /** Defines a TTL index on this path. Only allowed for dates. */
    expires?: number | Date;

    /** If `true`, Mongoose will skip gathering indexes on subpaths. Only allowed for subdocuments and subdocument arrays. */
    excludeIndexes?: boolean;

    /** If set, overrides the child schema's `_id` option. Only allowed for subdocuments and subdocument arrays. */
    _id?: boolean;

    /** If set, specifies the type of this map's values. Mongoose will cast this map's values to the given type. */
    // eslint-disable-next-line @typescript-eslint/ban-types
    of?: Function | SchemaTypeOptions<any>;

    /** If true, uses Mongoose's default `_id` settings. Only allowed for ObjectIds */
    auto?: boolean;

    /** Attaches a validator that succeeds if the data string matches the given regular expression, and fails otherwise. */
    match?: RegExp;

    /** If truthy, Mongoose will add a custom setter that lowercases this string using JavaScript's built-in `String#toLowerCase()`. */
    lowercase?: boolean;

    /** If truthy, Mongoose will add a custom setter that removes leading and trailing whitespace using JavaScript's built-in `String#trim()`. */
    trim?: boolean;

    /** If truthy, Mongoose will add a custom setter that uppercases this string using JavaScript's built-in `String#toUpperCase()`. */
    uppercase?: boolean;

    /** If set, Mongoose will add a custom validator that ensures the given string's `length` is at least the given number. */
    minlength?: number | [number, string];

    /** If set, Mongoose will add a custom validator that ensures the given string's `length` is at most the given number. */
    maxlength?: number | [number, string];

    [other: string]: any;
  }

  interface IndexOptions {
    background?: boolean,
    expires?: number | string
    sparse?: boolean,
    type?: string,
    unique?: boolean
  }

  interface ValidatorProps {
    path: string;
    value: any;
  }

  interface ValidatorMessageFn {
    (props: ValidatorProps): string;
  }

  interface ValidateFn<T> {
    (value: T): boolean;
  }

  interface LegacyAsyncValidateFn<T> {
    (value: T, done: (result: boolean) => void): void;
  }

  interface AsyncValidateFn<T> {
    (value: any): Promise<boolean>;
  }

  interface ValidateOpts<T> {
    msg?: string;
    message?: string | ValidatorMessageFn;
    type?: string;
    validator: ValidateFn<T> | LegacyAsyncValidateFn<T> | AsyncValidateFn<T>;
  }

  class VirtualType {
    /** Applies getters to `value`. */
    applyGetters(value: any, doc: Document): any;
    /** Applies setters to `value`. */
    applySetters(value: any, doc: Document): any;

    /** Adds a custom getter to this virtual. */
    // eslint-disable-next-line @typescript-eslint/ban-types
    get(fn: Function): this;
    /** Adds a custom setter to this virtual. */
    // eslint-disable-next-line @typescript-eslint/ban-types
    set(fn: Function): this;
  }

  namespace Schema {
    namespace Types {
      class Array extends SchemaType {
        /** This schema type's name, to defend against minifiers that mangle function names. */
        static schemaName: string;

        static options: { castNonArrays: boolean; };

        discriminator(name: string, schema: Schema, tag?: string): any;

        /**
         * Adds an enum validator if this is an array of strings or numbers. Equivalent to
         * `SchemaString.prototype.enum()` or `SchemaNumber.prototype.enum()`
         */
        enum(vals: string[] | number[]): this;
      }

      class Boolean extends SchemaType {
        /** This schema type's name, to defend against minifiers that mangle function names. */
        static schemaName: string;

        /** Configure which values get casted to `true`. */
        static convertToTrue: Set<any>;

        /** Configure which values get casted to `false`. */
        static convertToFalse: Set<any>;
      }

      class Buffer extends SchemaType {
        /** This schema type's name, to defend against minifiers that mangle function names. */
        static schemaName: string;

        /**
         * Sets the default [subtype](https://studio3t.com/whats-new/best-practices-uuid-mongodb/)
         * for this buffer. You can find a [list of allowed subtypes here](http://api.mongodb.com/python/current/api/bson/binary.html).
         */
        subtype(subtype: number): this;
      }

      class Date extends SchemaType {
        /** This schema type's name, to defend against minifiers that mangle function names. */
        static schemaName: string;

        /** Declares a TTL index (rounded to the nearest second) for _Date_ types only. */
        expires(when: number | string): this;

        /** Sets a maximum date validator. */
        max(value: Date, message: string): this;

        /** Sets a minimum date validator. */
        min(value: Date, message: string): this;
      }

      class Decimal128 extends SchemaType {
        /** This schema type's name, to defend against minifiers that mangle function names. */
        static schemaName: string;
      }

      class DocumentArray extends SchemaType {
        /** This schema type's name, to defend against minifiers that mangle function names. */
        static schemaName: string;

        static options: { castNonArrays: boolean; };

        discriminator(name: string, schema: Schema, tag?: string): any;

        /** The schema used for documents in this array */
        schema: Schema;
      }

      class Map extends SchemaType {
        /** This schema type's name, to defend against minifiers that mangle function names. */
        static schemaName: string;
      }

      class Mixed extends SchemaType {
        /** This schema type's name, to defend against minifiers that mangle function names. */
        static schemaName: string;
      }

      class Number extends SchemaType {
        /** This schema type's name, to defend against minifiers that mangle function names. */
        static schemaName: string;

        /** Sets a enum validator */
        enum(vals: number[]): this;

        /** Sets a maximum number validator. */
        max(value: number, message: string): this;

        /** Sets a minimum number validator. */
        min(value: number, message: string): this;
      }

      class ObjectId extends SchemaType {
        /** This schema type's name, to defend against minifiers that mangle function names. */
        static schemaName: string;

        /** Adds an auto-generated ObjectId default if turnOn is true. */
        auto(turnOn: boolean): this;
      }

      class Embedded extends SchemaType {
        /** This schema type's name, to defend against minifiers that mangle function names. */
        static schemaName: string;

        /** The document's schema */
        schema: Schema;
      }

      class String extends SchemaType {
        /** This schema type's name, to defend against minifiers that mangle function names. */
        static schemaName: string;

        /** Adds an enum validator */
        enum(vals: string[] | any): this;

        /** Adds a lowercase [setter](http://mongoosejs.com/docs/api.html#schematype_SchemaType-set). */
        lowercase(shouldApply?: boolean): this;

        /** Sets a regexp validator. */
        match(value: RegExp, message: string): this;

        /** Sets a maximum length validator. */
        maxlength(value: number, message: string): this;

        /** Sets a minimum length validator. */
        minlength(value: number, message: string): this;

        /** Adds a trim [setter](http://mongoosejs.com/docs/api.html#schematype_SchemaType-set). */
        trim(shouldTrim?: boolean): this;

        /** Adds an uppercase [setter](http://mongoosejs.com/docs/api.html#schematype_SchemaType-set). */
        uppercase(shouldApply?: boolean): this;
      }
    }
  }

  namespace Types {
    class Array<T> extends global.Array<T> {
      /** Pops the array atomically at most one time per document `save()`. */
      $pop(): T;

      /** Atomically shifts the array at most one time per document `save()`. */
      $shift(): T;

      /** Adds values to the array if not already present. */
      addToSet(...args: any[]): any[];

      isMongooseArray: true;

      /** Pushes items to the array non-atomically. */
      nonAtomicPush(...args: any[]): number;

      /** Wraps [`Array#push`](https://developer.mozilla.org/en/JavaScript/Reference/Global_Objects/Array/push) with proper change tracking. */
      push(...args: any[]): number;

      /**
       * Pulls items from the array atomically. Equality is determined by casting
       * the provided value to an embedded document and comparing using
       * [the `Document.equals()` function.](./api.html#document_Document-equals)
       */
      pull(...args: any[]): this;

      /**
       * Alias of [pull](#mongoosearray_MongooseArray-pull)
       */
      remove(...args: any[]): this;

      /** Sets the casted `val` at index `i` and marks the array modified. */
      set(i: number, val: T): this;

      /** Atomically shifts the array at most one time per document `save()`. */
      shift(): T;

      /** Returns a native js Array. */
      toObject(options?: ToObjectOptions): any;

      /** Wraps [`Array#unshift`](https://developer.mozilla.org/en/JavaScript/Reference/Global_Objects/Array/unshift) with proper change tracking. */
      unshift(...args: any[]): number;
    }

    class Buffer extends global.Buffer {
      /** Sets the subtype option and marks the buffer modified. */
      subtype(subtype: number | ToObjectOptions): void;

      /** Converts this buffer to its Binary type representation. */
      toObject(subtype?: number): mongodb.Binary;
    }

    class Decimal128 extends mongodb.Decimal128 { }

    class DocumentArray<T extends Document> extends Types.Array<T> {
      /** DocumentArray constructor */
      constructor(values: any[]);

      isMongooseDocumentArray: true;

      /** Creates a subdocument casted to this schema. */
      create(obj: any): T;

      /** Searches array items for the first document with a matching _id. */
      id(id: any): T | null;
    }

    class EmbeddedDocument extends Document {
      /** Returns the top level document of this sub-document. */
      ownerDocument(): Document;

      /** Returns this sub-documents parent document. */
      parent(): Document;

      /** Returns this sub-documents parent array. */
      parentArray(): DocumentArray<Document>;
    }

    class Map<V> extends global.Map<string, V> {
      /** Converts a Mongoose map into a vanilla JavaScript map. */
      toObject(options?: ToObjectOptions & { flattenMaps?: boolean }): any;
    }

    const ObjectId: ObjectIdConstructor;

    class _ObjectId extends mongodb.ObjectID {
      _id?: ObjectId;
    }

    // Expose static methods of `mongodb.ObjectID` and allow calling without `new`
    type ObjectIdConstructor = typeof _ObjectId & {
      (val?: string | number): ObjectId;
    };

    // var objectId: mongoose.Types.ObjectId should reference mongodb.ObjectID not
    //   the ObjectIdConstructor, so we add the interface below
    // eslint-disable-next-line @typescript-eslint/no-empty-interface
    interface ObjectId extends mongodb.ObjectID { }

    class Subdocument extends Document {
      $isSingleNested: true;

      /** Returns the top level document of this sub-document. */
      ownerDocument(): Document;

      /** Returns this sub-documents parent document. */
      parent(): Document;
    }
  }

  type ReturnsNewDoc = { new: true } | { returnOriginal: false };

  class Query<ResultType, DocType extends Document> {
    _mongooseOptions: MongooseQueryOptions;

    /** Executes the query */
    exec(): Promise<ResultType>;
    exec(callback?: (err: CallbackError, res: ResultType) => void): void;
    // @todo: this doesn't seem right
    exec(callback?: (err: any, result: ResultType) => void): Promise<ResultType> | any;

    // eslint-disable-next-line @typescript-eslint/ban-types
    $where(argument: string | Function): Query<Array<DocType>, DocType>;

    /** Specifies an `$all` query condition. When called with one argument, the most recent path passed to `where()` is used. */
    all(val: Array<any>): this;
    all(path: string, val: Array<any>): this;

    /** Specifies arguments for an `$and` condition. */
    and(array: Array<FilterQuery<DocType>>): this;

    /** Specifies the batchSize option. */
    batchSize(val: number): this;

    /** Specifies a `$box` condition */
    box(val: any): this;
    box(lower: number[], upper: number[]): this;

    cast(model: Model<any> | null, obj: any): UpdateQuery<DocType>;

    /**
     * Executes the query returning a `Promise` which will be
     * resolved with either the doc(s) or rejected with the error.
     * Like `.then()`, but only takes a rejection handler.
     */
    catch: Promise<ResultType>['catch'];

    /** Specifies a `$center` or `$centerSphere` condition. */
    circle(area: any): this;
    circle(path: string, area: any): this;

    /** Adds a collation to this op (MongoDB 3.4 and up) */
    collation(value: mongodb.CollationDocument): this;

    /** Specifies the `comment` option. */
    comment(val: string): this;

    /** Specifies this query as a `count` query. */
    count(callback?: (err: any, count: number) => void): Query<number, DocType>;
    count(criteria: FilterQuery<DocType>, callback?: (err: any, count: number) => void): Query<number, DocType>;

    /** Specifies this query as a `countDocuments` query. */
    countDocuments(callback?: (err: any, count: number) => void): Query<number, DocType>;
    countDocuments(criteria: FilterQuery<DocType>, callback?: (err: any, count: number) => void): Query<number, DocType>;

    /**
     * Returns a wrapper around a [mongodb driver cursor](http://mongodb.github.io/node-mongodb-native/2.1/api/Cursor.html).
     * A QueryCursor exposes a Streams3 interface, as well as a `.next()` function.
     */
    cursor(options?: any): QueryCursor<DocType>;

    /**
     * Declare and/or execute this query as a `deleteMany()` operation. Works like
     * remove, except it deletes _every_ document that matches `filter` in the
     * collection, regardless of the value of `single`.
     */
    deleteMany(filter?: FilterQuery<DocType>, options?: QueryOptions, callback?: (err: CallbackError, res: any) => void): Query<any, DocType>;

    /**
     * Declare and/or execute this query as a `deleteOne()` operation. Works like
     * remove, except it deletes at most one document regardless of the `single`
     * option.
     */
    deleteOne(filter?: FilterQuery<DocType>, options?: QueryOptions, callback?: (err: CallbackError, res: any) => void): Query<any, DocType>;

    /** Creates a `distinct` query: returns the distinct values of the given `field` that match `filter`. */
    distinct(field: string, filter?: FilterQuery<DocType>, callback?: (err: any, count: number) => void): Query<Array<any>, DocType>;

    /** Specifies a `$elemMatch` query condition. When called with one argument, the most recent path passed to `where()` is used. */
    // eslint-disable-next-line @typescript-eslint/ban-types
    elemMatch(val: Function | any): this;
    // eslint-disable-next-line @typescript-eslint/ban-types
    elemMatch(path: string, val: Function | any): this;

    /**
     * Gets/sets the error flag on this query. If this flag is not null or
     * undefined, the `exec()` promise will reject without executing.
     */
    error(): NativeError | null;
    error(val: NativeError | null): this;

    /** Specifies the complementary comparison value for paths specified with `where()` */
    equals(val: any): this;

    /** Creates a `estimatedDocumentCount` query: counts the number of documents in the collection. */
    estimatedDocumentCount(options?: QueryOptions, callback?: (err: any, count: number) => void): Query<number, DocType>;

    /** Specifies a `$exists` query condition. When called with one argument, the most recent path passed to `where()` is used. */
    exists(val: boolean): this;
    exists(path: string, val: boolean): this;

    /**
     * Sets the [`explain` option](https://docs.mongodb.com/manual/reference/method/cursor.explain/),
     * which makes this query return detailed execution stats instead of the actual
     * query result. This method is useful for determining what index your queries
     * use.
     */
    explain(verbose?: string): this;

    /** Creates a `find` query: gets a list of documents that match `filter`. */
    find(callback?: (err: any, docs: DocType[]) => void): Query<Array<DocType>, DocType>;
    find(filter: FilterQuery<DocType>, callback?: (err: any, docs: DocType[]) => void): Query<Array<DocType>, DocType>;
    find(filter: FilterQuery<DocType>, projection?: any | null, options?: QueryOptions | null, callback?: (err: CallbackError, docs: DocType[]) => void): Query<Array<DocType>, DocType>;

    /** Declares the query a findOne operation. When executed, the first found document is passed to the callback. */
    findOne(filter?: FilterQuery<DocType>, projection?: any | null, options?: QueryOptions | null, callback?: (err: CallbackError, doc: DocType | null) => void): Query<DocType | null, DocType>;

    /** Creates a `findOneAndDelete` query: atomically finds the given document, deletes it, and returns the document as it was before deletion. */
    findOneAndDelete(filter?: FilterQuery<DocType>, options?: QueryOptions | null, callback?: (err: any, doc: DocType | null, res: any) => void): Query<DocType | null, DocType>;

    /** Creates a `findOneAndRemove` query: atomically finds the given document and deletes it. */
    findOneAndRemove(filter?: FilterQuery<DocType>, options?: QueryOptions | null, callback?: (err: any, doc: DocType | null, res: any) => void): Query<DocType | null, DocType>;

    /** Creates a `findOneAndUpdate` query: atomically find the first document that matches `filter` and apply `update`. */
    findOneAndUpdate(filter: FilterQuery<DocType>, update: UpdateQuery<DocType>, options: QueryOptions & { rawResult: true }, callback?: (err: any, doc: mongodb.FindAndModifyWriteOpResultObject<DocType>, res: any) => void): Query<mongodb.FindAndModifyWriteOpResultObject<DocType>, DocType>;
    findOneAndUpdate(filter: FilterQuery<DocType>, update: UpdateQuery<DocType>, options: QueryOptions & { upsert: true } & ReturnsNewDoc, callback?: (err: any, doc: DocType, res: any) => void): Query<DocType, DocType>;
    findOneAndUpdate(filter?: FilterQuery<DocType>, update?: UpdateQuery<DocType>, options?: QueryOptions | null, callback?: (err: any, doc: DocType | null, res: any) => void): Query<DocType | null, DocType>;

    /** Creates a `findByIdAndDelete` query, filtering by the given `_id`. */
    findByIdAndDelete(id?: mongodb.ObjectId | any, options?: QueryOptions | null, callback?: (err: any, doc: DocType | null, res: any) => void): Query<DocType | null, DocType>;

    /** Creates a `findOneAndUpdate` query, filtering by the given `_id`. */
    findByIdAndUpdate(id: mongodb.ObjectId | any, update: UpdateQuery<DocType>, options: QueryOptions & { rawResult: true }, callback?: (err: any, doc: mongodb.FindAndModifyWriteOpResultObject<DocType>, res: any) => void): Query<mongodb.FindAndModifyWriteOpResultObject<DocType>, DocType>;
    findByIdAndUpdate(id: mongodb.ObjectId | any, update: UpdateQuery<DocType>, options: QueryOptions & { upsert: true } & ReturnsNewDoc, callback?: (err: any, doc: DocType, res: any) => void): Query<DocType, DocType>;
    findByIdAndUpdate(id?: mongodb.ObjectId | any, update?: UpdateQuery<DocType>, options?: QueryOptions | null, callback?: (err: any, doc: DocType | null, res: any) => void): Query<DocType | null, DocType>;

    /** Specifies a `$geometry` condition */
    geometry(object: { type: string, coordinates: any[] }): this;

    /**
     * For update operations, returns the value of a path in the update's `$set`.
     * Useful for writing getters/setters that can work with both update operations
     * and `save()`.
     */
    get(path: string): any;

    /** Returns the current query filter (also known as conditions) as a POJO. */
    getFilter(): FilterQuery<DocType>;

    /** Gets query options. */
    getOptions(): QueryOptions;

    /** Gets a list of paths to be populated by this query */
    getPopulatedPaths(): Array<string>;

    /** Returns the current query filter. Equivalent to `getFilter()`. */
    getQuery(): FilterQuery<DocType>;

    /** Returns the current update operations as a JSON object. */
    getUpdate(): UpdateQuery<DocType> | null;

    /** Specifies a `$gt` query condition. When called with one argument, the most recent path passed to `where()` is used. */
    gt(val: number): this;
    gt(path: string, val: number): this;

    /** Specifies a `$gte` query condition. When called with one argument, the most recent path passed to `where()` is used. */
    gte(val: number): this;
    gte(path: string, val: number): this;

    /** Sets query hints. */
    hint(val: any): this;

    /** Specifies an `$in` query condition. When called with one argument, the most recent path passed to `where()` is used. */
    in(val: Array<any>): this;
    in(path: string, val: Array<any>): this;

    /** Declares an intersects query for `geometry()`. */
    intersects(arg?: any): this;

    /** Requests acknowledgement that this operation has been persisted to MongoDB's on-disk journal. */
    j(val: boolean | null): this;

    /** Sets the lean option. */
    lean<LeanResultType = LeanDocumentOrArray<ResultType>>(val?: boolean | any): Query<LeanResultType, DocType>;

    /** Specifies the maximum number of documents the query will return. */
    limit(val: number): this;

    /** Specifies a `$lt` query condition. When called with one argument, the most recent path passed to `where()` is used. */
    lt(val: number): this;
    lt(path: string, val: number): this;

    /** Specifies a `$lte` query condition. When called with one argument, the most recent path passed to `where()` is used. */
    lte(val: number): this;
    lte(path: string, val: number): this;

    /**
     * Runs a function `fn` and treats the return value of `fn` as the new value
     * for the query to resolve to.
     */
    map<MappedType>(fn: (doc: DocType) => MappedType): Query<MappedType, DocType>;

    /** Specifies an `$maxDistance` query condition. When called with one argument, the most recent path passed to `where()` is used. */
    maxDistance(val: number): this;
    maxDistance(path: string, val: number): this;

    /** Specifies the maxScan option. */
    maxScan(val: number): this;

    /**
     * Sets the [maxTimeMS](https://docs.mongodb.com/manual/reference/method/cursor.maxTimeMS/)
     * option. This will tell the MongoDB server to abort if the query or write op
     * has been running for more than `ms` milliseconds.
     */
    maxTimeMS(ms: number): this;

    /** Merges another Query or conditions object into this one. */
    merge(source: Query<any, any>): this;

    /** Specifies a `$mod` condition, filters documents for documents whose `path` property is a number that is equal to `remainder` modulo `divisor`. */
    mod(val: Array<number>): this;
    mod(path: string, val: Array<number>): this;

    /**
     * Getter/setter around the current mongoose-specific options for this query
     * Below are the current Mongoose-specific options.
     */
    mongooseOptions(val?: MongooseQueryOptions): MongooseQueryOptions;

    /** Specifies a `$ne` query condition. When called with one argument, the most recent path passed to `where()` is used. */
    ne(val: any): this;
    ne(path: string, val: any): this;

    /** Specifies a `$near` or `$nearSphere` condition */
    near(val: any): this;
    near(path: string, val: any): this;

    /** Specifies an `$nin` query condition. When called with one argument, the most recent path passed to `where()` is used. */
    nin(val: Array<any>): this;
    nin(path: string, val: Array<any>): this;

    /** Specifies arguments for an `$nor` condition. */
    nor(array: Array<FilterQuery<DocType>>): this;

    /** Specifies arguments for an `$or` condition. */
    or(array: Array<FilterQuery<DocType>>): this;

    /**
     * Make this query throw an error if no documents match the given `filter`.
     * This is handy for integrating with async/await, because `orFail()` saves you
     * an extra `if` statement to check if no document was found.
     */
    orFail(err?: NativeError | (() => NativeError)): Query<NonNullable<ResultType>, DocType>;

    /** Specifies a `$polygon` condition */
    polygon(...coordinatePairs: number[][]): this;
    polygon(path: string, ...coordinatePairs: number[][]): this;

    /** Specifies paths which should be populated with other documents. */
    populate(path: string | any, select?: string | any, model?: string | Model<any>, match?: any): this;
    populate(options: PopulateOptions | Array<PopulateOptions>): this;

    /** Get/set the current projection (AKA fields). Pass `null` to remove the current projection. */
    projection(fields?: any | null): any;

    /** Determines the MongoDB nodes from which to read. */
    read(pref: string | mongodb.ReadPreferenceMode, tags?: any[]): this;

    /** Sets the readConcern option for the query. */
    readConcern(level: string): this;

    /** Specifies a `$regex` query condition. When called with one argument, the most recent path passed to `where()` is used. */
    regex(val: string | RegExp): this;
    regex(path: string, val: string | RegExp): this;

    /**
     * Declare and/or execute this query as a remove() operation. `remove()` is
     * deprecated, you should use [`deleteOne()`](#query_Query-deleteOne)
     * or [`deleteMany()`](#query_Query-deleteMany) instead.
     */
    remove(filter?: FilterQuery<DocType>, callback?: (err: CallbackError, res: mongodb.WriteOpResult['result']) => void): Query<mongodb.WriteOpResult['result'], DocType>;

    /**
     * Declare and/or execute this query as a replaceOne() operation. Same as
     * `update()`, except MongoDB will replace the existing document and will
     * not accept any [atomic](https://docs.mongodb.com/manual/tutorial/model-data-for-atomic-operations/#pattern) operators (`$set`, etc.)
     */
    replaceOne(filter?: FilterQuery<DocType>, replacement?: DocumentDefinition<DocType>, options?: QueryOptions | null, callback?: (err: any, res: any) => void): Query<any, DocType>;

    /** Specifies which document fields to include or exclude (also known as the query "projection") */
    select(arg: string | any): this;

    /** Determines if field selection has been made. */
    selected(): boolean;

    /** Determines if exclusive field selection has been made. */
    selectedExclusively(): boolean;

    /** Determines if inclusive field selection has been made. */
    selectedInclusively(): boolean;

    /**
     * Sets the [MongoDB session](https://docs.mongodb.com/manual/reference/server-sessions/)
     * associated with this query. Sessions are how you mark a query as part of a
     * [transaction](/docs/transactions.html).
     */
    session(session: mongodb.ClientSession | null): this;

    /**
     * Adds a `$set` to this query's update without changing the operation.
     * This is useful for query middleware so you can add an update regardless
     * of whether you use `updateOne()`, `updateMany()`, `findOneAndUpdate()`, etc.
     */
    set(path: string, value: any): this;

    /** Sets query options. Some options only make sense for certain operations. */
    setOptions(options: QueryOptions, overwrite?: boolean): this;

    /** Sets the query conditions to the provided JSON object. */
    setQuery(val: FilterQuery<DocType> | null): void;

    setUpdate(update: UpdateQuery<DocType>): void;

    /** Specifies an `$size` query condition. When called with one argument, the most recent path passed to `where()` is used. */
    size(val: number): this;
    size(path: string, val: number): this;

    /** Specifies the number of documents to skip. */
    skip(val: number): this;

    /** Specifies a `$slice` projection for an array. */
    slice(val: number | Array<number>): this;
    slice(path: string, val: number | Array<number>): this;

    /** Specifies this query as a `snapshot` query. */
    snapshot(val?: boolean): this;

    /** Sets the sort order. If an object is passed, values allowed are `asc`, `desc`, `ascending`, `descending`, `1`, and `-1`. */
    sort(arg: string | any): this;

    /** Sets the tailable option (for use with capped collections). */
    tailable(bool?: boolean, opts?: {
      numberOfRetries?: number;
      tailableRetryInterval?: number;
    }): this;

    /**
     * Executes the query returning a `Promise` which will be
     * resolved with either the doc(s) or rejected with the error.
     */
    then: Promise<ResultType>['then'];

    /** Converts this query to a customized, reusable query constructor with all arguments and options retained. */
    toConstructor(): new (...args: any[]) => Query<ResultType, DocType>;

    /** Declare and/or execute this query as an update() operation. */
    update(filter?: FilterQuery<DocType>, update?: UpdateQuery<DocType>, options?: QueryOptions | null, callback?: (err: CallbackError, res: any) => void): Query<any, DocType>;

    /**
     * Declare and/or execute this query as an updateMany() operation. Same as
     * `update()`, except MongoDB will update _all_ documents that match
     * `filter` (as opposed to just the first one) regardless of the value of
     * the `multi` option.
     */
    updateMany(filter?: FilterQuery<DocType>, update?: UpdateQuery<DocType>, options?: QueryOptions | null, callback?: (err: CallbackError, res: any) => void): Query<any, DocType>;

    /**
     * Declare and/or execute this query as an updateOne() operation. Same as
     * `update()`, except it does not support the `multi` or `overwrite` options.
     */
    updateOne(filter?: FilterQuery<DocType>, update?: UpdateQuery<DocType>, options?: QueryOptions | null, callback?: (err: CallbackError, res: any) => void): Query<any, DocType>;

    /**
     * Sets the specified number of `mongod` servers, or tag set of `mongod` servers,
     * that must acknowledge this write before this write is considered successful.
     */
    w(val: string | number | null): this;

    /** Specifies a path for use with chaining. */
    where(path: string, val?: any): this;
    where(obj: object): this;
    where(): this;

    /** Defines a `$within` or `$geoWithin` argument for geo-spatial queries. */
    within(val?: any): this;

    /**
     * If [`w > 1`](/docs/api.html#query_Query-w), the maximum amount of time to
     * wait for this write to propagate through the replica set before this
     * operation fails. The default is `0`, which means no timeout.
     */
    wtimeout(ms: number): this;
  }

  type _FilterQuery<T> = {
    [P in keyof T]?: P extends '_id'
    ? [Extract<T[P], mongodb.ObjectId>] extends [never]
    ? mongodb.Condition<T[P]>
    : mongodb.Condition<T[P] | string | { _id: mongodb.ObjectId }>
    : [Extract<T[P], mongodb.ObjectId>] extends [never]
    ? mongodb.Condition<T[P]>
    : mongodb.Condition<T[P] | string>;
  } &
    mongodb.RootQuerySelector<T>;

  export type FilterQuery<T> = _FilterQuery<DocumentDefinition<T>>;

  export type UpdateQuery<T> = mongodb.UpdateQuery<DocumentDefinition<T>> & mongodb.MatchKeysAndValues<DocumentDefinition<T>>;

  type _AllowStringsForIds<T> = {
    [K in keyof T]: [Extract<T[K], mongodb.ObjectId>] extends [never] ? T[K] : T[K] | string;
  };
  export type DocumentDefinition<T> = _AllowStringsForIds<LeanDocument<T>>;

  type FunctionPropertyNames<T> = {
    // The 1 & T[K] check comes from: https://stackoverflow.com/questions/55541275/typescript-check-for-the-any-type
    // eslint-disable-next-line @typescript-eslint/ban-types
    [K in keyof T]: 0 extends (1 & T[K]) ? never : (T[K] extends Function ? K : never)
  }[keyof T];

  type actualPrimitives = string | boolean | number | bigint | symbol | null | undefined;
  type TreatAsPrimitives = actualPrimitives |
      // eslint-disable-next-line no-undef
    Date | RegExp | symbol | Error | BigInt | Types.ObjectId;

  type LeanType<T> =
    0 extends (1 & T) ? T : // any
    T extends TreatAsPrimitives ? T : // primitives
    LeanDocument<T>; // Documents and everything else

  export type _LeanDocument<T> = {
    [K in keyof T]:
    0 extends (1 & T[K]) ? T[K] : // any
    T[K] extends unknown[] ? LeanType<T[K][number]>[] : // Array
    T[K] extends Document ? LeanDocument<T[K]> : // Subdocument
    T[K];
  };

  export type LeanDocument<T> = Omit<Omit<_LeanDocument<T>, Exclude<keyof Document, '_id' | 'id' | '__v'> | '$isSingleNested'>, FunctionPropertyNames<T>>;

  export type LeanDocumentOrArray<T> = 0 extends (1 & T) ? T :
    T extends unknown[] ? LeanDocument<T[number]>[] :
    T extends Document ? LeanDocument<T> :
    T;

  class QueryCursor<DocType extends Document> extends stream.Readable {
    /**
     * Adds a [cursor flag](http://mongodb.github.io/node-mongodb-native/2.2/api/Cursor.html#addCursorFlag).
     * Useful for setting the `noCursorTimeout` and `tailable` flags.
     */
    addCursorFlag(flag: string, value: boolean): this;

    /**
     * Marks this cursor as closed. Will stop streaming and subsequent calls to
     * `next()` will error.
     */
    close(): Promise<void>;
    close(callback: (err: CallbackError) => void): void;

    /**
     * Execute `fn` for every document in the cursor. If `fn` returns a promise,
     * will wait for the promise to resolve before iterating on to the next one.
     * Returns a promise that resolves when done.
     */
    eachAsync(fn: (doc: DocType) => any, options?: { parallel?: number }): Promise<void>;
    eachAsync(fn: (doc: DocType) => any, options?: { parallel?: number }, cb?: (err: CallbackError) => void): void;

    /**
     * Registers a transform function which subsequently maps documents retrieved
     * via the streams interface or `.next()`
     */
    map<ResultType extends Document>(fn: (res: DocType) => ResultType): QueryCursor<ResultType>;

    /**
     * Get the next document from this cursor. Will return `null` when there are
     * no documents left.
     */
    next(): Promise<DocType>;
    next(callback: (err: CallbackError, doc: DocType | null) => void): void;

    options: any;
  }

  class Aggregate<R> {
    /**
     * Sets an option on this aggregation. This function will be deprecated in a
     * future release. */
    addCursorFlag(flag: string, value: boolean): this;

    /**
     * Appends a new $addFields operator to this aggregate pipeline.
     * Requires MongoDB v3.4+ to work
     */
    addFields(arg: any): this;

    /** Sets the allowDiskUse option for the aggregation query (ignored for < 2.6.0) */
    allowDiskUse(value: boolean): this;

    /** Appends new operators to this aggregate pipeline */
    append(...args: any[]): this;

    /**
     * Executes the query returning a `Promise` which will be
     * resolved with either the doc(s) or rejected with the error.
     * Like [`.then()`](#query_Query-then), but only takes a rejection handler.
     */
    catch: Promise<R>['catch'];

    /** Adds a collation. */
    collation(options: mongodb.CollationDocument): this;

    /** Appends a new $count operator to this aggregate pipeline. */
    count(countName: string): this;

    /**
     * Sets the cursor option for the aggregation query (ignored for < 2.6.0).
     */
    cursor(options?: Record<string, unknown>): this;

    /** Executes the aggregate pipeline on the currently bound Model. If cursor option is set, returns a cursor */
    exec(callback?: (err: any, result: R) => void): Promise<R> | any;

    /** Execute the aggregation with explain */
    explain(callback?: (err: CallbackError, result: any) => void): Promise<any>;

    /** Combines multiple aggregation pipelines. */
    facet(options: any): this;

    /** Appends new custom $graphLookup operator(s) to this aggregate pipeline, performing a recursive search on a collection. */
    graphLookup(options: any): this;

    /** Appends new custom $group operator to this aggregate pipeline. */
    group(arg: any): this;

    /** Sets the hint option for the aggregation query (ignored for < 3.6.0) */
    hint(value: Record<string, unknown> | string): this;

    /**
     * Appends a new $limit operator to this aggregate pipeline.
     * @param num maximum number of records to pass to the next stage
     */
    limit(num: number): this;

    /** Appends new custom $lookup operator to this aggregate pipeline. */
    lookup(options: any): this;

    /**
     * Appends a new custom $match operator to this aggregate pipeline.
     * @param arg $match operator contents
     */
    match(arg: any): this;

    /**
     * Binds this aggregate to a model.
     * @param model the model to which the aggregate is to be bound
     */
    model(model: any): this;

    /** Returns the current pipeline */
    pipeline(): any[];

    /** Sets the readPreference option for the aggregation query. */
    read(pref: string | mongodb.ReadPreferenceMode, tags?: any[]): this;

    /** Sets the readConcern level for the aggregation query. */
    readConcern(level: string): this;

    /** Appends a new $redact operator to this aggregate pipeline. */
    redact(expression: any, thenExpr: string | any, elseExpr: string | any): this;

    /** Appends a new $replaceRoot operator to this aggregate pipeline. */
    replaceRoot(newRoot: object | string): this;

    /**
     * Helper for [Atlas Text Search](https://docs.atlas.mongodb.com/reference/atlas-search/tutorial/)'s
     * `$search` stage.
     */
    search(options: any): this;

    /** Lets you set arbitrary options, for middleware or plugins. */
    option(value: Record<string, unknown>): this;

    /** Appends new custom $sample operator to this aggregate pipeline. */
    sample(size: number): this;

    /** Sets the session for this aggregation. Useful for [transactions](/docs/transactions.html). */
    session(session: mongodb.ClientSession | null): this;

    /**
     * Appends a new $skip operator to this aggregate pipeline.
     * @param num number of records to skip before next stage
     */
    skip(num: number): this;

    /** Appends a new $sort operator to this aggregate pipeline. */
    sort(arg: any): this;

    /** Provides promise for aggregate. */
    then: Promise<R>['then'];

    /**
     * Appends a new $sortByCount operator to this aggregate pipeline. Accepts either a string field name
     * or a pipeline object.
     */
    sortByCount(arg: string | any): this;

    /** Appends new custom $unwind operator(s) to this aggregate pipeline. */
    unwind(...args: any[]): this;

    /** Appends new custom $project operator to this aggregate pipeline. */
    project(arg: any): this
  }

  class AggregationCursor extends stream.Readable {
    /**
     * Adds a [cursor flag](http://mongodb.github.io/node-mongodb-native/2.2/api/Cursor.html#addCursorFlag).
     * Useful for setting the `noCursorTimeout` and `tailable` flags.
     */
    addCursorFlag(flag: string, value: boolean): this;

    /**
     * Marks this cursor as closed. Will stop streaming and subsequent calls to
     * `next()` will error.
     */
    close(): Promise<void>;
    close(callback: (err: CallbackError) => void): void;

    /**
     * Execute `fn` for every document in the cursor. If `fn` returns a promise,
     * will wait for the promise to resolve before iterating on to the next one.
     * Returns a promise that resolves when done.
     */
    eachAsync(fn: (doc: any) => any, options?: { parallel?: number }): Promise<void>;
    eachAsync(fn: (doc: any) => any, options?: { parallel?: number }, cb?: (err: CallbackError) => void): void;

    /**
     * Registers a transform function which subsequently maps documents retrieved
     * via the streams interface or `.next()`
     */
    map(fn: (res: any) => any): this;

    /**
     * Get the next document from this cursor. Will return `null` when there are
     * no documents left.
     */
    next(): Promise<any>;
    next(callback: (err: CallbackError, doc: any) => void): void;
  }

  class SchemaType {
    /** SchemaType constructor */
    constructor(path: string, options?: any, instance?: string);

    /** Get/set the function used to cast arbitrary values to this type. */
    // eslint-disable-next-line @typescript-eslint/ban-types
    static cast(caster?: Function | boolean): Function;

    static checkRequired(checkRequired?: (v: any) => boolean): (v: any) => boolean;

    /** Sets a default option for this schema type. */
    static set(option: string, value: any): void;

    /** Attaches a getter for all instances of this schema type. */
    static get(getter: (value: any) => any): void;

    /** Get/set the function used to cast arbitrary values to this type. */
    cast(caster: (v: any) => any): (v: any) => any;

    /** Sets a default value for this SchemaType. */
    default(val: any): any;

    /** Adds a getter to this schematype. */
    // eslint-disable-next-line @typescript-eslint/ban-types
    get(fn: Function): this;

    /**
     * Defines this path as immutable. Mongoose prevents you from changing
     * immutable paths unless the parent document has [`isNew: true`](/docs/api.html#document_Document-isNew).
     */
    immutable(bool: boolean): this;

    /** Declares the index options for this schematype. */
    index(options: any): this;

    /**
     * Set the model that this path refers to. This is the option that [populate](https://mongoosejs.com/docs/populate.html)
     * looks at to determine the foreign collection it should query.
     */
    ref(ref: string | boolean | Model<any>): this;

    /**
     * Adds a required validator to this SchemaType. The validator gets added
     * to the front of this SchemaType's validators array using unshift().
     */
    required(required: boolean, message?: string): this;

    /** Sets default select() behavior for this path. */
    select(val: boolean): this;

    /** Adds a setter to this schematype. */
    // eslint-disable-next-line @typescript-eslint/ban-types
    set(fn: Function): this;

    /** Declares a sparse index. */
    sparse(bool: boolean): this;

    /** Declares a full text index. */
    text(bool: boolean): this;

    /** Defines a custom function for transforming this path when converting a document to JSON. */
    transform(fn: (value: any) => any): this;

    /** Declares an unique index. */
    unique(bool: boolean): this;

    /** Adds validator(s) for this document path. */
    // eslint-disable-next-line @typescript-eslint/ban-types
    validate(obj: RegExp | Function | any, errorMsg?: string,
      type?: string): this;
  }

  class NativeError extends global.Error { }
  type CallbackError = NativeError | null;

  class Error extends global.Error {
    constructor(msg: string);

    /** The type of error. "MongooseError" for generic errors. */
    name: string;

    static messages: any;

    static Messages: any;
  }

  namespace Error {
    export class CastError extends Error {
      name: 'CastError';
      stringValue: string;
      kind: string;
      value: any;
      path: string;
      reason?: NativeError | null;
      model?: any;
    }

    export class DisconnectedError extends Error {
      name: 'DisconnectedError';
    }

    export class DivergentArrayError extends Error {
      name: 'DivergentArrayError';
    }

    export class MissingSchemaError extends Error {
      name: 'MissingSchemaError';
    }

    export class DocumentNotFoundError extends Error {
      name: 'DocumentNotFoundError';
      result: any;
      numAffected: number;
      filter: any;
      query: any;
    }

    export class ObjectExpectedError extends Error {
      name: 'ObjectExpectedError';
      path: string;
    }

    export class ObjectParameterError extends Error {
      name: 'ObjectParameterError';
    }

    export class OverwriteModelError extends Error {
      name: 'OverwriteModelError';
    }

    export class ParallelSaveError extends Error {
      name: 'ParallelSaveError';
    }

    export class ParallelValidateError extends Error {
      name: 'ParallelValidateError';
    }

    export class MongooseServerSelectionError extends Error {
      name: 'MongooseServerSelectionError';
    }

    export class StrictModeError extends Error {
      name: 'StrictModeError';
      isImmutableError: boolean;
      path: string;
    }

    export class ValidationError extends Error {
      name: 'ValidationError';

      errors: { [path: string]: ValidatorError | CastError };
    }

    export class ValidatorError extends Error {
      name: 'ValidatorError';
      properties: {
        message: string,
        type?: string,
        path?: string,
        value?: any,
        reason?: any
      };
      kind: string;
      path: string;
      value: any;
      reason?: Error | null;
    }

    export class VersionError extends Error {
      name: 'VersionError';
      version: number;
      modifiedPaths: Array<string>;
    }
  }

  /** Deprecated types for backwards compatibility. */

  /** Alias for QueryOptions for backwards compatability. */
  type ModelUpdateOptions = QueryOptions;

  /** Backwards support for DefinitelyTyped */
  interface HookSyncCallback<T> {
    (this: T, next: HookNextFunction, docs: any[]): Promise<any> | void;
  }

  interface HookAsyncCallback<T> {
    (this: T, next: HookNextFunction, done: HookDoneFunction, docs: any[]): Promise<any> | void;
  }

  interface HookErrorCallback {
    (error?: Error): any;
  }

  interface HookNextFunction {
    (error?: Error): any;
  }

  interface HookDoneFunction {
    (error?: Error): any;
  }

  export type SchemaTypeOpts<T> = SchemaTypeOptions<T>;
  export type ConnectionOptions = ConnectOptions;

  /* for ts-mongoose */
  class mquery {}
}<|MERGE_RESOLUTION|>--- conflicted
+++ resolved
@@ -1188,13 +1188,8 @@
     ? (typeof String | 'string' | 'String')
     : (Function | string);
 
-<<<<<<< HEAD
   type SchemaDefinitionProperty<T = undefined> = T extends string | number | Function
     ? (SchemaDefinitionWithBuiltInClass<T> | SchemaTypeOptions<T>) :
-=======
-  type SchemaDefinitionProperty<T = undefined> = type SchemaDefinitionProperty<T = undefined> = T extends string | number | Function ?
-    SchemaDefinitionWithBuiltInClass<T> | SchemaTypeOptions<T> :
->>>>>>> e85e478b
     SchemaTypeOptions<T extends undefined ? any : T> |
     typeof SchemaType |
     Schema<T extends Document ? T : Document<any>> |
