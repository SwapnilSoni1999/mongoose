declare module 'mongoose' {
  import events = require('events');
  import mongodb = require('mongodb');
  import mongoose = require('mongoose');
  import stream = require('stream');

  export enum ConnectionStates {
    disconnected = 0,
    connected = 1,
    connecting = 2,
    disconnecting = 3,
    uninitialized = 99,
  }

  /** The Mongoose Date [SchemaType](/docs/schematypes.html). */
  class NativeDate extends global.Date {}
  export type Date = Schema.Types.Date;

  /**
   * The Mongoose Decimal128 [SchemaType](/docs/schematypes.html). Used for
   * declaring paths in your schema that should be
   * [128-bit decimal floating points](http://thecodebarbarian.com/a-nodejs-perspective-on-mongodb-34-decimal.html).
   * Do not use this to create a new Decimal128 instance, use `mongoose.Types.Decimal128`
   * instead.
   */
  export type Decimal128 = Schema.Types.Decimal128;

  /**
   * The Mongoose Mixed [SchemaType](/docs/schematypes.html). Used for
   * declaring paths in your schema that Mongoose's change tracking, casting,
   * and validation should ignore.
   */
  export type Mixed = Schema.Types.Mixed;

  /**
   * Mongoose constructor. The exports object of the `mongoose` module is an instance of this
   * class. Most apps will only use this one instance.
   */
  // eslint-disable-next-line @typescript-eslint/ban-types
  export const Mongoose: new (options?: object | null) => typeof mongoose;

  /**
   * The Mongoose Number [SchemaType](/docs/schematypes.html). Used for
   * declaring paths in your schema that Mongoose should cast to numbers.
   */
  export type Number = Schema.Types.Number;

  /**
   * The Mongoose ObjectId [SchemaType](/docs/schematypes.html). Used for
   * declaring paths in your schema that should be
   * [MongoDB ObjectIds](https://docs.mongodb.com/manual/reference/method/ObjectId/).
   * Do not use this to create a new ObjectId instance, use `mongoose.Types.ObjectId`
   * instead.
   */
  export type ObjectId = Schema.Types.ObjectId;

  export let Promise: any;
  export const PromiseProvider: any;

  /** The various Mongoose SchemaTypes. */
  export const SchemaTypes: typeof Schema.Types;

  /** Expose connection states for user-land */
  export const STATES: typeof ConnectionStates;

  /** Opens Mongoose's default connection to MongoDB, see [connections docs](https://mongoosejs.com/docs/connections.html) */
  export function connect(uri: string, options: ConnectOptions, callback: (err: CallbackError) => void): void;
  export function connect(uri: string, callback: (err: CallbackError) => void): void;
  export function connect(uri: string, options?: ConnectOptions): Promise<Mongoose>;

  /** The Mongoose module's default connection. Equivalent to `mongoose.connections[0]`, see [`connections`](#mongoose_Mongoose-connections). */
  export const connection: Connection;

  /** An array containing all connections associated with this Mongoose instance. */
  export const connections: Connection[];

  /** An array containing all models associated with this Mongoose instance. */
  export const models: { [index: string]: Model<any> };
  /** Creates a Connection instance. */
  export function createConnection(uri: string, options?: ConnectOptions): Connection & Promise<Connection>;
  export function createConnection(): Connection;
  export function createConnection(uri: string, options: ConnectOptions, callback: (err: CallbackError, conn: Connection) => void): void;

  /**
   * Removes the model named `name` from the default connection, if it exists.
   * You can use this function to clean up any models you created in your tests to
   * prevent OverwriteModelErrors.
   */
  export function deleteModel(name: string | RegExp): typeof mongoose;

  export function disconnect(): Promise<void>;
  export function disconnect(cb: (err: CallbackError) => void): void;

  /** Gets mongoose options */
  export function get(key: string): any;

  /**
   * Returns true if Mongoose can cast the given value to an ObjectId, or
   * false otherwise.
   */
  export function isValidObjectId(v: any): boolean;

  export function model<T>(name: string, schema?: Schema<any>, collection?: string, skipInit?: boolean): Model<T>;
  export function model<T, U extends Model<T, TQueryHelpers, any>, TQueryHelpers = {}>(
    name: string,
    schema?: Schema<T, U>,
    collection?: string,
    skipInit?: boolean
  ): U;

  /** Returns an array of model names created on this instance of Mongoose. */
  export function modelNames(): Array<string>;

  /** The node-mongodb-native driver Mongoose uses. */
  export const mongo: typeof mongodb;

  /**
   * Mongoose uses this function to get the current time when setting
   * [timestamps](/docs/guide.html#timestamps). You may stub out this function
   * using a tool like [Sinon](https://www.npmjs.com/package/sinon) for testing.
   */
  export function now(): Date;

  /** Declares a global plugin executed on all Schemas. */
  export function plugin(fn: (schema: Schema, opts?: any) => void, opts?: any): typeof mongoose;

  /** Getter/setter around function for pluralizing collection names. */
  export function pluralize(fn?: ((str: string) => string) | null): ((str: string) => string) | null;

  /** Sets mongoose options */
  export function set(key: string, value: any): void;

  /**
   * _Requires MongoDB >= 3.6.0._ Starts a [MongoDB session](https://docs.mongodb.com/manual/release-notes/3.6/#client-sessions)
   * for benefits like causal consistency, [retryable writes](https://docs.mongodb.com/manual/core/retryable-writes/),
   * and [transactions](http://thecodebarbarian.com/a-node-js-perspective-on-mongodb-4-transactions.html).
   */
  export function startSession(options?: mongodb.SessionOptions): Promise<mongodb.ClientSession>;
  export function startSession(options: mongodb.SessionOptions, cb: (err: any, session: mongodb.ClientSession) => void): void;

  /** The Mongoose version */
  export const version: string;

  export type CastError = Error.CastError;

  type Mongoose = typeof mongoose;

  // eslint-disable-next-line @typescript-eslint/no-empty-interface
  interface ClientSession extends mongodb.ClientSession { }

  interface ConnectOptions extends mongodb.MongoClientOptions {
    /** Set to false to [disable buffering](http://mongoosejs.com/docs/faq.html#callback_never_executes) on all models associated with this connection. */
    bufferCommands?: boolean;
    /** The name of the database you want to use. If not provided, Mongoose uses the database name from connection string. */
    dbName?: string;
    /** username for authentication, equivalent to `options.auth.user`. Maintained for backwards compatibility. */
    user?: string;
    /** password for authentication, equivalent to `options.auth.password`. Maintained for backwards compatibility. */
    pass?: string;
    /** Set to false to disable automatic index creation for all models associated with this connection. */
    autoIndex?: boolean;
    /** True by default. Set to `false` to make `findOneAndUpdate()` and `findOneAndRemove()` use native `findOneAndUpdate()` rather than `findAndModify()`. */
    useFindAndModify?: boolean;
    /** Set to `true` to make Mongoose automatically call `createCollection()` on every model created on this connection. */
    autoCreate?: boolean;
    /** False by default. If `true`, this connection will use `createIndex()` instead of `ensureIndex()` for automatic index builds via `Model.init()`. */
    useCreateIndex?: boolean;
  }

  class Connection extends events.EventEmitter {
    /** Closes the connection */
    close(callback: (err: CallbackError) => void): void;
    close(force: boolean, callback: (err: CallbackError) => void): void;
    close(force?: boolean): Promise<void>;

    /** Retrieves a collection, creating it if not cached. */
    collection(name: string, options?: mongodb.CollectionCreateOptions): Collection;

    /** A hash of the collections associated with this connection */
    collections: { [index: string]: Collection };

    /** A hash of the global options that are associated with this connection */
    config: any;

    /** The mongodb.Db instance, set when the connection is opened */
    db: mongodb.Db;

    /**
     * Helper for `createCollection()`. Will explicitly create the given collection
     * with specified options. Used to create [capped collections](https://docs.mongodb.com/manual/core/capped-collections/)
     * and [views](https://docs.mongodb.com/manual/core/views/) from mongoose.
     */
    createCollection<T = any>(name: string, options?: mongodb.CollectionCreateOptions): Promise<mongodb.Collection<T>>;
    createCollection<T = any>(name: string, cb: (err: CallbackError, collection: mongodb.Collection<T>) => void): void;
    createCollection<T = any>(name: string, options: mongodb.CollectionCreateOptions, cb?: (err: CallbackError, collection: mongodb.Collection) => void): Promise<mongodb.Collection<T>>;

    /**
     * Removes the model named `name` from this connection, if it exists. You can
     * use this function to clean up any models you created in your tests to
     * prevent OverwriteModelErrors.
     */
    deleteModel(name: string): this;

    /**
     * Helper for `dropCollection()`. Will delete the given collection, including
     * all documents and indexes.
     */
    dropCollection(collection: string): Promise<void>;
    dropCollection(collection: string, cb: (err: CallbackError) => void): void;

    /**
     * Helper for `dropDatabase()`. Deletes the given database, including all
     * collections, documents, and indexes.
     */
    dropDatabase(): Promise<void>;
    dropDatabase(cb: (err: CallbackError) => void): void;

    /** Gets the value of the option `key`. Equivalent to `conn.options[key]` */
    get(key: string): any;

    /**
     * Returns the [MongoDB driver `MongoClient`](http://mongodb.github.io/node-mongodb-native/3.5/api/MongoClient.html) instance
     * that this connection uses to talk to MongoDB.
     */
    getClient(): mongodb.MongoClient;

    /**
     * The host name portion of the URI. If multiple hosts, such as a replica set,
     * this will contain the first host name in the URI
     */
    host: string;

    /**
     * A number identifier for this connection. Used for debugging when
     * you have [multiple connections](/docs/connections.html#multiple_connections).
     */
    id: number;

    /**
     * A [POJO](https://masteringjs.io/tutorials/fundamentals/pojo) containing
     * a map from model names to models. Contains all models that have been
     * added to this connection using [`Connection#model()`](/docs/api/connection.html#connection_Connection-model).
     */
    models: { [index: string]: Model<any> };

    /** Defines or retrieves a model. */
    model<T>(name: string, schema?: Schema<T>, collection?: string): Model<T>;
    model<T, U extends Model<T, TQueryHelpers, any>, TQueryHelpers = {}>(
      name: string,
      schema?: Schema<T, U, TQueryHelpers>,
      collection?: string,
      skipInit?: boolean
    ): U;

    /** Returns an array of model names created on this connection. */
    modelNames(): Array<string>;

    /** The name of the database this connection points to. */
    name: string;

    /** Opens the connection with a URI using `MongoClient.connect()`. */
    openUri(uri: string, options?: ConnectOptions): Promise<Connection>;
    openUri(uri: string, callback: (err: CallbackError, conn?: Connection) => void): Connection;
    openUri(uri: string, options: ConnectOptions, callback: (err: CallbackError, conn?: Connection) => void): Connection;

    /** The password specified in the URI */
    pass: string;

    /**
     * The port portion of the URI. If multiple hosts, such as a replica set,
     * this will contain the port from the first host name in the URI.
     */
    port: number;

    /** Declares a plugin executed on all schemas you pass to `conn.model()` */
    plugin(fn: (schema: Schema, opts?: any) => void, opts?: any): Connection;

    /** The plugins that will be applied to all models created on this connection. */
    plugins: Array<any>;

    /**
     * Connection ready state
     *
     * - 0 = disconnected
     * - 1 = connected
     * - 2 = connecting
     * - 3 = disconnecting
     */
    readyState: number;

    /** Sets the value of the option `key`. Equivalent to `conn.options[key] = val` */
    set(key: string, value: any): any;

    /**
     * Set the [MongoDB driver `MongoClient`](http://mongodb.github.io/node-mongodb-native/3.5/api/MongoClient.html) instance
     * that this connection uses to talk to MongoDB. This is useful if you already have a MongoClient instance, and want to
     * reuse it.
     */
    setClient(client: mongodb.MongoClient): this;

    /**
     * _Requires MongoDB >= 3.6.0._ Starts a [MongoDB session](https://docs.mongodb.com/manual/release-notes/3.6/#client-sessions)
     * for benefits like causal consistency, [retryable writes](https://docs.mongodb.com/manual/core/retryable-writes/),
     * and [transactions](http://thecodebarbarian.com/a-node-js-perspective-on-mongodb-4-transactions.html).
     */
    startSession(options?: mongodb.SessionOptions): Promise<mongodb.ClientSession>;
    startSession(options: mongodb.SessionOptions, cb: (err: any, session: mongodb.ClientSession) => void): void;

    /**
     * _Requires MongoDB >= 3.6.0._ Executes the wrapped async function
     * in a transaction. Mongoose will commit the transaction if the
     * async function executes successfully and attempt to retry if
     * there was a retriable error.
     */
    transaction(fn: (session: mongodb.ClientSession) => Promise<any>): Promise<any>;

    /** Switches to a different database using the same connection pool. */
    useDb(name: string, options?: { useCache?: boolean, noListener?: boolean }): Connection;

    /** The username specified in the URI */
    user: string;

    /** Watches the entire underlying database for changes. Similar to [`Model.watch()`](/docs/api/model.html#model_Model.watch). */
    watch(pipeline?: Array<any>, options?: mongodb.ChangeStreamOptions): mongodb.ChangeStream;
  }

   /*
   * section collection.js
   * http://mongoosejs.com/docs/api.html#collection-js
   */
  interface CollectionBase extends mongodb.Collection {
    /*
      * Abstract methods. Some of these are already defined on the
      * mongodb.Collection interface so they've been commented out.
      */
    ensureIndex(...args: any[]): any;
    findAndModify(...args: any[]): any;
    getIndexes(...args: any[]): any;

    /** The collection name */
    collectionName: string;
    /** The Connection instance */
    conn: Connection;
    /** The collection name */
    name: string;
  }

  /*
   * section drivers/node-mongodb-native/collection.js
   * http://mongoosejs.com/docs/api.html#drivers-node-mongodb-native-collection-js
   */
  let Collection: Collection;
  interface Collection extends CollectionBase {
    /**
     * Collection constructor
     * @param name name of the collection
     * @param conn A MongooseConnection instance
     * @param opts optional collection options
     */
    // eslint-disable-next-line @typescript-eslint/no-misused-new
    new(name: string, conn: Connection, opts?: any): Collection;
    /** Formatter for debug print args */
    $format(arg: any): string;
    /** Debug print helper */
    $print(name: any, i: any, args: any[]): void;
    /** Retrieves information about this collections indexes. */
    getIndexes(): any;
  }

  class Document<T = any, TQueryHelpers = any> {
    constructor(doc?: T | any);

    /** This documents _id. */
    _id?: T;

    /** This documents __v. */
    __v?: any;

    /* Get all subdocs (by bfs) */
    $getAllSubdocs(): Document[];

    /** Don't run validation on this path or persist changes to this path. */
    $ignore(path: string): void;

    /** Checks if a path is set to its default. */
    $isDefault(path: string): boolean;

    /** Getter/setter, determines whether the document was removed or not. */
    $isDeleted(val?: boolean): boolean;

    /** Returns an array of all populated documents associated with the query */
    $getPopulatedDocs(): Document[];

    /**
     * Returns true if the given path is nullish or only contains empty objects.
     * Useful for determining whether this subdoc will get stripped out by the
     * [minimize option](/docs/guide.html#minimize).
     */
    $isEmpty(path: string): boolean;

    /** Checks if a path is invalid */
    $isValid(path: string): boolean;

    /**
     * Empty object that you can use for storing properties on the document. This
     * is handy for passing data to middleware without conflicting with Mongoose
     * internals.
     */
    $locals: Record<string, unknown>;

    /** Marks a path as valid, removing existing validation errors. */
    $markValid(path: string): void;

    /**
     * A string containing the current operation that Mongoose is executing
     * on this document. May be `null`, `'save'`, `'validate'`, or `'remove'`.
     */
    $op: string | null;

    /**
     * Getter/setter around the session associated with this document. Used to
     * automatically set `session` if you `save()` a doc that you got from a
     * query with an associated session.
     */
    $session(session?: mongodb.ClientSession | null): mongodb.ClientSession;

    /** Alias for `set()`, used internally to avoid conflicts */
    $set(path: string, val: any, options?: any): this;
    $set(path: string, val: any, type: any, options?: any): this;
    $set(value: any): this;

    /** Additional properties to attach to the query when calling `save()` and `isNew` is false. */
    $where: Record<string, unknown>;

    /** If this is a discriminator model, `baseModelName` is the name of the base model. */
    baseModelName?: string;

    /** Collection the model uses. */
    collection: Collection;

    /** Connection the model uses. */
    db: Connection;

    /** Removes this document from the db. */
    delete(options?: QueryOptions): QueryWithHelpers<any, this, TQueryHelpers>;
    delete(options: QueryOptions, cb?: (err: CallbackError, res: any) => void): void;
    delete(cb: (err: CallbackError, res: any) => void): void;

    /** Removes this document from the db. */
    deleteOne(options?: QueryOptions): QueryWithHelpers<any, this, TQueryHelpers>;
    deleteOne(options: QueryOptions, cb?: (err: CallbackError, res: any) => void): void;
    deleteOne(cb: (err: CallbackError, res: any) => void): void;

    /** Takes a populated field and returns it to its unpopulated state. */
    depopulate(path: string): this;

    /**
     * Returns the list of paths that have been directly modified. A direct
     * modified path is a path that you explicitly set, whether via `doc.foo = 'bar'`,
     * `Object.assign(doc, { foo: 'bar' })`, or `doc.set('foo', 'bar')`.
     */
    directModifiedPaths(): Array<string>;

    /**
     * Returns true if this document is equal to another document.
     *
     * Documents are considered equal when they have matching `_id`s, unless neither
     * document has an `_id`, in which case this function falls back to using
     * `deepEqual()`.
     */
    equals(doc: Document<T>): boolean;

    /** Hash containing current validation errors. */
    errors?: Error.ValidationError;

    /** Explicitly executes population and returns a promise. Useful for promises integration. */
    execPopulate(): Promise<this>;
    execPopulate(callback: (err: CallbackError, res: this) => void): void;

    /** Returns the value of a path. */
    get(path: string, type?: any, options?: any): any;

    /**
     * Returns the changes that happened to the document
     * in the format that will be sent to MongoDB.
     */
    getChanges(): UpdateQuery<this>;

    /** The string version of this documents _id. */
    id?: any;

    /** Signal that we desire an increment of this documents version. */
    increment(): this;

    /**
     * Initializes the document without setters or marking anything modified.
     * Called internally after a document is returned from mongodb. Normally,
     * you do **not** need to call this function on your own.
     */
    init(obj: any, opts?: any, cb?: (err: CallbackError, doc: this) => void): this;

    /** Marks a path as invalid, causing validation to fail. */
    invalidate(path: string, errorMsg: string | NativeError, value?: any, kind?: string): NativeError | null;

    /** Returns true if `path` was directly set and modified, else false. */
    isDirectModified(path: string): boolean;

    /** Checks if `path` was explicitly selected. If no projection, always returns true. */
    isDirectSelected(path: string): boolean;

    /** Checks if `path` is in the `init` state, that is, it was set by `Document#init()` and not modified since. */
    isInit(path: string): boolean;

    /**
     * Returns true if any of the given paths is modified, else false. If no arguments, returns `true` if any path
     * in this document is modified.
     */
    isModified(path?: string | Array<string>): boolean;

    /** Boolean flag specifying if the document is new. */
    isNew: boolean;

    /** Checks if `path` was selected in the source query which initialized this document. */
    isSelected(path: string): boolean;

    /** Marks the path as having pending changes to write to the db. */
    markModified(path: string, scope?: any): void;

    /** Returns the list of paths that have been modified. */
    modifiedPaths(options?: { includeChildren?: boolean }): Array<string>;

    /** Returns another Model instance. */
    model<T extends Model<any>>(name: string): T;

    /** The name of the model */
    modelName: string;

    /**
     * Overwrite all values in this document with the values of `obj`, except
     * for immutable properties. Behaves similarly to `set()`, except for it
     * unsets all properties that aren't in `obj`.
     */
    overwrite(obj: DocumentDefinition<this>): this;

    /**
     * Populates document references, executing the `callback` when complete.
     * If you want to use promises instead, use this function with
     * [`execPopulate()`](#document_Document-execPopulate).
     */
    populate(path: string, callback?: (err: CallbackError, res: this) => void): this;
    populate(path: string, names: string, callback?: (err: any, res: this) => void): this;
    populate(opts: PopulateOptions | Array<PopulateOptions>, callback?: (err: CallbackError, res: this) => void): this;

    /** Gets _id(s) used during population of the given `path`. If the path was not populated, returns `undefined`. */
    populated(path: string): any;

    /** Removes this document from the db. */
    remove(options?: QueryOptions): Promise<this>;
    remove(options?: QueryOptions, cb?: (err: CallbackError, res: any) => void): void;

    /** Sends a replaceOne command with this document `_id` as the query selector. */
    replaceOne(replacement?: DocumentDefinition<this>, options?: QueryOptions | null, callback?: (err: any, res: any) => void): Query<any, this>;

    /** Saves this document by inserting a new document into the database if [document.isNew](/docs/api.html#document_Document-isNew) is `true`, or sends an [updateOne](/docs/api.html#document_Document-updateOne) operation with just the modified paths if `isNew` is `false`. */
    save(options?: SaveOptions): Promise<this>;
    save(options?: SaveOptions, fn?: (err: CallbackError, doc: this) => void): void;
    save(fn?: (err: CallbackError, doc: this) => void): void;

    /** The document's schema. */
    schema: Schema;

    /** Sets the value of a path, or many paths. */
    set(path: string, val: any, options?: any): this;
    set(path: string, val: any, type: any, options?: any): this;
    set(value: any): this;

    /** The return value of this method is used in calls to JSON.stringify(doc). */
    toJSON(options?: ToObjectOptions): LeanDocument<this>;
    toJSON<T>(options?: ToObjectOptions): T;

    /** Converts this document into a plain-old JavaScript object ([POJO](https://masteringjs.io/tutorials/fundamentals/pojo)). */
    toObject(options?: ToObjectOptions): LeanDocument<this>;
    toObject<T>(options?: ToObjectOptions): T;

    /** Clears the modified state on the specified path. */
    unmarkModified(path: string): void;

    /** Sends an update command with this document `_id` as the query selector. */
    update(update?: UpdateQuery<this> | UpdateWithAggregationPipeline, options?: QueryOptions | null, callback?: (err: CallbackError, res: any) => void): Query<any, this>;

    /** Sends an updateOne command with this document `_id` as the query selector. */
    updateOne(update?: UpdateQuery<this> | UpdateWithAggregationPipeline, options?: QueryOptions | null, callback?: (err: CallbackError, res: any) => void): Query<any, this>;

    /** Executes registered validation rules for this document. */
    validate(pathsToValidate?: Array<string>, options?: any): Promise<void>;
    validate(callback: (err: CallbackError) => void): void;
    validate(pathsToValidate: Array<string>, callback: (err: CallbackError) => void): void;
    validate(pathsToValidate: Array<string>, options: any, callback: (err: CallbackError) => void): void;

    /** Executes registered validation rules (skipping asynchronous validators) for this document. */
    validateSync(pathsToValidate?: Array<string>, options?: any): Error.ValidationError | null;
  }

  interface AcceptsDiscriminator {
    /** Adds a discriminator type. */
    discriminator<D extends Document>(name: string | number, schema: Schema<D>, value?: string | number | ObjectId): Model<D>;
    discriminator<T extends Document, U extends Model<T>>(name: string | number, schema: Schema<T, U>, value?: string | number | ObjectId): U;
  }

  interface AnyObject { [k: string]: any }
  type EnforceDocument<T, TMethods> = T extends Document ? T : T & Document & TMethods;

  export const Model: Model<any>;
  // eslint-disable-next-line no-undef
  interface Model<T, TQueryHelpers = {}, TMethods = {}> extends NodeJS.EventEmitter, AcceptsDiscriminator {
    new(doc?: T | any): EnforceDocument<T, TMethods>;

    aggregate<R = any>(pipeline?: any[]): Aggregate<Array<R>>;
    // eslint-disable-next-line @typescript-eslint/ban-types
    aggregate<R = any>(pipeline: any[], cb: Function): Promise<Array<R>>;

    /** Base Mongoose instance the model uses. */
    base: typeof mongoose;

    /**
     * If this is a discriminator model, `baseModelName` is the name of
     * the base model.
     */
    baseModelName: string | undefined;

    /**
     * Sends multiple `insertOne`, `updateOne`, `updateMany`, `replaceOne`,
     * `deleteOne`, and/or `deleteMany` operations to the MongoDB server in one
     * command. This is faster than sending multiple independent operations (e.g.
     * if you use `create()`) because with `bulkWrite()` there is only one round
     * trip to MongoDB.
     */
    bulkWrite(writes: Array<any>, options?: mongodb.CollectionBulkWriteOptions): Promise<mongodb.BulkWriteOpResultObject>;
    bulkWrite(writes: Array<any>, options?: mongodb.CollectionBulkWriteOptions, cb?: (err: any, res: mongodb.BulkWriteOpResultObject) => void): void;

    /** Collection the model uses. */
    collection: Collection;

    /** Creates a `count` query: counts the number of documents that match `filter`. */
    count(callback?: (err: any, count: number) => void): QueryWithHelpers<number, EnforceDocument<T, TMethods>, TQueryHelpers>;
    count(filter: FilterQuery<T>, callback?: (err: any, count: number) => void): QueryWithHelpers<number, EnforceDocument<T, TMethods>, TQueryHelpers>;

    /** Creates a `countDocuments` query: counts the number of documents that match `filter`. */
    countDocuments(callback?: (err: any, count: number) => void): QueryWithHelpers<number, EnforceDocument<T, TMethods>, TQueryHelpers>;
    countDocuments(filter: FilterQuery<T>, callback?: (err: any, count: number) => void): QueryWithHelpers<number, EnforceDocument<T, TMethods>, TQueryHelpers>;

    /** Creates a new document or documents */
    create(docs: (T | DocumentDefinition<T> | AnyObject)[], options?: SaveOptions): Promise<EnforceDocument<T, TMethods>[]>;
    create(docs: (T | DocumentDefinition<T> | AnyObject)[], callback: (err: CallbackError, docs: EnforceDocument<T, TMethods>[]) => void): void;
    create(doc: T | DocumentDefinition<T> | AnyObject): Promise<EnforceDocument<T, TMethods>>;
    create(doc: T | DocumentDefinition<T> | AnyObject, callback: (err: CallbackError, doc: EnforceDocument<T, TMethods>) => void): void;
    create<DocContents = T | DocumentDefinition<T>>(docs: DocContents[], options?: SaveOptions): Promise<EnforceDocument<T, TMethods>[]>;
    create<DocContents = T | DocumentDefinition<T>>(docs: DocContents[], callback: (err: CallbackError, docs: EnforceDocument<T, TMethods>[]) => void): void;
    create<DocContents = T | DocumentDefinition<T>>(doc: DocContents): Promise<EnforceDocument<T, TMethods>>;
    create<DocContents = T | DocumentDefinition<T>>(...docs: DocContents[]): Promise<EnforceDocument<T, TMethods>[]>;
    create<DocContents = T | DocumentDefinition<T>>(doc: DocContents, callback: (err: CallbackError, doc: EnforceDocument<T, TMethods>) => void): void;

    /**
     * Create the collection for this model. By default, if no indexes are specified,
     * mongoose will not create the collection for the model until any documents are
     * created. Use this method to create the collection explicitly.
     */
    createCollection(options?: mongodb.CollectionCreateOptions): Promise<mongodb.Collection<EnforceDocument<T, TMethods>>>;
    createCollection(options: mongodb.CollectionCreateOptions | null, callback: (err: CallbackError, collection: mongodb.Collection<EnforceDocument<T, TMethods>>) => void): void;

    /**
     * Similar to `ensureIndexes()`, except for it uses the [`createIndex`](http://mongodb.github.io/node-mongodb-native/2.2/api/Collection.html#createIndex)
     * function.
     */
    createIndexes(callback?: (err: any) => void): Promise<void>;
    createIndexes(options?: any, callback?: (err: any) => void): Promise<void>;

    /** Connection the model uses. */
    db: Connection;

    /**
     * Deletes all of the documents that match `conditions` from the collection.
     * Behaves like `remove()`, but deletes all documents that match `conditions`
     * regardless of the `single` option.
     */
    deleteMany(filter?: FilterQuery<T>, options?: QueryOptions, callback?: (err: CallbackError) => void): QueryWithHelpers<mongodb.DeleteWriteOpResultObject['result'] & { deletedCount?: number }, EnforceDocument<T, TMethods>, TQueryHelpers>;
    deleteMany(filter: FilterQuery<T>, callback: (err: CallbackError) => void): QueryWithHelpers<mongodb.DeleteWriteOpResultObject['result'] & { deletedCount?: number }, EnforceDocument<T, TMethods>, TQueryHelpers>;
    deleteMany(callback: (err: CallbackError) => void): QueryWithHelpers<mongodb.DeleteWriteOpResultObject['result'] & { deletedCount?: number }, EnforceDocument<T, TMethods>, TQueryHelpers>;

    /**
     * Deletes the first document that matches `conditions` from the collection.
     * Behaves like `remove()`, but deletes at most one document regardless of the
     * `single` option.
     */
    deleteOne(filter?: FilterQuery<T>, options?: QueryOptions, callback?: (err: CallbackError) => void): QueryWithHelpers<mongodb.DeleteWriteOpResultObject['result'] & { deletedCount?: number }, EnforceDocument<T, TMethods>, TQueryHelpers>;
    deleteOne(filter: FilterQuery<T>, callback: (err: CallbackError) => void): QueryWithHelpers<mongodb.DeleteWriteOpResultObject['result'] & { deletedCount?: number }, EnforceDocument<T, TMethods>, TQueryHelpers>;
    deleteOne(callback: (err: CallbackError) => void): QueryWithHelpers<mongodb.DeleteWriteOpResultObject['result'] & { deletedCount?: number }, EnforceDocument<T, TMethods>, TQueryHelpers>;

    /**
     * Sends `createIndex` commands to mongo for each index declared in the schema.
     * The `createIndex` commands are sent in series.
     */
    ensureIndexes(callback?: (err: any) => void): Promise<void>;
    ensureIndexes(options?: any, callback?: (err: any) => void): Promise<void>;

    /**
     * Event emitter that reports any errors that occurred. Useful for global error
     * handling.
     */
    // eslint-disable-next-line no-undef
    events: NodeJS.EventEmitter;

    /**
     * Finds a single document by its _id field. `findById(id)` is almost*
     * equivalent to `findOne({ _id: id })`. If you want to query by a document's
     * `_id`, use `findById()` instead of `findOne()`.
     */
    findById(id: any, projection?: any | null, options?: QueryOptions | null, callback?: (err: CallbackError, doc: EnforceDocument<T, TMethods> | null) => void): QueryWithHelpers<EnforceDocument<T, TMethods> | null, EnforceDocument<T, TMethods>, TQueryHelpers>;

    /** Finds one document. */
    findOne(filter?: FilterQuery<T>, projection?: any | null, options?: QueryOptions | null, callback?: (err: CallbackError, doc: EnforceDocument<T, TMethods> | null) => void): QueryWithHelpers<EnforceDocument<T, TMethods> | null, EnforceDocument<T, TMethods>, TQueryHelpers>;

    /**
     * Shortcut for creating a new Document from existing raw data, pre-saved in the DB.
     * The document returned has no paths marked as modified initially.
     */
    hydrate(obj: any): EnforceDocument<T, TMethods>;

    /**
     * This function is responsible for building [indexes](https://docs.mongodb.com/manual/indexes/),
     * unless [`autoIndex`](http://mongoosejs.com/docs/guide.html#autoIndex) is turned off.
     * Mongoose calls this function automatically when a model is created using
     * [`mongoose.model()`](/docs/api.html#mongoose_Mongoose-model) or
     * [`connection.model()`](/docs/api.html#connection_Connection-model), so you
     * don't need to call it.
     */
    init(callback?: (err: any) => void): Promise<EnforceDocument<T, TMethods>>;

    /** Inserts one or more new documents as a single `insertMany` call to the MongoDB server. */
    insertMany(docs: Array<T | DocumentDefinition<T> | AnyObject>, options: InsertManyOptions & { rawResult: true }): Promise<InsertManyResult>;
    insertMany(docs: Array<T | DocumentDefinition<T> | AnyObject>, options?: InsertManyOptions): Promise<Array<EnforceDocument<T, TMethods>>>;
    insertMany(doc: T | DocumentDefinition<T> | AnyObject, options: InsertManyOptions & { rawResult: true }): Promise<InsertManyResult>;
    insertMany(doc: T | DocumentDefinition<T> | AnyObject, options?: InsertManyOptions): Promise<EnforceDocument<T, TMethods>>;
    insertMany(doc: T | DocumentDefinition<T> | AnyObject, options?: InsertManyOptions, callback?: (err: CallbackError, res: EnforceDocument<T, TMethods> | InsertManyResult) => void): void;
    insertMany(docs: Array<T | DocumentDefinition<T> | AnyObject>, options?: InsertManyOptions, callback?: (err: CallbackError, res: Array<EnforceDocument<T, TMethods>> | InsertManyResult) => void): void;

    /**
     * Lists the indexes currently defined in MongoDB. This may or may not be
     * the same as the indexes defined in your schema depending on whether you
     * use the [`autoIndex` option](/docs/guide.html#autoIndex) and if you
     * build indexes manually.
     */
    listIndexes(callback: (err: CallbackError, res: Array<any>) => void): void;
    listIndexes(): Promise<Array<any>>;

    /** The name of the model */
    modelName: string;

    /** Populates document references. */
    populate(docs: Array<any>, options: PopulateOptions | Array<PopulateOptions> | string,
      callback?: (err: any, res: (EnforceDocument<T, TMethods>)[]) => void): Promise<Array<EnforceDocument<T, TMethods>>>;
    populate(doc: any, options: PopulateOptions | Array<PopulateOptions> | string,
      callback?: (err: any, res: EnforceDocument<T, TMethods>) => void): Promise<EnforceDocument<T, TMethods>>;

    /**
     * Makes the indexes in MongoDB match the indexes defined in this model's
     * schema. This function will drop any indexes that are not defined in
     * the model's schema except the `_id` index, and build any indexes that
     * are in your schema but not in MongoDB.
     */
    syncIndexes(options?: Record<string, unknown>): Promise<Array<string>>;
    syncIndexes(options: Record<string, unknown> | null, callback: (err: CallbackError, dropped: Array<string>) => void): void;

    /**
     * Starts a [MongoDB session](https://docs.mongodb.com/manual/release-notes/3.6/#client-sessions)
     * for benefits like causal consistency, [retryable writes](https://docs.mongodb.com/manual/core/retryable-writes/),
     * and [transactions](http://thecodebarbarian.com/a-node-js-perspective-on-mongodb-4-transactions.html).
     * */
    startSession(options?: mongodb.SessionOptions, cb?: (err: any, session: mongodb.ClientSession) => void): Promise<mongodb.ClientSession>;

    /** Casts and validates the given object against this model's schema, passing the given `context` to custom validators. */
    validate(callback?: (err: any) => void): Promise<void>;
    validate(optional: any, callback?: (err: any) => void): Promise<void>;
    validate(optional: any, pathsToValidate: string[], callback?: (err: any) => void): Promise<void>;

    /** Watches the underlying collection for changes using [MongoDB change streams](https://docs.mongodb.com/manual/changeStreams/). */
    watch(pipeline?: Array<Record<string, unknown>>, options?: mongodb.ChangeStreamOptions): mongodb.ChangeStream;

    /** Adds a `$where` clause to this query */
    // eslint-disable-next-line @typescript-eslint/ban-types
    $where(argument: string | Function): QueryWithHelpers<Array<EnforceDocument<T, TMethods>>, EnforceDocument<T, TMethods>, TQueryHelpers>;

    /** Registered discriminators for this model. */
    discriminators: { [name: string]: Model<any> } | undefined;

    /** Translate any aliases fields/conditions so the final query or document object is pure */
    translateAliases(raw: any): any;

    /** Creates a `distinct` query: returns the distinct values of the given `field` that match `filter`. */
    distinct(field: string, filter?: FilterQuery<T>, callback?: (err: any, count: number) => void): QueryWithHelpers<Array<any>, EnforceDocument<T, TMethods>, TQueryHelpers>;

    /** Creates a `estimatedDocumentCount` query: counts the number of documents in the collection. */
    estimatedDocumentCount(options?: QueryOptions, callback?: (err: any, count: number) => void): QueryWithHelpers<number, EnforceDocument<T, TMethods>, TQueryHelpers>;

    /**
     * Returns true if at least one document exists in the database that matches
     * the given `filter`, and false otherwise.
     */
    exists(filter: FilterQuery<T>): Promise<boolean>;
    exists(filter: FilterQuery<T>, callback: (err: any, res: boolean) => void): void;

    /** Creates a `find` query: gets a list of documents that match `filter`. */
    find(callback?: (err: any, docs: EnforceDocument<T, TMethods>[]) => void): QueryWithHelpers<Array<EnforceDocument<T, TMethods>>, EnforceDocument<T, TMethods>, TQueryHelpers>;
    find(filter: FilterQuery<T>, callback?: (err: any, docs: T[]) => void): QueryWithHelpers<Array<EnforceDocument<T, TMethods>>, EnforceDocument<T, TMethods>, TQueryHelpers>;
    find(filter: FilterQuery<T>, projection?: any | null, options?: QueryOptions | null, callback?: (err: any, docs: EnforceDocument<T, TMethods>[]) => void): QueryWithHelpers<Array<EnforceDocument<T, TMethods>>, EnforceDocument<T, TMethods>, TQueryHelpers>;

    /** Creates a `findByIdAndDelete` query, filtering by the given `_id`. */
    findByIdAndDelete(id?: mongodb.ObjectId | any, options?: QueryOptions | null, callback?: (err: any, doc: EnforceDocument<T, TMethods> | null, res: any) => void): QueryWithHelpers<EnforceDocument<T, TMethods> | null, EnforceDocument<T, TMethods>, TQueryHelpers>;

    /** Creates a `findByIdAndRemove` query, filtering by the given `_id`. */
    findByIdAndRemove(id?: mongodb.ObjectId | any, options?: QueryOptions | null, callback?: (err: any, doc: EnforceDocument<T, TMethods> | null, res: any) => void): QueryWithHelpers<EnforceDocument<T, TMethods> | null, EnforceDocument<T, TMethods>, TQueryHelpers>;

    /** Creates a `findOneAndUpdate` query, filtering by the given `_id`. */
<<<<<<< HEAD
    findByIdAndUpdate(id: mongodb.ObjectId | any, update: UpdateQuery<T>, options: QueryOptions & { rawResult: true }, callback?: (err: any, doc: mongodb.FindAndModifyWriteOpResultObject<EnforceDocument<T, TMethods>>, res: any) => void): QueryWithHelpers<mongodb.FindAndModifyWriteOpResultObject<EnforceDocument<T, TMethods>>, EnforceDocument<T, TMethods>, TQueryHelpers>;
    findByIdAndUpdate(id: mongodb.ObjectId | any, update: UpdateQuery<T>, options: QueryOptions & { upsert: true } & ReturnsNewDoc, callback?: (err: any, doc: EnforceDocument<T, TMethods>, res: any) => void): QueryWithHelpers<EnforceDocument<T, TMethods>, EnforceDocument<T, TMethods>, TQueryHelpers>;
    findByIdAndUpdate(id: mongodb.ObjectId | any, update: UpdateQuery<T>, callback?: (err: any, doc: T | null, res: any) => void): QueryWithHelpers<EnforceDocument<T, TMethods> | null, EnforceDocument<T, TMethods>, TQueryHelpers>;
    findByIdAndUpdate(id?: mongodb.ObjectId | any, update?: UpdateQuery<T>, options?: QueryOptions | null, callback?: (err: any, doc: EnforceDocument<T, TMethods> | null, res: any) => void): QueryWithHelpers<EnforceDocument<T, TMethods> | null, EnforceDocument<T, TMethods>, TQueryHelpers>;
=======
    findByIdAndUpdate(id: mongodb.ObjectId | any, update: UpdateQuery<T> | UpdateWithAggregationPipeline, options: QueryOptions & { rawResult: true }, callback?: (err: any, doc: mongodb.FindAndModifyWriteOpResultObject<T>, res: any) => void): QueryWithHelpers<mongodb.FindAndModifyWriteOpResultObject<T>, T, TQueryHelpers>;
    findByIdAndUpdate(id: mongodb.ObjectId | any, update: UpdateQuery<T> | UpdateWithAggregationPipeline, options: QueryOptions & { upsert: true } & ReturnsNewDoc, callback?: (err: any, doc: T, res: any) => void): QueryWithHelpers<T, T, TQueryHelpers>;
    findByIdAndUpdate(id: mongodb.ObjectId | any, update: UpdateQuery<T> | UpdateWithAggregationPipeline, callback?: (err: any, doc: T | null, res: any) => void): QueryWithHelpers<T | null, T, TQueryHelpers>;
    findByIdAndUpdate(id?: mongodb.ObjectId | any, update?: UpdateQuery<T> | UpdateWithAggregationPipeline, options?: QueryOptions | null, callback?: (err: any, doc: T | null, res: any) => void): QueryWithHelpers<T | null, T, TQueryHelpers>;
>>>>>>> 909cc875

    /** Creates a `findOneAndDelete` query: atomically finds the given document, deletes it, and returns the document as it was before deletion. */
    findOneAndDelete(filter?: FilterQuery<T>, options?: QueryOptions | null, callback?: (err: any, doc: EnforceDocument<T, TMethods> | null, res: any) => void): QueryWithHelpers<EnforceDocument<T, TMethods> | null, EnforceDocument<T, TMethods>, TQueryHelpers>;

    /** Creates a `findOneAndRemove` query: atomically finds the given document and deletes it. */
    findOneAndRemove(filter?: FilterQuery<T>, options?: QueryOptions | null, callback?: (err: any, doc: EnforceDocument<T, TMethods> | null, res: any) => void): QueryWithHelpers<EnforceDocument<T, TMethods> | null, EnforceDocument<T, TMethods>, TQueryHelpers>;

    /** Creates a `findOneAndReplace` query: atomically finds the given document and replaces it with `replacement`. */
    findOneAndReplace(filter: FilterQuery<T>, replacement: DocumentDefinition<T>, options: QueryOptions & { upsert: true } & ReturnsNewDoc, callback?: (err: any, doc: EnforceDocument<T, TMethods>, res: any) => void): QueryWithHelpers<EnforceDocument<T, TMethods>, EnforceDocument<T, TMethods>, TQueryHelpers>;
    findOneAndReplace(filter?: FilterQuery<T>, replacement?: DocumentDefinition<T>, options?: QueryOptions | null, callback?: (err: any, doc: EnforceDocument<T, TMethods> | null, res: any) => void): QueryWithHelpers<EnforceDocument<T, TMethods> | null, EnforceDocument<T, TMethods>, TQueryHelpers>;

    /** Creates a `findOneAndUpdate` query: atomically find the first document that matches `filter` and apply `update`. */
<<<<<<< HEAD
    findOneAndUpdate(filter: FilterQuery<T>, update: UpdateQuery<T>, options: QueryOptions & { rawResult: true }, callback?: (err: any, doc: mongodb.FindAndModifyWriteOpResultObject<EnforceDocument<T, TMethods>>, res: any) => void): QueryWithHelpers<mongodb.FindAndModifyWriteOpResultObject<EnforceDocument<T, TMethods>>, EnforceDocument<T, TMethods>, TQueryHelpers>;
    findOneAndUpdate(filter: FilterQuery<T>, update: UpdateQuery<T>, options: QueryOptions & { upsert: true } & ReturnsNewDoc, callback?: (err: any, doc: EnforceDocument<T, TMethods>, res: any) => void): QueryWithHelpers<EnforceDocument<T, TMethods>, EnforceDocument<T, TMethods>, TQueryHelpers>;
    findOneAndUpdate(filter?: FilterQuery<T>, update?: UpdateQuery<T>, options?: QueryOptions | null, callback?: (err: any, doc: EnforceDocument<T, TMethods> | null, res: any) => void): QueryWithHelpers<EnforceDocument<T, TMethods> | null, EnforceDocument<T, TMethods>, TQueryHelpers>;
=======
    findOneAndUpdate(filter: FilterQuery<T>, update: UpdateQuery<T> | UpdateWithAggregationPipeline, options: QueryOptions & { rawResult: true }, callback?: (err: any, doc: mongodb.FindAndModifyWriteOpResultObject<T>, res: any) => void): QueryWithHelpers<mongodb.FindAndModifyWriteOpResultObject<T>, T, TQueryHelpers>;
    findOneAndUpdate(filter: FilterQuery<T>, update: UpdateQuery<T> | UpdateWithAggregationPipeline, options: QueryOptions & { upsert: true } & ReturnsNewDoc, callback?: (err: any, doc: T, res: any) => void): QueryWithHelpers<T, T, TQueryHelpers>;
    findOneAndUpdate(filter?: FilterQuery<T>, update?: UpdateQuery<T> | UpdateWithAggregationPipeline, options?: QueryOptions | null, callback?: (err: any, doc: T | null, res: any) => void): QueryWithHelpers<T | null, T, TQueryHelpers>;
>>>>>>> 909cc875

    geoSearch(filter?: FilterQuery<T>, options?: GeoSearchOptions, callback?: (err: CallbackError, res: Array<EnforceDocument<T, TMethods>>) => void): QueryWithHelpers<Array<EnforceDocument<T, TMethods>>, EnforceDocument<T, TMethods>, TQueryHelpers>;

    /** Executes a mapReduce command. */
    mapReduce<Key, Value>(
      o: MapReduceOptions<T, Key, Value>,
      callback?: (err: any, res: any) => void
    ): Promise<any>;

    remove(filter?: any, callback?: (err: CallbackError) => void): QueryWithHelpers<any, EnforceDocument<T, TMethods>, TQueryHelpers>;

    /** Creates a `replaceOne` query: finds the first document that matches `filter` and replaces it with `replacement`. */
    replaceOne(filter?: FilterQuery<T>, replacement?: DocumentDefinition<T>, options?: QueryOptions | null, callback?: (err: any, res: any) => void): QueryWithHelpers<any, EnforceDocument<T, TMethods>, TQueryHelpers>;

    /** Schema the model uses. */
    schema: Schema;

    /**
     * @deprecated use `updateOne` or `updateMany` instead.
     * Creates a `update` query: updates one or many documents that match `filter` with `update`, based on the `multi` option.
     */
<<<<<<< HEAD
    update(filter?: FilterQuery<T>, update?: UpdateQuery<T>, options?: QueryOptions | null, callback?: (err: any, res: any) => void): QueryWithHelpers<UpdateWriteOpResult, EnforceDocument<T, TMethods>, TQueryHelpers>;

    /** Creates a `updateMany` query: updates all documents that match `filter` with `update`. */
    updateMany(filter?: FilterQuery<T>, update?: UpdateQuery<T>, options?: QueryOptions | null, callback?: (err: any, res: any) => void): QueryWithHelpers<UpdateWriteOpResult, EnforceDocument<T, TMethods>, TQueryHelpers>;

    /** Creates a `updateOne` query: updates the first document that matches `filter` with `update`. */
    updateOne(filter?: FilterQuery<T>, update?: UpdateQuery<T>, options?: QueryOptions | null, callback?: (err: any, res: any) => void): QueryWithHelpers<UpdateWriteOpResult, EnforceDocument<T, TMethods>, TQueryHelpers>;
=======
    update(filter?: FilterQuery<T>, update?: UpdateQuery<T> | UpdateWithAggregationPipeline, options?: QueryOptions | null, callback?: (err: any, res: any) => void): QueryWithHelpers<UpdateWriteOpResult, T, TQueryHelpers>;

    /** Creates a `updateMany` query: updates all documents that match `filter` with `update`. */
    updateMany(filter?: FilterQuery<T>, update?: UpdateQuery<T> | UpdateWithAggregationPipeline, options?: QueryOptions | null, callback?: (err: any, res: any) => void): QueryWithHelpers<UpdateWriteOpResult, T, TQueryHelpers>;

    /** Creates a `updateOne` query: updates the first document that matches `filter` with `update`. */
    updateOne(filter?: FilterQuery<T>, update?: UpdateQuery<T> | UpdateWithAggregationPipeline, options?: QueryOptions | null, callback?: (err: any, res: any) => void): QueryWithHelpers<UpdateWriteOpResult, T, TQueryHelpers>;
>>>>>>> 909cc875

    /** Creates a Query, applies the passed conditions, and returns the Query. */
    where(path: string, val?: any): QueryWithHelpers<Array<EnforceDocument<T, TMethods>>, EnforceDocument<T, TMethods>, TQueryHelpers>;
    where(obj: object): QueryWithHelpers<Array<EnforceDocument<T, TMethods>>, EnforceDocument<T, TMethods>, TQueryHelpers>;
    where(): QueryWithHelpers<Array<EnforceDocument<T, TMethods>>, EnforceDocument<T, TMethods>, TQueryHelpers>;
  }

  type _UpdateWriteOpResult = mongodb.UpdateWriteOpResult['result'];
  interface UpdateWriteOpResult extends _UpdateWriteOpResult {
    upserted?: Array<{index: number, _id: any}>;
  }

  interface QueryOptions {
    arrayFilters?: { [key: string]: any }[];
    batchSize?: number;
    collation?: mongodb.CollationDocument;
    comment?: any;
    context?: string;
    explain?: any;
    fields?: any | string;
    hint?: any;
    /**
     * If truthy, mongoose will return the document as a plain JavaScript object rather than a mongoose document.
     */
    lean?: boolean | any;
    limit?: number;
    maxTimeMS?: number;
    maxscan?: number;
    multi?: boolean;
    multipleCastError?: boolean;
    /**
     * By default, `findOneAndUpdate()` returns the document as it was **before**
     * `update` was applied. If you set `new: true`, `findOneAndUpdate()` will
     * instead give you the object after `update` was applied.
     */
    new?: boolean;
    omitUndefined?: boolean;
    overwrite?: boolean;
    overwriteDiscriminatorKey?: boolean;
    populate?: string;
    projection?: any;
    /**
     * if true, returns the raw result from the MongoDB driver
     */
    rawResult?: boolean;
    readPreference?: mongodb.ReadPreferenceMode;
    /**
     * An alias for the `new` option. `returnOriginal: false` is equivalent to `new: true`.
     */
    returnOriginal?: boolean;
    runValidators?: boolean;
    /** The session associated with this query. */
    session?: mongodb.ClientSession;
    setDefaultsOnInsert?: boolean;
    skip?: number;
    snapshot?: any;
    sort?: any;
    /** overwrites the schema's strict mode option */
    strict?: boolean | string;
    tailable?: number;
    /**
     * If set to `false` and schema-level timestamps are enabled,
     * skip timestamps for this update. Note that this allows you to overwrite
     * timestamps. Does nothing if schema-level timestamps are not set.
     */
    timestamps?: boolean;
    upsert?: boolean;
    useFindAndModify?: boolean;
    writeConcern?: any;
  }

  type MongooseQueryOptions = Pick<QueryOptions, 'populate' | 'lean' | 'omitUndefined' | 'strict' | 'useFindAndModify'>;

  interface SaveOptions {
    checkKeys?: boolean;
    j?: boolean;
    safe?: boolean | WriteConcern;
    session?: ClientSession | null;
    timestamps?: boolean;
    validateBeforeSave?: boolean;
    validateModifiedOnly?: boolean;
    w?: number | string;
    wtimeout?: number;
  }

  interface WriteConcern {
    j?: boolean;
    w?: number | 'majority' | TagSet;
    wtimeout?: number;
  }

  interface TagSet {
    [k: string]: string;
  }

  interface InsertManyOptions {
    limit?: number;
    rawResult?: boolean;
    ordered?: boolean;
    lean?: boolean;
    session?: mongodb.ClientSession;
    populate?: string | string[] | PopulateOptions | PopulateOptions[];
  }

  interface InsertManyResult extends mongodb.InsertWriteOpResult<any> {
    mongoose?: { validationErrors?: Array<Error.CastError | Error.ValidatorError> }
  }

  interface MapReduceOptions<T, Key, Val> {
    // eslint-disable-next-line @typescript-eslint/ban-types
    map: Function | string;
    reduce: (key: Key, vals: T[]) => Val;
    /** query filter object. */
    query?: any;
    /** sort input objects using this key */
    sort?: any;
    /** max number of documents */
    limit?: number;
    /** keep temporary data default: false */
    keeptemp?: boolean;
    /** finalize function */
    finalize?: (key: Key, val: Val) => Val;
    /** scope variables exposed to map/reduce/finalize during execution */
    scope?: any;
    /** it is possible to make the execution stay in JS. Provided in MongoDB > 2.0.X default: false */
    jsMode?: boolean;
    /** provide statistics on job execution time. default: false */
    verbose?: boolean;
    readPreference?: string;
    /** sets the output target for the map reduce job. default: {inline: 1} */
    out?: {
      /** the results are returned in an array */
      inline?: number;
      /**
       * {replace: 'collectionName'} add the results to collectionName: the
       * results replace the collection
       */
      replace?: string;
      /**
       * {reduce: 'collectionName'} add the results to collectionName: if
       * dups are detected, uses the reducer / finalize functions
       */
      reduce?: string;
      /**
       * {merge: 'collectionName'} add the results to collectionName: if
       * dups exist the new docs overwrite the old
       */
      merge?: string;
    };
  }

  interface GeoSearchOptions {
    /** x,y point to search for */
    near: number[];
    /** the maximum distance from the point near that a result can be */
    maxDistance: number;
    /** The maximum number of results to return */
    limit?: number;
    /** return the raw object instead of the Mongoose Model */
    lean?: boolean;
  }

  interface PopulateOptions {
    /** space delimited path(s) to populate */
    path: string;
    /** fields to select */
    select?: any;
    /** query conditions to match */
    match?: any;
    /** optional model to use for population */
    model?: string | Model<any>;
    /** optional query options like sort, limit, etc */
    options?: any;
    /** deep populate */
    populate?: PopulateOptions | Array<PopulateOptions>;
    /**
     * If true Mongoose will always set `path` to an array, if false Mongoose will
     * always set `path` to a document. Inferred from schema by default.
     */
    justOne?: boolean;
    /** transform function to call on every populated doc */
    transform?: (doc: any, id: any) => any;
  }

  interface ToObjectOptions {
    /** apply all getters (path and virtual getters) */
    getters?: boolean;
    /** apply virtual getters (can override getters option) */
    virtuals?: boolean;
    /** if `options.virtuals = true`, you can set `options.aliases = false` to skip applying aliases. This option is a no-op if `options.virtuals = false`. */
    aliases?: boolean;
    /** remove empty objects (defaults to true) */
    minimize?: boolean;
    /** if set, mongoose will call this function to allow you to transform the returned object */
    transform?: (doc: any, ret: any, options: any) => any;
    /** if true, replace any conventionally populated paths with the original id in the output. Has no affect on virtual populated paths. */
    depopulate?: boolean;
    /** if false, exclude the version key (`__v` by default) from the output */
    versionKey?: boolean;
    /** if true, convert Maps to POJOs. Useful if you want to `JSON.stringify()` the result of `toObject()`. */
    flattenMaps?: boolean;
    /** If true, omits fields that are excluded in this document's projection. Unless you specified a projection, this will omit any field that has `select: false` in the schema. */
    useProjection?: boolean;
  }

  type MongooseDocumentMiddleware = 'validate' | 'save' | 'remove' | 'updateOne' | 'deleteOne' | 'init';
  type MongooseQueryMiddleware = 'count' | 'deleteMany' | 'deleteOne' | 'find' | 'findOne' | 'findOneAndDelete' | 'findOneAndRemove' | 'findOneAndUpdate' | 'remove' | 'update' | 'updateOne' | 'updateMany';

  type SchemaPreOptions = { document?: boolean, query?: boolean };
  type SchemaPostOptions = { document?: boolean, query?: boolean };

  type ExtractQueryHelpers<M> = M extends Model<any, infer TQueryHelpers> ? TQueryHelpers : {};
  type ExtractMethods<M> = M extends Model<any, any, infer TMethods> ? TMethods : {};

  class Schema<DocType = Document, M extends Model<DocType, any, any> = Model<any, any, any>, SchemaDefinitionType = undefined> extends events.EventEmitter {
    /**
     * Create a new schema
     */
    constructor(definition?: SchemaDefinition<DocumentDefinition<SchemaDefinitionType>>, options?: SchemaOptions);

    /** Adds key path / schema type pairs to this schema. */
    add(obj: SchemaDefinition<DocumentDefinition<SchemaDefinitionType>> | Schema, prefix?: string): this;

    /**
     * Array of child schemas (from document arrays and single nested subdocs)
     * and their corresponding compiled models. Each element of the array is
     * an object with 2 properties: `schema` and `model`.
     */
    childSchemas: { schema: Schema, model: any }[];

    /** Returns a copy of this schema */
    clone(): Schema;

    /** Object containing discriminators defined on this schema */
    discriminators?: { [name: string]: Schema };

    /** Iterates the schemas paths similar to Array#forEach. */
    eachPath(fn: (path: string, type: SchemaType) => void): this;

    /** Defines an index (most likely compound) for this schema. */
    index(fields: any, options?: any): this;

    /**
     * Returns a list of indexes that this schema declares, via `schema.index()`
     * or by `index: true` in a path's options.
     */
    indexes(): Array<any>;

    /** Gets a schema option. */
    get(path: string): any;

    /**
     * Loads an ES6 class into a schema. Maps [setters](https://developer.mozilla.org/en-US/docs/Web/JavaScript/Reference/Functions/set) + [getters](https://developer.mozilla.org/en-US/docs/Web/JavaScript/Reference/Functions/get), [static methods](https://developer.mozilla.org/en-US/docs/Web/JavaScript/Reference/Classes/static),
     * and [instance methods](https://developer.mozilla.org/en-US/docs/Web/JavaScript/Reference/Classes#Class_body_and_method_definitions)
     * to schema [virtuals](http://mongoosejs.com/docs/guide.html#virtuals),
     * [statics](http://mongoosejs.com/docs/guide.html#statics), and
     * [methods](http://mongoosejs.com/docs/guide.html#methods).
     */
    // eslint-disable-next-line @typescript-eslint/ban-types
    loadClass(model: Function): this;

    /** Adds an instance method to documents constructed from Models compiled from this schema. */
    // eslint-disable-next-line @typescript-eslint/ban-types
    method(name: string, fn: (this: EnforceDocument<DocType, ExtractMethods<M>>, ...args: any[]) => any, opts?: any): this;
    method(obj: { [name: string]: (this: EnforceDocument<DocType, ExtractMethods<M>>, ...args: any[]) => any }): this;

    /** Object of currently defined methods on this schema. */
    methods: { [name: string]: (this: EnforceDocument<DocType, ExtractMethods<M>>, ...args: any[]) => any };

    /** The original object passed to the schema constructor */
    obj: any;

    /** Gets/sets schema paths. */
    path(path: string): SchemaType;
    path(path: string, constructor: any): this;

    /** Lists all paths and their type in the schema. */
    paths: {
      [key: string]: SchemaType;
    }

    /** Returns the pathType of `path` for this schema. */
    pathType(path: string): string;

    /** Registers a plugin for this schema. */
    plugin(fn: (schema: Schema<DocType, Model<DocType>, SchemaDefinitionType>, opts?: any) => void, opts?: any): this;

    /** Defines a post hook for the model. */
<<<<<<< HEAD
    post<T = EnforceDocument<DocType, ExtractMethods<M>>>(method: MongooseDocumentMiddleware | MongooseDocumentMiddleware[] | RegExp, fn: (this: T, res: any, next: (err?: CallbackError) => void) => void): this;
    post<T = EnforceDocument<DocType, ExtractMethods<M>>>(method: MongooseDocumentMiddleware | MongooseDocumentMiddleware[] | RegExp, options: SchemaPostOptions, fn: (this: T, res: any, next: (err?: CallbackError) => void) => void): this;
    post<T extends Query<any, any> = Query<any, any>>(method: MongooseQueryMiddleware | MongooseQueryMiddleware[] | string | RegExp, fn: (this: T, res: any, next: (err: CallbackError) => void) => void): this;
    post<T extends Query<any, any> = Query<any, any>>(method: MongooseQueryMiddleware | MongooseQueryMiddleware[] | string | RegExp, options: SchemaPostOptions, fn: (this: T, res: any, next: (err: CallbackError) => void) => void): this;
=======
    post<T extends Document = DocType>(method: MongooseDocumentMiddleware | MongooseDocumentMiddleware[] | RegExp, fn: (this: T, res: any, next: (err?: CallbackError) => void) => void): this;
    post<T extends Document = DocType>(method: MongooseDocumentMiddleware | MongooseDocumentMiddleware[] | RegExp, options: SchemaPostOptions, fn: (this: T, res: any, next: (err?: CallbackError) => void) => void): this;
    post<T extends Query<any, any> = Query<any, any>>(method: MongooseQueryMiddleware | MongooseQueryMiddleware[] | string | RegExp, fn: (this: T, res: any, next: (err?: CallbackError) => void) => void): this;
    post<T extends Query<any, any> = Query<any, any>>(method: MongooseQueryMiddleware | MongooseQueryMiddleware[] | string | RegExp, options: SchemaPostOptions, fn: (this: T, res: any, next: (err?: CallbackError) => void) => void): this;
>>>>>>> 909cc875
    post<T extends Aggregate<any> = Aggregate<any>>(method: 'aggregate' | RegExp, fn: (this: T, res: Array<any>, next: (err: CallbackError) => void) => void): this;
    post<T extends Aggregate<any> = Aggregate<any>>(method: 'aggregate' | RegExp, options: SchemaPostOptions, fn: (this: T, res: Array<any>, next: (err: CallbackError) => void) => void): this;
    post<T extends Model<DocType> = M>(method: 'insertMany' | RegExp, fn: (this: T, res: any, next: (err: CallbackError) => void) => void): this;
    post<T extends Model<DocType> = M>(method: 'insertMany' | RegExp, options: SchemaPostOptions, fn: (this: T, res: any, next: (err: CallbackError) => void) => void): this;

<<<<<<< HEAD
    post<T = EnforceDocument<DocType, ExtractMethods<M>>>(method: MongooseDocumentMiddleware | MongooseDocumentMiddleware[] | RegExp, fn: (this: T, err: NativeError, res: any, next: (err?: CallbackError) => void) => void): this;
    post<T = EnforceDocument<DocType, ExtractMethods<M>>>(method: MongooseDocumentMiddleware | MongooseDocumentMiddleware[] | RegExp, options: SchemaPostOptions, fn: (this: T, err: NativeError, res: any, next: (err?: CallbackError) => void) => void): this;
    post<T extends Query<any, any> = Query<any, any>>(method: MongooseQueryMiddleware | MongooseQueryMiddleware[] | string | RegExp, fn: (this: T, err: NativeError, res: any, next: (err: CallbackError) => void) => void): this;
    post<T extends Query<any, any> = Query<any, any>>(method: MongooseQueryMiddleware | MongooseQueryMiddleware[] | string | RegExp, options: SchemaPostOptions, fn: (this: T, err: NativeError, res: any, next: (err: CallbackError) => void) => void): this;
=======
    post<T extends Document = DocType>(method: MongooseDocumentMiddleware | MongooseDocumentMiddleware[] | RegExp, fn: (this: T, err: NativeError, res: any, next: (err?: CallbackError) => void) => void): this;
    post<T extends Document = DocType>(method: MongooseDocumentMiddleware | MongooseDocumentMiddleware[] | RegExp, options: SchemaPostOptions, fn: (this: T, err: NativeError, res: any, next: (err?: CallbackError) => void) => void): this;
    post<T extends Query<any, any> = Query<any, any>>(method: MongooseQueryMiddleware | MongooseQueryMiddleware[] | string | RegExp, fn: (this: T, err: NativeError, res: any, next: (err?: CallbackError) => void) => void): this;
    post<T extends Query<any, any> = Query<any, any>>(method: MongooseQueryMiddleware | MongooseQueryMiddleware[] | string | RegExp, options: SchemaPostOptions, fn: (this: T, err: NativeError, res: any, next: (err?: CallbackError) => void) => void): this;
>>>>>>> 909cc875
    post<T extends Aggregate<any> = Aggregate<any>>(method: 'aggregate' | RegExp, fn: (this: T, err: NativeError, res: Array<any>, next: (err: CallbackError) => void) => void): this;
    post<T extends Aggregate<any> = Aggregate<any>>(method: 'aggregate' | RegExp, options: SchemaPostOptions, fn: (this: T, err: NativeError, res: Array<any>, next: (err: CallbackError) => void) => void): this;
    post<T extends Model<DocType> = M>(method: 'insertMany' | RegExp, fn: (this: T, err: NativeError, res: any, next: (err: CallbackError) => void) => void): this;
    post<T extends Model<DocType> = M>(method: 'insertMany' | RegExp, options: SchemaPostOptions, fn: (this: T, err: NativeError, res: any, next: (err: CallbackError) => void) => void): this;

    /** Defines a pre hook for the model. */
    pre<T = EnforceDocument<DocType, ExtractMethods<M>>>(method: MongooseDocumentMiddleware | MongooseDocumentMiddleware[] | RegExp, fn: (this: T, next: (err?: CallbackError) => void) => void): this;
    pre<T = EnforceDocument<DocType, ExtractMethods<M>>>(method: MongooseDocumentMiddleware | MongooseDocumentMiddleware[] | RegExp, options: SchemaPreOptions, fn: (this: T, next: (err?: CallbackError) => void) => void): this;
    pre<T extends Query<any, any> = Query<any, any>>(method: MongooseQueryMiddleware | MongooseQueryMiddleware[] | string | RegExp, fn: (this: T, next: (err: CallbackError) => void) => void): this;
    pre<T extends Query<any, any> = Query<any, any>>(method: MongooseQueryMiddleware | MongooseQueryMiddleware[] | string | RegExp, options: SchemaPreOptions, fn: (this: T, next: (err: CallbackError) => void) => void): this;
    pre<T extends Aggregate<any> = Aggregate<any>>(method: 'aggregate' | RegExp, fn: (this: T, next: (err: CallbackError) => void) => void): this;
    pre<T extends Aggregate<any> = Aggregate<any>>(method: 'aggregate' | RegExp, options: SchemaPreOptions, fn: (this: T, next: (err: CallbackError) => void) => void): this;
    pre<T extends Model<DocType> = M>(method: 'insertMany' | RegExp, fn: (this: T, next: (err?: CallbackError) => void, docs: any | Array<any>) => void): this;
    pre<T extends Model<DocType> = M>(method: 'insertMany' | RegExp, options: SchemaPreOptions, fn: (this: T, next: (err?: CallbackError) => void, docs: any | Array<any>) => void): this;

    /** Object of currently defined query helpers on this schema. */
    query: { [name: string]: <T extends QueryWithHelpers<any, EnforceDocument<DocType, ExtractMethods<M>>, ExtractQueryHelpers<M>> = QueryWithHelpers<any, EnforceDocument<DocType, ExtractMethods<M>>, ExtractQueryHelpers<M>>>(this: T, ...args: any[]) => any };

    /** Adds a method call to the queue. */
    queue(name: string, args: any[]): this;

    /** Removes the given `path` (or [`paths`]). */
    remove(paths: string | Array<string>): this;

    /** Returns an Array of path strings that are required by this schema. */
    requiredPaths(invalidate?: boolean): string[];

    /** Sets a schema option. */
    set(path: string, value: any, _tags?: any): this;

    /** Adds static "class" methods to Models compiled from this schema. */
    // eslint-disable-next-line @typescript-eslint/ban-types
    static(name: string, fn: (this: M, ...args: any[]) => any): this;
    // eslint-disable-next-line @typescript-eslint/ban-types
    static(obj: { [name: string]: (this: M, ...args: any[]) => any }): this;

    /** Object of currently defined statics on this schema. */
    statics: { [name: string]: (this: M, ...args: any[]) => any };

    /** Creates a virtual type with the given name. */
    virtual(name: string, options?: any): VirtualType;

    /** Object of currently defined virtuals on this schema */
    virtuals: any;

    /** Returns the virtual type with the given `name`. */
    virtualpath(name: string): VirtualType | null;
  }

  type SchemaDefinitionWithBuiltInClass<T extends number | string | boolean | Function> = T extends number
    ? (typeof Number | 'number' | 'Number' | typeof Schema.Types.Number)
    : T extends string
    ? (typeof String | 'string' | 'String' | typeof Schema.Types.String)
    : T extends boolean
    ? (typeof Boolean | 'boolean' | 'Boolean' | typeof Schema.Types.Boolean)
    : (Function | string);

  type SchemaDefinitionProperty<T = undefined> = T extends string | number | Function
    ? (SchemaDefinitionWithBuiltInClass<T> | SchemaTypeOptions<T>) :
    SchemaTypeOptions<T extends undefined ? any : T> |
    typeof SchemaType |
    Schema<any> |
    Schema<any>[] |
    SchemaTypeOptions<T extends undefined ? any : T>[] |
    Function[] |
    SchemaDefinition<T> |
    SchemaDefinition<T>[];

  type SchemaDefinition<T = undefined> = T extends undefined
    ? { [path: string]: SchemaDefinitionProperty; }
    : { [path in keyof T]?: SchemaDefinitionProperty<T[path]>; };

  interface SchemaOptions {
    /**
     * By default, Mongoose's init() function creates all the indexes defined in your model's schema by
     * calling Model.createIndexes() after you successfully connect to MongoDB. If you want to disable
     * automatic index builds, you can set autoIndex to false.
     */
    autoIndex?: boolean;
    /**
     * If set to `true`, Mongoose will call Model.createCollection() to create the underlying collection
     * in MongoDB if autoCreate is set to true. Calling createCollection() sets the collection's default
     * collation based on the collation option and establishes the collection as a capped collection if
     * you set the capped schema option.
     */
    autoCreate?: boolean;
    /**
     * By default, mongoose buffers commands when the connection goes down until the driver manages to reconnect.
     * To disable buffering, set bufferCommands to false.
     */
    bufferCommands?: boolean;
    /**
     * If bufferCommands is on, this option sets the maximum amount of time Mongoose buffering will wait before
     * throwing an error. If not specified, Mongoose will use 10000 (10 seconds).
     */
    bufferTimeoutMS?: number;
    /**
     * Mongoose supports MongoDBs capped collections. To specify the underlying MongoDB collection be capped, set
     * the capped option to the maximum size of the collection in bytes.
     */
    capped?: boolean | number | { size?: number; max?: number; autoIndexId?: boolean; };
    /** Sets a default collation for every query and aggregation. */
    collation?: mongodb.CollationDocument;
    /**
     * Mongoose by default produces a collection name by passing the model name to the utils.toCollectionName
     * method. This method pluralizes the name. Set this option if you need a different name for your collection.
     */
    collection?: string;
    /**
     * When you define a [discriminator](/docs/discriminators.html), Mongoose adds a path to your
     * schema that stores which discriminator a document is an instance of. By default, Mongoose
     * adds an `__t` path, but you can set `discriminatorKey` to overwrite this default.
     */
    discriminatorKey?: string;
    /** defaults to false. */
    emitIndexErrors?: boolean;
    excludeIndexes?: any;
    /**
     * Mongoose assigns each of your schemas an id virtual getter by default which returns the document's _id field
     * cast to a string, or in the case of ObjectIds, its hexString.
     */
    id?: boolean;
    /**
     * Mongoose assigns each of your schemas an _id field by default if one is not passed into the Schema
     * constructor. The type assigned is an ObjectId to coincide with MongoDB's default behavior. If you
     * don't want an _id added to your schema at all, you may disable it using this option.
     */
    _id?: boolean;
    /**
     * Mongoose will, by default, "minimize" schemas by removing empty objects. This behavior can be
     * overridden by setting minimize option to false. It will then store empty objects.
     */
    minimize?: boolean;
    /**
     * Optimistic concurrency is a strategy to ensure the document you're updating didn't change between when you
     * loaded it using find() or findOne(), and when you update it using save(). Set to `true` to enable
     * optimistic concurrency.
     */
    optimisticConcurrency?: boolean;
    /**
     * Allows setting query#read options at the schema level, providing us a way to apply default ReadPreferences
     * to all queries derived from a model.
     */
    read?: string;
    /** Allows setting write concern at the schema level. */
    writeConcern?: WriteConcern;
    /** defaults to true. */
    safe?: boolean | { w?: number | string; wtimeout?: number; j?: boolean };
    /**
     * The shardKey option is used when we have a sharded MongoDB architecture. Each sharded collection is
     * given a shard key which must be present in all insert/update operations. We just need to set this
     * schema option to the same shard key and we'll be all set.
     */
    shardKey?: Record<string, unknown>;
    /**
     * For backwards compatibility, the strict option does not apply to the filter parameter for queries.
     * Mongoose has a separate strictQuery option to toggle strict mode for the filter parameter to queries.
     */
    strictQuery?: boolean | 'throw';
    /**
     * The strict option, (enabled by default), ensures that values passed to our model constructor that were not
     * specified in our schema do not get saved to the db.
     */
    strict?: boolean | 'throw';
    /** Exactly the same as the toObject option but only applies when the document's toJSON method is called. */
    toJSON?: ToObjectOptions;
    /**
     * Documents have a toObject method which converts the mongoose document into a plain JavaScript object.
     * This method accepts a few options. Instead of applying these options on a per-document basis, we may
     * declare the options at the schema level and have them applied to all of the schema's documents by
     * default.
     */
    toObject?: ToObjectOptions;
    /**
     * By default, if you have an object with key 'type' in your schema, mongoose will interpret it as a
     * type declaration. However, for applications like geoJSON, the 'type' property is important. If you want to
     * control which key mongoose uses to find type declarations, set the 'typeKey' schema option.
     */
    typeKey?: string;
    /**
     * Write operations like update(), updateOne(), updateMany(), and findOneAndUpdate() only check the top-level
     * schema's strict mode setting. Set to `true` to use the child schema's `strict` mode setting.
     */
    useNestedStrict?: boolean;
    /** defaults to false */
    usePushEach?: boolean;
    /**
     * By default, documents are automatically validated before they are saved to the database. This is to
     * prevent saving an invalid document. If you want to handle validation manually, and be able to save
     * objects which don't pass validation, you can set validateBeforeSave to false.
     */
    validateBeforeSave?: boolean;
    /**
     * The versionKey is a property set on each document when first created by Mongoose. This keys value
     * contains the internal revision of the document. The versionKey option is a string that represents
     * the path to use for versioning. The default is '__v'.
     */
    versionKey?: string | boolean;
    /**
     * By default, Mongoose will automatically select() any populated paths for you, unless you explicitly exclude them.
     */
    selectPopulatedPaths?: boolean;
    /**
     * skipVersioning allows excluding paths from versioning (i.e., the internal revision will not be
     * incremented even if these paths are updated). DO NOT do this unless you know what you're doing.
     * For subdocuments, include this on the parent document using the fully qualified path.
     */
    skipVersioning?: any;
    /**
     * Validation errors in a single nested schema are reported
     * both on the child and on the parent schema.
     * Set storeSubdocValidationError to false on the child schema
     * to make Mongoose only report the parent error.
     */
    storeSubdocValidationError?: boolean;
    /**
     * The timestamps option tells mongoose to assign createdAt and updatedAt fields to your schema. The type
     * assigned is Date. By default, the names of the fields are createdAt and updatedAt. Customize the
     * field names by setting timestamps.createdAt and timestamps.updatedAt.
     */
    timestamps?: boolean | SchemaTimestampsConfig;
    /**
     * Determines whether a type set to a POJO becomes
     * a Mixed path or a Subdocument (defaults to true).
     */
    typePojoToMixed?: boolean;
  }

  interface SchemaTimestampsConfig {
    createdAt?: boolean | string;
    updatedAt?: boolean | string;
    currentTime?: () => (Date | number);
  }

  type Unpacked<T> = T extends (infer U)[] ? U : T;

  export class SchemaTypeOptions<T> {
    type?:
      T extends string | number | boolean | Function ? SchemaDefinitionWithBuiltInClass<T> :
      T extends Schema ? T :
      T extends object[] ? Schema<Document<Unpacked<T>>>[] :
      T | typeof SchemaType | Schema;

    /** Defines a virtual with the given name that gets/sets this path. */
    alias?: string;

    /** Function or object describing how to validate this schematype. See [validation docs](https://mongoosejs.com/docs/validation.html). */
    // eslint-disable-next-line @typescript-eslint/ban-types
    validate?: RegExp | [RegExp, string] | Function | [Function, string] | ValidateOpts<T> | ValidateOpts<T>[];

    /** Allows overriding casting logic for this individual path. If a string, the given string overwrites Mongoose's default cast error message. */
    cast?: string;

    /**
     * If true, attach a required validator to this path, which ensures this path
     * path cannot be set to a nullish value. If a function, Mongoose calls the
     * function and only checks for nullish values if the function returns a truthy value.
     */
    required?: boolean | (() => boolean) | [boolean, string] | [() => boolean, string];

    /**
     * The default value for this path. If a function, Mongoose executes the function
     * and uses the return value as the default.
     */
    default?: T | ((this: any, doc: any) => T);

    /**
     * The model that `populate()` should use if populating this path.
     */
    ref?: string | Model<any> | ((this: any, doc: any) => string | Model<any>);

    /**
     * Whether to include or exclude this path by default when loading documents
     * using `find()`, `findOne()`, etc.
     */
    select?: boolean | number;

    /**
     * If [truthy](https://masteringjs.io/tutorials/fundamentals/truthy), Mongoose will
     * build an index on this path when the model is compiled.
     */
    index?: boolean | number | IndexOptions | '2d' | '2dsphere' | 'hashed' | 'text';

    /**
     * If [truthy](https://masteringjs.io/tutorials/fundamentals/truthy), Mongoose
     * will build a unique index on this path when the
     * model is compiled. [The `unique` option is **not** a validator](/docs/validation.html#the-unique-option-is-not-a-validator).
     */
    unique?: boolean | number;

    /**
     * If [truthy](https://masteringjs.io/tutorials/fundamentals/truthy), Mongoose will
     * disallow changes to this path once the document is saved to the database for the first time. Read more
     * about [immutability in Mongoose here](http://thecodebarbarian.com/whats-new-in-mongoose-5-6-immutable-properties.html).
     */
    immutable?: boolean | ((this: any, doc: any) => boolean);

    /**
     * If [truthy](https://masteringjs.io/tutorials/fundamentals/truthy), Mongoose will
     * build a sparse index on this path.
     */
    sparse?: boolean | number;

    /**
     * If [truthy](https://masteringjs.io/tutorials/fundamentals/truthy), Mongoose
     * will build a text index on this path.
     */
    text?: boolean | number | any;

    /**
     * Define a transform function for this individual schema type.
     * Only called when calling `toJSON()` or `toObject()`.
     */
    transform?: (this: any, val: T) => any;

    /** defines a custom getter for this property using [`Object.defineProperty()`](https://developer.mozilla.org/en-US/docs/Web/JavaScript/Reference/Global_Objects/Object/defineProperty). */
    get?: (value: T, schematype?: this) => any;

    /** defines a custom setter for this property using [`Object.defineProperty()`](https://developer.mozilla.org/en-US/docs/Web/JavaScript/Reference/Global_Objects/Object/defineProperty). */
    set?: (value: T, schematype?: this) => any;

    /** array of allowed values for this path. Allowed for strings, numbers, and arrays of strings */
    enum?: Array<string | number | null> | { [path: string]: string | number | null };

    /** The default [subtype](http://bsonspec.org/spec.html) associated with this buffer when it is stored in MongoDB. Only allowed for buffer paths */
    subtype?: number

    /** The minimum value allowed for this path. Only allowed for numbers and dates. */
    min?: number | Date | [number, string] | [Date, string];

    /** The maximum value allowed for this path. Only allowed for numbers and dates. */
    max?: number | Date | [number, string] | [Date, string];

    /** Defines a TTL index on this path. Only allowed for dates. */
    expires?: number | Date;

    /** If `true`, Mongoose will skip gathering indexes on subpaths. Only allowed for subdocuments and subdocument arrays. */
    excludeIndexes?: boolean;

    /** If set, overrides the child schema's `_id` option. Only allowed for subdocuments and subdocument arrays. */
    _id?: boolean;

    /** If set, specifies the type of this map's values. Mongoose will cast this map's values to the given type. */
    // eslint-disable-next-line @typescript-eslint/ban-types
    of?: Function | SchemaTypeOptions<any>;

    /** If true, uses Mongoose's default `_id` settings. Only allowed for ObjectIds */
    auto?: boolean;

    /** Attaches a validator that succeeds if the data string matches the given regular expression, and fails otherwise. */
    match?: RegExp;

    /** If truthy, Mongoose will add a custom setter that lowercases this string using JavaScript's built-in `String#toLowerCase()`. */
    lowercase?: boolean;

    /** If truthy, Mongoose will add a custom setter that removes leading and trailing whitespace using JavaScript's built-in `String#trim()`. */
    trim?: boolean;

    /** If truthy, Mongoose will add a custom setter that uppercases this string using JavaScript's built-in `String#toUpperCase()`. */
    uppercase?: boolean;

    /** If set, Mongoose will add a custom validator that ensures the given string's `length` is at least the given number. */
    minlength?: number | [number, string];

    /** If set, Mongoose will add a custom validator that ensures the given string's `length` is at most the given number. */
    maxlength?: number | [number, string];

    [other: string]: any;
  }

  export type RefType =
    | number
    | string
    | Buffer
    | undefined
    | mongoose.Types.ObjectId
    | mongoose.Types.Buffer
    | typeof mongoose.Schema.Types.Number
    | typeof mongoose.Schema.Types.String
    | typeof mongoose.Schema.Types.Buffer
    | typeof mongoose.Schema.Types.ObjectId;

  /**
   * Reference another Model
   */
  export type PopulatedDoc<
    PopulatedType,
    RawId extends RefType = (PopulatedType extends { _id?: RefType; } ? NonNullable<PopulatedType['_id']> : mongoose.Types.ObjectId) | undefined
    > = PopulatedType | RawId;

  interface IndexOptions {
    background?: boolean,
    expires?: number | string
    sparse?: boolean,
    type?: string,
    unique?: boolean
  }

  interface ValidatorProps {
    path: string;
    value: any;
  }

  interface ValidatorMessageFn {
    (props: ValidatorProps): string;
  }

  interface ValidateFn<T> {
    (value: T): boolean;
  }

  interface LegacyAsyncValidateFn<T> {
    (value: T, done: (result: boolean) => void): void;
  }

  interface AsyncValidateFn<T> {
    (value: any): Promise<boolean>;
  }

  interface ValidateOpts<T> {
    msg?: string;
    message?: string | ValidatorMessageFn;
    type?: string;
    validator: ValidateFn<T> | LegacyAsyncValidateFn<T> | AsyncValidateFn<T>;
  }

  class VirtualType {
    /** Applies getters to `value`. */
    applyGetters(value: any, doc: Document): any;
    /** Applies setters to `value`. */
    applySetters(value: any, doc: Document): any;

    /** Adds a custom getter to this virtual. */
    // eslint-disable-next-line @typescript-eslint/ban-types
    get(fn: Function): this;
    /** Adds a custom setter to this virtual. */
    // eslint-disable-next-line @typescript-eslint/ban-types
    set(fn: Function): this;
  }

  namespace Schema {
    namespace Types {
      class Array extends SchemaType implements AcceptsDiscriminator {
        /** This schema type's name, to defend against minifiers that mangle function names. */
        static schemaName: string;

        static options: { castNonArrays: boolean; };

        discriminator<D extends Document>(name: string | number, schema: Schema<D>, value?: string): Model<D>;
        discriminator<T extends Document, U extends Model<T>>(name: string | number, schema: Schema<T, U>, value?: string): U;

        /**
         * Adds an enum validator if this is an array of strings or numbers. Equivalent to
         * `SchemaString.prototype.enum()` or `SchemaNumber.prototype.enum()`
         */
        enum(vals: string[] | number[]): this;
      }

      class Boolean extends SchemaType {
        /** This schema type's name, to defend against minifiers that mangle function names. */
        static schemaName: string;

        /** Configure which values get casted to `true`. */
        static convertToTrue: Set<any>;

        /** Configure which values get casted to `false`. */
        static convertToFalse: Set<any>;
      }

      class Buffer extends SchemaType {
        /** This schema type's name, to defend against minifiers that mangle function names. */
        static schemaName: string;

        /**
         * Sets the default [subtype](https://studio3t.com/whats-new/best-practices-uuid-mongodb/)
         * for this buffer. You can find a [list of allowed subtypes here](http://api.mongodb.com/python/current/api/bson/binary.html).
         */
        subtype(subtype: number): this;
      }

      class Date extends SchemaType {
        /** This schema type's name, to defend against minifiers that mangle function names. */
        static schemaName: string;

        /** Declares a TTL index (rounded to the nearest second) for _Date_ types only. */
        expires(when: number | string): this;

        /** Sets a maximum date validator. */
        max(value: Date, message: string): this;

        /** Sets a minimum date validator. */
        min(value: Date, message: string): this;
      }

      class Decimal128 extends SchemaType {
        /** This schema type's name, to defend against minifiers that mangle function names. */
        static schemaName: string;
      }

      class DocumentArray extends SchemaType implements AcceptsDiscriminator {
        /** This schema type's name, to defend against minifiers that mangle function names. */
        static schemaName: string;

        static options: { castNonArrays: boolean; };

        discriminator<D extends Document>(name: string | number, schema: Schema<D>, value?: string): Model<D>;
        discriminator<T extends Document, U extends Model<T>>(name: string | number, schema: Schema<T, U>, value?: string): U;

        /** The schema used for documents in this array */
        schema: Schema;
      }

      class Map extends SchemaType {
        /** This schema type's name, to defend against minifiers that mangle function names. */
        static schemaName: string;
      }

      class Mixed extends SchemaType {
        /** This schema type's name, to defend against minifiers that mangle function names. */
        static schemaName: string;
      }

      class Number extends SchemaType {
        /** This schema type's name, to defend against minifiers that mangle function names. */
        static schemaName: string;

        /** Sets a enum validator */
        enum(vals: number[]): this;

        /** Sets a maximum number validator. */
        max(value: number, message: string): this;

        /** Sets a minimum number validator. */
        min(value: number, message: string): this;
      }

      class ObjectId extends SchemaType {
        /** This schema type's name, to defend against minifiers that mangle function names. */
        static schemaName: string;

        /** Adds an auto-generated ObjectId default if turnOn is true. */
        auto(turnOn: boolean): this;
      }

      class Embedded extends SchemaType {
        /** This schema type's name, to defend against minifiers that mangle function names. */
        static schemaName: string;

        /** The document's schema */
        schema: Schema;
      }

      class String extends SchemaType {
        /** This schema type's name, to defend against minifiers that mangle function names. */
        static schemaName: string;

        /** Adds an enum validator */
        enum(vals: string[] | any): this;

        /** Adds a lowercase [setter](http://mongoosejs.com/docs/api.html#schematype_SchemaType-set). */
        lowercase(shouldApply?: boolean): this;

        /** Sets a regexp validator. */
        match(value: RegExp, message: string): this;

        /** Sets a maximum length validator. */
        maxlength(value: number, message: string): this;

        /** Sets a minimum length validator. */
        minlength(value: number, message: string): this;

        /** Adds a trim [setter](http://mongoosejs.com/docs/api.html#schematype_SchemaType-set). */
        trim(shouldTrim?: boolean): this;

        /** Adds an uppercase [setter](http://mongoosejs.com/docs/api.html#schematype_SchemaType-set). */
        uppercase(shouldApply?: boolean): this;
      }
    }
  }

  namespace Types {
    class Array<T> extends global.Array<T> {
      /** Pops the array atomically at most one time per document `save()`. */
      $pop(): T;

      /** Atomically shifts the array at most one time per document `save()`. */
      $shift(): T;

      /** Adds values to the array if not already present. */
      addToSet(...args: any[]): any[];

      isMongooseArray: true;

      /** Pushes items to the array non-atomically. */
      nonAtomicPush(...args: any[]): number;

      /** Wraps [`Array#push`](https://developer.mozilla.org/en/JavaScript/Reference/Global_Objects/Array/push) with proper change tracking. */
      push(...args: any[]): number;

      /**
       * Pulls items from the array atomically. Equality is determined by casting
       * the provided value to an embedded document and comparing using
       * [the `Document.equals()` function.](./api.html#document_Document-equals)
       */
      pull(...args: any[]): this;

      /**
       * Alias of [pull](#mongoosearray_MongooseArray-pull)
       */
      remove(...args: any[]): this;

      /** Sets the casted `val` at index `i` and marks the array modified. */
      set(i: number, val: T): this;

      /** Atomically shifts the array at most one time per document `save()`. */
      shift(): T;

      /** Returns a native js Array. */
      toObject(options?: ToObjectOptions): any;
      toObject<T>(options?: ToObjectOptions): T;

      /** Wraps [`Array#unshift`](https://developer.mozilla.org/en/JavaScript/Reference/Global_Objects/Array/unshift) with proper change tracking. */
      unshift(...args: any[]): number;
    }

    class Buffer extends global.Buffer {
      /** Sets the subtype option and marks the buffer modified. */
      subtype(subtype: number | ToObjectOptions): void;

      /** Converts this buffer to its Binary type representation. */
      toObject(subtype?: number): mongodb.Binary;
    }

    class Decimal128 extends mongodb.Decimal128 { }

    class DocumentArray<T extends Document> extends Types.Array<T> {
      /** DocumentArray constructor */
      constructor(values: any[]);

      isMongooseDocumentArray: true;

      /** Creates a subdocument casted to this schema. */
      create(obj: any): T;

      /** Searches array items for the first document with a matching _id. */
      id(id: any): T | null;
    }

    class EmbeddedDocument extends Document {
      /** Returns the top level document of this sub-document. */
      ownerDocument(): Document;

      /** Returns this sub-documents parent document. */
      parent(): Document;

      /** Returns this sub-documents parent array. */
      parentArray(): DocumentArray<Document>;
    }

    class Map<V> extends global.Map<string, V> {
      /** Converts a Mongoose map into a vanilla JavaScript map. */
      toObject(options?: ToObjectOptions & { flattenMaps?: boolean }): any;
    }

    const ObjectId: ObjectIdConstructor;

    class _ObjectId extends mongodb.ObjectID {
      _id?: ObjectId;
    }

    // Expose static methods of `mongodb.ObjectID` and allow calling without `new`
    type ObjectIdConstructor = typeof _ObjectId & {
      (val?: string | number): ObjectId;
    };

    // var objectId: mongoose.Types.ObjectId should reference mongodb.ObjectID not
    //   the ObjectIdConstructor, so we add the interface below
    // eslint-disable-next-line @typescript-eslint/no-empty-interface
    interface ObjectId extends mongodb.ObjectID { }

    class Subdocument extends Document {
      $isSingleNested: true;

      /** Returns the top level document of this sub-document. */
      ownerDocument(): Document;

      /** Returns this sub-documents parent document. */
      parent(): Document;
    }
  }

  type ReturnsNewDoc = { new: true } | { returnOriginal: false };

  type QueryWithHelpers<ResultType, DocType extends Document, THelpers = {}> = Query<ResultType, DocType, THelpers> & THelpers;

  class Query<ResultType, DocType extends Document, THelpers = {}> {
    _mongooseOptions: MongooseQueryOptions;

    /**
     * Returns a wrapper around a [mongodb driver cursor](http://mongodb.github.io/node-mongodb-native/2.1/api/Cursor.html).
     * A QueryCursor exposes a Streams3 interface, as well as a `.next()` function.
     * This is equivalent to calling `.cursor()` with no arguments.
     */
    [Symbol.asyncIterator]: QueryCursor<DocType>;

    /** Executes the query */
    exec(): Promise<ResultType>;
    exec(callback?: (err: CallbackError, res: ResultType) => void): void;
    // @todo: this doesn't seem right
    exec(callback?: (err: any, result: ResultType) => void): Promise<ResultType> | any;

    // eslint-disable-next-line @typescript-eslint/ban-types
    $where(argument: string | Function): QueryWithHelpers<DocType[], DocType, THelpers>;

    /** Specifies an `$all` query condition. When called with one argument, the most recent path passed to `where()` is used. */
    all(val: Array<any>): this;
    all(path: string, val: Array<any>): this;

    /** Specifies arguments for an `$and` condition. */
    and(array: FilterQuery<DocType>[]): this;

    /** Specifies the batchSize option. */
    batchSize(val: number): this;

    /** Specifies a `$box` condition */
    box(val: any): this;
    box(lower: number[], upper: number[]): this;

    cast(model: Model<any, THelpers> | null, obj: any): UpdateQuery<DocType>;

    /**
     * Executes the query returning a `Promise` which will be
     * resolved with either the doc(s) or rejected with the error.
     * Like `.then()`, but only takes a rejection handler.
     */
    catch: Promise<ResultType>['catch'];

    /** Specifies a `$center` or `$centerSphere` condition. */
    circle(area: any): this;
    circle(path: string, area: any): this;

    /** Adds a collation to this op (MongoDB 3.4 and up) */
    collation(value: mongodb.CollationDocument): this;

    /** Specifies the `comment` option. */
    comment(val: string): this;

    /** Specifies this query as a `count` query. */
    count(callback?: (err: any, count: number) => void): QueryWithHelpers<number, DocType, THelpers>;
    count(criteria: FilterQuery<DocType>, callback?: (err: any, count: number) => void): QueryWithHelpers<number, DocType, THelpers>;

    /** Specifies this query as a `countDocuments` query. */
    countDocuments(callback?: (err: any, count: number) => void): QueryWithHelpers<number, DocType, THelpers>;
    countDocuments(criteria: FilterQuery<DocType>, callback?: (err: any, count: number) => void): QueryWithHelpers<number, DocType, THelpers>;

    /**
     * Returns a wrapper around a [mongodb driver cursor](http://mongodb.github.io/node-mongodb-native/2.1/api/Cursor.html).
     * A QueryCursor exposes a Streams3 interface, as well as a `.next()` function.
     */
    cursor(options?: any): QueryCursor<DocType>;

    /**
     * Declare and/or execute this query as a `deleteMany()` operation. Works like
     * remove, except it deletes _every_ document that matches `filter` in the
     * collection, regardless of the value of `single`.
     */
    deleteMany(filter?: FilterQuery<DocType>, options?: QueryOptions, callback?: (err: CallbackError, res: any) => void): QueryWithHelpers<any, DocType, THelpers>;
    deleteMany(filter: FilterQuery<DocType>, callback: (err: CallbackError, res: any) => void): QueryWithHelpers<any, DocType, THelpers>;
    deleteMany(callback: (err: CallbackError, res: any) => void): QueryWithHelpers<any, DocType, THelpers>;

    /**
     * Declare and/or execute this query as a `deleteOne()` operation. Works like
     * remove, except it deletes at most one document regardless of the `single`
     * option.
     */
    deleteOne(filter?: FilterQuery<DocType>, options?: QueryOptions, callback?: (err: CallbackError, res: any) => void): QueryWithHelpers<any, DocType, THelpers>;
    deleteOne(filter: FilterQuery<DocType>, callback: (err: CallbackError, res: any) => void): QueryWithHelpers<any, DocType, THelpers>;
    deleteOne(callback: (err: CallbackError, res: any) => void): QueryWithHelpers<any, DocType, THelpers>;

    /** Creates a `distinct` query: returns the distinct values of the given `field` that match `filter`. */
    distinct(field: string, filter?: FilterQuery<DocType>, callback?: (err: any, count: number) => void): QueryWithHelpers<Array<any>, DocType, THelpers>;

    /** Specifies a `$elemMatch` query condition. When called with one argument, the most recent path passed to `where()` is used. */
    // eslint-disable-next-line @typescript-eslint/ban-types
    elemMatch(val: Function | any): this;
    // eslint-disable-next-line @typescript-eslint/ban-types
    elemMatch(path: string, val: Function | any): this;

    /**
     * Gets/sets the error flag on this query. If this flag is not null or
     * undefined, the `exec()` promise will reject without executing.
     */
    error(): NativeError | null;
    error(val: NativeError | null): this;

    /** Specifies the complementary comparison value for paths specified with `where()` */
    equals(val: any): this;

    /** Creates a `estimatedDocumentCount` query: counts the number of documents in the collection. */
    estimatedDocumentCount(options?: QueryOptions, callback?: (err: any, count: number) => void): QueryWithHelpers<number, DocType, THelpers>;

    /** Specifies a `$exists` query condition. When called with one argument, the most recent path passed to `where()` is used. */
    exists(val: boolean): this;
    exists(path: string, val: boolean): this;

    /**
     * Sets the [`explain` option](https://docs.mongodb.com/manual/reference/method/cursor.explain/),
     * which makes this query return detailed execution stats instead of the actual
     * query result. This method is useful for determining what index your queries
     * use.
     */
    explain(verbose?: string): this;

    /** Creates a `find` query: gets a list of documents that match `filter`. */
    find(callback?: (err: any, docs: DocType[]) => void): QueryWithHelpers<Array<DocType>, DocType, THelpers>;
    find(filter: FilterQuery<DocType>, callback?: (err: any, docs: DocType[]) => void): QueryWithHelpers<Array<DocType>, DocType, THelpers>;
    find(filter: FilterQuery<DocType>, projection?: any | null, options?: QueryOptions | null, callback?: (err: CallbackError, docs: DocType[]) => void): QueryWithHelpers<Array<DocType>, DocType, THelpers>;

    /** Declares the query a findOne operation. When executed, the first found document is passed to the callback. */
    findOne(filter?: FilterQuery<DocType>, projection?: any | null, options?: QueryOptions | null, callback?: (err: CallbackError, doc: DocType | null) => void): QueryWithHelpers<DocType | null, DocType, THelpers>;

    /** Creates a `findOneAndDelete` query: atomically finds the given document, deletes it, and returns the document as it was before deletion. */
    findOneAndDelete(filter?: FilterQuery<DocType>, options?: QueryOptions | null, callback?: (err: any, doc: DocType | null, res: any) => void): QueryWithHelpers<DocType | null, DocType, THelpers>;

    /** Creates a `findOneAndRemove` query: atomically finds the given document and deletes it. */
    findOneAndRemove(filter?: FilterQuery<DocType>, options?: QueryOptions | null, callback?: (err: any, doc: DocType | null, res: any) => void): QueryWithHelpers<DocType | null, DocType, THelpers>;

    /** Creates a `findOneAndUpdate` query: atomically find the first document that matches `filter` and apply `update`. */
    findOneAndUpdate(filter: FilterQuery<DocType>, update: UpdateQuery<DocType> | UpdateWithAggregationPipeline, options: QueryOptions & { rawResult: true }, callback?: (err: any, doc: mongodb.FindAndModifyWriteOpResultObject<DocType>, res: any) => void): QueryWithHelpers<mongodb.FindAndModifyWriteOpResultObject<DocType>, DocType, THelpers>;
    findOneAndUpdate(filter: FilterQuery<DocType>, update: UpdateQuery<DocType> | UpdateWithAggregationPipeline, options: QueryOptions & { upsert: true } & ReturnsNewDoc, callback?: (err: any, doc: DocType, res: any) => void): QueryWithHelpers<DocType, DocType, THelpers>;
    findOneAndUpdate(filter?: FilterQuery<DocType>, update?: UpdateQuery<DocType> | UpdateWithAggregationPipeline, options?: QueryOptions | null, callback?: (err: any, doc: DocType | null, res: any) => void): QueryWithHelpers<DocType | null, DocType, THelpers>;

    /** Creates a `findByIdAndDelete` query, filtering by the given `_id`. */
    findByIdAndDelete(id?: mongodb.ObjectId | any, options?: QueryOptions | null, callback?: (err: any, doc: DocType | null, res: any) => void): QueryWithHelpers<DocType | null, DocType, THelpers>;

    /** Creates a `findOneAndUpdate` query, filtering by the given `_id`. */
    findByIdAndUpdate(id: mongodb.ObjectId | any, update: UpdateQuery<DocType> | UpdateWithAggregationPipeline, options: QueryOptions & { rawResult: true }, callback?: (err: any, doc: mongodb.FindAndModifyWriteOpResultObject<DocType>, res: any) => void): QueryWithHelpers<mongodb.FindAndModifyWriteOpResultObject<DocType>, DocType, THelpers>;
    findByIdAndUpdate(id: mongodb.ObjectId | any, update: UpdateQuery<DocType> | UpdateWithAggregationPipeline, options: QueryOptions & { upsert: true } & ReturnsNewDoc, callback?: (err: any, doc: DocType, res: any) => void): QueryWithHelpers<DocType, DocType, THelpers>;
    findByIdAndUpdate(id?: mongodb.ObjectId | any, update?: UpdateQuery<DocType> | UpdateWithAggregationPipeline, options?: QueryOptions | null, callback?: (err: any, doc: DocType | null, res: any) => void): QueryWithHelpers<DocType | null, DocType, THelpers>;

    /** Specifies a `$geometry` condition */
    geometry(object: { type: string, coordinates: any[] }): this;

    /**
     * For update operations, returns the value of a path in the update's `$set`.
     * Useful for writing getters/setters that can work with both update operations
     * and `save()`.
     */
    get(path: string): any;

    /** Returns the current query filter (also known as conditions) as a POJO. */
    getFilter(): FilterQuery<DocType>;

    /** Gets query options. */
    getOptions(): QueryOptions;

    /** Gets a list of paths to be populated by this query */
    getPopulatedPaths(): Array<string>;

    /** Returns the current query filter. Equivalent to `getFilter()`. */
    getQuery(): FilterQuery<DocType>;

    /** Returns the current update operations as a JSON object. */
    getUpdate(): UpdateQuery<DocType> | UpdateWithAggregationPipeline | null;

    /** Specifies a `$gt` query condition. When called with one argument, the most recent path passed to `where()` is used. */
    gt(val: number): this;
    gt(path: string, val: number): this;

    /** Specifies a `$gte` query condition. When called with one argument, the most recent path passed to `where()` is used. */
    gte(val: number): this;
    gte(path: string, val: number): this;

    /** Sets query hints. */
    hint(val: any): this;

    /** Specifies an `$in` query condition. When called with one argument, the most recent path passed to `where()` is used. */
    in(val: Array<any>): this;
    in(path: string, val: Array<any>): this;

    /** Declares an intersects query for `geometry()`. */
    intersects(arg?: any): this;

    /** Requests acknowledgement that this operation has been persisted to MongoDB's on-disk journal. */
    j(val: boolean | null): this;

    /** Sets the lean option. */
    lean<LeanResultType = LeanDocumentOrArray<ResultType>>(val?: boolean | any): QueryWithHelpers<LeanResultType, DocType, THelpers>;

    /** Specifies the maximum number of documents the query will return. */
    limit(val: number): this;

    /** Specifies a `$lt` query condition. When called with one argument, the most recent path passed to `where()` is used. */
    lt(val: number): this;
    lt(path: string, val: number): this;

    /** Specifies a `$lte` query condition. When called with one argument, the most recent path passed to `where()` is used. */
    lte(val: number): this;
    lte(path: string, val: number): this;

    /**
     * Runs a function `fn` and treats the return value of `fn` as the new value
     * for the query to resolve to.
     */
    map<MappedType>(fn: (doc: DocType) => MappedType): QueryWithHelpers<MappedType, DocType, THelpers>;

    /** Specifies an `$maxDistance` query condition. When called with one argument, the most recent path passed to `where()` is used. */
    maxDistance(val: number): this;
    maxDistance(path: string, val: number): this;

    /** Specifies the maxScan option. */
    maxScan(val: number): this;

    /**
     * Sets the [maxTimeMS](https://docs.mongodb.com/manual/reference/method/cursor.maxTimeMS/)
     * option. This will tell the MongoDB server to abort if the query or write op
     * has been running for more than `ms` milliseconds.
     */
    maxTimeMS(ms: number): this;

    /** Merges another Query or conditions object into this one. */
    merge(source: Query<any, any> | FilterQuery<DocType>): this;

    /** Specifies a `$mod` condition, filters documents for documents whose `path` property is a number that is equal to `remainder` modulo `divisor`. */
    mod(val: Array<number>): this;
    mod(path: string, val: Array<number>): this;

    /**
     * Getter/setter around the current mongoose-specific options for this query
     * Below are the current Mongoose-specific options.
     */
    mongooseOptions(val?: MongooseQueryOptions): MongooseQueryOptions;

    /** Specifies a `$ne` query condition. When called with one argument, the most recent path passed to `where()` is used. */
    ne(val: any): this;
    ne(path: string, val: any): this;

    /** Specifies a `$near` or `$nearSphere` condition */
    near(val: any): this;
    near(path: string, val: any): this;

    /** Specifies an `$nin` query condition. When called with one argument, the most recent path passed to `where()` is used. */
    nin(val: Array<any>): this;
    nin(path: string, val: Array<any>): this;

    /** Specifies arguments for an `$nor` condition. */
    nor(array: Array<FilterQuery<DocType>>): this;

    /** Specifies arguments for an `$or` condition. */
    or(array: Array<FilterQuery<DocType>>): this;

    /**
     * Make this query throw an error if no documents match the given `filter`.
     * This is handy for integrating with async/await, because `orFail()` saves you
     * an extra `if` statement to check if no document was found.
     */
    orFail(err?: NativeError | (() => NativeError)): QueryWithHelpers<NonNullable<ResultType>, DocType, THelpers>;

    /** Specifies a `$polygon` condition */
    polygon(...coordinatePairs: number[][]): this;
    polygon(path: string, ...coordinatePairs: number[][]): this;

    /** Specifies paths which should be populated with other documents. */
    populate(path: string | any, select?: string | any, model?: string | Model<any, THelpers>, match?: any): this;
    populate(options: PopulateOptions | Array<PopulateOptions>): this;

    /** Get/set the current projection (AKA fields). Pass `null` to remove the current projection. */
    projection(fields?: any | null): any;

    /** Determines the MongoDB nodes from which to read. */
    read(pref: string | mongodb.ReadPreferenceMode, tags?: any[]): this;

    /** Sets the readConcern option for the query. */
    readConcern(level: string): this;

    /** Specifies a `$regex` query condition. When called with one argument, the most recent path passed to `where()` is used. */
    regex(val: string | RegExp): this;
    regex(path: string, val: string | RegExp): this;

    /**
     * Declare and/or execute this query as a remove() operation. `remove()` is
     * deprecated, you should use [`deleteOne()`](#query_Query-deleteOne)
     * or [`deleteMany()`](#query_Query-deleteMany) instead.
     */
    remove(filter?: FilterQuery<DocType>, callback?: (err: CallbackError, res: mongodb.WriteOpResult['result']) => void): QueryWithHelpers<mongodb.WriteOpResult['result'], DocType, THelpers>;

    /**
     * Declare and/or execute this query as a replaceOne() operation. Same as
     * `update()`, except MongoDB will replace the existing document and will
     * not accept any [atomic](https://docs.mongodb.com/manual/tutorial/model-data-for-atomic-operations/#pattern) operators (`$set`, etc.)
     */
    replaceOne(filter?: FilterQuery<DocType>, replacement?: DocumentDefinition<DocType>, options?: QueryOptions | null, callback?: (err: any, res: any) => void): QueryWithHelpers<any, DocType, THelpers>;

    /** Specifies which document fields to include or exclude (also known as the query "projection") */
    select(arg: string | any): this;

    /** Determines if field selection has been made. */
    selected(): boolean;

    /** Determines if exclusive field selection has been made. */
    selectedExclusively(): boolean;

    /** Determines if inclusive field selection has been made. */
    selectedInclusively(): boolean;

    /**
     * Sets the [MongoDB session](https://docs.mongodb.com/manual/reference/server-sessions/)
     * associated with this query. Sessions are how you mark a query as part of a
     * [transaction](/docs/transactions.html).
     */
    session(session: mongodb.ClientSession | null): this;

    /**
     * Adds a `$set` to this query's update without changing the operation.
     * This is useful for query middleware so you can add an update regardless
     * of whether you use `updateOne()`, `updateMany()`, `findOneAndUpdate()`, etc.
     */
    set(path: string, value: any): this;

    /** Sets query options. Some options only make sense for certain operations. */
    setOptions(options: QueryOptions, overwrite?: boolean): this;

    /** Sets the query conditions to the provided JSON object. */
    setQuery(val: FilterQuery<DocType> | null): void;

    setUpdate(update: UpdateQuery<DocType> | UpdateWithAggregationPipeline): void;

    /** Specifies an `$size` query condition. When called with one argument, the most recent path passed to `where()` is used. */
    size(val: number): this;
    size(path: string, val: number): this;

    /** Specifies the number of documents to skip. */
    skip(val: number): this;

    /** Specifies a `$slice` projection for an array. */
    slice(val: number | Array<number>): this;
    slice(path: string, val: number | Array<number>): this;

    /** Specifies this query as a `snapshot` query. */
    snapshot(val?: boolean): this;

    /** Sets the sort order. If an object is passed, values allowed are `asc`, `desc`, `ascending`, `descending`, `1`, and `-1`. */
    sort(arg: string | any): this;

    /** Sets the tailable option (for use with capped collections). */
    tailable(bool?: boolean, opts?: {
      numberOfRetries?: number;
      tailableRetryInterval?: number;
    }): this;

    /**
     * Executes the query returning a `Promise` which will be
     * resolved with either the doc(s) or rejected with the error.
     */
    then: Promise<ResultType>['then'];

    /** Converts this query to a customized, reusable query constructor with all arguments and options retained. */
    toConstructor(): new (...args: any[]) => QueryWithHelpers<ResultType, DocType, THelpers>;

    /** Declare and/or execute this query as an update() operation. */
    update(filter?: FilterQuery<DocType>, update?: UpdateQuery<DocType> | UpdateWithAggregationPipeline, options?: QueryOptions | null, callback?: (err: CallbackError, res: UpdateWriteOpResult) => void): QueryWithHelpers<UpdateWriteOpResult, DocType, THelpers>;

    /**
     * Declare and/or execute this query as an updateMany() operation. Same as
     * `update()`, except MongoDB will update _all_ documents that match
     * `filter` (as opposed to just the first one) regardless of the value of
     * the `multi` option.
     */
    updateMany(filter?: FilterQuery<DocType>, update?: UpdateQuery<DocType> | UpdateWithAggregationPipeline, options?: QueryOptions | null, callback?: (err: CallbackError, res: UpdateWriteOpResult) => void): QueryWithHelpers<UpdateWriteOpResult, DocType, THelpers>;

    /**
     * Declare and/or execute this query as an updateOne() operation. Same as
     * `update()`, except it does not support the `multi` or `overwrite` options.
     */
    updateOne(filter?: FilterQuery<DocType>, update?: UpdateQuery<DocType> | UpdateWithAggregationPipeline, options?: QueryOptions | null, callback?: (err: CallbackError, res: UpdateWriteOpResult) => void): QueryWithHelpers<UpdateWriteOpResult, DocType, THelpers>;

    /**
     * Sets the specified number of `mongod` servers, or tag set of `mongod` servers,
     * that must acknowledge this write before this write is considered successful.
     */
    w(val: string | number | null): this;

    /** Specifies a path for use with chaining. */
    where(path: string, val?: any): this;
    where(obj: object): this;
    where(): this;

    /** Defines a `$within` or `$geoWithin` argument for geo-spatial queries. */
    within(val?: any): this;

    /**
     * If [`w > 1`](/docs/api.html#query_Query-w), the maximum amount of time to
     * wait for this write to propagate through the replica set before this
     * operation fails. The default is `0`, which means no timeout.
     */
    wtimeout(ms: number): this;
  }

  type _FilterQuery<T> = {
    [P in keyof T]?: P extends '_id'
    ? [Extract<T[P], mongodb.ObjectId>] extends [never]
    ? mongodb.Condition<T[P]>
    : mongodb.Condition<T[P] | string | { _id: mongodb.ObjectId }>
    : [Extract<T[P], mongodb.ObjectId>] extends [never]
    ? mongodb.Condition<T[P]>
    : mongodb.Condition<T[P] | string>;
  } &
    mongodb.RootQuerySelector<T>;

  export type FilterQuery<T> = _FilterQuery<DocumentDefinition<T>>;

  type NumericTypes = number | mongodb.Decimal128 | mongodb.Double | mongodb.Int32 | mongodb.Long;

  type KeysOfAType<TSchema, Type> = {
    [key in keyof TSchema]: NonNullable<TSchema[key]> extends Type ? key : never;
  }[keyof TSchema];

  type PullOperator<TSchema> = {
    [key in KeysOfAType<TSchema, ReadonlyArray<any>>]?:
        | Partial<Unpacked<TSchema[key]>>
        | mongodb.ObjectQuerySelector<Unpacked<TSchema[key]>>
        // Doesn't look like TypeScript has good support for creating an
        // object containing dotted keys:
        // https://stackoverflow.com/questions/58434389/typescript-deep-keyof-of-a-nested-object
        | mongodb.QuerySelector<any>
        | any;
  } | any; // Because TS doesn't have good support for creating an object with dotted keys, including `.$.` re: #10075

  /** @see https://docs.mongodb.com/manual/reference/operator/update */
  type _UpdateQuery<TSchema> = {
    /** @see https://docs.mongodb.com/manual/reference/operator/update-field/ */
    $currentDate?: mongodb.OnlyFieldsOfType<TSchema, NativeDate | mongodb.Timestamp, true | { $type: 'date' | 'timestamp' }>;
    $inc?: mongodb.OnlyFieldsOfType<TSchema, NumericTypes | undefined>;
    $min?: mongodb.MatchKeysAndValues<TSchema>;
    $max?: mongodb.MatchKeysAndValues<TSchema>;
    $mul?: mongodb.OnlyFieldsOfType<TSchema, NumericTypes | undefined>;
    $rename?: { [key: string]: string };
    $set?: mongodb.MatchKeysAndValues<TSchema>;
    $setOnInsert?: mongodb.MatchKeysAndValues<TSchema>;
    $unset?: mongodb.OnlyFieldsOfType<TSchema, any, any>;

    /** @see https://docs.mongodb.com/manual/reference/operator/update-array/ */
    $addToSet?: mongodb.SetFields<TSchema>;
    $pop?: mongodb.OnlyFieldsOfType<TSchema, ReadonlyArray<any>, 1 | -1>;
    $pull?: PullOperator<TSchema>;
    $push?: mongodb.PushOperator<TSchema> | any;
    $pullAll?: mongodb.PullAllOperator<TSchema>;

    /** @see https://docs.mongodb.com/manual/reference/operator/update-bitwise/ */
    $bit?: {
      [key: string]: { [key in 'and' | 'or' | 'xor']?: number };
    };
  };

  type UpdateWithAggregationPipeline = UpdateAggregationStage[];
  type UpdateAggregationStage = { $addFields: any } |
    { $set: any } |
    { $project: any } |
    { $unset: any } |
    { $replaceRoot: any } |
    { $replaceWith: any };

  export type UpdateQuery<T> = (_UpdateQuery<DocumentDefinition<T>> & mongodb.MatchKeysAndValues<DocumentDefinition<T>>);

  type _AllowStringsForIds<T> = {
    [K in keyof T]: [Extract<T[K], mongodb.ObjectId>] extends [never] ? T[K] : T[K] | string;
  };
  export type DocumentDefinition<T> = _AllowStringsForIds<LeanDocument<T>>;

  type actualPrimitives = string | boolean | number | bigint | symbol | null | undefined;
  type TreatAsPrimitives = actualPrimitives |
      // eslint-disable-next-line no-undef
    Date | RegExp | symbol | Error | BigInt | Types.ObjectId;

  type LeanType<T> =
    0 extends (1 & T) ? T : // any
    T extends TreatAsPrimitives ? T : // primitives
    LeanDocument<T>; // Documents and everything else

  export type _LeanDocument<T> = {
    [K in keyof T]:
    0 extends (1 & T[K]) ? T[K] : // any
    T[K] extends unknown[] ? LeanType<T[K][number]>[] : // Array
    T[K] extends Document ? LeanDocument<T[K]> : // Subdocument
    T[K];
  };

  export type LeanDocument<T> = Omit<_LeanDocument<T>, Exclude<keyof Document, '_id' | 'id' | '__v'> | '$isSingleNested'>;

  export type LeanDocumentOrArray<T> = 0 extends (1 & T) ? T :
    T extends unknown[] ? LeanDocument<T[number]>[] :
    T extends Document ? LeanDocument<T> :
    T;

  class QueryCursor<DocType extends Document> extends stream.Readable {
    /**
     * Adds a [cursor flag](http://mongodb.github.io/node-mongodb-native/2.2/api/Cursor.html#addCursorFlag).
     * Useful for setting the `noCursorTimeout` and `tailable` flags.
     */
    addCursorFlag(flag: string, value: boolean): this;

    /**
     * Marks this cursor as closed. Will stop streaming and subsequent calls to
     * `next()` will error.
     */
    close(): Promise<void>;
    close(callback: (err: CallbackError) => void): void;

    /**
     * Execute `fn` for every document(s) in the cursor. If batchSize is provided
     * `fn` will be executed for each batch of documents. If `fn` returns a promise,
     * will wait for the promise to resolve before iterating on to the next one.
     * Returns a promise that resolves when done.
     */
    eachAsync(fn: (doc: DocType) => any, options?: { parallel?: number }): Promise<void>;
    eachAsync(fn: (doc: DocType[]) => any, options: { parallel?: number, batchSize: number }): Promise<void>;
    eachAsync(fn: (doc: DocType) => any, options?: { parallel?: number, batchSize?: number }, cb?: (err: CallbackError) => void): void;
    eachAsync(fn: (doc: DocType[]) => any, options: { parallel?: number, batchSize: number }, cb?: (err: CallbackError) => void): void;

    /**
     * Registers a transform function which subsequently maps documents retrieved
     * via the streams interface or `.next()`
     */
    map<ResultType extends Document>(fn: (res: DocType) => ResultType): QueryCursor<ResultType>;

    /**
     * Get the next document from this cursor. Will return `null` when there are
     * no documents left.
     */
    next(): Promise<DocType>;
    next(callback: (err: CallbackError, doc: DocType | null) => void): void;

    options: any;
  }

  class Aggregate<R> {
    /**
     * Sets an option on this aggregation. This function will be deprecated in a
     * future release. */
    addCursorFlag(flag: string, value: boolean): this;

    /**
     * Appends a new $addFields operator to this aggregate pipeline.
     * Requires MongoDB v3.4+ to work
     */
    addFields(arg: any): this;

    /** Sets the allowDiskUse option for the aggregation query (ignored for < 2.6.0) */
    allowDiskUse(value: boolean): this;

    /** Appends new operators to this aggregate pipeline */
    append(...args: any[]): this;

    /**
     * Executes the query returning a `Promise` which will be
     * resolved with either the doc(s) or rejected with the error.
     * Like [`.then()`](#query_Query-then), but only takes a rejection handler.
     */
    catch: Promise<R>['catch'];

    /** Adds a collation. */
    collation(options: mongodb.CollationDocument): this;

    /** Appends a new $count operator to this aggregate pipeline. */
    count(countName: string): this;

    /**
     * Sets the cursor option for the aggregation query (ignored for < 2.6.0).
     */
    cursor(options?: Record<string, unknown>): this;

    /** Executes the aggregate pipeline on the currently bound Model. If cursor option is set, returns a cursor */
    exec(callback?: (err: any, result: R) => void): Promise<R> | any;

    /** Execute the aggregation with explain */
    explain(callback?: (err: CallbackError, result: any) => void): Promise<any>;

    /** Combines multiple aggregation pipelines. */
    facet(options: any): this;

    /** Appends new custom $graphLookup operator(s) to this aggregate pipeline, performing a recursive search on a collection. */
    graphLookup(options: any): this;

    /** Appends new custom $group operator to this aggregate pipeline. */
    group(arg: any): this;

    /** Sets the hint option for the aggregation query (ignored for < 3.6.0) */
    hint(value: Record<string, unknown> | string): this;

    /**
     * Appends a new $limit operator to this aggregate pipeline.
     * @param num maximum number of records to pass to the next stage
     */
    limit(num: number): this;

    /** Appends new custom $lookup operator to this aggregate pipeline. */
    lookup(options: any): this;

    /**
     * Appends a new custom $match operator to this aggregate pipeline.
     * @param arg $match operator contents
     */
    match(arg: any): this;

    /**
     * Binds this aggregate to a model.
     * @param model the model to which the aggregate is to be bound
     */
    model(model: any): this;

    /** Returns the current pipeline */
    pipeline(): any[];

    /** Appends a new $project operator to this aggregate pipeline. */
    project(arg: string | Object): this;

    /** Sets the readPreference option for the aggregation query. */
    read(pref: string | mongodb.ReadPreferenceMode, tags?: any[]): this;

    /** Sets the readConcern level for the aggregation query. */
    readConcern(level: string): this;

    /** Appends a new $redact operator to this aggregate pipeline. */
    redact(expression: any, thenExpr: string | any, elseExpr: string | any): this;

    /** Appends a new $replaceRoot operator to this aggregate pipeline. */
    replaceRoot(newRoot: object | string): this;

    /**
     * Helper for [Atlas Text Search](https://docs.atlas.mongodb.com/reference/atlas-search/tutorial/)'s
     * `$search` stage.
     */
    search(options: any): this;

    /** Lets you set arbitrary options, for middleware or plugins. */
    option(value: Record<string, unknown>): this;

    /** Appends new custom $sample operator to this aggregate pipeline. */
    sample(size: number): this;

    /** Sets the session for this aggregation. Useful for [transactions](/docs/transactions.html). */
    session(session: mongodb.ClientSession | null): this;

    /**
     * Appends a new $skip operator to this aggregate pipeline.
     * @param num number of records to skip before next stage
     */
    skip(num: number): this;

    /** Appends a new $sort operator to this aggregate pipeline. */
    sort(arg: any): this;

    /** Provides promise for aggregate. */
    then: Promise<R>['then'];

    /**
     * Appends a new $sortByCount operator to this aggregate pipeline. Accepts either a string field name
     * or a pipeline object.
     */
    sortByCount(arg: string | any): this;

    /** Appends new custom $unwind operator(s) to this aggregate pipeline. */
    unwind(...args: any[]): this;
  }

  class AggregationCursor extends stream.Readable {
    /**
     * Adds a [cursor flag](http://mongodb.github.io/node-mongodb-native/2.2/api/Cursor.html#addCursorFlag).
     * Useful for setting the `noCursorTimeout` and `tailable` flags.
     */
    addCursorFlag(flag: string, value: boolean): this;

    /**
     * Marks this cursor as closed. Will stop streaming and subsequent calls to
     * `next()` will error.
     */
    close(): Promise<void>;
    close(callback: (err: CallbackError) => void): void;

    /**
     * Execute `fn` for every document(s) in the cursor. If batchSize is provided
     * `fn` will be executed for each batch of documents. If `fn` returns a promise,
     * will wait for the promise to resolve before iterating on to the next one.
     * Returns a promise that resolves when done.
     */
    eachAsync(fn: (doc: any) => any, options?: { parallel?: number, batchSize?: number }): Promise<void>;
    eachAsync(fn: (doc: any) => any, options?: { parallel?: number, batchSize?: number }, cb?: (err: CallbackError) => void): void;

    /**
     * Registers a transform function which subsequently maps documents retrieved
     * via the streams interface or `.next()`
     */
    map(fn: (res: any) => any): this;

    /**
     * Get the next document from this cursor. Will return `null` when there are
     * no documents left.
     */
    next(): Promise<any>;
    next(callback: (err: CallbackError, doc: any) => void): void;
  }

  class SchemaType {
    /** SchemaType constructor */
    constructor(path: string, options?: any, instance?: string);

    /** Get/set the function used to cast arbitrary values to this type. */
    // eslint-disable-next-line @typescript-eslint/ban-types
    static cast(caster?: Function | boolean): Function;

    static checkRequired(checkRequired?: (v: any) => boolean): (v: any) => boolean;

    /** Sets a default option for this schema type. */
    static set(option: string, value: any): void;

    /** Attaches a getter for all instances of this schema type. */
    static get(getter: (value: any) => any): void;

    /** The class that Mongoose uses internally to instantiate this SchemaType's `options` property. */
    OptionsConstructor: typeof SchemaTypeOptions;

    /** Cast `val` to this schema type. Each class that inherits from schema type should implement this function. */
    cast(val: any, doc: Document<any>, init: boolean, prev?: any, options?: any): any;

    /** Sets a default value for this SchemaType. */
    default(val: any): any;

    /** Adds a getter to this schematype. */
    // eslint-disable-next-line @typescript-eslint/ban-types
    get(fn: Function): this;

    /**
     * Defines this path as immutable. Mongoose prevents you from changing
     * immutable paths unless the parent document has [`isNew: true`](/docs/api.html#document_Document-isNew).
     */
    immutable(bool: boolean): this;

    /** Declares the index options for this schematype. */
    index(options: any): this;

    /**
     * Set the model that this path refers to. This is the option that [populate](https://mongoosejs.com/docs/populate.html)
     * looks at to determine the foreign collection it should query.
     */
    ref(ref: string | boolean | Model<any>): this;

    /**
     * Adds a required validator to this SchemaType. The validator gets added
     * to the front of this SchemaType's validators array using unshift().
     */
    required(required: boolean, message?: string): this;

    /** Sets default select() behavior for this path. */
    select(val: boolean): this;

    /** Adds a setter to this schematype. */
    // eslint-disable-next-line @typescript-eslint/ban-types
    set(fn: Function): this;

    /** Declares a sparse index. */
    sparse(bool: boolean): this;

    /** Declares a full text index. */
    text(bool: boolean): this;

    /** Defines a custom function for transforming this path when converting a document to JSON. */
    transform(fn: (value: any) => any): this;

    /** Declares an unique index. */
    unique(bool: boolean): this;

    /** Adds validator(s) for this document path. */
    // eslint-disable-next-line @typescript-eslint/ban-types
    validate(obj: RegExp | Function | any, errorMsg?: string,
      type?: string): this;
  }

  class NativeError extends global.Error { }
  type CallbackError = NativeError | null;

  class Error extends global.Error {
    constructor(msg: string);

    /** The type of error. "MongooseError" for generic errors. */
    name: string;

    static messages: any;

    static Messages: any;
  }

  namespace Error {
    export class CastError extends Error {
      name: 'CastError';
      stringValue: string;
      kind: string;
      value: any;
      path: string;
      reason?: NativeError | null;
      model?: any;

      constructor(type: string, value: any, path: string, reason?: NativeError, schemaType?: SchemaType);
    }

    export class DisconnectedError extends Error {
      name: 'DisconnectedError';
    }

    export class DivergentArrayError extends Error {
      name: 'DivergentArrayError';
    }

    export class MissingSchemaError extends Error {
      name: 'MissingSchemaError';
    }

    export class DocumentNotFoundError extends Error {
      name: 'DocumentNotFoundError';
      result: any;
      numAffected: number;
      filter: any;
      query: any;
    }

    export class ObjectExpectedError extends Error {
      name: 'ObjectExpectedError';
      path: string;
    }

    export class ObjectParameterError extends Error {
      name: 'ObjectParameterError';
    }

    export class OverwriteModelError extends Error {
      name: 'OverwriteModelError';
    }

    export class ParallelSaveError extends Error {
      name: 'ParallelSaveError';
    }

    export class ParallelValidateError extends Error {
      name: 'ParallelValidateError';
    }

    export class MongooseServerSelectionError extends Error {
      name: 'MongooseServerSelectionError';
    }

    export class StrictModeError extends Error {
      name: 'StrictModeError';
      isImmutableError: boolean;
      path: string;
    }

    export class ValidationError extends Error {
      name: 'ValidationError';

      errors: { [path: string]: ValidatorError | CastError };
    }

    export class ValidatorError extends Error {
      name: 'ValidatorError';
      properties: {
        message: string,
        type?: string,
        path?: string,
        value?: any,
        reason?: any
      };
      kind: string;
      path: string;
      value: any;
      reason?: Error | null;
    }

    export class VersionError extends Error {
      name: 'VersionError';
      version: number;
      modifiedPaths: Array<string>;
    }
  }

  /** Deprecated types for backwards compatibility. */

  /** Alias for QueryOptions for backwards compatability. */
  type ModelUpdateOptions = QueryOptions;

  type DocumentQuery<ResultType, DocType extends Document, THelpers = {}> = Query<ResultType, DocType, THelpers>;

  /** Backwards support for DefinitelyTyped */
  interface HookSyncCallback<T> {
    (this: T, next: HookNextFunction, docs: any[]): Promise<any> | void;
  }

  interface HookAsyncCallback<T> {
    (this: T, next: HookNextFunction, done: HookDoneFunction, docs: any[]): Promise<any> | void;
  }

  interface HookErrorCallback {
    (error?: Error): any;
  }

  interface HookNextFunction {
    (error?: Error): any;
  }

  interface HookDoneFunction {
    (error?: Error): any;
  }

  export type SchemaTypeOpts<T> = SchemaTypeOptions<T>;
  export type ConnectionOptions = ConnectOptions;

  /* for ts-mongoose */
  class mquery {}
}<|MERGE_RESOLUTION|>--- conflicted
+++ resolved
@@ -821,17 +821,10 @@
     findByIdAndRemove(id?: mongodb.ObjectId | any, options?: QueryOptions | null, callback?: (err: any, doc: EnforceDocument<T, TMethods> | null, res: any) => void): QueryWithHelpers<EnforceDocument<T, TMethods> | null, EnforceDocument<T, TMethods>, TQueryHelpers>;
 
     /** Creates a `findOneAndUpdate` query, filtering by the given `_id`. */
-<<<<<<< HEAD
-    findByIdAndUpdate(id: mongodb.ObjectId | any, update: UpdateQuery<T>, options: QueryOptions & { rawResult: true }, callback?: (err: any, doc: mongodb.FindAndModifyWriteOpResultObject<EnforceDocument<T, TMethods>>, res: any) => void): QueryWithHelpers<mongodb.FindAndModifyWriteOpResultObject<EnforceDocument<T, TMethods>>, EnforceDocument<T, TMethods>, TQueryHelpers>;
-    findByIdAndUpdate(id: mongodb.ObjectId | any, update: UpdateQuery<T>, options: QueryOptions & { upsert: true } & ReturnsNewDoc, callback?: (err: any, doc: EnforceDocument<T, TMethods>, res: any) => void): QueryWithHelpers<EnforceDocument<T, TMethods>, EnforceDocument<T, TMethods>, TQueryHelpers>;
-    findByIdAndUpdate(id: mongodb.ObjectId | any, update: UpdateQuery<T>, callback?: (err: any, doc: T | null, res: any) => void): QueryWithHelpers<EnforceDocument<T, TMethods> | null, EnforceDocument<T, TMethods>, TQueryHelpers>;
-    findByIdAndUpdate(id?: mongodb.ObjectId | any, update?: UpdateQuery<T>, options?: QueryOptions | null, callback?: (err: any, doc: EnforceDocument<T, TMethods> | null, res: any) => void): QueryWithHelpers<EnforceDocument<T, TMethods> | null, EnforceDocument<T, TMethods>, TQueryHelpers>;
-=======
-    findByIdAndUpdate(id: mongodb.ObjectId | any, update: UpdateQuery<T> | UpdateWithAggregationPipeline, options: QueryOptions & { rawResult: true }, callback?: (err: any, doc: mongodb.FindAndModifyWriteOpResultObject<T>, res: any) => void): QueryWithHelpers<mongodb.FindAndModifyWriteOpResultObject<T>, T, TQueryHelpers>;
-    findByIdAndUpdate(id: mongodb.ObjectId | any, update: UpdateQuery<T> | UpdateWithAggregationPipeline, options: QueryOptions & { upsert: true } & ReturnsNewDoc, callback?: (err: any, doc: T, res: any) => void): QueryWithHelpers<T, T, TQueryHelpers>;
-    findByIdAndUpdate(id: mongodb.ObjectId | any, update: UpdateQuery<T> | UpdateWithAggregationPipeline, callback?: (err: any, doc: T | null, res: any) => void): QueryWithHelpers<T | null, T, TQueryHelpers>;
-    findByIdAndUpdate(id?: mongodb.ObjectId | any, update?: UpdateQuery<T> | UpdateWithAggregationPipeline, options?: QueryOptions | null, callback?: (err: any, doc: T | null, res: any) => void): QueryWithHelpers<T | null, T, TQueryHelpers>;
->>>>>>> 909cc875
+    findByIdAndUpdate(id: mongodb.ObjectId | any, update: UpdateQuery<T> | UpdateWithAggregationPipeline, options: QueryOptions & { rawResult: true }, callback?: (err: any, doc: mongodb.FindAndModifyWriteOpResultObject<EnforceDocument<T, TMethods>>, res: any) => void): QueryWithHelpers<mongodb.FindAndModifyWriteOpResultObject<EnforceDocument<T, TMethods>>, EnforceDocument<T, TMethods>, TQueryHelpers>;
+    findByIdAndUpdate(id: mongodb.ObjectId | any, update: UpdateQuery<T> | UpdateWithAggregationPipeline, options: QueryOptions & { upsert: true } & ReturnsNewDoc, callback?: (err: any, doc: EnforceDocument<T, TMethods>, res: any) => void): QueryWithHelpers<EnforceDocument<T, TMethods>, EnforceDocument<T, TMethods>, TQueryHelpers>;
+    findByIdAndUpdate(id: mongodb.ObjectId | any, update: UpdateQuery<T> | UpdateWithAggregationPipeline, callback?: (err: any, doc: T | null, res: any) => void): QueryWithHelpers<EnforceDocument<T, TMethods> | null, EnforceDocument<T, TMethods>, TQueryHelpers>;
+    findByIdAndUpdate(id?: mongodb.ObjectId | any, update?: UpdateQuery<T> | UpdateWithAggregationPipeline, options?: QueryOptions | null, callback?: (err: any, doc: EnforceDocument<T, TMethods> | null, res: any) => void): QueryWithHelpers<EnforceDocument<T, TMethods> | null, EnforceDocument<T, TMethods>, TQueryHelpers>;
 
     /** Creates a `findOneAndDelete` query: atomically finds the given document, deletes it, and returns the document as it was before deletion. */
     findOneAndDelete(filter?: FilterQuery<T>, options?: QueryOptions | null, callback?: (err: any, doc: EnforceDocument<T, TMethods> | null, res: any) => void): QueryWithHelpers<EnforceDocument<T, TMethods> | null, EnforceDocument<T, TMethods>, TQueryHelpers>;
@@ -844,15 +837,9 @@
     findOneAndReplace(filter?: FilterQuery<T>, replacement?: DocumentDefinition<T>, options?: QueryOptions | null, callback?: (err: any, doc: EnforceDocument<T, TMethods> | null, res: any) => void): QueryWithHelpers<EnforceDocument<T, TMethods> | null, EnforceDocument<T, TMethods>, TQueryHelpers>;
 
     /** Creates a `findOneAndUpdate` query: atomically find the first document that matches `filter` and apply `update`. */
-<<<<<<< HEAD
-    findOneAndUpdate(filter: FilterQuery<T>, update: UpdateQuery<T>, options: QueryOptions & { rawResult: true }, callback?: (err: any, doc: mongodb.FindAndModifyWriteOpResultObject<EnforceDocument<T, TMethods>>, res: any) => void): QueryWithHelpers<mongodb.FindAndModifyWriteOpResultObject<EnforceDocument<T, TMethods>>, EnforceDocument<T, TMethods>, TQueryHelpers>;
-    findOneAndUpdate(filter: FilterQuery<T>, update: UpdateQuery<T>, options: QueryOptions & { upsert: true } & ReturnsNewDoc, callback?: (err: any, doc: EnforceDocument<T, TMethods>, res: any) => void): QueryWithHelpers<EnforceDocument<T, TMethods>, EnforceDocument<T, TMethods>, TQueryHelpers>;
-    findOneAndUpdate(filter?: FilterQuery<T>, update?: UpdateQuery<T>, options?: QueryOptions | null, callback?: (err: any, doc: EnforceDocument<T, TMethods> | null, res: any) => void): QueryWithHelpers<EnforceDocument<T, TMethods> | null, EnforceDocument<T, TMethods>, TQueryHelpers>;
-=======
-    findOneAndUpdate(filter: FilterQuery<T>, update: UpdateQuery<T> | UpdateWithAggregationPipeline, options: QueryOptions & { rawResult: true }, callback?: (err: any, doc: mongodb.FindAndModifyWriteOpResultObject<T>, res: any) => void): QueryWithHelpers<mongodb.FindAndModifyWriteOpResultObject<T>, T, TQueryHelpers>;
-    findOneAndUpdate(filter: FilterQuery<T>, update: UpdateQuery<T> | UpdateWithAggregationPipeline, options: QueryOptions & { upsert: true } & ReturnsNewDoc, callback?: (err: any, doc: T, res: any) => void): QueryWithHelpers<T, T, TQueryHelpers>;
-    findOneAndUpdate(filter?: FilterQuery<T>, update?: UpdateQuery<T> | UpdateWithAggregationPipeline, options?: QueryOptions | null, callback?: (err: any, doc: T | null, res: any) => void): QueryWithHelpers<T | null, T, TQueryHelpers>;
->>>>>>> 909cc875
+    findOneAndUpdate(filter: FilterQuery<T>, update: UpdateQuery<T> | UpdateWithAggregationPipeline, options: QueryOptions & { rawResult: true }, callback?: (err: any, doc: mongodb.FindAndModifyWriteOpResultObject<EnforceDocument<T, TMethods>>, res: any) => void): QueryWithHelpers<mongodb.FindAndModifyWriteOpResultObject<EnforceDocument<T, TMethods>>, EnforceDocument<T, TMethods>, TQueryHelpers>;
+    findOneAndUpdate(filter: FilterQuery<T>, update: UpdateQuery<T> | UpdateWithAggregationPipeline, options: QueryOptions & { upsert: true } & ReturnsNewDoc, callback?: (err: any, doc: EnforceDocument<T, TMethods>, res: any) => void): QueryWithHelpers<EnforceDocument<T, TMethods>, EnforceDocument<T, TMethods>, TQueryHelpers>;
+    findOneAndUpdate(filter?: FilterQuery<T>, update?: UpdateQuery<T> | UpdateWithAggregationPipeline, options?: QueryOptions | null, callback?: (err: any, doc: EnforceDocument<T, TMethods> | null, res: any) => void): QueryWithHelpers<EnforceDocument<T, TMethods> | null, EnforceDocument<T, TMethods>, TQueryHelpers>;
 
     geoSearch(filter?: FilterQuery<T>, options?: GeoSearchOptions, callback?: (err: CallbackError, res: Array<EnforceDocument<T, TMethods>>) => void): QueryWithHelpers<Array<EnforceDocument<T, TMethods>>, EnforceDocument<T, TMethods>, TQueryHelpers>;
 
@@ -874,23 +861,13 @@
      * @deprecated use `updateOne` or `updateMany` instead.
      * Creates a `update` query: updates one or many documents that match `filter` with `update`, based on the `multi` option.
      */
-<<<<<<< HEAD
-    update(filter?: FilterQuery<T>, update?: UpdateQuery<T>, options?: QueryOptions | null, callback?: (err: any, res: any) => void): QueryWithHelpers<UpdateWriteOpResult, EnforceDocument<T, TMethods>, TQueryHelpers>;
+    update(filter?: FilterQuery<T>, update?: UpdateQuery<T> | UpdateWithAggregationPipeline, options?: QueryOptions | null, callback?: (err: any, res: any) => void): QueryWithHelpers<UpdateWriteOpResult, EnforceDocument<T, TMethods>, TQueryHelpers>;
 
     /** Creates a `updateMany` query: updates all documents that match `filter` with `update`. */
-    updateMany(filter?: FilterQuery<T>, update?: UpdateQuery<T>, options?: QueryOptions | null, callback?: (err: any, res: any) => void): QueryWithHelpers<UpdateWriteOpResult, EnforceDocument<T, TMethods>, TQueryHelpers>;
+    updateMany(filter?: FilterQuery<T>, update?: UpdateQuery<T> | UpdateWithAggregationPipeline, options?: QueryOptions | null, callback?: (err: any, res: any) => void): QueryWithHelpers<UpdateWriteOpResult, EnforceDocument<T, TMethods>, TQueryHelpers>;
 
     /** Creates a `updateOne` query: updates the first document that matches `filter` with `update`. */
-    updateOne(filter?: FilterQuery<T>, update?: UpdateQuery<T>, options?: QueryOptions | null, callback?: (err: any, res: any) => void): QueryWithHelpers<UpdateWriteOpResult, EnforceDocument<T, TMethods>, TQueryHelpers>;
-=======
-    update(filter?: FilterQuery<T>, update?: UpdateQuery<T> | UpdateWithAggregationPipeline, options?: QueryOptions | null, callback?: (err: any, res: any) => void): QueryWithHelpers<UpdateWriteOpResult, T, TQueryHelpers>;
-
-    /** Creates a `updateMany` query: updates all documents that match `filter` with `update`. */
-    updateMany(filter?: FilterQuery<T>, update?: UpdateQuery<T> | UpdateWithAggregationPipeline, options?: QueryOptions | null, callback?: (err: any, res: any) => void): QueryWithHelpers<UpdateWriteOpResult, T, TQueryHelpers>;
-
-    /** Creates a `updateOne` query: updates the first document that matches `filter` with `update`. */
-    updateOne(filter?: FilterQuery<T>, update?: UpdateQuery<T> | UpdateWithAggregationPipeline, options?: QueryOptions | null, callback?: (err: any, res: any) => void): QueryWithHelpers<UpdateWriteOpResult, T, TQueryHelpers>;
->>>>>>> 909cc875
+    updateOne(filter?: FilterQuery<T>, update?: UpdateQuery<T> | UpdateWithAggregationPipeline, options?: QueryOptions | null, callback?: (err: any, res: any) => void): QueryWithHelpers<UpdateWriteOpResult, EnforceDocument<T, TMethods>, TQueryHelpers>;
 
     /** Creates a Query, applies the passed conditions, and returns the Query. */
     where(path: string, val?: any): QueryWithHelpers<Array<EnforceDocument<T, TMethods>>, EnforceDocument<T, TMethods>, TQueryHelpers>;
@@ -1179,37 +1156,23 @@
     plugin(fn: (schema: Schema<DocType, Model<DocType>, SchemaDefinitionType>, opts?: any) => void, opts?: any): this;
 
     /** Defines a post hook for the model. */
-<<<<<<< HEAD
     post<T = EnforceDocument<DocType, ExtractMethods<M>>>(method: MongooseDocumentMiddleware | MongooseDocumentMiddleware[] | RegExp, fn: (this: T, res: any, next: (err?: CallbackError) => void) => void): this;
     post<T = EnforceDocument<DocType, ExtractMethods<M>>>(method: MongooseDocumentMiddleware | MongooseDocumentMiddleware[] | RegExp, options: SchemaPostOptions, fn: (this: T, res: any, next: (err?: CallbackError) => void) => void): this;
-    post<T extends Query<any, any> = Query<any, any>>(method: MongooseQueryMiddleware | MongooseQueryMiddleware[] | string | RegExp, fn: (this: T, res: any, next: (err: CallbackError) => void) => void): this;
-    post<T extends Query<any, any> = Query<any, any>>(method: MongooseQueryMiddleware | MongooseQueryMiddleware[] | string | RegExp, options: SchemaPostOptions, fn: (this: T, res: any, next: (err: CallbackError) => void) => void): this;
-=======
-    post<T extends Document = DocType>(method: MongooseDocumentMiddleware | MongooseDocumentMiddleware[] | RegExp, fn: (this: T, res: any, next: (err?: CallbackError) => void) => void): this;
-    post<T extends Document = DocType>(method: MongooseDocumentMiddleware | MongooseDocumentMiddleware[] | RegExp, options: SchemaPostOptions, fn: (this: T, res: any, next: (err?: CallbackError) => void) => void): this;
     post<T extends Query<any, any> = Query<any, any>>(method: MongooseQueryMiddleware | MongooseQueryMiddleware[] | string | RegExp, fn: (this: T, res: any, next: (err?: CallbackError) => void) => void): this;
     post<T extends Query<any, any> = Query<any, any>>(method: MongooseQueryMiddleware | MongooseQueryMiddleware[] | string | RegExp, options: SchemaPostOptions, fn: (this: T, res: any, next: (err?: CallbackError) => void) => void): this;
->>>>>>> 909cc875
-    post<T extends Aggregate<any> = Aggregate<any>>(method: 'aggregate' | RegExp, fn: (this: T, res: Array<any>, next: (err: CallbackError) => void) => void): this;
-    post<T extends Aggregate<any> = Aggregate<any>>(method: 'aggregate' | RegExp, options: SchemaPostOptions, fn: (this: T, res: Array<any>, next: (err: CallbackError) => void) => void): this;
-    post<T extends Model<DocType> = M>(method: 'insertMany' | RegExp, fn: (this: T, res: any, next: (err: CallbackError) => void) => void): this;
-    post<T extends Model<DocType> = M>(method: 'insertMany' | RegExp, options: SchemaPostOptions, fn: (this: T, res: any, next: (err: CallbackError) => void) => void): this;
-
-<<<<<<< HEAD
+    post<T extends Aggregate<any> = Aggregate<any>>(method: 'aggregate' | RegExp, fn: (this: T, res: Array<any>, next: (err?: CallbackError) => void) => void): this;
+    post<T extends Aggregate<any> = Aggregate<any>>(method: 'aggregate' | RegExp, options: SchemaPostOptions, fn: (this: T, res: Array<any>, next: (err?: CallbackError) => void) => void): this;
+    post<T extends Model<DocType> = M>(method: 'insertMany' | RegExp, fn: (this: T, res: any, next: (err?: CallbackError) => void) => void): this;
+    post<T extends Model<DocType> = M>(method: 'insertMany' | RegExp, options: SchemaPostOptions, fn: (this: T, res: any, next: (err?: CallbackError) => void) => void): this;
+
     post<T = EnforceDocument<DocType, ExtractMethods<M>>>(method: MongooseDocumentMiddleware | MongooseDocumentMiddleware[] | RegExp, fn: (this: T, err: NativeError, res: any, next: (err?: CallbackError) => void) => void): this;
     post<T = EnforceDocument<DocType, ExtractMethods<M>>>(method: MongooseDocumentMiddleware | MongooseDocumentMiddleware[] | RegExp, options: SchemaPostOptions, fn: (this: T, err: NativeError, res: any, next: (err?: CallbackError) => void) => void): this;
-    post<T extends Query<any, any> = Query<any, any>>(method: MongooseQueryMiddleware | MongooseQueryMiddleware[] | string | RegExp, fn: (this: T, err: NativeError, res: any, next: (err: CallbackError) => void) => void): this;
-    post<T extends Query<any, any> = Query<any, any>>(method: MongooseQueryMiddleware | MongooseQueryMiddleware[] | string | RegExp, options: SchemaPostOptions, fn: (this: T, err: NativeError, res: any, next: (err: CallbackError) => void) => void): this;
-=======
-    post<T extends Document = DocType>(method: MongooseDocumentMiddleware | MongooseDocumentMiddleware[] | RegExp, fn: (this: T, err: NativeError, res: any, next: (err?: CallbackError) => void) => void): this;
-    post<T extends Document = DocType>(method: MongooseDocumentMiddleware | MongooseDocumentMiddleware[] | RegExp, options: SchemaPostOptions, fn: (this: T, err: NativeError, res: any, next: (err?: CallbackError) => void) => void): this;
     post<T extends Query<any, any> = Query<any, any>>(method: MongooseQueryMiddleware | MongooseQueryMiddleware[] | string | RegExp, fn: (this: T, err: NativeError, res: any, next: (err?: CallbackError) => void) => void): this;
-    post<T extends Query<any, any> = Query<any, any>>(method: MongooseQueryMiddleware | MongooseQueryMiddleware[] | string | RegExp, options: SchemaPostOptions, fn: (this: T, err: NativeError, res: any, next: (err?: CallbackError) => void) => void): this;
->>>>>>> 909cc875
-    post<T extends Aggregate<any> = Aggregate<any>>(method: 'aggregate' | RegExp, fn: (this: T, err: NativeError, res: Array<any>, next: (err: CallbackError) => void) => void): this;
-    post<T extends Aggregate<any> = Aggregate<any>>(method: 'aggregate' | RegExp, options: SchemaPostOptions, fn: (this: T, err: NativeError, res: Array<any>, next: (err: CallbackError) => void) => void): this;
-    post<T extends Model<DocType> = M>(method: 'insertMany' | RegExp, fn: (this: T, err: NativeError, res: any, next: (err: CallbackError) => void) => void): this;
-    post<T extends Model<DocType> = M>(method: 'insertMany' | RegExp, options: SchemaPostOptions, fn: (this: T, err: NativeError, res: any, next: (err: CallbackError) => void) => void): this;
+    post<T extends Query<any, any> = Query<any, any>>(method: MongooseQueryMiddleware | MongooseQueryMiddleware[] | string | RegExp, options: SchemaPostOptions, fn: (this: T, err: NativeError, res: any, next?: (err: CallbackError) => void) => void): this;
+    post<T extends Aggregate<any> = Aggregate<any>>(method: 'aggregate' | RegExp, fn: (this: T, err: NativeError, res: Array<any>, next: (err?: CallbackError) => void) => void): this;
+    post<T extends Aggregate<any> = Aggregate<any>>(method: 'aggregate' | RegExp, options: SchemaPostOptions, fn: (this: T, err: NativeError, res: Array<any>, next: (err?: CallbackError) => void) => void): this;
+    post<T extends Model<DocType> = M>(method: 'insertMany' | RegExp, fn: (this: T, err: NativeError, res: any, next: (err?: CallbackError) => void) => void): this;
+    post<T extends Model<DocType> = M>(method: 'insertMany' | RegExp, options: SchemaPostOptions, fn: (this: T, err: NativeError, res: any, next: (err?: CallbackError) => void) => void): this;
 
     /** Defines a pre hook for the model. */
     pre<T = EnforceDocument<DocType, ExtractMethods<M>>>(method: MongooseDocumentMiddleware | MongooseDocumentMiddleware[] | RegExp, fn: (this: T, next: (err?: CallbackError) => void) => void): this;
