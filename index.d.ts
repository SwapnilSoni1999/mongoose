declare module 'mongoose' {
  import events = require('events');
  import mongodb = require('mongodb');
  import mongoose = require('mongoose');
  import stream = require('stream');

  export enum ConnectionStates {
    disconnected = 0,
    connected = 1,
    connecting = 2,
    disconnecting = 3,
    uninitialized = 99,
  }

  class NativeDate extends global.Date {}

  /** The Mongoose Date [SchemaType](/docs/schematypes.html). */
  export type Date = Schema.Types.Date;

  /**
   * The Mongoose Decimal128 [SchemaType](/docs/schematypes.html). Used for
   * declaring paths in your schema that should be
   * [128-bit decimal floating points](http://thecodebarbarian.com/a-nodejs-perspective-on-mongodb-34-decimal.html).
   * Do not use this to create a new Decimal128 instance, use `mongoose.Types.Decimal128`
   * instead.
   */
  export type Decimal128 = Schema.Types.Decimal128;

  /**
   * The Mongoose Mixed [SchemaType](/docs/schematypes.html). Used for
   * declaring paths in your schema that Mongoose's change tracking, casting,
   * and validation should ignore.
   */
  export type Mixed = Schema.Types.Mixed;

  /**
   * Mongoose constructor. The exports object of the `mongoose` module is an instance of this
   * class. Most apps will only use this one instance.
   */
  export const Mongoose: new (options?: MongooseOptions | null) => typeof mongoose;

  /**
   * The Mongoose Number [SchemaType](/docs/schematypes.html). Used for
   * declaring paths in your schema that Mongoose should cast to numbers.
   */
  export type Number = Schema.Types.Number;

  /**
   * The Mongoose ObjectId [SchemaType](/docs/schematypes.html). Used for
   * declaring paths in your schema that should be
   * [MongoDB ObjectIds](https://docs.mongodb.com/manual/reference/method/ObjectId/).
   * Do not use this to create a new ObjectId instance, use `mongoose.Types.ObjectId`
   * instead.
   */
  export type ObjectId = Schema.Types.ObjectId;

  export let Promise: any;
  export const PromiseProvider: any;

  /** The various Mongoose SchemaTypes. */
  export const SchemaTypes: typeof Schema.Types;

  /** Expose connection states for user-land */
  export const STATES: typeof ConnectionStates;

  /** Opens Mongoose's default connection to MongoDB, see [connections docs](https://mongoosejs.com/docs/connections.html) */
  export function connect(uri: string, options: ConnectOptions, callback: CallbackWithoutResult): void;
  export function connect(uri: string, callback: CallbackWithoutResult): void;
  export function connect(uri: string, options?: ConnectOptions): Promise<Mongoose>;

  /** The Mongoose module's default connection. Equivalent to `mongoose.connections[0]`, see [`connections`](#mongoose_Mongoose-connections). */
  export const connection: Connection;

  /** An array containing all connections associated with this Mongoose instance. */
  export const connections: Connection[];

  /** An array containing all models associated with this Mongoose instance. */
  export const models: { [index: string]: Model<any> };
  /** Creates a Connection instance. */
  export function createConnection(uri: string, options?: ConnectOptions): Connection;
  export function createConnection(): Connection;
  export function createConnection(uri: string, options: ConnectOptions, callback: Callback<Connection>): void;

  /**
   * Removes the model named `name` from the default connection, if it exists.
   * You can use this function to clean up any models you created in your tests to
   * prevent OverwriteModelErrors.
   */
  export function deleteModel(name: string | RegExp): typeof mongoose;

  export function disconnect(): Promise<void>;
  export function disconnect(cb: CallbackWithoutResult): void;

  /** Gets mongoose options */
  export function get<K extends keyof MongooseOptions>(key: K): MongooseOptions[K];

  /**
   * Returns true if Mongoose can cast the given value to an ObjectId, or
   * false otherwise.
   */
  export function isValidObjectId(v: any): boolean;

  export function model<T>(name: string, schema?: Schema<any>, collection?: string, skipInit?: boolean): Model<T>;
  export function model<T, U extends Model<T, TQueryHelpers, any>, TQueryHelpers = {}>(
    name: string,
    schema?: Schema<T, U, TQueryHelpers>,
    collection?: string,
    skipInit?: boolean
  ): U;
  export function model<T, U extends Model<T, TQueryHelpers, any>, TQueryHelpers = {}>(
    name: string,
    schema?: Schema<any>,
    collection?: string,
    skipInit?: boolean
  ): U;

  /** Returns an array of model names created on this instance of Mongoose. */
  export function modelNames(): Array<string>;

  /** The node-mongodb-native driver Mongoose uses. */
  export const mongo: typeof mongodb;

  /**
   * Mongoose uses this function to get the current time when setting
   * [timestamps](/docs/guide.html#timestamps). You may stub out this function
   * using a tool like [Sinon](https://www.npmjs.com/package/sinon) for testing.
   */
  export function now(): NativeDate;

  /** Declares a global plugin executed on all Schemas. */
  export function plugin(fn: (schema: Schema, opts?: any) => void, opts?: any): typeof mongoose;

  /** Getter/setter around function for pluralizing collection names. */
  export function pluralize(fn?: ((str: string) => string) | null): ((str: string) => string) | null;

  /** Sets mongoose options */
  export function set<K extends keyof MongooseOptions>(key: K, value: MongooseOptions[K]): typeof mongoose;

  /**
   * _Requires MongoDB >= 3.6.0._ Starts a [MongoDB session](https://docs.mongodb.com/manual/release-notes/3.6/#client-sessions)
   * for benefits like causal consistency, [retryable writes](https://docs.mongodb.com/manual/core/retryable-writes/),
   * and [transactions](http://thecodebarbarian.com/a-node-js-perspective-on-mongodb-4-transactions.html).
   */
<<<<<<< HEAD
  export function startSession(options?: mongodb.ClientSessionOptions): Promise<mongodb.ClientSession>;
  export function startSession(options: mongodb.ClientSessionOptions, cb: (err: CallbackError, session: mongodb.ClientSession) => void): void;
=======
  export function startSession(options?: mongodb.SessionOptions): Promise<mongodb.ClientSession>;
  export function startSession(options: mongodb.SessionOptions, cb: Callback<mongodb.ClientSession>): void;
>>>>>>> ec41d222

  /** The Mongoose version */
  export const version: string;

  export type CastError = Error.CastError;

  type Mongoose = typeof mongoose;

  interface MongooseOptions {
    /** true by default. Set to false to skip applying global plugins to child schemas */
    applyPluginsToChildSchemas?: boolean;

    /**
     * false by default. Set to true to apply global plugins to discriminator schemas.
     * This typically isn't necessary because plugins are applied to the base schema and
     * discriminators copy all middleware, methods, statics, and properties from the base schema.
     */
    applyPluginsToDiscriminators?: boolean;

    /**
     * Set to `true` to make Mongoose call` Model.createCollection()` automatically when you
     * create a model with `mongoose.model()` or `conn.model()`. This is useful for testing
     * transactions, change streams, and other features that require the collection to exist.
     */
    autoCreate?: boolean;

    /**
     * true by default. Set to false to disable automatic index creation
     * for all models associated with this Mongoose instance.
     */
    autoIndex?: boolean;

    /** enable/disable mongoose's buffering mechanism for all connections and models */
    bufferCommands?: boolean;

    bufferTimeoutMS?: number;

    /** false by default. Set to `true` to `clone()` all schemas before compiling into a model. */
    cloneSchemas?: boolean;

    /**
     * If `true`, prints the operations mongoose sends to MongoDB to the console.
     * If a writable stream is passed, it will log to that stream, without colorization.
     * If a callback function is passed, it will receive the collection name, the method
     * name, then all arguments passed to the method. For example, if you wanted to
     * replicate the default logging, you could output from the callback
     * `Mongoose: ${collectionName}.${methodName}(${methodArgs.join(', ')})`.
     */
    debug?:
      | boolean
      | { color?: boolean; shell?: boolean }
      | stream.Writable
      | ((collectionName: string, methodName: string, ...methodArgs: any[]) => void);

    /** If set, attaches [maxTimeMS](https://docs.mongodb.com/manual/reference/operator/meta/maxTimeMS/) to every query */
    maxTimeMS?: number;

    /**
     * true by default. Mongoose adds a getter to MongoDB ObjectId's called `_id` that
     * returns `this` for convenience with populate. Set this to false to remove the getter.
     */
    objectIdGetter?: boolean;

    /**
     * Set to `true` to default to overwriting models with the same name when calling
     * `mongoose.model()`, as opposed to throwing an `OverwriteModelError`.
     */
    overwriteModels?: boolean;

    /**
     * If `false`, changes the default `returnOriginal` option to `findOneAndUpdate()`,
     * `findByIdAndUpdate`, and `findOneAndReplace()` to false. This is equivalent to
     * setting the `new` option to `true` for `findOneAndX()` calls by default. Read our
     * `findOneAndUpdate()` [tutorial](https://mongoosejs.com/docs/tutorials/findoneandupdate.html)
     * for more information.
     */
    returnOriginal?: boolean;

    /**
     * false by default. Set to true to enable [update validators](
     * https://mongoosejs.com/docs/validation.html#update-validators
     * ) for all validators by default.
     */
    runValidators?: boolean;

    sanitizeFilter?: boolean;

    sanitizeProjection?: boolean;

    /**
     * true by default. Set to false to opt out of Mongoose adding all fields that you `populate()`
     * to your `select()`. The schema-level option `selectPopulatedPaths` overwrites this one.
     */
    selectPopulatedPaths?: boolean;

    setDefaultsOnInsert?: boolean;

    /** true by default, may be `false`, `true`, or `'throw'`. Sets the default strict mode for schemas. */
    strict?: boolean | 'throw';

    /**
     * false by default, may be `false`, `true`, or `'throw'`. Sets the default
     * [strictQuery](https://mongoosejs.com/docs/guide.html#strictQuery) mode for schemas.
     */
    strictQuery?: boolean | 'throw';

    /**
     * `{ transform: true, flattenDecimals: true }` by default. Overwrites default objects to
     * `toJSON()`, for determining how Mongoose documents get serialized by `JSON.stringify()`
     */
    toJSON?: ToObjectOptions;

    /** `{ transform: true, flattenDecimals: true }` by default. Overwrites default objects to `toObject()` */
    toObject?: ToObjectOptions;
  }

  // eslint-disable-next-line @typescript-eslint/no-empty-interface
  interface ClientSession extends mongodb.ClientSession { }

  interface ConnectOptions extends mongodb.MongoClientOptions {
    /** Set to false to [disable buffering](http://mongoosejs.com/docs/faq.html#callback_never_executes) on all models associated with this connection. */
    bufferCommands?: boolean;
    /** The name of the database you want to use. If not provided, Mongoose uses the database name from connection string. */
    dbName?: string;
    /** username for authentication, equivalent to `options.auth.user`. Maintained for backwards compatibility. */
    user?: string;
    /** password for authentication, equivalent to `options.auth.password`. Maintained for backwards compatibility. */
    pass?: string;
    /** Set to false to disable automatic index creation for all models associated with this connection. */
    autoIndex?: boolean;
    /** Set to `true` to make Mongoose automatically call `createCollection()` on every model created on this connection. */
    autoCreate?: boolean;
<<<<<<< HEAD
=======
    /** False by default. If `true`, this connection will use `createIndex()` instead of `ensureIndex()` for automatic index builds via `Model.init()`. */
    useCreateIndex?: boolean;
    /** false by default. Set to `true` to make all connections set the `useNewUrlParser` option by default */
    useNewUrlParser?: boolean;
    /** false by default. Set to `true` to make all connections set the `useUnifiedTopology` option by default */
    useUnifiedTopology?: boolean;
>>>>>>> ec41d222
  }

  class Connection extends events.EventEmitter {
    /** Returns a promise that resolves when this connection successfully connects to MongoDB */
    asPromise(): Promise<this>;

    /** Closes the connection */
    close(callback: CallbackWithoutResult): void;
    close(force: boolean, callback: CallbackWithoutResult): void;
    close(force?: boolean): Promise<void>;

    /** Retrieves a collection, creating it if not cached. */
    collection(name: string, options?: mongodb.CreateCollectionOptions): Collection;

    /** A hash of the collections associated with this connection */
    collections: { [index: string]: Collection };

    /** A hash of the global options that are associated with this connection */
    config: any;

    /** The mongodb.Db instance, set when the connection is opened */
    db: mongodb.Db;

    /**
     * Helper for `createCollection()`. Will explicitly create the given collection
     * with specified options. Used to create [capped collections](https://docs.mongodb.com/manual/core/capped-collections/)
     * and [views](https://docs.mongodb.com/manual/core/views/) from mongoose.
     */
<<<<<<< HEAD
    createCollection<T = any>(name: string, options?: mongodb.CreateCollectionOptions): Promise<mongodb.Collection>;
    createCollection<T = any>(name: string, cb: (err: CallbackError, collection: mongodb.Collection) => void): void;
    createCollection<T = any>(name: string, options: mongodb.CreateCollectionOptions, cb?: (err: CallbackError, collection: mongodb.Collection) => void): Promise<mongodb.Collection>;
=======
    createCollection<T = any>(name: string, options?: mongodb.CollectionCreateOptions): Promise<mongodb.Collection<T>>;
    createCollection<T = any>(name: string, cb: Callback<mongodb.Collection<T>>): void;
    createCollection<T = any>(name: string, options: mongodb.CollectionCreateOptions, cb?: Callback<mongodb.Collection>): Promise<mongodb.Collection<T>>;
>>>>>>> ec41d222

    /**
     * Removes the model named `name` from this connection, if it exists. You can
     * use this function to clean up any models you created in your tests to
     * prevent OverwriteModelErrors.
     */
    deleteModel(name: string): this;

    /**
     * Helper for `dropCollection()`. Will delete the given collection, including
     * all documents and indexes.
     */
    dropCollection(collection: string): Promise<void>;
    dropCollection(collection: string, cb: CallbackWithoutResult): void;

    /**
     * Helper for `dropDatabase()`. Deletes the given database, including all
     * collections, documents, and indexes.
     */
    dropDatabase(): Promise<void>;
    dropDatabase(cb: CallbackWithoutResult): void;

    /** Gets the value of the option `key`. Equivalent to `conn.options[key]` */
    get(key: string): any;

    /**
     * Returns the [MongoDB driver `MongoClient`](http://mongodb.github.io/node-mongodb-native/3.5/api/MongoClient.html) instance
     * that this connection uses to talk to MongoDB.
     */
    getClient(): mongodb.MongoClient;

    /**
     * The host name portion of the URI. If multiple hosts, such as a replica set,
     * this will contain the first host name in the URI
     */
    host: string;

    /**
     * A number identifier for this connection. Used for debugging when
     * you have [multiple connections](/docs/connections.html#multiple_connections).
     */
    id: number;

    /**
     * A [POJO](https://masteringjs.io/tutorials/fundamentals/pojo) containing
     * a map from model names to models. Contains all models that have been
     * added to this connection using [`Connection#model()`](/docs/api/connection.html#connection_Connection-model).
     */
    models: { [index: string]: Model<any> };

    /** Defines or retrieves a model. */
    model<T>(name: string, schema?: Schema<any>, collection?: string): Model<T>;
    model<T, U extends Model<T, TQueryHelpers, any>, TQueryHelpers = {}>(
      name: string,
      schema?: Schema<T, U, TQueryHelpers>,
      collection?: string,
      skipInit?: boolean
    ): U;
    model<T, U extends Model<T, TQueryHelpers, any>, TQueryHelpers = {}>(
      name: string,
      schema?: Schema<any>,
      collection?: string,
      skipInit?: boolean
    ): U;

    /** Returns an array of model names created on this connection. */
    modelNames(): Array<string>;

    /** The name of the database this connection points to. */
    name: string;

    /** Opens the connection with a URI using `MongoClient.connect()`. */
    openUri(uri: string, options?: ConnectOptions): Promise<Connection>;
    openUri(uri: string, callback: (err: CallbackError, conn?: Connection) => void): Connection;
    openUri(uri: string, options: ConnectOptions, callback: (err: CallbackError, conn?: Connection) => void): Connection;

    /** The password specified in the URI */
    pass: string;

    /**
     * The port portion of the URI. If multiple hosts, such as a replica set,
     * this will contain the port from the first host name in the URI.
     */
    port: number;

    /** Declares a plugin executed on all schemas you pass to `conn.model()` */
    plugin(fn: (schema: Schema, opts?: any) => void, opts?: any): Connection;

    /** The plugins that will be applied to all models created on this connection. */
    plugins: Array<any>;

    /**
     * Connection ready state
     *
     * - 0 = disconnected
     * - 1 = connected
     * - 2 = connecting
     * - 3 = disconnecting
     */
    readyState: number;

    /** Sets the value of the option `key`. Equivalent to `conn.options[key] = val` */
    set(key: string, value: any): any;

    /**
     * Set the [MongoDB driver `MongoClient`](http://mongodb.github.io/node-mongodb-native/3.5/api/MongoClient.html) instance
     * that this connection uses to talk to MongoDB. This is useful if you already have a MongoClient instance, and want to
     * reuse it.
     */
    setClient(client: mongodb.MongoClient): this;

    /**
     * _Requires MongoDB >= 3.6.0._ Starts a [MongoDB session](https://docs.mongodb.com/manual/release-notes/3.6/#client-sessions)
     * for benefits like causal consistency, [retryable writes](https://docs.mongodb.com/manual/core/retryable-writes/),
     * and [transactions](http://thecodebarbarian.com/a-node-js-perspective-on-mongodb-4-transactions.html).
     */
<<<<<<< HEAD
    startSession(options?: mongodb.ClientSessionOptions): Promise<mongodb.ClientSession>;
    startSession(options: mongodb.ClientSessionOptions, cb: (err: CallbackError, session: mongodb.ClientSession) => void): void;
=======
    startSession(options?: mongodb.SessionOptions): Promise<mongodb.ClientSession>;
    startSession(options: mongodb.SessionOptions, cb: Callback<mongodb.ClientSession>): void;
>>>>>>> ec41d222

    /**
     * _Requires MongoDB >= 3.6.0._ Executes the wrapped async function
     * in a transaction. Mongoose will commit the transaction if the
     * async function executes successfully and attempt to retry if
     * there was a retriable error.
     */
    transaction(fn: (session: mongodb.ClientSession) => Promise<any>): Promise<any>;

    /** Switches to a different database using the same connection pool. */
    useDb(name: string, options?: { useCache?: boolean, noListener?: boolean }): Connection;

    /** The username specified in the URI */
    user: string;

    /** Watches the entire underlying database for changes. Similar to [`Model.watch()`](/docs/api/model.html#model_Model.watch). */
    watch<ResultType = any>(pipeline?: Array<any>, options?: mongodb.ChangeStreamOptions): mongodb.ChangeStream<ResultType>;
  }

   /*
   * section collection.js
   * http://mongoosejs.com/docs/api.html#collection-js
   */
  interface CollectionBase extends mongodb.Collection {
    /*
      * Abstract methods. Some of these are already defined on the
      * mongodb.Collection interface so they've been commented out.
      */
    ensureIndex(...args: any[]): any;
    findAndModify(...args: any[]): any;
    getIndexes(...args: any[]): any;

    /** The collection name */
    collectionName: string;
    /** The Connection instance */
    conn: Connection;
    /** The collection name */
    name: string;
  }

  /*
   * section drivers/node-mongodb-native/collection.js
   * http://mongoosejs.com/docs/api.html#drivers-node-mongodb-native-collection-js
   */
  let Collection: Collection;
  interface Collection extends CollectionBase {
    /**
     * Collection constructor
     * @param name name of the collection
     * @param conn A MongooseConnection instance
     * @param opts optional collection options
     */
    // eslint-disable-next-line @typescript-eslint/no-misused-new
    new(name: string, conn: Connection, opts?: any): Collection;
    /** Formatter for debug print args */
    $format(arg: any): string;
    /** Debug print helper */
    $print(name: any, i: any, args: any[]): void;
    /** Retrieves information about this collections indexes. */
    getIndexes(): any;
  }

  class Document<T = any, TQueryHelpers = any, DocType = any> {
    constructor(doc?: any);

    /** This documents _id. */
    _id?: T;

    /** This documents __v. */
    __v?: any;

    /* Get all subdocs (by bfs) */
    $getAllSubdocs(): Document[];

    /** Don't run validation on this path or persist changes to this path. */
    $ignore(path: string): void;

    /** Checks if a path is set to its default. */
    $isDefault(path: string): boolean;

    /** Getter/setter, determines whether the document was removed or not. */
    $isDeleted(val?: boolean): boolean;

    /** Returns an array of all populated documents associated with the query */
    $getPopulatedDocs(): Document[];

    /**
     * Returns true if the given path is nullish or only contains empty objects.
     * Useful for determining whether this subdoc will get stripped out by the
     * [minimize option](/docs/guide.html#minimize).
     */
    $isEmpty(path: string): boolean;

    /** Checks if a path is invalid */
    $isValid(path: string): boolean;

    /**
     * Empty object that you can use for storing properties on the document. This
     * is handy for passing data to middleware without conflicting with Mongoose
     * internals.
     */
    $locals: Record<string, unknown>;

    /** Marks a path as valid, removing existing validation errors. */
    $markValid(path: string): void;

    /**
     * A string containing the current operation that Mongoose is executing
     * on this document. May be `null`, `'save'`, `'validate'`, or `'remove'`.
     */
    $op: string | null;

    /**
     * Getter/setter around the session associated with this document. Used to
     * automatically set `session` if you `save()` a doc that you got from a
     * query with an associated session.
     */
    $session(session?: mongodb.ClientSession | null): mongodb.ClientSession;

    /** Alias for `set()`, used internally to avoid conflicts */
    $set(path: string, val: any, options?: any): this;
    $set(path: string, val: any, type: any, options?: any): this;
    $set(value: any): this;

    /** Additional properties to attach to the query when calling `save()` and `isNew` is false. */
    $where: Record<string, unknown>;

    /** If this is a discriminator model, `baseModelName` is the name of the base model. */
    baseModelName?: string;

    /** Collection the model uses. */
    collection: Collection;

    /** Connection the model uses. */
    db: Connection;

    /** Removes this document from the db. */
    delete(options?: QueryOptions): QueryWithHelpers<any, this, TQueryHelpers>;
    delete(options: QueryOptions, cb?: Callback): void;
    delete(cb: Callback): void;

    /** Removes this document from the db. */
    deleteOne(options?: QueryOptions): QueryWithHelpers<any, this, TQueryHelpers>;
    deleteOne(options: QueryOptions, cb?: Callback): void;
    deleteOne(cb: Callback): void;

    /** Takes a populated field and returns it to its unpopulated state. */
    depopulate(path: string): this;

    /**
     * Returns the list of paths that have been directly modified. A direct
     * modified path is a path that you explicitly set, whether via `doc.foo = 'bar'`,
     * `Object.assign(doc, { foo: 'bar' })`, or `doc.set('foo', 'bar')`.
     */
    directModifiedPaths(): Array<string>;

    /**
     * Returns true if this document is equal to another document.
     *
     * Documents are considered equal when they have matching `_id`s, unless neither
     * document has an `_id`, in which case this function falls back to using
     * `deepEqual()`.
     */
    equals(doc: Document<T>): boolean;

    /** Hash containing current validation errors. */
    errors?: Error.ValidationError;

<<<<<<< HEAD
=======
    /** Explicitly executes population and returns a promise. Useful for promises integration. */
    execPopulate(): Promise<this>;
    execPopulate(callback: Callback<this>): void;

>>>>>>> ec41d222
    /** Returns the value of a path. */
    get(path: string, type?: any, options?: any): any;

    /**
     * Returns the changes that happened to the document
     * in the format that will be sent to MongoDB.
     */
    getChanges(): UpdateQuery<this>;

    /** The string version of this documents _id. */
    id?: any;

    /** Signal that we desire an increment of this documents version. */
    increment(): this;

    /**
     * Initializes the document without setters or marking anything modified.
     * Called internally after a document is returned from mongodb. Normally,
     * you do **not** need to call this function on your own.
     */
    init(obj: any, opts?: any, cb?: Callback<this>): this;

    /** Marks a path as invalid, causing validation to fail. */
    invalidate(path: string, errorMsg: string | NativeError, value?: any, kind?: string): NativeError | null;

    /** Returns true if `path` was directly set and modified, else false. */
    isDirectModified(path: string): boolean;

    /** Checks if `path` was explicitly selected. If no projection, always returns true. */
    isDirectSelected(path: string): boolean;

    /** Checks if `path` is in the `init` state, that is, it was set by `Document#init()` and not modified since. */
    isInit(path: string): boolean;

    /**
     * Returns true if any of the given paths is modified, else false. If no arguments, returns `true` if any path
     * in this document is modified.
     */
    isModified(path?: string | Array<string>): boolean;

    /** Boolean flag specifying if the document is new. */
    isNew: boolean;

    /** Checks if `path` was selected in the source query which initialized this document. */
    isSelected(path: string): boolean;

    /** Marks the path as having pending changes to write to the db. */
    markModified(path: string, scope?: any): void;

    /** Returns the list of paths that have been modified. */
    modifiedPaths(options?: { includeChildren?: boolean }): Array<string>;

    /** Returns another Model instance. */
    model<T extends Model<any>>(name: string): T;

    /** The name of the model */
    modelName: string;

    /**
     * Overwrite all values in this document with the values of `obj`, except
     * for immutable properties. Behaves similarly to `set()`, except for it
     * unsets all properties that aren't in `obj`.
     */
    overwrite(obj: DocumentDefinition<this>): this;

    /**
     * If this document is a subdocument or populated document, returns the
     * document's parent. Returns undefined otherwise.
     */
    $parent(): Document | undefined;

    /**
     * Populates document references.
     */
<<<<<<< HEAD
    populate(path: string | string[]): Promise<this>;
    populate(path: string | string[], callback: (err: CallbackError, res: this) => void): void;
    populate(path: string, names: string): Promise<this>;
    populate(path: string, names: string, callback: (err: CallbackError, res: this) => void): void;
    populate(opts: PopulateOptions | Array<PopulateOptions>): Promise<this>;
    populate(opts: PopulateOptions | Array<PopulateOptions>, callback: (err: CallbackError, res: this) => void): void;
=======
    populate(path: string, callback?: Callback<this>): this;
    populate(path: string, names: string, callback?: Callback<this>): this;
    populate(opts: PopulateOptions | Array<PopulateOptions>, callback?: Callback<this>): this;
>>>>>>> ec41d222

    /** Gets _id(s) used during population of the given `path`. If the path was not populated, returns `undefined`. */
    populated(path: string): any;

    /** Removes this document from the db. */
    remove(options?: QueryOptions): Promise<this>;
    remove(options?: QueryOptions, cb?: Callback): void;

    /** Sends a replaceOne command with this document `_id` as the query selector. */
    replaceOne(replacement?: DocumentDefinition<this>, options?: QueryOptions | null, callback?: Callback): Query<any, this>;
    replaceOne(replacement?: Object, options?: QueryOptions | null, callback?: Callback): Query<any, this>;

    /** Saves this document by inserting a new document into the database if [document.isNew](/docs/api.html#document_Document-isNew) is `true`, or sends an [updateOne](/docs/api.html#document_Document-updateOne) operation with just the modified paths if `isNew` is `false`. */
    save(options?: SaveOptions): Promise<this>;
    save(options?: SaveOptions, fn?: Callback<this>): void;
    save(fn?: Callback<this>): void;

    /** The document's schema. */
    schema: Schema;

    /** Sets the value of a path, or many paths. */
    set(path: string, val: any, options?: any): this;
    set(path: string, val: any, type: any, options?: any): this;
    set(value: any): this;

    /** The return value of this method is used in calls to JSON.stringify(doc). */
    toJSON(options?: ToObjectOptions): LeanDocument<this>;
    toJSON<T = DocType>(options?: ToObjectOptions): T;

    /** Converts this document into a plain-old JavaScript object ([POJO](https://masteringjs.io/tutorials/fundamentals/pojo)). */
    toObject(options?: ToObjectOptions): LeanDocument<this>;
    toObject<T = DocType>(options?: ToObjectOptions): T;

    /** Clears the modified state on the specified path. */
    unmarkModified(path: string): void;

    /** Sends an update command with this document `_id` as the query selector. */
    update(update?: UpdateQuery<this> | UpdateWithAggregationPipeline, options?: QueryOptions | null, callback?: Callback): Query<any, this>;

    /** Sends an updateOne command with this document `_id` as the query selector. */
    updateOne(update?: UpdateQuery<this> | UpdateWithAggregationPipeline, options?: QueryOptions | null, callback?: Callback): Query<any, this>;

    /** Executes registered validation rules for this document. */
    validate(options:{ pathsToSkip?: pathsToSkip }): Promise<void>;
    validate(pathsToValidate?: pathsToValidate, options?: any): Promise<void>;
    validate(callback: CallbackWithoutResult): void;
    validate(pathsToValidate: pathsToValidate, callback: CallbackWithoutResult): void;
    validate(pathsToValidate: pathsToValidate, options: any, callback: CallbackWithoutResult): void;

    /** Executes registered validation rules (skipping asynchronous validators) for this document. */
    validateSync(options:{pathsToSkip?: pathsToSkip, [k:string]: any }): Error.ValidationError | null;
    validateSync(pathsToValidate?: Array<string>, options?: any): Error.ValidationError | null;
  }

  /** A list of paths to validate. If set, Mongoose will validate only the modified paths that are in the given list. */
  type pathsToValidate = string[] | string;
  /** A list of paths to skip. If set, Mongoose will validate every modified path that is not in this list. */
  type pathsToSkip = string[] | string;

  interface AcceptsDiscriminator {
    /** Adds a discriminator type. */
    discriminator<D>(name: string | number, schema: Schema, value?: string | number | ObjectId): Model<D>;
    discriminator<T, U>(name: string | number, schema: Schema<T, U>, value?: string | number | ObjectId): U;
  }

  type AnyKeys<T> = { [P in keyof T]?: T[P] | any };
  interface AnyObject { [k: string]: any }
  type EnforceDocument<T, TMethods> = T extends Document ? T : T & Document<any, any, T> & TMethods;

  interface IndexesDiff {
    /** Indexes that would be created in mongodb. */
    toCreate: Array<any>
    /** Indexes that would be dropped in mongodb. */
    toDrop: Array<any>
  }

  export const Model: Model<any>;
  interface Model<T, TQueryHelpers = {}, TMethods = {}> extends NodeJS.EventEmitter, AcceptsDiscriminator {
    new(doc?: AnyKeys<T> & AnyObject): EnforceDocument<T, TMethods>;

    aggregate<R = any>(pipeline?: any[]): Aggregate<Array<R>>;
    aggregate<R = any>(pipeline: any[], cb: Function): Promise<Array<R>>;

    /** Base Mongoose instance the model uses. */
    base: typeof mongoose;

    /**
     * If this is a discriminator model, `baseModelName` is the name of
     * the base model.
     */
    baseModelName: string | undefined;

    /**
     * Sends multiple `insertOne`, `updateOne`, `updateMany`, `replaceOne`,
     * `deleteOne`, and/or `deleteMany` operations to the MongoDB server in one
     * command. This is faster than sending multiple independent operations (e.g.
     * if you use `create()`) because with `bulkWrite()` there is only one round
     * trip to MongoDB.
     */
<<<<<<< HEAD
    bulkWrite(writes: Array<any>, options?: mongodb.BulkWriteOptions): Promise<mongodb.BulkWriteResult>;
    bulkWrite(writes: Array<any>, options?: mongodb.BulkWriteOptions, cb?: (err: CallbackError, res: mongodb.BulkWriteResult) => void): void;
=======
    bulkWrite(writes: Array<any>, options?: mongodb.CollectionBulkWriteOptions): Promise<mongodb.BulkWriteOpResultObject>;
    bulkWrite(writes: Array<any>, options?: mongodb.CollectionBulkWriteOptions, cb?: Callback<mongodb.BulkWriteOpResultObject>): void;
>>>>>>> ec41d222

    /** Collection the model uses. */
    collection: Collection;

    /** Creates a `count` query: counts the number of documents that match `filter`. */
    count(callback?: Callback<number>): QueryWithHelpers<number, EnforceDocument<T, TMethods>, TQueryHelpers, T>;
    count(filter: FilterQuery<T>, callback?: Callback<number>): QueryWithHelpers<number, EnforceDocument<T, TMethods>, TQueryHelpers, T>;

    /** Creates a `countDocuments` query: counts the number of documents that match `filter`. */
    countDocuments(callback?: Callback<number>): QueryWithHelpers<number, EnforceDocument<T, TMethods>, TQueryHelpers, T>;
    countDocuments(filter: FilterQuery<T>, callback?: Callback<number>): QueryWithHelpers<number, EnforceDocument<T, TMethods>, TQueryHelpers, T>;

    /** Creates a new document or documents */
    create(docs: (T | DocumentDefinition<T> | AnyObject)[], options?: SaveOptions): Promise<EnforceDocument<T, TMethods>[]>;
    create(docs: (T | DocumentDefinition<T> | AnyObject)[], callback: Callback<EnforceDocument<T, TMethods>[]>): void;
    create(doc: T | DocumentDefinition<T> | AnyObject): Promise<EnforceDocument<T, TMethods>>;
    create(doc: T | DocumentDefinition<T> | AnyObject, callback: Callback<EnforceDocument<T, TMethods>>): void;
    create<DocContents = T | DocumentDefinition<T>>(docs: DocContents[], options?: SaveOptions): Promise<EnforceDocument<T, TMethods>[]>;
    create<DocContents = T | DocumentDefinition<T>>(docs: DocContents[], callback: Callback<EnforceDocument<T, TMethods>[]>): void;
    create<DocContents = T | DocumentDefinition<T>>(doc: DocContents): Promise<EnforceDocument<T, TMethods>>;
    create<DocContents = T | DocumentDefinition<T>>(...docs: DocContents[]): Promise<EnforceDocument<T, TMethods>[]>;
    create<DocContents = T | DocumentDefinition<T>>(doc: DocContents, callback: Callback<EnforceDocument<T, TMethods>>): void;

    /**
     * Create the collection for this model. By default, if no indexes are specified,
     * mongoose will not create the collection for the model until any documents are
     * created. Use this method to create the collection explicitly.
     */
<<<<<<< HEAD
    createCollection(options?: mongodb.CreateCollectionOptions): Promise<mongodb.Collection>;
    createCollection(options: mongodb.CreateCollectionOptions | null, callback: (err: CallbackError, collection: mongodb.Collection) => void): void;
=======
    createCollection(options?: mongodb.CollectionCreateOptions): Promise<mongodb.Collection<T>>;
    createCollection(options: mongodb.CollectionCreateOptions | null, callback: Callback<mongodb.Collection<T>>): void;
>>>>>>> ec41d222

    /**
     * Similar to `ensureIndexes()`, except for it uses the [`createIndex`](http://mongodb.github.io/node-mongodb-native/2.2/api/Collection.html#createIndex)
     * function.
     */
    createIndexes(callback?: CallbackWithoutResult): Promise<void>;
    createIndexes(options?: any, callback?: CallbackWithoutResult): Promise<void>;

    /** Connection the model uses. */
    db: Connection;

    /**
     * Deletes all of the documents that match `conditions` from the collection.
     * Behaves like `remove()`, but deletes all documents that match `conditions`
     * regardless of the `single` option.
     */
<<<<<<< HEAD
    deleteMany(filter?: FilterQuery<T>, options?: QueryOptions, callback?: (err: CallbackError) => void): QueryWithHelpers<mongodb.DeleteResult, EnforceDocument<T, TMethods>, TQueryHelpers, T>;
    deleteMany(filter: FilterQuery<T>, callback: (err: CallbackError) => void): QueryWithHelpers<mongodb.DeleteResult, EnforceDocument<T, TMethods>, TQueryHelpers, T>;
    deleteMany(callback: (err: CallbackError) => void): QueryWithHelpers<mongodb.DeleteResult, EnforceDocument<T, TMethods>, TQueryHelpers, T>;
=======
    deleteMany(filter?: FilterQuery<T>, options?: QueryOptions, callback?: CallbackWithoutResult): QueryWithHelpers<mongodb.DeleteWriteOpResultObject['result'] & { deletedCount?: number }, EnforceDocument<T, TMethods>, TQueryHelpers, T>;
    deleteMany(filter: FilterQuery<T>, callback: CallbackWithoutResult): QueryWithHelpers<mongodb.DeleteWriteOpResultObject['result'] & { deletedCount?: number }, EnforceDocument<T, TMethods>, TQueryHelpers, T>;
    deleteMany(callback: CallbackWithoutResult): QueryWithHelpers<mongodb.DeleteWriteOpResultObject['result'] & { deletedCount?: number }, EnforceDocument<T, TMethods>, TQueryHelpers, T>;
>>>>>>> ec41d222

    /**
     * Deletes the first document that matches `conditions` from the collection.
     * Behaves like `remove()`, but deletes at most one document regardless of the
     * `single` option.
     */
<<<<<<< HEAD
    deleteOne(filter?: FilterQuery<T>, options?: QueryOptions, callback?: (err: CallbackError) => void): QueryWithHelpers<mongodb.DeleteResult, EnforceDocument<T, TMethods>, TQueryHelpers, T>;
    deleteOne(filter: FilterQuery<T>, callback: (err: CallbackError) => void): QueryWithHelpers<mongodb.DeleteResult, EnforceDocument<T, TMethods>, TQueryHelpers, T>;
    deleteOne(callback: (err: CallbackError) => void): QueryWithHelpers<mongodb.DeleteResult, EnforceDocument<T, TMethods>, TQueryHelpers, T>;
=======
    deleteOne(filter?: FilterQuery<T>, options?: QueryOptions, callback?: CallbackWithoutResult): QueryWithHelpers<mongodb.DeleteWriteOpResultObject['result'] & { deletedCount?: number }, EnforceDocument<T, TMethods>, TQueryHelpers, T>;
    deleteOne(filter: FilterQuery<T>, callback: CallbackWithoutResult): QueryWithHelpers<mongodb.DeleteWriteOpResultObject['result'] & { deletedCount?: number }, EnforceDocument<T, TMethods>, TQueryHelpers, T>;
    deleteOne(callback: CallbackWithoutResult): QueryWithHelpers<mongodb.DeleteWriteOpResultObject['result'] & { deletedCount?: number }, EnforceDocument<T, TMethods>, TQueryHelpers, T>;
>>>>>>> ec41d222

    /**
     * Sends `createIndex` commands to mongo for each index declared in the schema.
     * The `createIndex` commands are sent in series.
     */
    ensureIndexes(callback?: CallbackWithoutResult): Promise<void>;
    ensureIndexes(options?: any, callback?: CallbackWithoutResult): Promise<void>;

    /**
     * Event emitter that reports any errors that occurred. Useful for global error
     * handling.
     */
    events: NodeJS.EventEmitter;

    /**
     * Finds a single document by its _id field. `findById(id)` is almost*
     * equivalent to `findOne({ _id: id })`. If you want to query by a document's
     * `_id`, use `findById()` instead of `findOne()`.
     */
    findById(id: any, projection?: any | null, options?: QueryOptions | null, callback?: Callback<EnforceDocument<T, TMethods> | null>): QueryWithHelpers<EnforceDocument<T, TMethods> | null, EnforceDocument<T, TMethods>, TQueryHelpers, T>;

    /** Finds one document. */
    findOne(filter?: FilterQuery<T>, projection?: any | null, options?: QueryOptions | null, callback?: Callback<EnforceDocument<T, TMethods> | null>): QueryWithHelpers<EnforceDocument<T, TMethods> | null, EnforceDocument<T, TMethods>, TQueryHelpers, T>;

    /**
     * Shortcut for creating a new Document from existing raw data, pre-saved in the DB.
     * The document returned has no paths marked as modified initially.
     */
    hydrate(obj: any): EnforceDocument<T, TMethods>;

    /**
     * This function is responsible for building [indexes](https://docs.mongodb.com/manual/indexes/),
     * unless [`autoIndex`](http://mongoosejs.com/docs/guide.html#autoIndex) is turned off.
     * Mongoose calls this function automatically when a model is created using
     * [`mongoose.model()`](/docs/api.html#mongoose_Mongoose-model) or
     * [`connection.model()`](/docs/api.html#connection_Connection-model), so you
     * don't need to call it.
     */
    init(callback?: CallbackWithoutResult): Promise<EnforceDocument<T, TMethods>>;

    /** Inserts one or more new documents as a single `insertMany` call to the MongoDB server. */
    insertMany(docs: Array<T | DocumentDefinition<T> | AnyObject>, options: InsertManyOptions & { rawResult: true }): Promise<InsertManyResult>;
    insertMany(docs: Array<T | DocumentDefinition<T> | AnyObject>, options?: InsertManyOptions): Promise<Array<EnforceDocument<T, TMethods>>>;
    insertMany(doc: T | DocumentDefinition<T> | AnyObject, options: InsertManyOptions & { rawResult: true }): Promise<InsertManyResult>;
    insertMany(doc: T | DocumentDefinition<T> | AnyObject, options?: InsertManyOptions): Promise<EnforceDocument<T, TMethods>>;
    insertMany(doc: T | DocumentDefinition<T> | AnyObject, options?: InsertManyOptions, callback?: Callback<EnforceDocument<T, TMethods> | InsertManyResult>): void;
    insertMany(docs: Array<T | DocumentDefinition<T> | AnyObject>, options?: InsertManyOptions, callback?: Callback<Array<EnforceDocument<T, TMethods>> | InsertManyResult>): void;

    /**
     * Lists the indexes currently defined in MongoDB. This may or may not be
     * the same as the indexes defined in your schema depending on whether you
     * use the [`autoIndex` option](/docs/guide.html#autoIndex) and if you
     * build indexes manually.
     */
    listIndexes(callback: Callback<Array<any>>): void;
    listIndexes(): Promise<Array<any>>;

    /** The name of the model */
    modelName: string;

    /** Populates document references. */
    populate(docs: Array<any>, options: PopulateOptions | Array<PopulateOptions> | string,
      callback?: Callback<(EnforceDocument<T, TMethods>)[]>): Promise<Array<EnforceDocument<T, TMethods>>>;
    populate(doc: any, options: PopulateOptions | Array<PopulateOptions> | string,
      callback?: Callback<EnforceDocument<T, TMethods>>): Promise<EnforceDocument<T, TMethods>>;

    /**
     * Makes the indexes in MongoDB match the indexes defined in this model's
     * schema. This function will drop any indexes that are not defined in
     * the model's schema except the `_id` index, and build any indexes that
     * are in your schema but not in MongoDB.
     */
    syncIndexes(options?: Record<string, unknown>): Promise<Array<string>>;
    syncIndexes(options: Record<string, unknown> | null, callback: Callback<Array<string>>): void;

    /**
     * Does a dry-run of Model.syncIndexes(), meaning that
     * the result of this function would be the result of
     * Model.syncIndexes().
     */
    diffIndexes(options?: Record<string, unknown>): Promise<IndexesDiff>
    diffIndexes(options: Record<string, unknown> | null, callback: (err: CallbackError, diff: IndexesDiff) => void): void

    /**
     * Starts a [MongoDB session](https://docs.mongodb.com/manual/release-notes/3.6/#client-sessions)
     * for benefits like causal consistency, [retryable writes](https://docs.mongodb.com/manual/core/retryable-writes/),
     * and [transactions](http://thecodebarbarian.com/a-node-js-perspective-on-mongodb-4-transactions.html).
     * */
<<<<<<< HEAD
    startSession(options?: mongodb.ClientSessionOptions, cb?: (err: CallbackError, session: mongodb.ClientSession) => void): Promise<mongodb.ClientSession>;
=======
    startSession(options?: mongodb.SessionOptions, cb?: Callback<mongodb.ClientSession>): Promise<mongodb.ClientSession>;
>>>>>>> ec41d222

    /** Casts and validates the given object against this model's schema, passing the given `context` to custom validators. */
    validate(callback?: CallbackWithoutResult): Promise<void>;
    validate(optional: any, callback?: CallbackWithoutResult): Promise<void>;
    validate(optional: any, pathsToValidate: string[], callback?: CallbackWithoutResult): Promise<void>;

    /** Watches the underlying collection for changes using [MongoDB change streams](https://docs.mongodb.com/manual/changeStreams/). */
    watch<ResultType = any>(pipeline?: Array<Record<string, unknown>>, options?: mongodb.ChangeStreamOptions): mongodb.ChangeStream<ResultType>;

    /** Adds a `$where` clause to this query */
    $where(argument: string | Function): QueryWithHelpers<Array<EnforceDocument<T, TMethods>>, EnforceDocument<T, TMethods>, TQueryHelpers, T>;

    /** Registered discriminators for this model. */
    discriminators: { [name: string]: Model<any> } | undefined;

    /** Translate any aliases fields/conditions so the final query or document object is pure */
    translateAliases(raw: any): any;

    /** Creates a `distinct` query: returns the distinct values of the given `field` that match `filter`. */
    distinct(field: string, filter?: FilterQuery<T>, callback?: Callback<number>): QueryWithHelpers<Array<any>, EnforceDocument<T, TMethods>, TQueryHelpers, T>;

    /** Creates a `estimatedDocumentCount` query: counts the number of documents in the collection. */
    estimatedDocumentCount(options?: QueryOptions, callback?: Callback<number>): QueryWithHelpers<number, EnforceDocument<T, TMethods>, TQueryHelpers, T>;

    /**
     * Returns true if at least one document exists in the database that matches
     * the given `filter`, and false otherwise.
     */
    exists(filter: FilterQuery<T>): Promise<boolean>;
    exists(filter: FilterQuery<T>, callback: Callback<boolean>): void;

    /** Creates a `find` query: gets a list of documents that match `filter`. */
    find(callback?: Callback<EnforceDocument<T, TMethods>[]>): QueryWithHelpers<Array<EnforceDocument<T, TMethods>>, EnforceDocument<T, TMethods>, TQueryHelpers, T>;
    find(filter: FilterQuery<T>, callback?: Callback<T[]>): QueryWithHelpers<Array<EnforceDocument<T, TMethods>>, EnforceDocument<T, TMethods>, TQueryHelpers, T>;
    find(filter: FilterQuery<T>, projection?: any | null, options?: QueryOptions | null, callback?: Callback<EnforceDocument<T, TMethods>[]>): QueryWithHelpers<Array<EnforceDocument<T, TMethods>>, EnforceDocument<T, TMethods>, TQueryHelpers, T>;

    /** Creates a `findByIdAndDelete` query, filtering by the given `_id`. */
    findByIdAndDelete(id?: mongodb.ObjectId | any, options?: QueryOptions | null, callback?: (err: CallbackError, doc: EnforceDocument<T, TMethods> | null, res: any) => void): QueryWithHelpers<EnforceDocument<T, TMethods> | null, EnforceDocument<T, TMethods>, TQueryHelpers, T>;

    /** Creates a `findByIdAndRemove` query, filtering by the given `_id`. */
    findByIdAndRemove(id?: mongodb.ObjectId | any, options?: QueryOptions | null, callback?: (err: CallbackError, doc: EnforceDocument<T, TMethods> | null, res: any) => void): QueryWithHelpers<EnforceDocument<T, TMethods> | null, EnforceDocument<T, TMethods>, TQueryHelpers, T>;

    /** Creates a `findOneAndUpdate` query, filtering by the given `_id`. */
    findByIdAndUpdate(id: mongodb.ObjectId | any, update: UpdateQuery<T>, options: QueryOptions & { rawResult: true }, callback?: (err: CallbackError, doc: any, res: any) => void): Query<any, EnforceDocument<T, TMethods>, T>;
    findByIdAndUpdate(id: mongodb.ObjectId | any, update: UpdateQuery<T>, options: QueryOptions & { upsert: true } & ReturnsNewDoc, callback?: (err: CallbackError, doc: T, res: any) => void): Query<T, EnforceDocument<T, TMethods>, T>;
    findByIdAndUpdate(id?: mongodb.ObjectId | any, update?: UpdateQuery<T>, options?: QueryOptions | null, callback?: (err: CallbackError, doc: T | null, res: any) => void): Query<T | null, EnforceDocument<T, TMethods>, T>;
    findByIdAndUpdate(id: mongodb.ObjectId | any, update: UpdateQuery<T>, callback: (err: CallbackError, doc: T | null, res: any) => void): Query<T | null, EnforceDocument<T, TMethods>, T>;

    /** Creates a `findOneAndDelete` query: atomically finds the given document, deletes it, and returns the document as it was before deletion. */
    findOneAndDelete(filter?: FilterQuery<T>, options?: QueryOptions | null, callback?: (err: CallbackError, doc: EnforceDocument<T, TMethods> | null, res: any) => void): QueryWithHelpers<EnforceDocument<T, TMethods> | null, EnforceDocument<T, TMethods>, TQueryHelpers, T>;

    /** Creates a `findOneAndRemove` query: atomically finds the given document and deletes it. */
    findOneAndRemove(filter?: FilterQuery<T>, options?: QueryOptions | null, callback?: (err: CallbackError, doc: EnforceDocument<T, TMethods> | null, res: any) => void): QueryWithHelpers<EnforceDocument<T, TMethods> | null, EnforceDocument<T, TMethods>, TQueryHelpers, T>;

    /** Creates a `findOneAndReplace` query: atomically finds the given document and replaces it with `replacement`. */
    findOneAndReplace(filter: FilterQuery<T>, replacement: DocumentDefinition<T>, options: QueryOptions & { upsert: true } & ReturnsNewDoc, callback?: (err: CallbackError, doc: EnforceDocument<T, TMethods>, res: any) => void): QueryWithHelpers<EnforceDocument<T, TMethods>, EnforceDocument<T, TMethods>, TQueryHelpers, T>;
    findOneAndReplace(filter?: FilterQuery<T>, replacement?: DocumentDefinition<T>, options?: QueryOptions | null, callback?: (err: CallbackError, doc: EnforceDocument<T, TMethods> | null, res: any) => void): QueryWithHelpers<EnforceDocument<T, TMethods> | null, EnforceDocument<T, TMethods>, TQueryHelpers, T>;

    /** Creates a `findOneAndUpdate` query: atomically find the first document that matches `filter` and apply `update`. */
    findOneAndUpdate(filter: FilterQuery<T>, update: UpdateQuery<T>, options: QueryOptions & { rawResult: true }, callback?: (err: CallbackError, doc: any, res: any) => void): Query<any, EnforceDocument<T, TMethods>, T>;
    findOneAndUpdate(filter: FilterQuery<T>, update: UpdateQuery<T>, options: QueryOptions & { upsert: true } & ReturnsNewDoc, callback?: (err: CallbackError, doc: T, res: any) => void): Query<T, EnforceDocument<T, TMethods>, T>;
    findOneAndUpdate(filter?: FilterQuery<T>, update?: UpdateQuery<T>, options?: QueryOptions | null, callback?: (err: CallbackError, doc: T | null, res: any) => void): Query<T | null, EnforceDocument<T, TMethods>, T>;

    geoSearch(filter?: FilterQuery<T>, options?: GeoSearchOptions, callback?: Callback<Array<EnforceDocument<T, TMethods>>>): QueryWithHelpers<Array<EnforceDocument<T, TMethods>>, EnforceDocument<T, TMethods>, TQueryHelpers, T>;

    /** Executes a mapReduce command. */
    mapReduce<Key, Value>(
      o: MapReduceOptions<T, Key, Value>,
      callback?: Callback
    ): Promise<any>;

    remove(filter?: any, callback?: CallbackWithoutResult): QueryWithHelpers<any, EnforceDocument<T, TMethods>, TQueryHelpers, T>;

    /** Creates a `replaceOne` query: finds the first document that matches `filter` and replaces it with `replacement`. */
    replaceOne(filter?: FilterQuery<T>, replacement?: DocumentDefinition<T>, options?: QueryOptions | null, callback?: Callback): QueryWithHelpers<any, EnforceDocument<T, TMethods>, TQueryHelpers, T>;
    replaceOne(filter?: FilterQuery<T>, replacement?: Object, options?: QueryOptions | null, callback?: Callback): QueryWithHelpers<any, EnforceDocument<T, TMethods>, TQueryHelpers, T>;

    /** Schema the model uses. */
    schema: Schema;

    /**
     * @deprecated use `updateOne` or `updateMany` instead.
     * Creates a `update` query: updates one or many documents that match `filter` with `update`, based on the `multi` option.
     */
    update(filter?: FilterQuery<T>, update?: UpdateQuery<T> | UpdateWithAggregationPipeline, options?: QueryOptions | null, callback?: Callback): QueryWithHelpers<UpdateWriteOpResult, EnforceDocument<T, TMethods>, TQueryHelpers, T>;

    /** Creates a `updateMany` query: updates all documents that match `filter` with `update`. */
    updateMany(filter?: FilterQuery<T>, update?: UpdateQuery<T> | UpdateWithAggregationPipeline, options?: QueryOptions | null, callback?: Callback): QueryWithHelpers<UpdateWriteOpResult, EnforceDocument<T, TMethods>, TQueryHelpers, T>;

    /** Creates a `updateOne` query: updates the first document that matches `filter` with `update`. */
    updateOne(filter?: FilterQuery<T>, update?: UpdateQuery<T> | UpdateWithAggregationPipeline, options?: QueryOptions | null, callback?: Callback): QueryWithHelpers<UpdateWriteOpResult, EnforceDocument<T, TMethods>, TQueryHelpers, T>;

    /** Creates a Query, applies the passed conditions, and returns the Query. */
    where(path: string, val?: any): QueryWithHelpers<Array<EnforceDocument<T, TMethods>>, EnforceDocument<T, TMethods>, TQueryHelpers, T>;
    where(obj: object): QueryWithHelpers<Array<EnforceDocument<T, TMethods>>, EnforceDocument<T, TMethods>, TQueryHelpers, T>;
    where(): QueryWithHelpers<Array<EnforceDocument<T, TMethods>>, EnforceDocument<T, TMethods>, TQueryHelpers, T>;
  }

  type UpdateWriteOpResult = mongodb.UpdateResult;

  interface QueryOptions {
    arrayFilters?: { [key: string]: any }[];
    batchSize?: number;
    collation?: mongodb.CollationOptions;
    comment?: any;
    context?: string;
    explain?: any;
    fields?: any | string;
    hint?: any;
    /**
     * If truthy, mongoose will return the document as a plain JavaScript object rather than a mongoose document.
     */
    lean?: boolean | any;
    limit?: number;
    maxTimeMS?: number;
    maxscan?: number;
    multi?: boolean;
    multipleCastError?: boolean;
    /**
     * By default, `findOneAndUpdate()` returns the document as it was **before**
     * `update` was applied. If you set `new: true`, `findOneAndUpdate()` will
     * instead give you the object after `update` was applied.
     */
    new?: boolean;
    overwrite?: boolean;
    overwriteDiscriminatorKey?: boolean;
    populate?: string;
    projection?: any;
    /**
     * if true, returns the raw result from the MongoDB driver
     */
    rawResult?: boolean;
    readPreference?: string | mongodb.ReadPreferenceMode;
    /**
     * An alias for the `new` option. `returnOriginal: false` is equivalent to `new: true`.
     */
    returnOriginal?: boolean;
    /**
     * Another alias for the `new` option. `returnOriginal` is deprecated so this should be used.
     */
    returnDocument?: string;
    runValidators?: boolean;
    /* Set to `true` to automatically sanitize potentially unsafe user-generated query projections */
    sanitizeProjection?: boolean;
    /**
     * Set to `true` to automatically sanitize potentially unsafe query filters by stripping out query selectors that
     * aren't explicitly allowed using `mongoose.trusted()`.
     */
    sanitizeFilter?: boolean;
    /** The session associated with this query. */
    session?: mongodb.ClientSession;
    setDefaultsOnInsert?: boolean;
    skip?: number;
    snapshot?: any;
    sort?: any;
    /** overwrites the schema's strict mode option */
    strict?: boolean | string;
    tailable?: number;
    /**
     * If set to `false` and schema-level timestamps are enabled,
     * skip timestamps for this update. Note that this allows you to overwrite
     * timestamps. Does nothing if schema-level timestamps are not set.
     */
    timestamps?: boolean;
    upsert?: boolean;
    writeConcern?: any;
  }

  type MongooseQueryOptions = Pick<QueryOptions, 'populate' | 'lean' | 'strict' | 'sanitizeProjection' | 'sanitizeFilter'>;

  interface SaveOptions {
    checkKeys?: boolean;
    j?: boolean;
    safe?: boolean | WriteConcern;
    session?: ClientSession | null;
    timestamps?: boolean;
    validateBeforeSave?: boolean;
    validateModifiedOnly?: boolean;
    w?: number | string;
    wtimeout?: number;
  }

  interface WriteConcern {
    j?: boolean;
    w?: number | 'majority' | TagSet;
    wtimeout?: number;
  }

  interface TagSet {
    [k: string]: string;
  }

  interface InsertManyOptions {
    limit?: number;
    rawResult?: boolean;
    ordered?: boolean;
    lean?: boolean;
    session?: mongodb.ClientSession;
    populate?: string | string[] | PopulateOptions | PopulateOptions[];
  }

  interface InsertManyResult extends mongodb.InsertManyResult {
    mongoose?: { validationErrors?: Array<Error.CastError | Error.ValidatorError> }
  }

  interface MapReduceOptions<T, Key, Val> {
    map: Function | string;
    reduce: (key: Key, vals: T[]) => Val;
    /** query filter object. */
    query?: any;
    /** sort input objects using this key */
    sort?: any;
    /** max number of documents */
    limit?: number;
    /** keep temporary data default: false */
    keeptemp?: boolean;
    /** finalize function */
    finalize?: (key: Key, val: Val) => Val;
    /** scope variables exposed to map/reduce/finalize during execution */
    scope?: any;
    /** it is possible to make the execution stay in JS. Provided in MongoDB > 2.0.X default: false */
    jsMode?: boolean;
    /** provide statistics on job execution time. default: false */
    verbose?: boolean;
    readPreference?: string;
    /** sets the output target for the map reduce job. default: {inline: 1} */
    out?: {
      /** the results are returned in an array */
      inline?: number;
      /**
       * {replace: 'collectionName'} add the results to collectionName: the
       * results replace the collection
       */
      replace?: string;
      /**
       * {reduce: 'collectionName'} add the results to collectionName: if
       * dups are detected, uses the reducer / finalize functions
       */
      reduce?: string;
      /**
       * {merge: 'collectionName'} add the results to collectionName: if
       * dups exist the new docs overwrite the old
       */
      merge?: string;
    };
  }

  interface GeoSearchOptions {
    /** x,y point to search for */
    near: number[];
    /** the maximum distance from the point near that a result can be */
    maxDistance: number;
    /** The maximum number of results to return */
    limit?: number;
    /** return the raw object instead of the Mongoose Model */
    lean?: boolean;
  }

  interface PopulateOptions {
    /** space delimited path(s) to populate */
    path: string;
    /** fields to select */
    select?: any;
    /** query conditions to match */
    match?: any;
    /** optional model to use for population */
    model?: string | Model<any>;
    /** optional query options like sort, limit, etc */
    options?: any;
    /** deep populate */
    populate?: PopulateOptions | Array<PopulateOptions>;
    /**
     * If true Mongoose will always set `path` to an array, if false Mongoose will
     * always set `path` to a document. Inferred from schema by default.
     */
    justOne?: boolean;
    /** transform function to call on every populated doc */
    transform?: (doc: any, id: any) => any;
  }

  interface ToObjectOptions {
    /** apply all getters (path and virtual getters) */
    getters?: boolean;
    /** apply virtual getters (can override getters option) */
    virtuals?: boolean | string[];
    /** if `options.virtuals = true`, you can set `options.aliases = false` to skip applying aliases. This option is a no-op if `options.virtuals = false`. */
    aliases?: boolean;
    /** remove empty objects (defaults to true) */
    minimize?: boolean;
    /** if set, mongoose will call this function to allow you to transform the returned object */
    transform?: (doc: any, ret: any, options: any) => any;
    /** if true, replace any conventionally populated paths with the original id in the output. Has no affect on virtual populated paths. */
    depopulate?: boolean;
    /** if false, exclude the version key (`__v` by default) from the output */
    versionKey?: boolean;
    /** if true, convert Maps to POJOs. Useful if you want to `JSON.stringify()` the result of `toObject()`. */
    flattenMaps?: boolean;
    /** If true, omits fields that are excluded in this document's projection. Unless you specified a projection, this will omit any field that has `select: false` in the schema. */
    useProjection?: boolean;
  }

  type MongooseDocumentMiddleware = 'validate' | 'save' | 'remove' | 'updateOne' | 'deleteOne' | 'init';
  type MongooseQueryMiddleware = 'count' | 'deleteMany' | 'deleteOne' | 'distinct' | 'find' | 'findOne' | 'findOneAndDelete' | 'findOneAndRemove' | 'findOneAndUpdate' | 'remove' | 'update' | 'updateOne' | 'updateMany';

  type SchemaPreOptions = { document?: boolean, query?: boolean };
  type SchemaPostOptions = { document?: boolean, query?: boolean };

  type ExtractMethods<M> = M extends Model<any, any, infer TMethods> ? TMethods : {};

  type IndexDirection = 1 | -1 | '2d' | '2dsphere' | 'geoHaystack' | 'hashed' | 'text';
  type IndexDefinition = Record<string, IndexDirection>;

  type PreMiddlewareFunction<T> = (this: T, next: (err?: CallbackError) => void) => void | Promise<void>;
  type PreSaveMiddlewareFunction<T> = (this: T, next: (err?: CallbackError) => void, opts: SaveOptions) => void | Promise<void>;
  type PostMiddlewareFunction<ThisType, ResType = any> = (this: ThisType, res: ResType, next: (err?: CallbackError) => void) => void | Promise<void>;
  type ErrorHandlingMiddlewareFunction<ThisType, ResType = any> = (this: ThisType, err: NativeError, res: ResType, next: (err?: CallbackError) => void) => void;

  class Schema<DocType = Document, M = Model<DocType, any, any>, SchemaDefinitionType = undefined, TInstanceMethods = {}> extends events.EventEmitter {
    /**
     * Create a new schema
     */
    constructor(definition?: SchemaDefinition<DocumentDefinition<SchemaDefinitionType>>, options?: SchemaOptions);

    /** Adds key path / schema type pairs to this schema. */
    add(obj: SchemaDefinition<DocumentDefinition<SchemaDefinitionType>> | Schema, prefix?: string): this;

    /**
     * Array of child schemas (from document arrays and single nested subdocs)
     * and their corresponding compiled models. Each element of the array is
     * an object with 2 properties: `schema` and `model`.
     */
    childSchemas: { schema: Schema, model: any }[];

    /** Returns a copy of this schema */
    clone(): Schema;

    /** Object containing discriminators defined on this schema */
    discriminators?: { [name: string]: Schema };

    /** Iterates the schemas paths similar to Array#forEach. */
    eachPath(fn: (path: string, type: SchemaType) => void): this;

    /** Defines an index (most likely compound) for this schema. */
    index(fields: IndexDefinition, options?: IndexOptions): this;

    /**
     * Returns a list of indexes that this schema declares, via `schema.index()`
     * or by `index: true` in a path's options.
     */
    indexes(): Array<IndexDefinition>;

    /** Gets a schema option. */
    get<K extends keyof SchemaOptions>(key: K): SchemaOptions[K];

    /**
     * Loads an ES6 class into a schema. Maps [setters](https://developer.mozilla.org/en-US/docs/Web/JavaScript/Reference/Functions/set) + [getters](https://developer.mozilla.org/en-US/docs/Web/JavaScript/Reference/Functions/get), [static methods](https://developer.mozilla.org/en-US/docs/Web/JavaScript/Reference/Classes/static),
     * and [instance methods](https://developer.mozilla.org/en-US/docs/Web/JavaScript/Reference/Classes#Class_body_and_method_definitions)
     * to schema [virtuals](http://mongoosejs.com/docs/guide.html#virtuals),
     * [statics](http://mongoosejs.com/docs/guide.html#statics), and
     * [methods](http://mongoosejs.com/docs/guide.html#methods).
     */
    loadClass(model: Function, onlyVirtuals?: boolean): this;

    /** Adds an instance method to documents constructed from Models compiled from this schema. */
    method(name: string, fn: (this: EnforceDocument<DocType, TInstanceMethods>, ...args: any[]) => any, opts?: any): this;
    method(obj: { [name: string]: (this: EnforceDocument<DocType, TInstanceMethods>, ...args: any[]) => any }): this;

    /** Object of currently defined methods on this schema. */
    methods: { [name: string]: (this: EnforceDocument<DocType, TInstanceMethods>, ...args: any[]) => any };

    /** The original object passed to the schema constructor */
    obj: any;

    /** Gets/sets schema paths. */
    path<ResultType extends SchemaType = SchemaType>(path: string): ResultType;
    path(path: string, constructor: any): this;

    /** Lists all paths and their type in the schema. */
    paths: {
      [key: string]: SchemaType;
    }

    /** Returns the pathType of `path` for this schema. */
    pathType(path: string): string;

    /** Registers a plugin for this schema. */
    plugin(fn: (schema: Schema<DocType, Model<DocType>, SchemaDefinitionType>, opts?: any) => void, opts?: any): this;

    /** Defines a post hook for the model. */
    post<T = EnforceDocument<DocType, TInstanceMethods>>(method: MongooseDocumentMiddleware | MongooseDocumentMiddleware[] | RegExp, fn: PostMiddlewareFunction<T>): this;
    post<T = EnforceDocument<DocType, TInstanceMethods>>(method: MongooseDocumentMiddleware | MongooseDocumentMiddleware[] | RegExp, options: SchemaPostOptions, fn: PostMiddlewareFunction<T>): this;
    post<T extends Query<any, any> = Query<any, any>>(method: MongooseQueryMiddleware | MongooseQueryMiddleware[] | string | RegExp, fn: PostMiddlewareFunction<T>): this;
    post<T extends Query<any, any> = Query<any, any>>(method: MongooseQueryMiddleware | MongooseQueryMiddleware[] | string | RegExp, options: SchemaPostOptions, fn: PostMiddlewareFunction<T>): this;
    post<T extends Aggregate<any> = Aggregate<any>>(method: 'aggregate' | RegExp, fn: PostMiddlewareFunction<T, Array<any>>): this;
    post<T extends Aggregate<any> = Aggregate<any>>(method: 'aggregate' | RegExp, options: SchemaPostOptions, fn: PostMiddlewareFunction<T, Array<any>>): this;
    post<T = M>(method: 'insertMany' | RegExp, fn: PostMiddlewareFunction<T>): this;
    post<T = M>(method: 'insertMany' | RegExp, options: SchemaPostOptions, fn: PostMiddlewareFunction<T>): this;

    post<T = EnforceDocument<DocType, TInstanceMethods>>(method: MongooseDocumentMiddleware | MongooseDocumentMiddleware[] | RegExp, fn: ErrorHandlingMiddlewareFunction<T>): this;
    post<T = EnforceDocument<DocType, TInstanceMethods>>(method: MongooseDocumentMiddleware | MongooseDocumentMiddleware[] | RegExp, options: SchemaPostOptions, fn: ErrorHandlingMiddlewareFunction<T>): this;
    post<T extends Query<any, any> = Query<any, any>>(method: MongooseQueryMiddleware | MongooseQueryMiddleware[] | string | RegExp, fn: ErrorHandlingMiddlewareFunction<T>): this;
    post<T extends Query<any, any> = Query<any, any>>(method: MongooseQueryMiddleware | MongooseQueryMiddleware[] | string | RegExp, options: SchemaPostOptions, fn: ErrorHandlingMiddlewareFunction<T>): this;
    post<T extends Aggregate<any> = Aggregate<any>>(method: 'aggregate' | RegExp, fn: ErrorHandlingMiddlewareFunction<T, Array<any>>): this;
    post<T extends Aggregate<any> = Aggregate<any>>(method: 'aggregate' | RegExp, options: SchemaPostOptions, fn: ErrorHandlingMiddlewareFunction<T, Array<any>>): this;
    post<T = M>(method: 'insertMany' | RegExp, fn: ErrorHandlingMiddlewareFunction<T>): this;
    post<T = M>(method: 'insertMany' | RegExp, options: SchemaPostOptions, fn: ErrorHandlingMiddlewareFunction<T>): this;

    /** Defines a pre hook for the model. */
    pre<T = EnforceDocument<DocType, TInstanceMethods>>(method: 'save', fn: PreSaveMiddlewareFunction<T>): this;
    pre<T = EnforceDocument<DocType, TInstanceMethods>>(method: MongooseDocumentMiddleware | MongooseDocumentMiddleware[] | RegExp, fn: PreMiddlewareFunction<T>): this;
    pre<T = EnforceDocument<DocType, TInstanceMethods>>(method: MongooseDocumentMiddleware | MongooseDocumentMiddleware[] | RegExp, options: SchemaPreOptions, fn: PreMiddlewareFunction<T>): this;
    pre<T extends Query<any, any> = Query<any, any>>(method: MongooseQueryMiddleware | MongooseQueryMiddleware[] | string | RegExp, fn: PreMiddlewareFunction<T>): this;
    pre<T extends Query<any, any> = Query<any, any>>(method: MongooseQueryMiddleware | MongooseQueryMiddleware[] | string | RegExp, options: SchemaPreOptions, fn: PreMiddlewareFunction<T>): this;
    pre<T extends Aggregate<any> = Aggregate<any>>(method: 'aggregate' | RegExp, fn: PreMiddlewareFunction<T>): this;
    pre<T extends Aggregate<any> = Aggregate<any>>(method: 'aggregate' | RegExp, options: SchemaPreOptions, fn: PreMiddlewareFunction<T>): this;
    pre<T = M>(method: 'insertMany' | RegExp, fn: (this: T, next: (err?: CallbackError) => void, docs: any | Array<any>) => void | Promise<void>): this;
    pre<T = M>(method: 'insertMany' | RegExp, options: SchemaPreOptions, fn: (this: T, next: (err?: CallbackError) => void, docs: any | Array<any>) => void | Promise<void>): this;

    /** Object of currently defined query helpers on this schema. */
    query: { [name: string]: Function };

    /** Adds a method call to the queue. */
    queue(name: string, args: any[]): this;

    /** Removes the given `path` (or [`paths`]). */
    remove(paths: string | Array<string>): this;

    /** Returns an Array of path strings that are required by this schema. */
    requiredPaths(invalidate?: boolean): string[];

    /** Sets a schema option. */
    set<K extends keyof SchemaOptions>(key: K, value: SchemaOptions[K], _tags?: any): this;

    /** Adds static "class" methods to Models compiled from this schema. */
    static(name: string, fn: (this: M, ...args: any[]) => any): this;
    static(obj: { [name: string]: (this: M, ...args: any[]) => any }): this;

    /** Object of currently defined statics on this schema. */
    statics: { [name: string]: (this: M, ...args: any[]) => any };

    /** Creates a virtual type with the given name. */
    virtual(name: string, options?: VirtualTypeOptions): VirtualType;

    /** Object of currently defined virtuals on this schema */
    virtuals: any;

    /** Returns the virtual type with the given `name`. */
    virtualpath(name: string): VirtualType | null;
  }

  type SchemaDefinitionWithBuiltInClass<T extends number | string | boolean | NativeDate | Function> = T extends number
    ? (typeof Number | 'number' | 'Number' | typeof Schema.Types.Number)
    : T extends string
    ? (typeof String | 'string' | 'String' | typeof Schema.Types.String)
    : T extends boolean
    ? (typeof Boolean | 'boolean' | 'Boolean' | typeof Schema.Types.Boolean)
    : T extends NativeDate
    ? (typeof NativeDate | 'date' | 'Date' | typeof Schema.Types.Date)
    : (Function | string);

  type SchemaDefinitionProperty<T = undefined> = T extends string | number | boolean | NativeDate | Function
    ? (SchemaDefinitionWithBuiltInClass<T> | SchemaTypeOptions<T>) :
    SchemaTypeOptions<T extends undefined ? any : T> |
    typeof SchemaType |
    Schema<any, any, any, any> |
    Schema<any, any, any, any>[] |
    ReadonlyArray<Schema<any, any, any, any>> |
    SchemaTypeOptions<T extends undefined ? any : T>[] |
    ReadonlyArray<SchemaTypeOptions<T extends undefined ? any : T>> |
    Function[] |
    SchemaDefinition<T> |
    SchemaDefinition<T>[] |
    ReadonlyArray<SchemaDefinition<T>>;

  type SchemaDefinition<T = undefined> = T extends undefined
    ? { [path: string]: SchemaDefinitionProperty; }
    : { [path in keyof T]?: SchemaDefinitionProperty<T[path]>; };

  interface SchemaOptions {
    /**
     * By default, Mongoose's init() function creates all the indexes defined in your model's schema by
     * calling Model.createIndexes() after you successfully connect to MongoDB. If you want to disable
     * automatic index builds, you can set autoIndex to false.
     */
    autoIndex?: boolean;
    /**
     * If set to `true`, Mongoose will call Model.createCollection() to create the underlying collection
     * in MongoDB if autoCreate is set to true. Calling createCollection() sets the collection's default
     * collation based on the collation option and establishes the collection as a capped collection if
     * you set the capped schema option.
     */
    autoCreate?: boolean;
    /**
     * By default, mongoose buffers commands when the connection goes down until the driver manages to reconnect.
     * To disable buffering, set bufferCommands to false.
     */
    bufferCommands?: boolean;
    /**
     * If bufferCommands is on, this option sets the maximum amount of time Mongoose buffering will wait before
     * throwing an error. If not specified, Mongoose will use 10000 (10 seconds).
     */
    bufferTimeoutMS?: number;
    /**
     * Mongoose supports MongoDBs capped collections. To specify the underlying MongoDB collection be capped, set
     * the capped option to the maximum size of the collection in bytes.
     */
    capped?: boolean | number | { size?: number; max?: number; autoIndexId?: boolean; };
    /** Sets a default collation for every query and aggregation. */
    collation?: mongodb.CollationOptions;
    /**
     * Mongoose by default produces a collection name by passing the model name to the utils.toCollectionName
     * method. This method pluralizes the name. Set this option if you need a different name for your collection.
     */
    collection?: string;
    /**
     * When you define a [discriminator](/docs/discriminators.html), Mongoose adds a path to your
     * schema that stores which discriminator a document is an instance of. By default, Mongoose
     * adds an `__t` path, but you can set `discriminatorKey` to overwrite this default.
     */
    discriminatorKey?: string;
    /** defaults to false. */
    emitIndexErrors?: boolean;
    excludeIndexes?: any;
    /**
     * Mongoose assigns each of your schemas an id virtual getter by default which returns the document's _id field
     * cast to a string, or in the case of ObjectIds, its hexString.
     */
    id?: boolean;
    /**
     * Mongoose assigns each of your schemas an _id field by default if one is not passed into the Schema
     * constructor. The type assigned is an ObjectId to coincide with MongoDB's default behavior. If you
     * don't want an _id added to your schema at all, you may disable it using this option.
     */
    _id?: boolean;
    /**
     * Mongoose will, by default, "minimize" schemas by removing empty objects. This behavior can be
     * overridden by setting minimize option to false. It will then store empty objects.
     */
    minimize?: boolean;
    /**
     * Optimistic concurrency is a strategy to ensure the document you're updating didn't change between when you
     * loaded it using find() or findOne(), and when you update it using save(). Set to `true` to enable
     * optimistic concurrency.
     */
    optimisticConcurrency?: boolean;
    /**
     * Allows setting query#read options at the schema level, providing us a way to apply default ReadPreferences
     * to all queries derived from a model.
     */
    read?: string;
    /** Allows setting write concern at the schema level. */
    writeConcern?: WriteConcern;
    /** defaults to true. */
    safe?: boolean | { w?: number | string; wtimeout?: number; j?: boolean };
    /**
     * The shardKey option is used when we have a sharded MongoDB architecture. Each sharded collection is
     * given a shard key which must be present in all insert/update operations. We just need to set this
     * schema option to the same shard key and we'll be all set.
     */
    shardKey?: Record<string, unknown>;
    /**
     * For backwards compatibility, the strict option does not apply to the filter parameter for queries.
     * Mongoose has a separate strictQuery option to toggle strict mode for the filter parameter to queries.
     */
    strictQuery?: boolean | 'throw';
    /**
     * The strict option, (enabled by default), ensures that values passed to our model constructor that were not
     * specified in our schema do not get saved to the db.
     */
    strict?: boolean | 'throw';
    /** Exactly the same as the toObject option but only applies when the document's toJSON method is called. */
    toJSON?: ToObjectOptions;
    /**
     * Documents have a toObject method which converts the mongoose document into a plain JavaScript object.
     * This method accepts a few options. Instead of applying these options on a per-document basis, we may
     * declare the options at the schema level and have them applied to all of the schema's documents by
     * default.
     */
    toObject?: ToObjectOptions;
    /**
     * By default, if you have an object with key 'type' in your schema, mongoose will interpret it as a
     * type declaration. However, for applications like geoJSON, the 'type' property is important. If you want to
     * control which key mongoose uses to find type declarations, set the 'typeKey' schema option.
     */
    typeKey?: string;

    /**
     * By default, documents are automatically validated before they are saved to the database. This is to
     * prevent saving an invalid document. If you want to handle validation manually, and be able to save
     * objects which don't pass validation, you can set validateBeforeSave to false.
     */
    validateBeforeSave?: boolean;
    /**
     * The versionKey is a property set on each document when first created by Mongoose. This keys value
     * contains the internal revision of the document. The versionKey option is a string that represents
     * the path to use for versioning. The default is '__v'.
     */
    versionKey?: string | boolean;
    /**
     * By default, Mongoose will automatically select() any populated paths for you, unless you explicitly exclude them.
     */
    selectPopulatedPaths?: boolean;
    /**
     * skipVersioning allows excluding paths from versioning (i.e., the internal revision will not be
     * incremented even if these paths are updated). DO NOT do this unless you know what you're doing.
     * For subdocuments, include this on the parent document using the fully qualified path.
     */
    skipVersioning?: any;
    /**
     * Validation errors in a single nested schema are reported
     * both on the child and on the parent schema.
     * Set storeSubdocValidationError to false on the child schema
     * to make Mongoose only report the parent error.
     */
    storeSubdocValidationError?: boolean;
    /**
     * The timestamps option tells mongoose to assign createdAt and updatedAt fields to your schema. The type
     * assigned is Date. By default, the names of the fields are createdAt and updatedAt. Customize the
     * field names by setting timestamps.createdAt and timestamps.updatedAt.
     */
    timestamps?: boolean | SchemaTimestampsConfig;
  }

  interface SchemaTimestampsConfig {
    createdAt?: boolean | string;
    updatedAt?: boolean | string;
    currentTime?: () => (NativeDate | number);
  }

  type Unpacked<T> = T extends (infer U)[] ?
    U :
    T extends ReadonlyArray<infer U> ? U : T;

  export class SchemaTypeOptions<T> {
    type?:
      T extends string | number | boolean | NativeDate | Function ? SchemaDefinitionWithBuiltInClass<T> :
      T extends Schema<any, any> ? T :
      T extends object[] ? (Schema<Unpacked<T>>[] | ReadonlyArray<Schema<Unpacked<T>>> | Schema<Document & Unpacked<T>>[] | ReadonlyArray<Schema<Document & Unpacked<T>>>) :
      T extends string[] ? (SchemaDefinitionWithBuiltInClass<string>[] | ReadonlyArray<SchemaDefinitionWithBuiltInClass<string>>) :
      T extends number[] ? (SchemaDefinitionWithBuiltInClass<number>[] | ReadonlyArray<SchemaDefinitionWithBuiltInClass<number>>) :
      T extends boolean[] ? (SchemaDefinitionWithBuiltInClass<boolean>[] | ReadonlyArray<SchemaDefinitionWithBuiltInClass<boolean>>) :
      T extends Function[] ? (SchemaDefinitionWithBuiltInClass<Function>[] | ReadonlyArray<SchemaDefinitionWithBuiltInClass<Function>>) :
      T | typeof SchemaType | Schema<any, any>;

    /** Defines a virtual with the given name that gets/sets this path. */
    alias?: string;

    /** Function or object describing how to validate this schematype. See [validation docs](https://mongoosejs.com/docs/validation.html). */
    validate?: RegExp | [RegExp, string] | Function | [Function, string] | ValidateOpts<T> | ValidateOpts<T>[];

    /** Allows overriding casting logic for this individual path. If a string, the given string overwrites Mongoose's default cast error message. */
    cast?: string;

    /**
     * If true, attach a required validator to this path, which ensures this path
     * path cannot be set to a nullish value. If a function, Mongoose calls the
     * function and only checks for nullish values if the function returns a truthy value.
     */
    required?: boolean | (() => boolean) | [boolean, string] | [() => boolean, string];

    /**
     * The default value for this path. If a function, Mongoose executes the function
     * and uses the return value as the default.
     */
    default?: T | ((this: any, doc: any) => T);

    /**
     * The model that `populate()` should use if populating this path.
     */
    ref?: string | Model<any> | ((this: any, doc: any) => string | Model<any>);

    /**
     * Whether to include or exclude this path by default when loading documents
     * using `find()`, `findOne()`, etc.
     */
    select?: boolean | number;

    /**
     * If [truthy](https://masteringjs.io/tutorials/fundamentals/truthy), Mongoose will
     * build an index on this path when the model is compiled.
     */
    index?: boolean | number | IndexOptions | '2d' | '2dsphere' | 'hashed' | 'text';

    /**
     * If [truthy](https://masteringjs.io/tutorials/fundamentals/truthy), Mongoose
     * will build a unique index on this path when the
     * model is compiled. [The `unique` option is **not** a validator](/docs/validation.html#the-unique-option-is-not-a-validator).
     */
    unique?: boolean | number;

    /**
     * If [truthy](https://masteringjs.io/tutorials/fundamentals/truthy), Mongoose will
     * disallow changes to this path once the document is saved to the database for the first time. Read more
     * about [immutability in Mongoose here](http://thecodebarbarian.com/whats-new-in-mongoose-5-6-immutable-properties.html).
     */
    immutable?: boolean | ((this: any, doc: any) => boolean);

    /**
     * If [truthy](https://masteringjs.io/tutorials/fundamentals/truthy), Mongoose will
     * build a sparse index on this path.
     */
    sparse?: boolean | number;

    /**
     * If [truthy](https://masteringjs.io/tutorials/fundamentals/truthy), Mongoose
     * will build a text index on this path.
     */
    text?: boolean | number | any;

    /**
     * Define a transform function for this individual schema type.
     * Only called when calling `toJSON()` or `toObject()`.
     */
    transform?: (this: any, val: T) => any;

    /** defines a custom getter for this property using [`Object.defineProperty()`](https://developer.mozilla.org/en-US/docs/Web/JavaScript/Reference/Global_Objects/Object/defineProperty). */
    get?: (value: T, schematype?: this) => any;

    /** defines a custom setter for this property using [`Object.defineProperty()`](https://developer.mozilla.org/en-US/docs/Web/JavaScript/Reference/Global_Objects/Object/defineProperty). */
    set?: (value: T, schematype?: this) => any;

    /** array of allowed values for this path. Allowed for strings, numbers, and arrays of strings */
    enum?: Array<string | number | null> | ReadonlyArray<string | number | null> | { values: Array<string | number | null> | ReadonlyArray<string | number | null>, message?: string } | { [path: string]: string | number | null };

    /** The default [subtype](http://bsonspec.org/spec.html) associated with this buffer when it is stored in MongoDB. Only allowed for buffer paths */
    subtype?: number

    /** The minimum value allowed for this path. Only allowed for numbers and dates. */
    min?: number | NativeDate | [number, string] | [NativeDate, string] | readonly [number, string] | readonly [NativeDate, string];

    /** The maximum value allowed for this path. Only allowed for numbers and dates. */
    max?: number | NativeDate | [number, string] | [NativeDate, string] | readonly [number, string] | readonly [NativeDate, string];

    /** Defines a TTL index on this path. Only allowed for dates. */
    expires?: string | number;

    /** If `true`, Mongoose will skip gathering indexes on subpaths. Only allowed for subdocuments and subdocument arrays. */
    excludeIndexes?: boolean;

    /** If set, overrides the child schema's `_id` option. Only allowed for subdocuments and subdocument arrays. */
    _id?: boolean;

    /** If set, specifies the type of this map's values. Mongoose will cast this map's values to the given type. */
    of?: Function | SchemaDefinitionProperty<any>;

    /** If true, uses Mongoose's default `_id` settings. Only allowed for ObjectIds */
    auto?: boolean;

    /** Attaches a validator that succeeds if the data string matches the given regular expression, and fails otherwise. */
    match?: RegExp;

    /** If truthy, Mongoose will add a custom setter that lowercases this string using JavaScript's built-in `String#toLowerCase()`. */
    lowercase?: boolean;

    /** If truthy, Mongoose will add a custom setter that removes leading and trailing whitespace using JavaScript's built-in `String#trim()`. */
    trim?: boolean;

    /** If truthy, Mongoose will add a custom setter that uppercases this string using JavaScript's built-in `String#toUpperCase()`. */
    uppercase?: boolean;

    /** If set, Mongoose will add a custom validator that ensures the given string's `length` is at least the given number. */
    minlength?: number | [number, string] | readonly [number, string];

    /** If set, Mongoose will add a custom validator that ensures the given string's `length` is at most the given number. */
    maxlength?: number | [number, string] | readonly [number, string];

    [other: string]: any;
  }

  export type RefType =
    | number
    | string
    | Buffer
    | undefined
    | mongoose.Types.ObjectId
    | mongoose.Types.Buffer
    | typeof mongoose.Schema.Types.Number
    | typeof mongoose.Schema.Types.String
    | typeof mongoose.Schema.Types.Buffer
    | typeof mongoose.Schema.Types.ObjectId;

  /**
   * Reference another Model
   */
  export type PopulatedDoc<
    PopulatedType,
    RawId extends RefType = (PopulatedType extends { _id?: RefType; } ? NonNullable<PopulatedType['_id']> : mongoose.Types.ObjectId) | undefined
    > = PopulatedType | RawId;

  interface IndexOptions extends mongodb.IndexOptions {
    expires?: number | string
  }

  interface ValidatorProps {
    path: string;
    value: any;
  }

  interface ValidatorMessageFn {
    (props: ValidatorProps): string;
  }

  interface ValidateFn<T> {
    (value: T): boolean;
  }

  interface LegacyAsyncValidateFn<T> {
    (value: T, done: (result: boolean) => void): void;
  }

  interface AsyncValidateFn<T> {
    (value: any): Promise<boolean>;
  }

  interface ValidateOpts<T> {
    msg?: string;
    message?: string | ValidatorMessageFn;
    type?: string;
    validator: ValidateFn<T> | LegacyAsyncValidateFn<T> | AsyncValidateFn<T>;
  }

  interface VirtualTypeOptions {
    /** If `ref` is not nullish, this becomes a populated virtual. */
    ref?: string | Function;

    /**  The local field to populate on if this is a populated virtual. */
    localField?: string | Function;

    /** The foreign field to populate on if this is a populated virtual. */
    foreignField?: string | Function;

    /**
     * By default, a populated virtual is an array. If you set `justOne`,
     * the populated virtual will be a single doc or `null`.
     */
    justOne?: boolean;

    /** If you set this to `true`, Mongoose will call any custom getters you defined on this virtual. */
    getters?: boolean;

    /**
     * If you set this to `true`, `populate()` will set this virtual to the number of populated
     * documents, as opposed to the documents themselves, using `Query#countDocuments()`.
     */
    count?: boolean;

    /** Add an extra match condition to `populate()`. */
    match?: FilterQuery<any> | Function;

    /** Add a default `limit` to the `populate()` query. */
    limit?: number;

    /** Add a default `skip` to the `populate()` query. */
    skip?: number;

    /**
     * For legacy reasons, `limit` with `populate()` may give incorrect results because it only
     * executes a single query for every document being populated. If you set `perDocumentLimit`,
     * Mongoose will ensure correct `limit` per document by executing a separate query for each
     * document to `populate()`. For example, `.find().populate({ path: 'test', perDocumentLimit: 2 })`
     * will execute 2 additional queries if `.find()` returns 2 documents.
     */
    perDocumentLimit?: number;

    /** Additional options like `limit` and `lean`. */
    options?: QueryOptions;

    /** Additional options for plugins */
    [extra: string]: any;
  }

  class VirtualType {
    /** Applies getters to `value`. */
    applyGetters(value: any, doc: Document): any;

    /** Applies setters to `value`. */
    applySetters(value: any, doc: Document): any;

    /** Adds a custom getter to this virtual. */
    get(fn: Function): this;

    /** Adds a custom setter to this virtual. */
    set(fn: Function): this;
  }

  namespace Schema {
    namespace Types {
      class Array extends SchemaType implements AcceptsDiscriminator {
        /** This schema type's name, to defend against minifiers that mangle function names. */
        static schemaName: string;

        static options: { castNonArrays: boolean; };

        discriminator<D>(name: string | number, schema: Schema, value?: string): Model<D>;
        discriminator<T, U>(name: string | number, schema: Schema<T, U>, value?: string): U;

        /**
         * Adds an enum validator if this is an array of strings or numbers. Equivalent to
         * `SchemaString.prototype.enum()` or `SchemaNumber.prototype.enum()`
         */
        enum(vals: string[] | number[]): this;
      }

      class Boolean extends SchemaType {
        /** This schema type's name, to defend against minifiers that mangle function names. */
        static schemaName: string;

        /** Configure which values get casted to `true`. */
        static convertToTrue: Set<any>;

        /** Configure which values get casted to `false`. */
        static convertToFalse: Set<any>;
      }

      class Buffer extends SchemaType {
        /** This schema type's name, to defend against minifiers that mangle function names. */
        static schemaName: string;

        /**
         * Sets the default [subtype](https://studio3t.com/whats-new/best-practices-uuid-mongodb/)
         * for this buffer. You can find a [list of allowed subtypes here](http://api.mongodb.com/python/current/api/bson/binary.html).
         */
        subtype(subtype: number): this;
      }

      class Date extends SchemaType {
        /** This schema type's name, to defend against minifiers that mangle function names. */
        static schemaName: string;

        /** Declares a TTL index (rounded to the nearest second) for _Date_ types only. */
        expires(when: number | string): this;

        /** Sets a maximum date validator. */
        max(value: NativeDate, message: string): this;

        /** Sets a minimum date validator. */
        min(value: NativeDate, message: string): this;
      }

      class Decimal128 extends SchemaType {
        /** This schema type's name, to defend against minifiers that mangle function names. */
        static schemaName: string;
      }

      class DocumentArray extends SchemaType implements AcceptsDiscriminator {
        /** This schema type's name, to defend against minifiers that mangle function names. */
        static schemaName: string;

        static options: { castNonArrays: boolean; };

        discriminator<D>(name: string | number, schema: Schema, value?: string): Model<D>;
        discriminator<T, U>(name: string | number, schema: Schema<T, U>, value?: string): U;

        /** The schema used for documents in this array */
        schema: Schema;
      }

      class Map extends SchemaType {
        /** This schema type's name, to defend against minifiers that mangle function names. */
        static schemaName: string;
      }

      class Mixed extends SchemaType {
        /** This schema type's name, to defend against minifiers that mangle function names. */
        static schemaName: string;
      }

      class Number extends SchemaType {
        /** This schema type's name, to defend against minifiers that mangle function names. */
        static schemaName: string;

        /** Sets a enum validator */
        enum(vals: number[]): this;

        /** Sets a maximum number validator. */
        max(value: number, message: string): this;

        /** Sets a minimum number validator. */
        min(value: number, message: string): this;
      }

      class ObjectId extends SchemaType {
        /** This schema type's name, to defend against minifiers that mangle function names. */
        static schemaName: string;

        /** Adds an auto-generated ObjectId default if turnOn is true. */
        auto(turnOn: boolean): this;
      }

      class Subdocument extends SchemaType implements AcceptsDiscriminator {
        /** This schema type's name, to defend against minifiers that mangle function names. */
        static schemaName: string;

        /** The document's schema */
        schema: Schema;

        discriminator<D>(name: string | number, schema: Schema, value?: string): Model<D>;
        discriminator<T, U>(name: string | number, schema: Schema<T, U>, value?: string): U;
      }

      class String extends SchemaType {
        /** This schema type's name, to defend against minifiers that mangle function names. */
        static schemaName: string;

        /** Adds an enum validator */
        enum(vals: string[] | any): this;

        /** Adds a lowercase [setter](http://mongoosejs.com/docs/api.html#schematype_SchemaType-set). */
        lowercase(shouldApply?: boolean): this;

        /** Sets a regexp validator. */
        match(value: RegExp, message: string): this;

        /** Sets a maximum length validator. */
        maxlength(value: number, message: string): this;

        /** Sets a minimum length validator. */
        minlength(value: number, message: string): this;

        /** Adds a trim [setter](http://mongoosejs.com/docs/api.html#schematype_SchemaType-set). */
        trim(shouldTrim?: boolean): this;

        /** Adds an uppercase [setter](http://mongoosejs.com/docs/api.html#schematype_SchemaType-set). */
        uppercase(shouldApply?: boolean): this;
      }
    }
  }

  namespace Types {
    class Array<T> extends global.Array<T> {
      /** Pops the array atomically at most one time per document `save()`. */
      $pop(): T;

      /** Atomically shifts the array at most one time per document `save()`. */
      $shift(): T;

      /** Adds values to the array if not already present. */
      addToSet(...args: any[]): any[];

      isMongooseArray: true;

      /** Pushes items to the array non-atomically. */
      nonAtomicPush(...args: any[]): number;

      /** Wraps [`Array#push`](https://developer.mozilla.org/en/JavaScript/Reference/Global_Objects/Array/push) with proper change tracking. */
      push(...args: any[]): number;

      /**
       * Pulls items from the array atomically. Equality is determined by casting
       * the provided value to an embedded document and comparing using
       * [the `Document.equals()` function.](./api.html#document_Document-equals)
       */
      pull(...args: any[]): this;

      /**
       * Alias of [pull](#mongoosearray_MongooseArray-pull)
       */
      remove(...args: any[]): this;

      /** Sets the casted `val` at index `i` and marks the array modified. */
      set(i: number, val: T): this;

      /** Atomically shifts the array at most one time per document `save()`. */
      shift(): T;

      /** Returns a native js Array. */
      toObject(options?: ToObjectOptions): any;
      toObject<T>(options?: ToObjectOptions): T;

      /** Wraps [`Array#unshift`](https://developer.mozilla.org/en/JavaScript/Reference/Global_Objects/Array/unshift) with proper change tracking. */
      unshift(...args: any[]): number;
    }

    class Buffer extends global.Buffer {
      /** Sets the subtype option and marks the buffer modified. */
      subtype(subtype: number | ToObjectOptions): void;

      /** Converts this buffer to its Binary type representation. */
      toObject(subtype?: number): mongodb.Binary;
    }

    class Decimal128 extends mongodb.Decimal128 { }

    class DocumentArray<T extends Document> extends Types.Array<T> {
      /** DocumentArray constructor */
      constructor(values: any[]);

      isMongooseDocumentArray: true;

      /** Creates a subdocument casted to this schema. */
      create(obj: any): T;

      /** Searches array items for the first document with a matching _id. */
      id(id: any): T | null;

      push(...args: (AnyKeys<T> & AnyObject)[]): number;
    }

    class Map<V> extends global.Map<string, V> {
      /** Converts a Mongoose map into a vanilla JavaScript map. */
      toObject(options?: ToObjectOptions & { flattenMaps?: boolean }): any;
    }

    class ObjectId extends mongodb.ObjectId {
      _id: this;
    }

    class Subdocument extends Document {
      $isSingleNested: true;

      /** Returns the top level document of this sub-document. */
      ownerDocument(): Document;

      /** Returns this sub-documents parent document. */
      parent(): Document;

      /** Returns this sub-documents parent document. */
      $parent(): Document;
    }
  }

  type ReturnsNewDoc = { new: true } | { returnOriginal: false } | {returnDocument: 'after'};

  type QueryWithHelpers<ResultType, DocType, THelpers = {}, RawDocType = DocType> = Query<ResultType, DocType, THelpers, RawDocType> & THelpers;

  class Query<ResultType, DocType, THelpers = {}, RawDocType = DocType> {
    _mongooseOptions: MongooseQueryOptions;

    /**
     * Returns a wrapper around a [mongodb driver cursor](http://mongodb.github.io/node-mongodb-native/2.1/api/Cursor.html).
     * A QueryCursor exposes a Streams3 interface, as well as a `.next()` function.
     * This is equivalent to calling `.cursor()` with no arguments.
     */
    [Symbol.asyncIterator](): AsyncIterableIterator<DocType>;

    /** Executes the query */
    exec(): Promise<ResultType>;
    exec(callback?: Callback<ResultType>): void;
    // @todo: this doesn't seem right
    exec(callback?: Callback<ResultType>): Promise<ResultType> | any;

    $where(argument: string | Function): QueryWithHelpers<DocType[], DocType, THelpers, RawDocType>;

    /** Specifies an `$all` query condition. When called with one argument, the most recent path passed to `where()` is used. */
    all(val: Array<any>): this;
    all(path: string, val: Array<any>): this;

    /** Specifies arguments for an `$and` condition. */
    and(array: FilterQuery<DocType>[]): this;

    /** Specifies the batchSize option. */
    batchSize(val: number): this;

    /** Specifies a `$box` condition */
    box(val: any): this;
    box(lower: number[], upper: number[]): this;

    /**
     * Casts this query to the schema of `model`.
     *
     * @param {Model} [model] the model to cast to. If not set, defaults to `this.model`
     * @param {Object} [obj] If not set, defaults to this query's conditions
     * @return {Object} the casted `obj`
     */
    cast(model?: Model<any, THelpers> | null, obj?: any): any;

    /**
     * Executes the query returning a `Promise` which will be
     * resolved with either the doc(s) or rejected with the error.
     * Like `.then()`, but only takes a rejection handler.
     */
    catch: Promise<ResultType>['catch'];

    /** Specifies a `$center` or `$centerSphere` condition. */
    circle(area: any): this;
    circle(path: string, area: any): this;

    /** Adds a collation to this op (MongoDB 3.4 and up) */
    collation(value: mongodb.CollationOptions): this;

    /** Specifies the `comment` option. */
    comment(val: string): this;

    /** Specifies this query as a `count` query. */
    count(callback?: Callback<number>): QueryWithHelpers<number, DocType, THelpers, RawDocType>;
    count(criteria: FilterQuery<DocType>, callback?: Callback<number>): QueryWithHelpers<number, DocType, THelpers, RawDocType>;

    /** Specifies this query as a `countDocuments` query. */
    countDocuments(callback?: Callback<number>): QueryWithHelpers<number, DocType, THelpers, RawDocType>;
    countDocuments(criteria: FilterQuery<DocType>, callback?: Callback<number>): QueryWithHelpers<number, DocType, THelpers, RawDocType>;

    /**
     * Returns a wrapper around a [mongodb driver cursor](http://mongodb.github.io/node-mongodb-native/2.1/api/Cursor.html).
     * A QueryCursor exposes a Streams3 interface, as well as a `.next()` function.
     */
    cursor(options?: any): QueryCursor<DocType>;

    /**
     * Declare and/or execute this query as a `deleteMany()` operation. Works like
     * remove, except it deletes _every_ document that matches `filter` in the
     * collection, regardless of the value of `single`.
     */
    deleteMany(filter?: FilterQuery<DocType>, options?: QueryOptions, callback?: Callback): QueryWithHelpers<any, DocType, THelpers, RawDocType>;
    deleteMany(filter: FilterQuery<DocType>, callback: Callback): QueryWithHelpers<any, DocType, THelpers, RawDocType>;
    deleteMany(callback: Callback): QueryWithHelpers<any, DocType, THelpers, RawDocType>;

    /**
     * Declare and/or execute this query as a `deleteOne()` operation. Works like
     * remove, except it deletes at most one document regardless of the `single`
     * option.
     */
    deleteOne(filter?: FilterQuery<DocType>, options?: QueryOptions, callback?: Callback): QueryWithHelpers<any, DocType, THelpers, RawDocType>;
    deleteOne(filter: FilterQuery<DocType>, callback: Callback): QueryWithHelpers<any, DocType, THelpers, RawDocType>;
    deleteOne(callback: Callback): QueryWithHelpers<any, DocType, THelpers, RawDocType>;

    /** Creates a `distinct` query: returns the distinct values of the given `field` that match `filter`. */
    distinct(field: string, filter?: FilterQuery<DocType>, callback?: Callback<number>): QueryWithHelpers<Array<any>, DocType, THelpers, RawDocType>;

    /** Specifies a `$elemMatch` query condition. When called with one argument, the most recent path passed to `where()` is used. */
    elemMatch(val: Function | any): this;
    elemMatch(path: string, val: Function | any): this;

    /**
     * Gets/sets the error flag on this query. If this flag is not null or
     * undefined, the `exec()` promise will reject without executing.
     */
    error(): NativeError | null;
    error(val: NativeError | null): this;

    /** Specifies the complementary comparison value for paths specified with `where()` */
    equals(val: any): this;

    /** Creates a `estimatedDocumentCount` query: counts the number of documents in the collection. */
    estimatedDocumentCount(options?: QueryOptions, callback?: Callback<number>): QueryWithHelpers<number, DocType, THelpers, RawDocType>;

    /** Specifies a `$exists` query condition. When called with one argument, the most recent path passed to `where()` is used. */
    exists(val: boolean): this;
    exists(path: string, val: boolean): this;

    /**
     * Sets the [`explain` option](https://docs.mongodb.com/manual/reference/method/cursor.explain/),
     * which makes this query return detailed execution stats instead of the actual
     * query result. This method is useful for determining what index your queries
     * use.
     */
    explain(verbose?: string): this;

    /** Creates a `find` query: gets a list of documents that match `filter`. */
    find(callback?: Callback<DocType[]>): QueryWithHelpers<Array<DocType>, DocType, THelpers, RawDocType>;
    find(filter: FilterQuery<DocType>, callback?: Callback<DocType[]>): QueryWithHelpers<Array<DocType>, DocType, THelpers, RawDocType>;
    find(filter: FilterQuery<DocType>, projection?: any | null, options?: QueryOptions | null, callback?: Callback<DocType[]>): QueryWithHelpers<Array<DocType>, DocType, THelpers, RawDocType>;

    /** Declares the query a findOne operation. When executed, the first found document is passed to the callback. */
    findOne(filter?: FilterQuery<DocType>, projection?: any | null, options?: QueryOptions | null, callback?: Callback<DocType | null>): QueryWithHelpers<DocType | null, DocType, THelpers, RawDocType>;

    /** Creates a `findOneAndDelete` query: atomically finds the given document, deletes it, and returns the document as it was before deletion. */
    findOneAndDelete(filter?: FilterQuery<DocType>, options?: QueryOptions | null, callback?: (err: CallbackError, doc: DocType | null, res: any) => void): QueryWithHelpers<DocType | null, DocType, THelpers, RawDocType>;

    /** Creates a `findOneAndRemove` query: atomically finds the given document and deletes it. */
    findOneAndRemove(filter?: FilterQuery<DocType>, options?: QueryOptions | null, callback?: (err: CallbackError, doc: DocType | null, res: any) => void): QueryWithHelpers<DocType | null, DocType, THelpers, RawDocType>;

    /** Creates a `findOneAndUpdate` query: atomically find the first document that matches `filter` and apply `update`. */
    findOneAndUpdate(filter: FilterQuery<DocType>, update: UpdateQuery<DocType>, options: QueryOptions & { rawResult: true }, callback?: (err: CallbackError, doc: any, res: any) => void): QueryWithHelpers<any, DocType, THelpers, RawDocType>;
    findOneAndUpdate(filter: FilterQuery<DocType>, update: UpdateQuery<DocType>, options: QueryOptions & { upsert: true } & ReturnsNewDoc, callback?: (err: CallbackError, doc: DocType, res: any) => void): QueryWithHelpers<DocType, DocType, THelpers, RawDocType>;
    findOneAndUpdate(filter?: FilterQuery<DocType>, update?: UpdateQuery<DocType>, options?: QueryOptions | null, callback?: (err: CallbackError, doc: DocType | null, res: any) => void): QueryWithHelpers<DocType | null, DocType, THelpers, RawDocType>;

    /** Creates a `findByIdAndDelete` query, filtering by the given `_id`. */
    findByIdAndDelete(id?: mongodb.ObjectId | any, options?: QueryOptions | null, callback?: (err: CallbackError, doc: DocType | null, res: any) => void): QueryWithHelpers<DocType | null, DocType, THelpers, RawDocType>;

    /** Creates a `findOneAndUpdate` query, filtering by the given `_id`. */
    findByIdAndUpdate(id: mongodb.ObjectId | any, update: UpdateQuery<DocType>, options: QueryOptions & { rawResult: true }, callback?: (err: CallbackError, doc: any, res?: any) => void): QueryWithHelpers<any, DocType, THelpers, RawDocType>;
    findByIdAndUpdate(id: mongodb.ObjectId | any, update: UpdateQuery<DocType>, options: QueryOptions & { upsert: true } & ReturnsNewDoc, callback?: (err: CallbackError, doc: DocType, res?: any) => void): QueryWithHelpers<DocType, DocType, THelpers, RawDocType>;
    findByIdAndUpdate(id?: mongodb.ObjectId | any, update?: UpdateQuery<DocType>, options?: QueryOptions | null, callback?: (CallbackError: any, doc: DocType | null, res?: any) => void): QueryWithHelpers<DocType | null, DocType, THelpers, RawDocType>;
    findByIdAndUpdate(id: mongodb.ObjectId | any, update: UpdateQuery<DocType>, callback: (CallbackError: any, doc: DocType, res?: any) => void): QueryWithHelpers<DocType, DocType, THelpers, RawDocType>;

    /** Specifies a `$geometry` condition */
    geometry(object: { type: string, coordinates: any[] }): this;

    /**
     * For update operations, returns the value of a path in the update's `$set`.
     * Useful for writing getters/setters that can work with both update operations
     * and `save()`.
     */
    get(path: string): any;

    /** Returns the current query filter (also known as conditions) as a POJO. */
    getFilter(): FilterQuery<DocType>;

    /** Gets query options. */
    getOptions(): QueryOptions;

    /** Gets a list of paths to be populated by this query */
    getPopulatedPaths(): Array<string>;

    /** Returns the current query filter. Equivalent to `getFilter()`. */
    getQuery(): FilterQuery<DocType>;

    /** Returns the current update operations as a JSON object. */
    getUpdate(): UpdateQuery<DocType> | UpdateWithAggregationPipeline | null;

    /** Specifies a `$gt` query condition. When called with one argument, the most recent path passed to `where()` is used. */
    gt(val: number): this;
    gt(path: string, val: number): this;

    /** Specifies a `$gte` query condition. When called with one argument, the most recent path passed to `where()` is used. */
    gte(val: number): this;
    gte(path: string, val: number): this;

    /** Sets query hints. */
    hint(val: any): this;

    /** Specifies an `$in` query condition. When called with one argument, the most recent path passed to `where()` is used. */
    in(val: Array<any>): this;
    in(path: string, val: Array<any>): this;

    /** Declares an intersects query for `geometry()`. */
    intersects(arg?: any): this;

    /** Requests acknowledgement that this operation has been persisted to MongoDB's on-disk journal. */
    j(val: boolean | null): this;

    /** Sets the lean option. */
    lean<LeanResultType = RawDocType extends Document ? LeanDocumentOrArray<ResultType> : LeanDocumentOrArrayWithRawType<ResultType, RawDocType>>(val?: boolean | any): QueryWithHelpers<LeanResultType, DocType, THelpers, RawDocType>;

    /** Specifies the maximum number of documents the query will return. */
    limit(val: number): this;

    /** Specifies a `$lt` query condition. When called with one argument, the most recent path passed to `where()` is used. */
    lt(val: number): this;
    lt(path: string, val: number): this;

    /** Specifies a `$lte` query condition. When called with one argument, the most recent path passed to `where()` is used. */
    lte(val: number): this;
    lte(path: string, val: number): this;

    /**
     * Runs a function `fn` and treats the return value of `fn` as the new value
     * for the query to resolve to.
     */
    map<MappedType>(fn: (doc: ResultType) => MappedType): QueryWithHelpers<MappedType, DocType, THelpers, RawDocType>;

    /** Specifies an `$maxDistance` query condition. When called with one argument, the most recent path passed to `where()` is used. */
    maxDistance(val: number): this;
    maxDistance(path: string, val: number): this;

    /** Specifies the maxScan option. */
    maxScan(val: number): this;

    /**
     * Sets the [maxTimeMS](https://docs.mongodb.com/manual/reference/method/cursor.maxTimeMS/)
     * option. This will tell the MongoDB server to abort if the query or write op
     * has been running for more than `ms` milliseconds.
     */
    maxTimeMS(ms: number): this;

    /** Merges another Query or conditions object into this one. */
    merge(source: Query<any, any> | FilterQuery<DocType>): this;

    /** Specifies a `$mod` condition, filters documents for documents whose `path` property is a number that is equal to `remainder` modulo `divisor`. */
    mod(val: Array<number>): this;
    mod(path: string, val: Array<number>): this;

    /** The model this query was created from */
    model: typeof Model;

    /**
     * Getter/setter around the current mongoose-specific options for this query
     * Below are the current Mongoose-specific options.
     */
    mongooseOptions(val?: MongooseQueryOptions): MongooseQueryOptions;

    /** Specifies a `$ne` query condition. When called with one argument, the most recent path passed to `where()` is used. */
    ne(val: any): this;
    ne(path: string, val: any): this;

    /** Specifies a `$near` or `$nearSphere` condition */
    near(val: any): this;
    near(path: string, val: any): this;

    /** Specifies an `$nin` query condition. When called with one argument, the most recent path passed to `where()` is used. */
    nin(val: Array<any>): this;
    nin(path: string, val: Array<any>): this;

    /** Specifies arguments for an `$nor` condition. */
    nor(array: Array<FilterQuery<DocType>>): this;

    /** Specifies arguments for an `$or` condition. */
    or(array: Array<FilterQuery<DocType>>): this;

    /**
     * Make this query throw an error if no documents match the given `filter`.
     * This is handy for integrating with async/await, because `orFail()` saves you
     * an extra `if` statement to check if no document was found.
     */
    orFail(err?: NativeError | (() => NativeError)): QueryWithHelpers<NonNullable<ResultType>, DocType, THelpers, RawDocType>;

    /** Specifies a `$polygon` condition */
    polygon(...coordinatePairs: number[][]): this;
    polygon(path: string, ...coordinatePairs: number[][]): this;

    /** Specifies paths which should be populated with other documents. */
    populate(path: string | any, select?: string | any, model?: string | Model<any, THelpers>, match?: any): this;
    populate(options: PopulateOptions | Array<PopulateOptions>): this;

    /** Get/set the current projection (AKA fields). Pass `null` to remove the current projection. */
    projection(fields?: any | null): any;

    /** Determines the MongoDB nodes from which to read. */
    read(pref: string | mongodb.ReadPreferenceMode, tags?: any[]): this;

    /** Sets the readConcern option for the query. */
    readConcern(level: string): this;

    /** Specifies a `$regex` query condition. When called with one argument, the most recent path passed to `where()` is used. */
    regex(val: string | RegExp): this;
    regex(path: string, val: string | RegExp): this;

    /**
     * Declare and/or execute this query as a remove() operation. `remove()` is
     * deprecated, you should use [`deleteOne()`](#query_Query-deleteOne)
     * or [`deleteMany()`](#query_Query-deleteMany) instead.
     */
<<<<<<< HEAD
    remove(filter?: FilterQuery<DocType>, callback?: (err: CallbackError, res: mongodb.UpdateResult) => void): Query<mongodb.UpdateResult, DocType, THelpers, RawDocType>;
=======
    remove(filter?: FilterQuery<DocType>, callback?: Callback<mongodb.WriteOpResult['result']>): QueryWithHelpers<mongodb.WriteOpResult['result'], DocType, THelpers, RawDocType>;
>>>>>>> ec41d222

    /**
     * Declare and/or execute this query as a replaceOne() operation. Same as
     * `update()`, except MongoDB will replace the existing document and will
     * not accept any [atomic](https://docs.mongodb.com/manual/tutorial/model-data-for-atomic-operations/#pattern) operators (`$set`, etc.)
     */
    replaceOne(filter?: FilterQuery<DocType>, replacement?: DocumentDefinition<DocType>, options?: QueryOptions | null, callback?: Callback): QueryWithHelpers<any, DocType, THelpers, RawDocType>;
    replaceOne(filter?: FilterQuery<DocType>, replacement?: Object, options?: QueryOptions | null, callback?: Callback): QueryWithHelpers<any, DocType, THelpers, RawDocType>;

    /** Specifies which document fields to include or exclude (also known as the query "projection") */
    select(arg: string | any): this;

    /** Determines if field selection has been made. */
    selected(): boolean;

    /** Determines if exclusive field selection has been made. */
    selectedExclusively(): boolean;

    /** Determines if inclusive field selection has been made. */
    selectedInclusively(): boolean;

    /**
     * Sets the [MongoDB session](https://docs.mongodb.com/manual/reference/server-sessions/)
     * associated with this query. Sessions are how you mark a query as part of a
     * [transaction](/docs/transactions.html).
     */
    session(session: mongodb.ClientSession | null): this;

    /**
     * Adds a `$set` to this query's update without changing the operation.
     * This is useful for query middleware so you can add an update regardless
     * of whether you use `updateOne()`, `updateMany()`, `findOneAndUpdate()`, etc.
     */
    set(path: string, value: any): this;

    /** Sets query options. Some options only make sense for certain operations. */
    setOptions(options: QueryOptions, overwrite?: boolean): this;

    /** Sets the query conditions to the provided JSON object. */
    setQuery(val: FilterQuery<DocType> | null): void;

    setUpdate(update: UpdateQuery<DocType> | UpdateWithAggregationPipeline): void;

    /** Specifies an `$size` query condition. When called with one argument, the most recent path passed to `where()` is used. */
    size(val: number): this;
    size(path: string, val: number): this;

    /** Specifies the number of documents to skip. */
    skip(val: number): this;

    /** Specifies a `$slice` projection for an array. */
    slice(val: number | Array<number>): this;
    slice(path: string, val: number | Array<number>): this;

    /** Specifies this query as a `snapshot` query. */
    snapshot(val?: boolean): this;

    /** Sets the sort order. If an object is passed, values allowed are `asc`, `desc`, `ascending`, `descending`, `1`, and `-1`. */
    sort(arg: string | any): this;

    /** Sets the tailable option (for use with capped collections). */
    tailable(bool?: boolean, opts?: {
      numberOfRetries?: number;
      tailableRetryInterval?: number;
    }): this;

    /**
     * Executes the query returning a `Promise` which will be
     * resolved with either the doc(s) or rejected with the error.
     */
    then: Promise<ResultType>['then'];

    /** Converts this query to a customized, reusable query constructor with all arguments and options retained. */
    toConstructor(): new (...args: any[]) => QueryWithHelpers<ResultType, DocType, THelpers, RawDocType>;

    /** Declare and/or execute this query as an update() operation. */
    update(filter?: FilterQuery<DocType>, update?: UpdateQuery<DocType> | UpdateWithAggregationPipeline, options?: QueryOptions | null, callback?: Callback<UpdateWriteOpResult>): QueryWithHelpers<UpdateWriteOpResult, DocType, THelpers, RawDocType>;

    /**
     * Declare and/or execute this query as an updateMany() operation. Same as
     * `update()`, except MongoDB will update _all_ documents that match
     * `filter` (as opposed to just the first one) regardless of the value of
     * the `multi` option.
     */
    updateMany(filter?: FilterQuery<DocType>, update?: UpdateQuery<DocType> | UpdateWithAggregationPipeline, options?: QueryOptions | null, callback?: Callback<UpdateWriteOpResult>): QueryWithHelpers<UpdateWriteOpResult, DocType, THelpers, RawDocType>;

    /**
     * Declare and/or execute this query as an updateOne() operation. Same as
     * `update()`, except it does not support the `multi` or `overwrite` options.
     */
    updateOne(filter?: FilterQuery<DocType>, update?: UpdateQuery<DocType> | UpdateWithAggregationPipeline, options?: QueryOptions | null, callback?: Callback<UpdateWriteOpResult>): QueryWithHelpers<UpdateWriteOpResult, DocType, THelpers, RawDocType>;

    /**
     * Sets the specified number of `mongod` servers, or tag set of `mongod` servers,
     * that must acknowledge this write before this write is considered successful.
     */
    w(val: string | number | null): this;

    /** Specifies a path for use with chaining. */
    where(path: string, val?: any): this;
    where(obj: object): this;
    where(): this;

    /** Defines a `$within` or `$geoWithin` argument for geo-spatial queries. */
    within(val?: any): this;

    /**
     * If [`w > 1`](/docs/api.html#query_Query-w), the maximum amount of time to
     * wait for this write to propagate through the replica set before this
     * operation fails. The default is `0`, which means no timeout.
     */
    wtimeout(ms: number): this;
  }

  export type QuerySelector<T> = {
    // Comparison
    $eq?: T;
    $gt?: T;
    $gte?: T;
    $in?: T[];
    $lt?: T;
    $lte?: T;
    $ne?: T;
    $nin?: T[];
    // Logical
    $not?: T extends string ? QuerySelector<T> | RegExp : QuerySelector<T>;
    // Element
    /**
     * When `true`, `$exists` matches the documents that contain the field,
     * including documents where the field value is null.
     */
    $exists?: boolean;
    $type?: string | number;
    // Evaluation
    $expr?: any;
    $jsonSchema?: any;
    $mod?: T extends number ? [number, number] : never;
    $regex?: T extends string ? RegExp | string : never;
    $options?: T extends string ? string : never;
    // Geospatial
    // TODO: define better types for geo queries
    $geoIntersects?: { $geometry: object };
    $geoWithin?: object;
    $near?: object;
    $nearSphere?: object;
    $maxDistance?: number;
    // Array
    // TODO: define better types for $all and $elemMatch
    $all?: T extends ReadonlyArray<infer U> ? any[] : never;
    $elemMatch?: T extends ReadonlyArray<infer U> ? object : never;
    $size?: T extends ReadonlyArray<infer U> ? number : never;
    // Bitwise
    $bitsAllClear?: number | mongodb.Binary | number[];
    $bitsAllSet?: number | mongodb.Binary | number[];
    $bitsAnyClear?: number | mongodb.Binary | number[];
    $bitsAnySet?: number | mongodb.Binary | number[];
  };

  export type RootQuerySelector<T> = {
    /** @see https://docs.mongodb.com/manual/reference/operator/query/and/#op._S_and */
    $and?: Array<FilterQuery<T>>;
    /** @see https://docs.mongodb.com/manual/reference/operator/query/nor/#op._S_nor */
    $nor?: Array<FilterQuery<T>>;
    /** @see https://docs.mongodb.com/manual/reference/operator/query/or/#op._S_or */
    $or?: Array<FilterQuery<T>>;
    /** @see https://docs.mongodb.com/manual/reference/operator/query/text */
    $text?: {
        $search: string;
        $language?: string;
        $caseSensitive?: boolean;
        $diacriticSensitive?: boolean;
    };
    /** @see https://docs.mongodb.com/manual/reference/operator/query/where/#op._S_where */
    $where?: string | Function;
    /** @see https://docs.mongodb.com/manual/reference/operator/query/comment/#op._S_comment */
    $comment?: string;
    // we could not find a proper TypeScript generic to support nested queries e.g. 'user.friends.name'
    // this will mark all unrecognized properties as any (including nested queries)
    [key: string]: any;
  };

  type DotAndArrayNotation<AssignableType> = {
    readonly [key: string]: AssignableType;
  };

  type ReadonlyPartial<TSchema> = {
    readonly [key in keyof TSchema]?: TSchema[key];
  };

  type MatchKeysAndValues<TSchema> = ReadonlyPartial<TSchema> & DotAndArrayNotation<any>;

  type AllowRegexpForStrings<T> = T extends string ? T | RegExp : T;

  type Condition<T> = AllowRegexpForStrings<T> | QuerySelector<T>;

  type _FilterQuery<T> = {
    [P in keyof T]?: P extends '_id'
    ? [Extract<T[P], mongodb.ObjectId>] extends [never]
    ? Condition<T[P]>
    : Condition<T[P] | string | { _id: mongodb.ObjectId }>
    : [Extract<T[P], mongodb.ObjectId>] extends [never]
    ? Condition<T[P]>
    : Condition<T[P] | string>;
  } &
    RootQuerySelector<T>;

  export type FilterQuery<T> = _FilterQuery<T>;

  type AddToSetOperators<Type> = {
    $each: Type;
  };

  type SortValues = -1 | 1 | 'asc' | 'desc';

  type ArrayOperator<Type> = {
    $each: Type;
    $slice?: number;
    $position?: number;
    $sort?: SortValues | Record<string, SortValues>;
  };

  type SetFields<TSchema> = ({
    readonly [key in KeysOfAType<TSchema, ReadonlyArray<any> | undefined>]?:
      | Unpacked<TSchema[key]>
      | AddToSetOperators<Unpacked<TSchema[key]>[]>;
  } &
    NotAcceptedFields<TSchema, ReadonlyArray<any> | undefined>) & {
      readonly [key: string]: AddToSetOperators<any> | any;
    };

  type PushOperator<TSchema> = ({
    readonly [key in KeysOfAType<TSchema, ReadonlyArray<any>>]?:
      | Unpacked<TSchema[key]>
      | ArrayOperator<Unpacked<TSchema[key]>[]>;
  } &
      NotAcceptedFields<TSchema, ReadonlyArray<any>>) & {
      readonly [key: string]: ArrayOperator<any> | any;
  };

  type ObjectQuerySelector<T> = T extends object ? { [key in keyof T]?: QuerySelector<T[key]> } : QuerySelector<T>;

  type PullOperator<TSchema> = {
    [key in KeysOfAType<TSchema, ReadonlyArray<any>>]?:
        | Partial<Unpacked<TSchema[key]>>
        | ObjectQuerySelector<Unpacked<TSchema[key]>>
        // Doesn't look like TypeScript has good support for creating an
        // object containing dotted keys:
        // https://stackoverflow.com/questions/58434389/typescript-deep-keyof-of-a-nested-object
        | any;
  } | any; // Because TS doesn't have good support for creating an object with dotted keys, including `.$.` re: #10075

  type PullAllOperator<TSchema> = ({
      readonly [key in KeysOfAType<TSchema, ReadonlyArray<any>>]?: TSchema[key];
  } &
      NotAcceptedFields<TSchema, ReadonlyArray<any>>) & {
      readonly [key: string]: any[];
  };

  type KeysOfAType<TSchema, Type> = {
    [key in keyof TSchema]: NonNullable<TSchema[key]> extends Type ? key : never;
  }[keyof TSchema];
  type KeysOfOtherType<TSchema, Type> = {
    [key in keyof TSchema]: NonNullable<TSchema[key]> extends Type ? never : key;
  }[keyof TSchema];

  type AcceptedFields<TSchema, FieldType, AssignableType> = {
    readonly [key in KeysOfAType<TSchema, FieldType>]?: AssignableType;
  };

  /** It avoid uses fields of non Type */
  type NotAcceptedFields<TSchema, FieldType> = {
    readonly [key in KeysOfOtherType<TSchema, FieldType>]?: never;
  };

  type OnlyFieldsOfType<TSchema, FieldType = any, AssignableType = FieldType> = AcceptedFields<
      TSchema,
      FieldType,
      AssignableType
  > &
      NotAcceptedFields<TSchema, FieldType> &
      DotAndArrayNotation<AssignableType>;

  type NumericTypes = number | Decimal128 | mongodb.Double | mongodb.Int32 | mongodb.Long;

  type _UpdateQuery<TSchema> = {
    /** @see https://docs.mongodb.com/manual/reference/operator/update-field/ */
    $currentDate?: OnlyFieldsOfType<TSchema, NativeDate, true | { $type: 'date' | 'timestamp' }>;
    $inc?: OnlyFieldsOfType<TSchema, NumericTypes | undefined>;
    $min?: MatchKeysAndValues<TSchema>;
    $max?: MatchKeysAndValues<TSchema>;
    $mul?: OnlyFieldsOfType<TSchema, NumericTypes | undefined>;
    $rename?: { [key: string]: string };
    $set?: MatchKeysAndValues<TSchema>;
    $setOnInsert?: MatchKeysAndValues<TSchema>;
    $unset?: OnlyFieldsOfType<TSchema, any, any>;

    /** @see https://docs.mongodb.com/manual/reference/operator/update-array/ */
    $addToSet?: SetFields<TSchema>;
    $pop?: OnlyFieldsOfType<TSchema, ReadonlyArray<any>, 1 | -1>;
    $pull?: PullOperator<TSchema>;
    $push?: PushOperator<TSchema>;
    $pullAll?: PullAllOperator<TSchema>;

    /** @see https://docs.mongodb.com/manual/reference/operator/update-bitwise/ */
    $bit?: {
        [key: string]: { [key in 'and' | 'or' | 'xor']?: number };
    };
  };

  type UpdateWithAggregationPipeline = UpdateAggregationStage[];
  type UpdateAggregationStage = { $addFields: any } |
    { $set: any } |
    { $project: any } |
    { $unset: any } |
    { $replaceRoot: any } |
    { $replaceWith: any };

  export type UpdateQuery<T> = _UpdateQuery<DocumentDefinition<T>> & MatchKeysAndValues<DocumentDefinition<T>>;

  type _AllowStringsForIds<T> = {
    [K in keyof T]: [Extract<T[K], mongodb.ObjectId>] extends [never] ? T[K] : T[K] | string;
  };
  export type DocumentDefinition<T> = _AllowStringsForIds<LeanDocument<T>>;

  type actualPrimitives = string | boolean | number | bigint | symbol | null | undefined;
  type TreatAsPrimitives = actualPrimitives |
    NativeDate | RegExp | symbol | Error | BigInt | Types.ObjectId;

  type LeanType<T> =
    0 extends (1 & T) ? T : // any
    T extends TreatAsPrimitives ? T : // primitives
    LeanDocument<T>; // Documents and everything else

  type LeanArray<T extends unknown[]> = T extends unknown[][] ? LeanArray<T[number]>[] : LeanType<T[number]>[];

  export type _LeanDocument<T> = {
    [K in keyof T]: LeanDocumentElement<T[K]>;
  };

  // Keep this a separate type, to ensure that T is a naked type.
  // This way, the conditional type is distributive over union types.
  // This is required for PopulatedDoc.
  type LeanDocumentElement<T> =
    0 extends (1 & T) ? T : // any
    T extends unknown[] ? LeanArray<T> : // Array
    T extends Document ? LeanDocument<T> : // Subdocument
    T;

  export type LeanDocument<T> = Omit<_LeanDocument<T>, Exclude<keyof Document, '_id' | 'id' | '__v'> | '$isSingleNested'>;

  export type LeanDocumentOrArray<T> = 0 extends (1 & T) ? T :
    T extends unknown[] ? LeanDocument<T[number]>[] :
    T extends Document ? LeanDocument<T> :
    T;

  export type LeanDocumentOrArrayWithRawType<T, RawDocType> = 0 extends (1 & T) ? T :
    T extends unknown[] ? RawDocType[] :
    T extends Document ? RawDocType :
    T;

  class QueryCursor<DocType> extends stream.Readable {
    [Symbol.asyncIterator](): AsyncIterableIterator<DocType>;

    /**
     * Adds a [cursor flag](http://mongodb.github.io/node-mongodb-native/2.2/api/Cursor.html#addCursorFlag).
     * Useful for setting the `noCursorTimeout` and `tailable` flags.
     */
    addCursorFlag(flag: string, value: boolean): this;

    /**
     * Marks this cursor as closed. Will stop streaming and subsequent calls to
     * `next()` will error.
     */
    close(): Promise<void>;
    close(callback: CallbackWithoutResult): void;

    /**
     * Execute `fn` for every document(s) in the cursor. If batchSize is provided
     * `fn` will be executed for each batch of documents. If `fn` returns a promise,
     * will wait for the promise to resolve before iterating on to the next one.
     * Returns a promise that resolves when done.
     */
    eachAsync(fn: (doc: DocType) => any, options?: { parallel?: number }): Promise<void>;
    eachAsync(fn: (doc: DocType[]) => any, options: { parallel?: number, batchSize: number }): Promise<void>;
    eachAsync(fn: (doc: DocType) => any, options?: { parallel?: number, batchSize?: number }, cb?: CallbackWithoutResult): void;
    eachAsync(fn: (doc: DocType[]) => any, options: { parallel?: number, batchSize: number }, cb?: CallbackWithoutResult): void;

    /**
     * Registers a transform function which subsequently maps documents retrieved
     * via the streams interface or `.next()`
     */
    map<ResultType>(fn: (res: DocType) => ResultType): QueryCursor<ResultType>;

    /**
     * Get the next document from this cursor. Will return `null` when there are
     * no documents left.
     */
    next(): Promise<DocType>;
    next(callback: Callback<DocType | null>): void;

    options: any;
  }

  class Aggregate<R> {
    /**
     * Sets an option on this aggregation. This function will be deprecated in a
     * future release. */
    addCursorFlag(flag: string, value: boolean): this;

    /**
     * Appends a new $addFields operator to this aggregate pipeline.
     * Requires MongoDB v3.4+ to work
     */
    addFields(arg: any): this;

    /** Sets the allowDiskUse option for the aggregation query (ignored for < 2.6.0) */
    allowDiskUse(value: boolean): this;

    /** Appends new operators to this aggregate pipeline */
    append(...args: any[]): this;

    /**
     * Executes the query returning a `Promise` which will be
     * resolved with either the doc(s) or rejected with the error.
     * Like [`.then()`](#query_Query-then), but only takes a rejection handler.
     */
    catch: Promise<R>['catch'];

    /** Adds a collation. */
    collation(options: mongodb.CollationOptions): this;

    /** Appends a new $count operator to this aggregate pipeline. */
    count(countName: string): this;

    /**
     * Sets the cursor option for the aggregation query (ignored for < 2.6.0).
     */
    cursor(options?: Record<string, unknown>): AggregationCursor;

<<<<<<< HEAD
    /** Executes the aggregate pipeline on the currently bound Model. */
    exec(callback?: (err: CallbackError, result: R) => void): Promise<R>;
=======
    /** Executes the aggregate pipeline on the currently bound Model. If cursor option is set, returns a cursor */
    exec(callback?: Callback<R>): Promise<R> | any;
>>>>>>> ec41d222

    /** Execute the aggregation with explain */
    explain(callback?: Callback): Promise<any>;

    /** Combines multiple aggregation pipelines. */
    facet(options: any): this;

    /** Appends new custom $graphLookup operator(s) to this aggregate pipeline, performing a recursive search on a collection. */
    graphLookup(options: any): this;

    /** Appends new custom $group operator to this aggregate pipeline. */
    group(arg: any): this;

    /** Sets the hint option for the aggregation query (ignored for < 3.6.0) */
    hint(value: Record<string, unknown> | string): this;

    /**
     * Appends a new $limit operator to this aggregate pipeline.
     * @param num maximum number of records to pass to the next stage
     */
    limit(num: number): this;

    /** Appends new custom $lookup operator to this aggregate pipeline. */
    lookup(options: any): this;

    /**
     * Appends a new custom $match operator to this aggregate pipeline.
     * @param arg $match operator contents
     */
    match(arg: any): this;

    /**
     * Binds this aggregate to a model.
     * @param model the model to which the aggregate is to be bound
     */
    model(model: any): this;

    /**
     * Append a new $near operator to this aggregation pipeline
     * @param arg $near operator contents
     */
    near(arg: { near?: number[]; distanceField: string; maxDistance?: number; query?: Record<string, any>; includeLocs?: string; num?: number; uniqueDocs?: boolean }): this;

    /** Returns the current pipeline */
    pipeline(): any[];

    /** Appends a new $project operator to this aggregate pipeline. */
    project(arg: string | Object): this;

    /** Sets the readPreference option for the aggregation query. */
    read(pref: string | mongodb.ReadPreferenceMode, tags?: any[]): this;

    /** Sets the readConcern level for the aggregation query. */
    readConcern(level: string): this;

    /** Appends a new $redact operator to this aggregate pipeline. */
    redact(expression: any, thenExpr: string | any, elseExpr: string | any): this;

    /** Appends a new $replaceRoot operator to this aggregate pipeline. */
    replaceRoot(newRoot: object | string): this;

    /**
     * Helper for [Atlas Text Search](https://docs.atlas.mongodb.com/reference/atlas-search/tutorial/)'s
     * `$search` stage.
     */
    search(options: any): this;

    /** Lets you set arbitrary options, for middleware or plugins. */
    option(value: Record<string, unknown>): this;

    /** Appends new custom $sample operator to this aggregate pipeline. */
    sample(size: number): this;

    /** Sets the session for this aggregation. Useful for [transactions](/docs/transactions.html). */
    session(session: mongodb.ClientSession | null): this;

    /**
     * Appends a new $skip operator to this aggregate pipeline.
     * @param num number of records to skip before next stage
     */
    skip(num: number): this;

    /** Appends a new $sort operator to this aggregate pipeline. */
    sort(arg: any): this;

    /** Provides promise for aggregate. */
    then: Promise<R>['then'];

    /**
     * Appends a new $sortByCount operator to this aggregate pipeline. Accepts either a string field name
     * or a pipeline object.
     */
    sortByCount(arg: string | any): this;

    /** Appends new custom $unwind operator(s) to this aggregate pipeline. */
    unwind(...args: any[]): this;
  }

  class AggregationCursor extends stream.Readable {
    /**
     * Adds a [cursor flag](http://mongodb.github.io/node-mongodb-native/2.2/api/Cursor.html#addCursorFlag).
     * Useful for setting the `noCursorTimeout` and `tailable` flags.
     */
    addCursorFlag(flag: string, value: boolean): this;

    /**
     * Marks this cursor as closed. Will stop streaming and subsequent calls to
     * `next()` will error.
     */
    close(): Promise<void>;
    close(callback: CallbackWithoutResult): void;

    /**
     * Execute `fn` for every document(s) in the cursor. If batchSize is provided
     * `fn` will be executed for each batch of documents. If `fn` returns a promise,
     * will wait for the promise to resolve before iterating on to the next one.
     * Returns a promise that resolves when done.
     */
    eachAsync(fn: (doc: any) => any, options?: { parallel?: number, batchSize?: number }): Promise<void>;
    eachAsync(fn: (doc: any) => any, options?: { parallel?: number, batchSize?: number }, cb?: CallbackWithoutResult): void;

    /**
     * Registers a transform function which subsequently maps documents retrieved
     * via the streams interface or `.next()`
     */
    map(fn: (res: any) => any): this;

    /**
     * Get the next document from this cursor. Will return `null` when there are
     * no documents left.
     */
    next(): Promise<any>;
    next(callback: Callback): void;
  }

  class SchemaType {
    /** SchemaType constructor */
    constructor(path: string, options?: any, instance?: string);

    /** Get/set the function used to cast arbitrary values to this type. */
    static cast(caster?: Function | boolean): Function;

    static checkRequired(checkRequired?: (v: any) => boolean): (v: any) => boolean;

    /** Sets a default option for this schema type. */
    static set(option: string, value: any): void;

    /** Attaches a getter for all instances of this schema type. */
    static get(getter: (value: any) => any): void;

    /** The class that Mongoose uses internally to instantiate this SchemaType's `options` property. */
    OptionsConstructor: typeof SchemaTypeOptions;

    /** Cast `val` to this schema type. Each class that inherits from schema type should implement this function. */
    cast(val: any, doc: Document<any>, init: boolean, prev?: any, options?: any): any;

    /** Sets a default value for this SchemaType. */
    default(val: any): any;

    /** Adds a getter to this schematype. */
    get(fn: Function): this;

    /**
     * Defines this path as immutable. Mongoose prevents you from changing
     * immutable paths unless the parent document has [`isNew: true`](/docs/api.html#document_Document-isNew).
     */
    immutable(bool: boolean): this;

    /** Declares the index options for this schematype. */
    index(options: any): this;

    /**
     * Set the model that this path refers to. This is the option that [populate](https://mongoosejs.com/docs/populate.html)
     * looks at to determine the foreign collection it should query.
     */
    ref(ref: string | boolean | Model<any>): this;

    /**
     * Adds a required validator to this SchemaType. The validator gets added
     * to the front of this SchemaType's validators array using unshift().
     */
    required(required: boolean, message?: string): this;

    /** Sets default select() behavior for this path. */
    select(val: boolean): this;

    /** Adds a setter to this schematype. */
    set(fn: Function): this;

    /** Declares a sparse index. */
    sparse(bool: boolean): this;

    /** Declares a full text index. */
    text(bool: boolean): this;

    /** Defines a custom function for transforming this path when converting a document to JSON. */
    transform(fn: (value: any) => any): this;

    /** Declares an unique index. */
    unique(bool: boolean): this;

    /** Adds validator(s) for this document path. */
    validate(obj: RegExp | Function | any, errorMsg?: string,
      type?: string): this;
  }

  type Callback<T = any> = (error: CallbackError, result: T) => void;

  type CallbackWithoutResult = (error: CallbackError) => void;

  class NativeError extends global.Error { }
  type CallbackError = NativeError | null;

  class Error extends global.Error {
    constructor(msg: string);

    /** The type of error. "MongooseError" for generic errors. */
    name: string;

    static messages: any;

    static Messages: any;
  }

  namespace Error {
    export class CastError extends Error {
      name: 'CastError';
      stringValue: string;
      kind: string;
      value: any;
      path: string;
      reason?: NativeError | null;
      model?: any;

      constructor(type: string, value: any, path: string, reason?: NativeError, schemaType?: SchemaType);
    }

    export class DisconnectedError extends Error {
      name: 'DisconnectedError';
    }

    export class DivergentArrayError extends Error {
      name: 'DivergentArrayError';
    }

    export class MissingSchemaError extends Error {
      name: 'MissingSchemaError';
    }

    export class DocumentNotFoundError extends Error {
      name: 'DocumentNotFoundError';
      result: any;
      numAffected: number;
      filter: any;
      query: any;
    }

    export class ObjectExpectedError extends Error {
      name: 'ObjectExpectedError';
      path: string;
    }

    export class ObjectParameterError extends Error {
      name: 'ObjectParameterError';
    }

    export class OverwriteModelError extends Error {
      name: 'OverwriteModelError';
    }

    export class ParallelSaveError extends Error {
      name: 'ParallelSaveError';
    }

    export class ParallelValidateError extends Error {
      name: 'ParallelValidateError';
    }

    export class MongooseServerSelectionError extends Error {
      name: 'MongooseServerSelectionError';
    }

    export class StrictModeError extends Error {
      name: 'StrictModeError';
      isImmutableError: boolean;
      path: string;
    }

    export class ValidationError extends Error {
      name: 'ValidationError';

      errors: { [path: string]: ValidatorError | CastError | ValidationError };
    }

    export class ValidatorError extends Error {
      name: 'ValidatorError';
      properties: {
        message: string,
        type?: string,
        path?: string,
        value?: any,
        reason?: any
      };
      kind: string;
      path: string;
      value: any;
      reason?: Error | null;
    }

    export class VersionError extends Error {
      name: 'VersionError';
      version: number;
      modifiedPaths: Array<string>;
    }
  }

  /** Deprecated types for backwards compatibility. */

  /** Alias for QueryOptions for backwards compatibility. */
  type ModelUpdateOptions = QueryOptions;

  type DocumentQuery<ResultType, DocType extends Document, THelpers = {}> = Query<ResultType, DocType, THelpers>;

  /** Backwards support for DefinitelyTyped */
  interface HookSyncCallback<T> {
    (this: T, next: HookNextFunction, docs: any[]): Promise<any> | void;
  }

  interface HookAsyncCallback<T> {
    (this: T, next: HookNextFunction, done: HookDoneFunction, docs: any[]): Promise<any> | void;
  }

  interface HookErrorCallback {
    (error?: Error): any;
  }

  interface HookNextFunction {
    (error?: Error): any;
  }

  interface HookDoneFunction {
    (error?: Error): any;
  }

  export type SchemaTypeOpts<T> = SchemaTypeOptions<T>;
  export type ConnectionOptions = ConnectOptions;

  /* for ts-mongoose */
  class mquery {}
}<|MERGE_RESOLUTION|>--- conflicted
+++ resolved
@@ -141,13 +141,8 @@
    * for benefits like causal consistency, [retryable writes](https://docs.mongodb.com/manual/core/retryable-writes/),
    * and [transactions](http://thecodebarbarian.com/a-node-js-perspective-on-mongodb-4-transactions.html).
    */
-<<<<<<< HEAD
   export function startSession(options?: mongodb.ClientSessionOptions): Promise<mongodb.ClientSession>;
-  export function startSession(options: mongodb.ClientSessionOptions, cb: (err: CallbackError, session: mongodb.ClientSession) => void): void;
-=======
-  export function startSession(options?: mongodb.SessionOptions): Promise<mongodb.ClientSession>;
-  export function startSession(options: mongodb.SessionOptions, cb: Callback<mongodb.ClientSession>): void;
->>>>>>> ec41d222
+  export function startSession(options: mongodb.ClientSessionOptions, cb: Callback<mongodb.ClientSession>): void;
 
   /** The Mongoose version */
   export const version: string;
@@ -280,15 +275,6 @@
     autoIndex?: boolean;
     /** Set to `true` to make Mongoose automatically call `createCollection()` on every model created on this connection. */
     autoCreate?: boolean;
-<<<<<<< HEAD
-=======
-    /** False by default. If `true`, this connection will use `createIndex()` instead of `ensureIndex()` for automatic index builds via `Model.init()`. */
-    useCreateIndex?: boolean;
-    /** false by default. Set to `true` to make all connections set the `useNewUrlParser` option by default */
-    useNewUrlParser?: boolean;
-    /** false by default. Set to `true` to make all connections set the `useUnifiedTopology` option by default */
-    useUnifiedTopology?: boolean;
->>>>>>> ec41d222
   }
 
   class Connection extends events.EventEmitter {
@@ -317,15 +303,9 @@
      * with specified options. Used to create [capped collections](https://docs.mongodb.com/manual/core/capped-collections/)
      * and [views](https://docs.mongodb.com/manual/core/views/) from mongoose.
      */
-<<<<<<< HEAD
-    createCollection<T = any>(name: string, options?: mongodb.CreateCollectionOptions): Promise<mongodb.Collection>;
-    createCollection<T = any>(name: string, cb: (err: CallbackError, collection: mongodb.Collection) => void): void;
-    createCollection<T = any>(name: string, options: mongodb.CreateCollectionOptions, cb?: (err: CallbackError, collection: mongodb.Collection) => void): Promise<mongodb.Collection>;
-=======
-    createCollection<T = any>(name: string, options?: mongodb.CollectionCreateOptions): Promise<mongodb.Collection<T>>;
-    createCollection<T = any>(name: string, cb: Callback<mongodb.Collection<T>>): void;
-    createCollection<T = any>(name: string, options: mongodb.CollectionCreateOptions, cb?: Callback<mongodb.Collection>): Promise<mongodb.Collection<T>>;
->>>>>>> ec41d222
+    createCollection(name: string, options?: mongodb.CreateCollectionOptions): Promise<mongodb.Collection>;
+    createCollection(name: string, cb: Callback<mongodb.Collection>): void;
+    createCollection(name: string, options: mongodb.CreateCollectionOptions, cb?: Callback<mongodb.Collection>): Promise<mongodb.Collection>;
 
     /**
      * Removes the model named `name` from this connection, if it exists. You can
@@ -442,13 +422,8 @@
      * for benefits like causal consistency, [retryable writes](https://docs.mongodb.com/manual/core/retryable-writes/),
      * and [transactions](http://thecodebarbarian.com/a-node-js-perspective-on-mongodb-4-transactions.html).
      */
-<<<<<<< HEAD
     startSession(options?: mongodb.ClientSessionOptions): Promise<mongodb.ClientSession>;
-    startSession(options: mongodb.ClientSessionOptions, cb: (err: CallbackError, session: mongodb.ClientSession) => void): void;
-=======
-    startSession(options?: mongodb.SessionOptions): Promise<mongodb.ClientSession>;
-    startSession(options: mongodb.SessionOptions, cb: Callback<mongodb.ClientSession>): void;
->>>>>>> ec41d222
+    startSession(options: mongodb.ClientSessionOptions, cb: Callback<mongodb.ClientSession>): void;
 
     /**
      * _Requires MongoDB >= 3.6.0._ Executes the wrapped async function
@@ -617,13 +592,6 @@
     /** Hash containing current validation errors. */
     errors?: Error.ValidationError;
 
-<<<<<<< HEAD
-=======
-    /** Explicitly executes population and returns a promise. Useful for promises integration. */
-    execPopulate(): Promise<this>;
-    execPopulate(callback: Callback<this>): void;
-
->>>>>>> ec41d222
     /** Returns the value of a path. */
     get(path: string, type?: any, options?: any): any;
 
@@ -698,18 +666,12 @@
     /**
      * Populates document references.
      */
-<<<<<<< HEAD
     populate(path: string | string[]): Promise<this>;
-    populate(path: string | string[], callback: (err: CallbackError, res: this) => void): void;
+    populate(path: string | string[], callback: Callback<this>): void;
     populate(path: string, names: string): Promise<this>;
-    populate(path: string, names: string, callback: (err: CallbackError, res: this) => void): void;
+    populate(path: string, names: string, callback: Callback<this>): void;
     populate(opts: PopulateOptions | Array<PopulateOptions>): Promise<this>;
-    populate(opts: PopulateOptions | Array<PopulateOptions>, callback: (err: CallbackError, res: this) => void): void;
-=======
-    populate(path: string, callback?: Callback<this>): this;
-    populate(path: string, names: string, callback?: Callback<this>): this;
-    populate(opts: PopulateOptions | Array<PopulateOptions>, callback?: Callback<this>): this;
->>>>>>> ec41d222
+    populate(opts: PopulateOptions | Array<PopulateOptions>, callback: Callback<this>): void;
 
     /** Gets _id(s) used during population of the given `path`. If the path was not populated, returns `undefined`. */
     populated(path: string): any;
@@ -809,13 +771,8 @@
      * if you use `create()`) because with `bulkWrite()` there is only one round
      * trip to MongoDB.
      */
-<<<<<<< HEAD
     bulkWrite(writes: Array<any>, options?: mongodb.BulkWriteOptions): Promise<mongodb.BulkWriteResult>;
-    bulkWrite(writes: Array<any>, options?: mongodb.BulkWriteOptions, cb?: (err: CallbackError, res: mongodb.BulkWriteResult) => void): void;
-=======
-    bulkWrite(writes: Array<any>, options?: mongodb.CollectionBulkWriteOptions): Promise<mongodb.BulkWriteOpResultObject>;
-    bulkWrite(writes: Array<any>, options?: mongodb.CollectionBulkWriteOptions, cb?: Callback<mongodb.BulkWriteOpResultObject>): void;
->>>>>>> ec41d222
+    bulkWrite(writes: Array<any>, options?: mongodb.BulkWriteOptions, cb?: Callback<mongodb.BulkWriteResult>): void;
 
     /** Collection the model uses. */
     collection: Collection;
@@ -844,13 +801,8 @@
      * mongoose will not create the collection for the model until any documents are
      * created. Use this method to create the collection explicitly.
      */
-<<<<<<< HEAD
     createCollection(options?: mongodb.CreateCollectionOptions): Promise<mongodb.Collection>;
-    createCollection(options: mongodb.CreateCollectionOptions | null, callback: (err: CallbackError, collection: mongodb.Collection) => void): void;
-=======
-    createCollection(options?: mongodb.CollectionCreateOptions): Promise<mongodb.Collection<T>>;
-    createCollection(options: mongodb.CollectionCreateOptions | null, callback: Callback<mongodb.Collection<T>>): void;
->>>>>>> ec41d222
+    createCollection(options: mongodb.CreateCollectionOptions | null, callback: Callback<mongodb.Collection>): void;
 
     /**
      * Similar to `ensureIndexes()`, except for it uses the [`createIndex`](http://mongodb.github.io/node-mongodb-native/2.2/api/Collection.html#createIndex)
@@ -867,30 +819,18 @@
      * Behaves like `remove()`, but deletes all documents that match `conditions`
      * regardless of the `single` option.
      */
-<<<<<<< HEAD
-    deleteMany(filter?: FilterQuery<T>, options?: QueryOptions, callback?: (err: CallbackError) => void): QueryWithHelpers<mongodb.DeleteResult, EnforceDocument<T, TMethods>, TQueryHelpers, T>;
-    deleteMany(filter: FilterQuery<T>, callback: (err: CallbackError) => void): QueryWithHelpers<mongodb.DeleteResult, EnforceDocument<T, TMethods>, TQueryHelpers, T>;
-    deleteMany(callback: (err: CallbackError) => void): QueryWithHelpers<mongodb.DeleteResult, EnforceDocument<T, TMethods>, TQueryHelpers, T>;
-=======
-    deleteMany(filter?: FilterQuery<T>, options?: QueryOptions, callback?: CallbackWithoutResult): QueryWithHelpers<mongodb.DeleteWriteOpResultObject['result'] & { deletedCount?: number }, EnforceDocument<T, TMethods>, TQueryHelpers, T>;
-    deleteMany(filter: FilterQuery<T>, callback: CallbackWithoutResult): QueryWithHelpers<mongodb.DeleteWriteOpResultObject['result'] & { deletedCount?: number }, EnforceDocument<T, TMethods>, TQueryHelpers, T>;
-    deleteMany(callback: CallbackWithoutResult): QueryWithHelpers<mongodb.DeleteWriteOpResultObject['result'] & { deletedCount?: number }, EnforceDocument<T, TMethods>, TQueryHelpers, T>;
->>>>>>> ec41d222
+    deleteMany(filter?: FilterQuery<T>, options?: QueryOptions, callback?: CallbackWithoutResult): QueryWithHelpers<mongodb.DeleteResult, EnforceDocument<T, TMethods>, TQueryHelpers, T>;
+    deleteMany(filter: FilterQuery<T>, callback: CallbackWithoutResult): QueryWithHelpers<mongodb.DeleteResult, EnforceDocument<T, TMethods>, TQueryHelpers, T>;
+    deleteMany(callback: CallbackWithoutResult): QueryWithHelpers<mongodb.DeleteResult, EnforceDocument<T, TMethods>, TQueryHelpers, T>;
 
     /**
      * Deletes the first document that matches `conditions` from the collection.
      * Behaves like `remove()`, but deletes at most one document regardless of the
      * `single` option.
      */
-<<<<<<< HEAD
-    deleteOne(filter?: FilterQuery<T>, options?: QueryOptions, callback?: (err: CallbackError) => void): QueryWithHelpers<mongodb.DeleteResult, EnforceDocument<T, TMethods>, TQueryHelpers, T>;
-    deleteOne(filter: FilterQuery<T>, callback: (err: CallbackError) => void): QueryWithHelpers<mongodb.DeleteResult, EnforceDocument<T, TMethods>, TQueryHelpers, T>;
-    deleteOne(callback: (err: CallbackError) => void): QueryWithHelpers<mongodb.DeleteResult, EnforceDocument<T, TMethods>, TQueryHelpers, T>;
-=======
-    deleteOne(filter?: FilterQuery<T>, options?: QueryOptions, callback?: CallbackWithoutResult): QueryWithHelpers<mongodb.DeleteWriteOpResultObject['result'] & { deletedCount?: number }, EnforceDocument<T, TMethods>, TQueryHelpers, T>;
-    deleteOne(filter: FilterQuery<T>, callback: CallbackWithoutResult): QueryWithHelpers<mongodb.DeleteWriteOpResultObject['result'] & { deletedCount?: number }, EnforceDocument<T, TMethods>, TQueryHelpers, T>;
-    deleteOne(callback: CallbackWithoutResult): QueryWithHelpers<mongodb.DeleteWriteOpResultObject['result'] & { deletedCount?: number }, EnforceDocument<T, TMethods>, TQueryHelpers, T>;
->>>>>>> ec41d222
+    deleteOne(filter?: FilterQuery<T>, options?: QueryOptions, callback?: CallbackWithoutResult): QueryWithHelpers<mongodb.DeleteResult, EnforceDocument<T, TMethods>, TQueryHelpers, T>;
+    deleteOne(filter: FilterQuery<T>, callback: CallbackWithoutResult): QueryWithHelpers<mongodb.DeleteResult, EnforceDocument<T, TMethods>, TQueryHelpers, T>;
+    deleteOne(callback: CallbackWithoutResult): QueryWithHelpers<mongodb.DeleteResult, EnforceDocument<T, TMethods>, TQueryHelpers, T>;
 
     /**
      * Sends `createIndex` commands to mongo for each index declared in the schema.
@@ -979,11 +919,7 @@
      * for benefits like causal consistency, [retryable writes](https://docs.mongodb.com/manual/core/retryable-writes/),
      * and [transactions](http://thecodebarbarian.com/a-node-js-perspective-on-mongodb-4-transactions.html).
      * */
-<<<<<<< HEAD
-    startSession(options?: mongodb.ClientSessionOptions, cb?: (err: CallbackError, session: mongodb.ClientSession) => void): Promise<mongodb.ClientSession>;
-=======
-    startSession(options?: mongodb.SessionOptions, cb?: Callback<mongodb.ClientSession>): Promise<mongodb.ClientSession>;
->>>>>>> ec41d222
+    startSession(options?: mongodb.ClientSessionOptions, cb?: Callback<mongodb.ClientSession>): Promise<mongodb.ClientSession>;
 
     /** Casts and validates the given object against this model's schema, passing the given `context` to custom validators. */
     validate(callback?: CallbackWithoutResult): Promise<void>;
@@ -1773,7 +1709,7 @@
     RawId extends RefType = (PopulatedType extends { _id?: RefType; } ? NonNullable<PopulatedType['_id']> : mongoose.Types.ObjectId) | undefined
     > = PopulatedType | RawId;
 
-  interface IndexOptions extends mongodb.IndexOptions {
+  interface IndexOptions extends mongodb.CreateIndexesOptions {
     expires?: number | string
   }
 
@@ -2406,11 +2342,7 @@
      * deprecated, you should use [`deleteOne()`](#query_Query-deleteOne)
      * or [`deleteMany()`](#query_Query-deleteMany) instead.
      */
-<<<<<<< HEAD
-    remove(filter?: FilterQuery<DocType>, callback?: (err: CallbackError, res: mongodb.UpdateResult) => void): Query<mongodb.UpdateResult, DocType, THelpers, RawDocType>;
-=======
-    remove(filter?: FilterQuery<DocType>, callback?: Callback<mongodb.WriteOpResult['result']>): QueryWithHelpers<mongodb.WriteOpResult['result'], DocType, THelpers, RawDocType>;
->>>>>>> ec41d222
+    remove(filter?: FilterQuery<DocType>, callback?: Callback<mongodb.UpdateResult>): Query<mongodb.UpdateResult, DocType, THelpers, RawDocType>;
 
     /**
      * Declare and/or execute this query as a replaceOne() operation. Same as
@@ -2850,13 +2782,8 @@
      */
     cursor(options?: Record<string, unknown>): AggregationCursor;
 
-<<<<<<< HEAD
     /** Executes the aggregate pipeline on the currently bound Model. */
-    exec(callback?: (err: CallbackError, result: R) => void): Promise<R>;
-=======
-    /** Executes the aggregate pipeline on the currently bound Model. If cursor option is set, returns a cursor */
-    exec(callback?: Callback<R>): Promise<R> | any;
->>>>>>> ec41d222
+    exec(callback?: Callback<R>): Promise<R>;
 
     /** Execute the aggregation with explain */
     explain(callback?: Callback): Promise<any>;
