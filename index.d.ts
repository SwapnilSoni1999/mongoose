declare module 'mongoose' {
  import events = require('events');
  import mongodb = require('mongodb');
  import mongoose = require('mongoose');
  import stream = require('stream');

  export enum ConnectionStates {
    disconnected = 0,
    connected = 1,
    connecting = 2,
    disconnecting = 3,
    uninitialized = 99,
  }

  /** The Mongoose Date [SchemaType](/docs/schematypes.html). */
  class NativeDate extends global.Date {}
  export type Date = Schema.Types.Date;

  /**
   * The Mongoose Decimal128 [SchemaType](/docs/schematypes.html). Used for
   * declaring paths in your schema that should be
   * [128-bit decimal floating points](http://thecodebarbarian.com/a-nodejs-perspective-on-mongodb-34-decimal.html).
   * Do not use this to create a new Decimal128 instance, use `mongoose.Types.Decimal128`
   * instead.
   */
  export type Decimal128 = Schema.Types.Decimal128;

  /**
   * The Mongoose Mixed [SchemaType](/docs/schematypes.html). Used for
   * declaring paths in your schema that Mongoose's change tracking, casting,
   * and validation should ignore.
   */
  export type Mixed = Schema.Types.Mixed;

  /**
   * Mongoose constructor. The exports object of the `mongoose` module is an instance of this
   * class. Most apps will only use this one instance.
   */
  // eslint-disable-next-line @typescript-eslint/ban-types
  export const Mongoose: new (options?: object | null) => typeof mongoose;

  /**
   * The Mongoose Number [SchemaType](/docs/schematypes.html). Used for
   * declaring paths in your schema that Mongoose should cast to numbers.
   */
  export type Number = Schema.Types.Number;

  /**
   * The Mongoose ObjectId [SchemaType](/docs/schematypes.html). Used for
   * declaring paths in your schema that should be
   * [MongoDB ObjectIds](https://docs.mongodb.com/manual/reference/method/ObjectId/).
   * Do not use this to create a new ObjectId instance, use `mongoose.Types.ObjectId`
   * instead.
   */
  export type ObjectId = Schema.Types.ObjectId;

  export let Promise: any;
  export const PromiseProvider: any;

  /** The various Mongoose SchemaTypes. */
  export const SchemaTypes: typeof Schema.Types;

  /** Expose connection states for user-land */
  export const STATES: typeof ConnectionStates;

  /** Opens Mongoose's default connection to MongoDB, see [connections docs](https://mongoosejs.com/docs/connections.html) */
  export function connect(uri: string, options: ConnectOptions, callback: (err: CallbackError) => void): void;
  export function connect(uri: string, callback: (err: CallbackError) => void): void;
  export function connect(uri: string, options?: ConnectOptions): Promise<Mongoose>;

  /** The Mongoose module's default connection. Equivalent to `mongoose.connections[0]`, see [`connections`](#mongoose_Mongoose-connections). */
  export const connection: Connection;

  /** An array containing all connections associated with this Mongoose instance. */
  export const connections: Connection[];

  /** An array containing all models associated with this Mongoose instance. */
  export const models: { [index: string]: Model<any> };
  /** Creates a Connection instance. */
  export function createConnection(uri: string, options?: ConnectOptions): Connection & Promise<Connection>;
  export function createConnection(): Connection;
  export function createConnection(uri: string, options: ConnectOptions, callback: (err: CallbackError, conn: Connection) => void): void;

  /**
   * Removes the model named `name` from the default connection, if it exists.
   * You can use this function to clean up any models you created in your tests to
   * prevent OverwriteModelErrors.
   */
  export function deleteModel(name: string | RegExp): typeof mongoose;

  export function disconnect(): Promise<void>;
  export function disconnect(cb: (err: CallbackError) => void): void;

  /** Gets mongoose options */
  export function get(key: string): any;

  /**
   * Returns true if Mongoose can cast the given value to an ObjectId, or
   * false otherwise.
   */
  export function isValidObjectId(v: any): boolean;

  export function model<T>(name: string, schema?: Schema<any>, collection?: string, skipInit?: boolean): Model<T>;
  export function model<T, U extends Model<T, TQueryHelpers, any>, TQueryHelpers = {}>(
    name: string,
    schema?: Schema<T, U>,
    collection?: string,
    skipInit?: boolean
  ): U;

  /** Returns an array of model names created on this instance of Mongoose. */
  export function modelNames(): Array<string>;

  /** The node-mongodb-native driver Mongoose uses. */
  export const mongo: typeof mongodb;

  /**
   * Mongoose uses this function to get the current time when setting
   * [timestamps](/docs/guide.html#timestamps). You may stub out this function
   * using a tool like [Sinon](https://www.npmjs.com/package/sinon) for testing.
   */
  export function now(): Date;

  /** Declares a global plugin executed on all Schemas. */
  export function plugin(fn: (schema: Schema, opts?: any) => void, opts?: any): typeof mongoose;

  /** Getter/setter around function for pluralizing collection names. */
  export function pluralize(fn?: ((str: string) => string) | null): ((str: string) => string) | null;

  /** Sets mongoose options */
  export function set(key: string, value: any): void;

  /**
   * _Requires MongoDB >= 3.6.0._ Starts a [MongoDB session](https://docs.mongodb.com/manual/release-notes/3.6/#client-sessions)
   * for benefits like causal consistency, [retryable writes](https://docs.mongodb.com/manual/core/retryable-writes/),
   * and [transactions](http://thecodebarbarian.com/a-node-js-perspective-on-mongodb-4-transactions.html).
   */
  export function startSession(options?: mongodb.ClientSessionOptions): Promise<mongodb.ClientSession>;
  export function startSession(options: mongodb.ClientSessionOptions, cb: (err: any, session: mongodb.ClientSession) => void): void;

  /** The Mongoose version */
  export const version: string;

  export type CastError = Error.CastError;

  type Mongoose = typeof mongoose;

  // eslint-disable-next-line @typescript-eslint/no-empty-interface
  interface ClientSession extends mongodb.ClientSession { }

  interface ConnectOptions extends mongodb.MongoClientOptions {
    /** Set to false to [disable buffering](http://mongoosejs.com/docs/faq.html#callback_never_executes) on all models associated with this connection. */
    bufferCommands?: boolean;
    /** The name of the database you want to use. If not provided, Mongoose uses the database name from connection string. */
    dbName?: string;
    /** username for authentication, equivalent to `options.auth.user`. Maintained for backwards compatibility. */
    user?: string;
    /** password for authentication, equivalent to `options.auth.password`. Maintained for backwards compatibility. */
    pass?: string;
    /** Set to false to disable automatic index creation for all models associated with this connection. */
    autoIndex?: boolean;
    /** True by default. Set to `false` to make `findOneAndUpdate()` and `findOneAndRemove()` use native `findOneAndUpdate()` rather than `findAndModify()`. */
    useFindAndModify?: boolean;
    /** Set to `true` to make Mongoose automatically call `createCollection()` on every model created on this connection. */
    autoCreate?: boolean;
    /** False by default. If `true`, this connection will use `createIndex()` instead of `ensureIndex()` for automatic index builds via `Model.init()`. */
    useCreateIndex?: boolean;
  }

  class Connection extends events.EventEmitter {
    /** Closes the connection */
    close(callback: (err: CallbackError) => void): void;
    close(force: boolean, callback: (err: CallbackError) => void): void;
    close(force?: boolean): Promise<void>;

    /** Retrieves a collection, creating it if not cached. */
    collection(name: string, options?: mongodb.CreateCollectionOptions): Collection;

    /** A hash of the collections associated with this connection */
    collections: { [index: string]: Collection };

    /** A hash of the global options that are associated with this connection */
    config: any;

    /** The mongodb.Db instance, set when the connection is opened */
    db: mongodb.Db;

    /**
     * Helper for `createCollection()`. Will explicitly create the given collection
     * with specified options. Used to create [capped collections](https://docs.mongodb.com/manual/core/capped-collections/)
     * and [views](https://docs.mongodb.com/manual/core/views/) from mongoose.
     */
    createCollection<T = any>(name: string, options?: mongodb.CreateCollectionOptions): Promise<mongodb.Collection>;
    createCollection<T = any>(name: string, cb: (err: CallbackError, collection: mongodb.Collection) => void): void;
    createCollection<T = any>(name: string, options: mongodb.CreateCollectionOptions, cb?: (err: CallbackError, collection: mongodb.Collection) => void): Promise<mongodb.Collection>;

    /**
     * Removes the model named `name` from this connection, if it exists. You can
     * use this function to clean up any models you created in your tests to
     * prevent OverwriteModelErrors.
     */
    deleteModel(name: string): this;

    /**
     * Helper for `dropCollection()`. Will delete the given collection, including
     * all documents and indexes.
     */
    dropCollection(collection: string): Promise<void>;
    dropCollection(collection: string, cb: (err: CallbackError) => void): void;

    /**
     * Helper for `dropDatabase()`. Deletes the given database, including all
     * collections, documents, and indexes.
     */
    dropDatabase(): Promise<void>;
    dropDatabase(cb: (err: CallbackError) => void): void;

    /** Gets the value of the option `key`. Equivalent to `conn.options[key]` */
    get(key: string): any;

    /**
     * Returns the [MongoDB driver `MongoClient`](http://mongodb.github.io/node-mongodb-native/3.5/api/MongoClient.html) instance
     * that this connection uses to talk to MongoDB.
     */
    getClient(): mongodb.MongoClient;

    /**
     * The host name portion of the URI. If multiple hosts, such as a replica set,
     * this will contain the first host name in the URI
     */
    host: string;

    /**
     * A number identifier for this connection. Used for debugging when
     * you have [multiple connections](/docs/connections.html#multiple_connections).
     */
    id: number;

    /**
     * A [POJO](https://masteringjs.io/tutorials/fundamentals/pojo) containing
     * a map from model names to models. Contains all models that have been
     * added to this connection using [`Connection#model()`](/docs/api/connection.html#connection_Connection-model).
     */
    models: { [index: string]: Model<any> };

    /** Defines or retrieves a model. */
    model<T>(name: string, schema?: Schema<T>, collection?: string): Model<T>;
    model<T, U extends Model<T, TQueryHelpers, any>, TQueryHelpers = {}>(
      name: string,
      schema?: Schema<T, U, TQueryHelpers>,
      collection?: string,
      skipInit?: boolean
    ): U;

    /** Returns an array of model names created on this connection. */
    modelNames(): Array<string>;

    /** The name of the database this connection points to. */
    name: string;

    /** Opens the connection with a URI using `MongoClient.connect()`. */
    openUri(uri: string, options?: ConnectOptions): Promise<Connection>;
    openUri(uri: string, callback: (err: CallbackError, conn?: Connection) => void): Connection;
    openUri(uri: string, options: ConnectOptions, callback: (err: CallbackError, conn?: Connection) => void): Connection;

    /** The password specified in the URI */
    pass: string;

    /**
     * The port portion of the URI. If multiple hosts, such as a replica set,
     * this will contain the port from the first host name in the URI.
     */
    port: number;

    /** Declares a plugin executed on all schemas you pass to `conn.model()` */
    plugin(fn: (schema: Schema, opts?: any) => void, opts?: any): Connection;

    /** The plugins that will be applied to all models created on this connection. */
    plugins: Array<any>;

    /**
     * Connection ready state
     *
     * - 0 = disconnected
     * - 1 = connected
     * - 2 = connecting
     * - 3 = disconnecting
     */
    readyState: number;

    /** Sets the value of the option `key`. Equivalent to `conn.options[key] = val` */
    set(key: string, value: any): any;

    /**
     * Set the [MongoDB driver `MongoClient`](http://mongodb.github.io/node-mongodb-native/3.5/api/MongoClient.html) instance
     * that this connection uses to talk to MongoDB. This is useful if you already have a MongoClient instance, and want to
     * reuse it.
     */
    setClient(client: mongodb.MongoClient): this;

    /**
     * _Requires MongoDB >= 3.6.0._ Starts a [MongoDB session](https://docs.mongodb.com/manual/release-notes/3.6/#client-sessions)
     * for benefits like causal consistency, [retryable writes](https://docs.mongodb.com/manual/core/retryable-writes/),
     * and [transactions](http://thecodebarbarian.com/a-node-js-perspective-on-mongodb-4-transactions.html).
     */
    startSession(options?: mongodb.ClientSessionOptions): Promise<mongodb.ClientSession>;
    startSession(options: mongodb.ClientSessionOptions, cb: (err: any, session: mongodb.ClientSession) => void): void;

    /**
     * _Requires MongoDB >= 3.6.0._ Executes the wrapped async function
     * in a transaction. Mongoose will commit the transaction if the
     * async function executes successfully and attempt to retry if
     * there was a retriable error.
     */
    transaction(fn: (session: mongodb.ClientSession) => Promise<any>): Promise<any>;

    /** Switches to a different database using the same connection pool. */
    useDb(name: string, options?: { useCache?: boolean, noListener?: boolean }): Connection;

    /** The username specified in the URI */
    user: string;

    /** Watches the entire underlying database for changes. Similar to [`Model.watch()`](/docs/api/model.html#model_Model.watch). */
    watch(pipeline?: Array<any>, options?: mongodb.ChangeStreamOptions): mongodb.ChangeStream;
  }

   /*
   * section collection.js
   * http://mongoosejs.com/docs/api.html#collection-js
   */
  interface CollectionBase extends mongodb.Collection {
    /*
      * Abstract methods. Some of these are already defined on the
      * mongodb.Collection interface so they've been commented out.
      */
    ensureIndex(...args: any[]): any;
    findAndModify(...args: any[]): any;
    getIndexes(...args: any[]): any;

    /** The collection name */
    collectionName: string;
    /** The Connection instance */
    conn: Connection;
    /** The collection name */
    name: string;
  }

  /*
   * section drivers/node-mongodb-native/collection.js
   * http://mongoosejs.com/docs/api.html#drivers-node-mongodb-native-collection-js
   */
  let Collection: Collection;
  interface Collection extends CollectionBase {
    /**
     * Collection constructor
     * @param name name of the collection
     * @param conn A MongooseConnection instance
     * @param opts optional collection options
     */
    // eslint-disable-next-line @typescript-eslint/no-misused-new
    new(name: string, conn: Connection, opts?: any): Collection;
    /** Formatter for debug print args */
    $format(arg: any): string;
    /** Debug print helper */
    $print(name: any, i: any, args: any[]): void;
    /** Retrieves information about this collections indexes. */
    getIndexes(): any;
  }

  class Document<T = any, TQueryHelpers = any> {
    constructor(doc?: any);

    /** This documents _id. */
    _id?: T;

    /** This documents __v. */
    __v?: any;

    /* Get all subdocs (by bfs) */
    $getAllSubdocs(): Document[];

    /** Don't run validation on this path or persist changes to this path. */
    $ignore(path: string): void;

    /** Checks if a path is set to its default. */
    $isDefault(path: string): boolean;

    /** Getter/setter, determines whether the document was removed or not. */
    $isDeleted(val?: boolean): boolean;

    /** Returns an array of all populated documents associated with the query */
    $getPopulatedDocs(): Document[];

    /**
     * Returns true if the given path is nullish or only contains empty objects.
     * Useful for determining whether this subdoc will get stripped out by the
     * [minimize option](/docs/guide.html#minimize).
     */
    $isEmpty(path: string): boolean;

    /** Checks if a path is invalid */
    $isValid(path: string): boolean;

    /**
     * Empty object that you can use for storing properties on the document. This
     * is handy for passing data to middleware without conflicting with Mongoose
     * internals.
     */
    $locals: Record<string, unknown>;

    /** Marks a path as valid, removing existing validation errors. */
    $markValid(path: string): void;

    /**
     * A string containing the current operation that Mongoose is executing
     * on this document. May be `null`, `'save'`, `'validate'`, or `'remove'`.
     */
    $op: string | null;

    /**
     * Getter/setter around the session associated with this document. Used to
     * automatically set `session` if you `save()` a doc that you got from a
     * query with an associated session.
     */
    $session(session?: mongodb.ClientSession | null): mongodb.ClientSession;

    /** Alias for `set()`, used internally to avoid conflicts */
    $set(path: string, val: any, options?: any): this;
    $set(path: string, val: any, type: any, options?: any): this;
    $set(value: any): this;

    /** Additional properties to attach to the query when calling `save()` and `isNew` is false. */
    $where: Record<string, unknown>;

    /** If this is a discriminator model, `baseModelName` is the name of the base model. */
    baseModelName?: string;

    /** Collection the model uses. */
    collection: Collection;

    /** Connection the model uses. */
    db: Connection;

    /** Removes this document from the db. */
    delete(options?: QueryOptions): QueryWithHelpers<any, this, TQueryHelpers>;
    delete(options: QueryOptions, cb?: (err: CallbackError, res: any) => void): void;
    delete(cb: (err: CallbackError, res: any) => void): void;

    /** Removes this document from the db. */
    deleteOne(options?: QueryOptions): QueryWithHelpers<any, this, TQueryHelpers>;
    deleteOne(options: QueryOptions, cb?: (err: CallbackError, res: any) => void): void;
    deleteOne(cb: (err: CallbackError, res: any) => void): void;

    /** Takes a populated field and returns it to its unpopulated state. */
    depopulate(path: string): this;

    /**
     * Returns the list of paths that have been directly modified. A direct
     * modified path is a path that you explicitly set, whether via `doc.foo = 'bar'`,
     * `Object.assign(doc, { foo: 'bar' })`, or `doc.set('foo', 'bar')`.
     */
    directModifiedPaths(): Array<string>;

    /**
     * Returns true if this document is equal to another document.
     *
     * Documents are considered equal when they have matching `_id`s, unless neither
     * document has an `_id`, in which case this function falls back to using
     * `deepEqual()`.
     */
    equals(doc: Document<T>): boolean;

    /** Hash containing current validation errors. */
    errors?: Error.ValidationError;

    /** Explicitly executes population and returns a promise. Useful for promises integration. */
    execPopulate(): Promise<this>;
    execPopulate(callback: (err: CallbackError, res: this) => void): void;

    /** Returns the value of a path. */
    get(path: string, type?: any, options?: any): any;

    /**
     * Returns the changes that happened to the document
     * in the format that will be sent to MongoDB.
     */
    getChanges(): UpdateQuery<this>;

    /** The string version of this documents _id. */
    id?: any;

    /** Signal that we desire an increment of this documents version. */
    increment(): this;

    /**
     * Initializes the document without setters or marking anything modified.
     * Called internally after a document is returned from mongodb. Normally,
     * you do **not** need to call this function on your own.
     */
    init(obj: any, opts?: any, cb?: (err: CallbackError, doc: this) => void): this;

    /** Marks a path as invalid, causing validation to fail. */
    invalidate(path: string, errorMsg: string | NativeError, value?: any, kind?: string): NativeError | null;

    /** Returns true if `path` was directly set and modified, else false. */
    isDirectModified(path: string): boolean;

    /** Checks if `path` was explicitly selected. If no projection, always returns true. */
    isDirectSelected(path: string): boolean;

    /** Checks if `path` is in the `init` state, that is, it was set by `Document#init()` and not modified since. */
    isInit(path: string): boolean;

    /**
     * Returns true if any of the given paths is modified, else false. If no arguments, returns `true` if any path
     * in this document is modified.
     */
    isModified(path?: string | Array<string>): boolean;

    /** Boolean flag specifying if the document is new. */
    isNew: boolean;

    /** Checks if `path` was selected in the source query which initialized this document. */
    isSelected(path: string): boolean;

    /** Marks the path as having pending changes to write to the db. */
    markModified(path: string, scope?: any): void;

    /** Returns the list of paths that have been modified. */
    modifiedPaths(options?: { includeChildren?: boolean }): Array<string>;

    /** Returns another Model instance. */
    model<T extends Model<any>>(name: string): T;

    /** The name of the model */
    modelName: string;

    /**
     * Overwrite all values in this document with the values of `obj`, except
     * for immutable properties. Behaves similarly to `set()`, except for it
     * unsets all properties that aren't in `obj`.
     */
    overwrite(obj: DocumentDefinition<this>): this;

    /**
     * If this document is a subdocument or populated document, returns the
     * document's parent. Returns undefined otherwise.
     */
    $parent(): Document | undefined;

    /**
     * Populates document references, executing the `callback` when complete.
     * If you want to use promises instead, use this function with
     * [`execPopulate()`](#document_Document-execPopulate).
     */
    populate(path: string, callback?: (err: CallbackError, res: this) => void): this;
    populate(path: string, names: string, callback?: (err: any, res: this) => void): this;
    populate(opts: PopulateOptions | Array<PopulateOptions>, callback?: (err: CallbackError, res: this) => void): this;

    /** Gets _id(s) used during population of the given `path`. If the path was not populated, returns `undefined`. */
    populated(path: string): any;

    /** Removes this document from the db. */
    remove(options?: QueryOptions): Promise<this>;
    remove(options?: QueryOptions, cb?: (err: CallbackError, res: any) => void): void;

    /** Sends a replaceOne command with this document `_id` as the query selector. */
    replaceOne(replacement?: DocumentDefinition<this>, options?: QueryOptions | null, callback?: (err: any, res: any) => void): Query<any, this>;
    replaceOne(replacement?: Object, options?: QueryOptions | null, callback?: (err: any, res: any) => void): Query<any, this>;

    /** Saves this document by inserting a new document into the database if [document.isNew](/docs/api.html#document_Document-isNew) is `true`, or sends an [updateOne](/docs/api.html#document_Document-updateOne) operation with just the modified paths if `isNew` is `false`. */
    save(options?: SaveOptions): Promise<this>;
    save(options?: SaveOptions, fn?: (err: CallbackError, doc: this) => void): void;
    save(fn?: (err: CallbackError, doc: this) => void): void;

    /** The document's schema. */
    schema: Schema;

    /** Sets the value of a path, or many paths. */
    set(path: string, val: any, options?: any): this;
    set(path: string, val: any, type: any, options?: any): this;
    set(value: any): this;

    /** The return value of this method is used in calls to JSON.stringify(doc). */
    toJSON(options?: ToObjectOptions): LeanDocument<this>;
    toJSON<T>(options?: ToObjectOptions): T;

    /** Converts this document into a plain-old JavaScript object ([POJO](https://masteringjs.io/tutorials/fundamentals/pojo)). */
    toObject(options?: ToObjectOptions): LeanDocument<this>;
    toObject<T>(options?: ToObjectOptions): T;

    /** Clears the modified state on the specified path. */
    unmarkModified(path: string): void;

    /** Sends an update command with this document `_id` as the query selector. */
    update(update?: UpdateQuery<this> | UpdateWithAggregationPipeline, options?: QueryOptions | null, callback?: (err: CallbackError, res: any) => void): Query<any, this>;

    /** Sends an updateOne command with this document `_id` as the query selector. */
    updateOne(update?: UpdateQuery<this> | UpdateWithAggregationPipeline, options?: QueryOptions | null, callback?: (err: CallbackError, res: any) => void): Query<any, this>;

    /** Executes registered validation rules for this document. */
    validate(pathsToValidate?: Array<string>, options?: any): Promise<void>;
    validate(callback: (err: CallbackError) => void): void;
    validate(pathsToValidate: Array<string>, callback: (err: CallbackError) => void): void;
    validate(pathsToValidate: Array<string>, options: any, callback: (err: CallbackError) => void): void;

    /** Executes registered validation rules (skipping asynchronous validators) for this document. */
    validateSync(pathsToValidate?: Array<string>, options?: any): Error.ValidationError | null;
  }

  interface AcceptsDiscriminator {
    /** Adds a discriminator type. */
    discriminator<D extends Document>(name: string | number, schema: Schema<D>, value?: string | number | ObjectId): Model<D>;
    discriminator<T extends Document, U extends Model<T>>(name: string | number, schema: Schema<T, U>, value?: string | number | ObjectId): U;
  }

  interface AnyObject { [k: string]: any }
  type EnforceDocument<T, TMethods> = T extends Document ? T : T & Document & TMethods;

  export const Model: Model<any>;
  // eslint-disable-next-line no-undef
  interface Model<T, TQueryHelpers = {}, TMethods = {}> extends NodeJS.EventEmitter, AcceptsDiscriminator {
    new(doc?: T | any): EnforceDocument<T, TMethods>;

    aggregate<R = any>(pipeline?: any[]): Aggregate<Array<R>>;
    // eslint-disable-next-line @typescript-eslint/ban-types
    aggregate<R = any>(pipeline: any[], cb: Function): Promise<Array<R>>;

    /** Base Mongoose instance the model uses. */
    base: typeof mongoose;

    /**
     * If this is a discriminator model, `baseModelName` is the name of
     * the base model.
     */
    baseModelName: string | undefined;

    /**
     * Sends multiple `insertOne`, `updateOne`, `updateMany`, `replaceOne`,
     * `deleteOne`, and/or `deleteMany` operations to the MongoDB server in one
     * command. This is faster than sending multiple independent operations (e.g.
     * if you use `create()`) because with `bulkWrite()` there is only one round
     * trip to MongoDB.
     */
    bulkWrite(writes: Array<any>, options?: mongodb.BulkWriteOptions): Promise<mongodb.BulkWriteResult>;
    bulkWrite(writes: Array<any>, options?: mongodb.BulkWriteOptions, cb?: (err: any, res: mongodb.BulkWriteResult) => void): void;

    /** Collection the model uses. */
    collection: Collection;

    /** Creates a `count` query: counts the number of documents that match `filter`. */
    count(callback?: (err: any, count: number) => void): QueryWithHelpers<number, EnforceDocument<T, TMethods>, TQueryHelpers>;
    count(filter: FilterQuery<T>, callback?: (err: any, count: number) => void): QueryWithHelpers<number, EnforceDocument<T, TMethods>, TQueryHelpers>;

    /** Creates a `countDocuments` query: counts the number of documents that match `filter`. */
    countDocuments(callback?: (err: any, count: number) => void): QueryWithHelpers<number, EnforceDocument<T, TMethods>, TQueryHelpers>;
    countDocuments(filter: FilterQuery<T>, callback?: (err: any, count: number) => void): QueryWithHelpers<number, EnforceDocument<T, TMethods>, TQueryHelpers>;

    /** Creates a new document or documents */
    create(docs: (T | DocumentDefinition<T> | AnyObject)[], options?: SaveOptions): Promise<EnforceDocument<T, TMethods>[]>;
    create(docs: (T | DocumentDefinition<T> | AnyObject)[], callback: (err: CallbackError, docs: EnforceDocument<T, TMethods>[]) => void): void;
    create(doc: T | DocumentDefinition<T> | AnyObject): Promise<EnforceDocument<T, TMethods>>;
    create(doc: T | DocumentDefinition<T> | AnyObject, callback: (err: CallbackError, doc: EnforceDocument<T, TMethods>) => void): void;
    create<DocContents = T | DocumentDefinition<T>>(docs: DocContents[], options?: SaveOptions): Promise<EnforceDocument<T, TMethods>[]>;
    create<DocContents = T | DocumentDefinition<T>>(docs: DocContents[], callback: (err: CallbackError, docs: EnforceDocument<T, TMethods>[]) => void): void;
    create<DocContents = T | DocumentDefinition<T>>(doc: DocContents): Promise<EnforceDocument<T, TMethods>>;
    create<DocContents = T | DocumentDefinition<T>>(...docs: DocContents[]): Promise<EnforceDocument<T, TMethods>[]>;
    create<DocContents = T | DocumentDefinition<T>>(doc: DocContents, callback: (err: CallbackError, doc: EnforceDocument<T, TMethods>) => void): void;

    /**
     * Create the collection for this model. By default, if no indexes are specified,
     * mongoose will not create the collection for the model until any documents are
     * created. Use this method to create the collection explicitly.
     */
<<<<<<< HEAD
    createCollection(options?: mongodb.CreateCollectionOptions): Promise<mongodb.Collection>;
    createCollection(options: mongodb.CreateCollectionOptions | null, callback: (err: CallbackError, collection: mongodb.Collection) => void): void;
=======
    createCollection(options?: mongodb.CollectionCreateOptions): Promise<mongodb.Collection<EnforceDocument<T, TMethods>>>;
    createCollection(options: mongodb.CollectionCreateOptions | null, callback: (err: CallbackError, collection: mongodb.Collection<EnforceDocument<T, TMethods>>) => void): void;
>>>>>>> 7b514436

    /**
     * Similar to `ensureIndexes()`, except for it uses the [`createIndex`](http://mongodb.github.io/node-mongodb-native/2.2/api/Collection.html#createIndex)
     * function.
     */
    createIndexes(callback?: (err: any) => void): Promise<void>;
    createIndexes(options?: any, callback?: (err: any) => void): Promise<void>;

    /** Connection the model uses. */
    db: Connection;

    /**
     * Deletes all of the documents that match `conditions` from the collection.
     * Behaves like `remove()`, but deletes all documents that match `conditions`
     * regardless of the `single` option.
     */
    deleteMany(filter?: FilterQuery<T>, options?: QueryOptions, callback?: (err: CallbackError) => void): QueryWithHelpers<mongodb.DeleteWriteOpResultObject['result'] & { deletedCount?: number }, EnforceDocument<T, TMethods>, TQueryHelpers>;
    deleteMany(filter: FilterQuery<T>, callback: (err: CallbackError) => void): QueryWithHelpers<mongodb.DeleteWriteOpResultObject['result'] & { deletedCount?: number }, EnforceDocument<T, TMethods>, TQueryHelpers>;
    deleteMany(callback: (err: CallbackError) => void): QueryWithHelpers<mongodb.DeleteWriteOpResultObject['result'] & { deletedCount?: number }, EnforceDocument<T, TMethods>, TQueryHelpers>;

    /**
     * Deletes the first document that matches `conditions` from the collection.
     * Behaves like `remove()`, but deletes at most one document regardless of the
     * `single` option.
     */
    deleteOne(filter?: FilterQuery<T>, options?: QueryOptions, callback?: (err: CallbackError) => void): QueryWithHelpers<mongodb.DeleteWriteOpResultObject['result'] & { deletedCount?: number }, EnforceDocument<T, TMethods>, TQueryHelpers>;
    deleteOne(filter: FilterQuery<T>, callback: (err: CallbackError) => void): QueryWithHelpers<mongodb.DeleteWriteOpResultObject['result'] & { deletedCount?: number }, EnforceDocument<T, TMethods>, TQueryHelpers>;
    deleteOne(callback: (err: CallbackError) => void): QueryWithHelpers<mongodb.DeleteWriteOpResultObject['result'] & { deletedCount?: number }, EnforceDocument<T, TMethods>, TQueryHelpers>;

    /**
     * Sends `createIndex` commands to mongo for each index declared in the schema.
     * The `createIndex` commands are sent in series.
     */
    ensureIndexes(callback?: (err: any) => void): Promise<void>;
    ensureIndexes(options?: any, callback?: (err: any) => void): Promise<void>;

    /**
     * Event emitter that reports any errors that occurred. Useful for global error
     * handling.
     */
    // eslint-disable-next-line no-undef
    events: NodeJS.EventEmitter;

    /**
     * Finds a single document by its _id field. `findById(id)` is almost*
     * equivalent to `findOne({ _id: id })`. If you want to query by a document's
     * `_id`, use `findById()` instead of `findOne()`.
     */
    findById(id: any, projection?: any | null, options?: QueryOptions | null, callback?: (err: CallbackError, doc: EnforceDocument<T, TMethods> | null) => void): QueryWithHelpers<EnforceDocument<T, TMethods> | null, EnforceDocument<T, TMethods>, TQueryHelpers>;

    /** Finds one document. */
    findOne(filter?: FilterQuery<T>, projection?: any | null, options?: QueryOptions | null, callback?: (err: CallbackError, doc: EnforceDocument<T, TMethods> | null) => void): QueryWithHelpers<EnforceDocument<T, TMethods> | null, EnforceDocument<T, TMethods>, TQueryHelpers>;

    /**
     * Shortcut for creating a new Document from existing raw data, pre-saved in the DB.
     * The document returned has no paths marked as modified initially.
     */
    hydrate(obj: any): EnforceDocument<T, TMethods>;

    /**
     * This function is responsible for building [indexes](https://docs.mongodb.com/manual/indexes/),
     * unless [`autoIndex`](http://mongoosejs.com/docs/guide.html#autoIndex) is turned off.
     * Mongoose calls this function automatically when a model is created using
     * [`mongoose.model()`](/docs/api.html#mongoose_Mongoose-model) or
     * [`connection.model()`](/docs/api.html#connection_Connection-model), so you
     * don't need to call it.
     */
    init(callback?: (err: any) => void): Promise<EnforceDocument<T, TMethods>>;

    /** Inserts one or more new documents as a single `insertMany` call to the MongoDB server. */
    insertMany(docs: Array<T | DocumentDefinition<T> | AnyObject>, options: InsertManyOptions & { rawResult: true }): Promise<InsertManyResult>;
    insertMany(docs: Array<T | DocumentDefinition<T> | AnyObject>, options?: InsertManyOptions): Promise<Array<EnforceDocument<T, TMethods>>>;
    insertMany(doc: T | DocumentDefinition<T> | AnyObject, options: InsertManyOptions & { rawResult: true }): Promise<InsertManyResult>;
    insertMany(doc: T | DocumentDefinition<T> | AnyObject, options?: InsertManyOptions): Promise<EnforceDocument<T, TMethods>>;
    insertMany(doc: T | DocumentDefinition<T> | AnyObject, options?: InsertManyOptions, callback?: (err: CallbackError, res: EnforceDocument<T, TMethods> | InsertManyResult) => void): void;
    insertMany(docs: Array<T | DocumentDefinition<T> | AnyObject>, options?: InsertManyOptions, callback?: (err: CallbackError, res: Array<EnforceDocument<T, TMethods>> | InsertManyResult) => void): void;

    /**
     * Lists the indexes currently defined in MongoDB. This may or may not be
     * the same as the indexes defined in your schema depending on whether you
     * use the [`autoIndex` option](/docs/guide.html#autoIndex) and if you
     * build indexes manually.
     */
    listIndexes(callback: (err: CallbackError, res: Array<any>) => void): void;
    listIndexes(): Promise<Array<any>>;

    /** The name of the model */
    modelName: string;

    /** Populates document references. */
    populate(docs: Array<any>, options: PopulateOptions | Array<PopulateOptions> | string,
      callback?: (err: any, res: (EnforceDocument<T, TMethods>)[]) => void): Promise<Array<EnforceDocument<T, TMethods>>>;
    populate(doc: any, options: PopulateOptions | Array<PopulateOptions> | string,
      callback?: (err: any, res: EnforceDocument<T, TMethods>) => void): Promise<EnforceDocument<T, TMethods>>;

    /**
     * Makes the indexes in MongoDB match the indexes defined in this model's
     * schema. This function will drop any indexes that are not defined in
     * the model's schema except the `_id` index, and build any indexes that
     * are in your schema but not in MongoDB.
     */
    syncIndexes(options?: Record<string, unknown>): Promise<Array<string>>;
    syncIndexes(options: Record<string, unknown> | null, callback: (err: CallbackError, dropped: Array<string>) => void): void;

    /**
     * Starts a [MongoDB session](https://docs.mongodb.com/manual/release-notes/3.6/#client-sessions)
     * for benefits like causal consistency, [retryable writes](https://docs.mongodb.com/manual/core/retryable-writes/),
     * and [transactions](http://thecodebarbarian.com/a-node-js-perspective-on-mongodb-4-transactions.html).
     * */
    startSession(options?: mongodb.ClientSessionOptions, cb?: (err: any, session: mongodb.ClientSession) => void): Promise<mongodb.ClientSession>;

    /** Casts and validates the given object against this model's schema, passing the given `context` to custom validators. */
    validate(callback?: (err: any) => void): Promise<void>;
    validate(optional: any, callback?: (err: any) => void): Promise<void>;
    validate(optional: any, pathsToValidate: string[], callback?: (err: any) => void): Promise<void>;

    /** Watches the underlying collection for changes using [MongoDB change streams](https://docs.mongodb.com/manual/changeStreams/). */
    watch(pipeline?: Array<Record<string, unknown>>, options?: mongodb.ChangeStreamOptions): mongodb.ChangeStream;

    /** Adds a `$where` clause to this query */
    // eslint-disable-next-line @typescript-eslint/ban-types
    $where(argument: string | Function): QueryWithHelpers<Array<EnforceDocument<T, TMethods>>, EnforceDocument<T, TMethods>, TQueryHelpers>;

    /** Registered discriminators for this model. */
    discriminators: { [name: string]: Model<any> } | undefined;

    /** Translate any aliases fields/conditions so the final query or document object is pure */
    translateAliases(raw: any): any;

    /** Creates a `distinct` query: returns the distinct values of the given `field` that match `filter`. */
    distinct(field: string, filter?: FilterQuery<T>, callback?: (err: any, count: number) => void): QueryWithHelpers<Array<any>, EnforceDocument<T, TMethods>, TQueryHelpers>;

    /** Creates a `estimatedDocumentCount` query: counts the number of documents in the collection. */
    estimatedDocumentCount(options?: QueryOptions, callback?: (err: any, count: number) => void): QueryWithHelpers<number, EnforceDocument<T, TMethods>, TQueryHelpers>;

    /**
     * Returns true if at least one document exists in the database that matches
     * the given `filter`, and false otherwise.
     */
    exists(filter: FilterQuery<T>): Promise<boolean>;
    exists(filter: FilterQuery<T>, callback: (err: any, res: boolean) => void): void;

    /** Creates a `find` query: gets a list of documents that match `filter`. */
    find(callback?: (err: any, docs: EnforceDocument<T, TMethods>[]) => void): QueryWithHelpers<Array<EnforceDocument<T, TMethods>>, EnforceDocument<T, TMethods>, TQueryHelpers>;
    find(filter: FilterQuery<T>, callback?: (err: any, docs: T[]) => void): QueryWithHelpers<Array<EnforceDocument<T, TMethods>>, EnforceDocument<T, TMethods>, TQueryHelpers>;
    find(filter: FilterQuery<T>, projection?: any | null, options?: QueryOptions | null, callback?: (err: any, docs: EnforceDocument<T, TMethods>[]) => void): QueryWithHelpers<Array<EnforceDocument<T, TMethods>>, EnforceDocument<T, TMethods>, TQueryHelpers>;

    /** Creates a `findByIdAndDelete` query, filtering by the given `_id`. */
    findByIdAndDelete(id?: mongodb.ObjectId | any, options?: QueryOptions | null, callback?: (err: any, doc: EnforceDocument<T, TMethods> | null, res: any) => void): QueryWithHelpers<EnforceDocument<T, TMethods> | null, EnforceDocument<T, TMethods>, TQueryHelpers>;

    /** Creates a `findByIdAndRemove` query, filtering by the given `_id`. */
    findByIdAndRemove(id?: mongodb.ObjectId | any, options?: QueryOptions | null, callback?: (err: any, doc: EnforceDocument<T, TMethods> | null, res: any) => void): QueryWithHelpers<EnforceDocument<T, TMethods> | null, EnforceDocument<T, TMethods>, TQueryHelpers>;

    /** Creates a `findOneAndUpdate` query, filtering by the given `_id`. */
<<<<<<< HEAD
    findByIdAndUpdate(id: mongodb.ObjectId | any, update: UpdateQuery<T>, options: QueryOptions & { rawResult: true }, callback?: (err: any, doc: any, res: any) => void): Query<any, T>;
    findByIdAndUpdate(id: mongodb.ObjectId | any, update: UpdateQuery<T>, options: QueryOptions & { upsert: true } & ReturnsNewDoc, callback?: (err: any, doc: T, res: any) => void): Query<T, T>;
    findByIdAndUpdate(id?: mongodb.ObjectId | any, update?: UpdateQuery<T>, options?: QueryOptions | null, callback?: (err: any, doc: T | null, res: any) => void): Query<T | null, T>;
=======
    findByIdAndUpdate(id: mongodb.ObjectId | any, update: UpdateQuery<T> | UpdateWithAggregationPipeline, options: QueryOptions & { rawResult: true }, callback?: (err: any, doc: mongodb.FindAndModifyWriteOpResultObject<EnforceDocument<T, TMethods>>, res: any) => void): QueryWithHelpers<mongodb.FindAndModifyWriteOpResultObject<EnforceDocument<T, TMethods>>, EnforceDocument<T, TMethods>, TQueryHelpers>;
    findByIdAndUpdate(id: mongodb.ObjectId | any, update: UpdateQuery<T> | UpdateWithAggregationPipeline, options: QueryOptions & { upsert: true } & ReturnsNewDoc, callback?: (err: any, doc: EnforceDocument<T, TMethods>, res: any) => void): QueryWithHelpers<EnforceDocument<T, TMethods>, EnforceDocument<T, TMethods>, TQueryHelpers>;
    findByIdAndUpdate(id: mongodb.ObjectId | any, update: UpdateQuery<T> | UpdateWithAggregationPipeline, callback?: (err: any, doc: T | null, res: any) => void): QueryWithHelpers<EnforceDocument<T, TMethods> | null, EnforceDocument<T, TMethods>, TQueryHelpers>;
    findByIdAndUpdate(id?: mongodb.ObjectId | any, update?: UpdateQuery<T> | UpdateWithAggregationPipeline, options?: QueryOptions | null, callback?: (err: any, doc: EnforceDocument<T, TMethods> | null, res: any) => void): QueryWithHelpers<EnforceDocument<T, TMethods> | null, EnforceDocument<T, TMethods>, TQueryHelpers>;
>>>>>>> 7b514436

    /** Creates a `findOneAndDelete` query: atomically finds the given document, deletes it, and returns the document as it was before deletion. */
    findOneAndDelete(filter?: FilterQuery<T>, options?: QueryOptions | null, callback?: (err: any, doc: EnforceDocument<T, TMethods> | null, res: any) => void): QueryWithHelpers<EnforceDocument<T, TMethods> | null, EnforceDocument<T, TMethods>, TQueryHelpers>;

    /** Creates a `findOneAndRemove` query: atomically finds the given document and deletes it. */
    findOneAndRemove(filter?: FilterQuery<T>, options?: QueryOptions | null, callback?: (err: any, doc: EnforceDocument<T, TMethods> | null, res: any) => void): QueryWithHelpers<EnforceDocument<T, TMethods> | null, EnforceDocument<T, TMethods>, TQueryHelpers>;

    /** Creates a `findOneAndReplace` query: atomically finds the given document and replaces it with `replacement`. */
    findOneAndReplace(filter: FilterQuery<T>, replacement: DocumentDefinition<T>, options: QueryOptions & { upsert: true } & ReturnsNewDoc, callback?: (err: any, doc: EnforceDocument<T, TMethods>, res: any) => void): QueryWithHelpers<EnforceDocument<T, TMethods>, EnforceDocument<T, TMethods>, TQueryHelpers>;
    findOneAndReplace(filter?: FilterQuery<T>, replacement?: DocumentDefinition<T>, options?: QueryOptions | null, callback?: (err: any, doc: EnforceDocument<T, TMethods> | null, res: any) => void): QueryWithHelpers<EnforceDocument<T, TMethods> | null, EnforceDocument<T, TMethods>, TQueryHelpers>;

    /** Creates a `findOneAndUpdate` query: atomically find the first document that matches `filter` and apply `update`. */
<<<<<<< HEAD
    findOneAndUpdate(filter: FilterQuery<T>, update: UpdateQuery<T>, options: QueryOptions & { rawResult: true }, callback?: (err: any, doc: any, res: any) => void): Query<any, T>;
    findOneAndUpdate(filter: FilterQuery<T>, update: UpdateQuery<T>, options: QueryOptions & { upsert: true } & ReturnsNewDoc, callback?: (err: any, doc: T, res: any) => void): Query<T, T>;
    findOneAndUpdate(filter?: FilterQuery<T>, update?: UpdateQuery<T>, options?: QueryOptions | null, callback?: (err: any, doc: T | null, res: any) => void): Query<T | null, T>;
=======
    findOneAndUpdate(filter: FilterQuery<T>, update: UpdateQuery<T> | UpdateWithAggregationPipeline, options: QueryOptions & { rawResult: true }, callback?: (err: any, doc: mongodb.FindAndModifyWriteOpResultObject<EnforceDocument<T, TMethods>>, res: any) => void): QueryWithHelpers<mongodb.FindAndModifyWriteOpResultObject<EnforceDocument<T, TMethods>>, EnforceDocument<T, TMethods>, TQueryHelpers>;
    findOneAndUpdate(filter: FilterQuery<T>, update: UpdateQuery<T> | UpdateWithAggregationPipeline, options: QueryOptions & { upsert: true } & ReturnsNewDoc, callback?: (err: any, doc: EnforceDocument<T, TMethods>, res: any) => void): QueryWithHelpers<EnforceDocument<T, TMethods>, EnforceDocument<T, TMethods>, TQueryHelpers>;
    findOneAndUpdate(filter?: FilterQuery<T>, update?: UpdateQuery<T> | UpdateWithAggregationPipeline, options?: QueryOptions | null, callback?: (err: any, doc: EnforceDocument<T, TMethods> | null, res: any) => void): QueryWithHelpers<EnforceDocument<T, TMethods> | null, EnforceDocument<T, TMethods>, TQueryHelpers>;
>>>>>>> 7b514436

    geoSearch(filter?: FilterQuery<T>, options?: GeoSearchOptions, callback?: (err: CallbackError, res: Array<EnforceDocument<T, TMethods>>) => void): QueryWithHelpers<Array<EnforceDocument<T, TMethods>>, EnforceDocument<T, TMethods>, TQueryHelpers>;

    /** Executes a mapReduce command. */
    mapReduce<Key, Value>(
      o: MapReduceOptions<T, Key, Value>,
      callback?: (err: any, res: any) => void
    ): Promise<any>;

    remove(filter?: any, callback?: (err: CallbackError) => void): QueryWithHelpers<any, EnforceDocument<T, TMethods>, TQueryHelpers>;

    /** Creates a `replaceOne` query: finds the first document that matches `filter` and replaces it with `replacement`. */
    replaceOne(filter?: FilterQuery<T>, replacement?: DocumentDefinition<T>, options?: QueryOptions | null, callback?: (err: any, res: any) => void): QueryWithHelpers<any, EnforceDocument<T, TMethods>, TQueryHelpers>;
    replaceOne(filter?: FilterQuery<T>, replacement?: Object, options?: QueryOptions | null, callback?: (err: any, res: any) => void): QueryWithHelpers<any, EnforceDocument<T, TMethods>, TQueryHelpers>;

    /** Schema the model uses. */
    schema: Schema;

    /**
     * @deprecated use `updateOne` or `updateMany` instead.
     * Creates a `update` query: updates one or many documents that match `filter` with `update`, based on the `multi` option.
     */
    update(filter?: FilterQuery<T>, update?: UpdateQuery<T> | UpdateWithAggregationPipeline, options?: QueryOptions | null, callback?: (err: any, res: any) => void): QueryWithHelpers<UpdateWriteOpResult, EnforceDocument<T, TMethods>, TQueryHelpers>;

    /** Creates a `updateMany` query: updates all documents that match `filter` with `update`. */
    updateMany(filter?: FilterQuery<T>, update?: UpdateQuery<T> | UpdateWithAggregationPipeline, options?: QueryOptions | null, callback?: (err: any, res: any) => void): QueryWithHelpers<UpdateWriteOpResult, EnforceDocument<T, TMethods>, TQueryHelpers>;

    /** Creates a `updateOne` query: updates the first document that matches `filter` with `update`. */
    updateOne(filter?: FilterQuery<T>, update?: UpdateQuery<T> | UpdateWithAggregationPipeline, options?: QueryOptions | null, callback?: (err: any, res: any) => void): QueryWithHelpers<UpdateWriteOpResult, EnforceDocument<T, TMethods>, TQueryHelpers>;

    /** Creates a Query, applies the passed conditions, and returns the Query. */
    where(path: string, val?: any): QueryWithHelpers<Array<EnforceDocument<T, TMethods>>, EnforceDocument<T, TMethods>, TQueryHelpers>;
    where(obj: object): QueryWithHelpers<Array<EnforceDocument<T, TMethods>>, EnforceDocument<T, TMethods>, TQueryHelpers>;
    where(): QueryWithHelpers<Array<EnforceDocument<T, TMethods>>, EnforceDocument<T, TMethods>, TQueryHelpers>;
  }

  type _UpdateWriteOpResult = mongodb.UpdateWriteOpResult['result'];
  interface UpdateWriteOpResult extends _UpdateWriteOpResult {
    upserted?: Array<{index: number, _id: any}>;
  }

  interface QueryOptions {
    arrayFilters?: { [key: string]: any }[];
    batchSize?: number;
    collation?: mongodb.CollationOptions;
    comment?: any;
    context?: string;
    explain?: any;
    fields?: any | string;
    hint?: any;
    /**
     * If truthy, mongoose will return the document as a plain JavaScript object rather than a mongoose document.
     */
    lean?: boolean | any;
    limit?: number;
    maxTimeMS?: number;
    maxscan?: number;
    multi?: boolean;
    multipleCastError?: boolean;
    /**
     * By default, `findOneAndUpdate()` returns the document as it was **before**
     * `update` was applied. If you set `new: true`, `findOneAndUpdate()` will
     * instead give you the object after `update` was applied.
     */
    new?: boolean;
    omitUndefined?: boolean;
    overwrite?: boolean;
    overwriteDiscriminatorKey?: boolean;
    populate?: string;
    projection?: any;
    /**
     * if true, returns the raw result from the MongoDB driver
     */
    rawResult?: boolean;
    readPreference?: string | mongodb.ReadPreferenceModeId;
    /**
     * An alias for the `new` option. `returnOriginal: false` is equivalent to `new: true`.
     */
    returnOriginal?: boolean;
    /**
     * Another alias for the `new` option. `returnOriginal` is deprecated so this should be used.
     */
    returnDocument?: string;
    runValidators?: boolean;
    /** The session associated with this query. */
    session?: mongodb.ClientSession;
    setDefaultsOnInsert?: boolean;
    skip?: number;
    snapshot?: any;
    sort?: any;
    /** overwrites the schema's strict mode option */
    strict?: boolean | string;
    tailable?: number;
    /**
     * If set to `false` and schema-level timestamps are enabled,
     * skip timestamps for this update. Note that this allows you to overwrite
     * timestamps. Does nothing if schema-level timestamps are not set.
     */
    timestamps?: boolean;
    upsert?: boolean;
    useFindAndModify?: boolean;
    writeConcern?: any;
  }

  type MongooseQueryOptions = Pick<QueryOptions, 'populate' | 'lean' | 'omitUndefined' | 'strict' | 'useFindAndModify'>;

  interface SaveOptions {
    checkKeys?: boolean;
    j?: boolean;
    safe?: boolean | WriteConcern;
    session?: ClientSession | null;
    timestamps?: boolean;
    validateBeforeSave?: boolean;
    validateModifiedOnly?: boolean;
    w?: number | string;
    wtimeout?: number;
  }

  interface WriteConcern {
    j?: boolean;
    w?: number | 'majority' | TagSet;
    wtimeout?: number;
  }

  interface TagSet {
    [k: string]: string;
  }

  interface InsertManyOptions {
    limit?: number;
    rawResult?: boolean;
    ordered?: boolean;
    lean?: boolean;
    session?: mongodb.ClientSession;
    populate?: string | string[] | PopulateOptions | PopulateOptions[];
  }

  interface InsertManyResult extends mongodb.InsertManyResult {
    mongoose?: { validationErrors?: Array<Error.CastError | Error.ValidatorError> }
  }

  interface MapReduceOptions<T, Key, Val> {
    // eslint-disable-next-line @typescript-eslint/ban-types
    map: Function | string;
    reduce: (key: Key, vals: T[]) => Val;
    /** query filter object. */
    query?: any;
    /** sort input objects using this key */
    sort?: any;
    /** max number of documents */
    limit?: number;
    /** keep temporary data default: false */
    keeptemp?: boolean;
    /** finalize function */
    finalize?: (key: Key, val: Val) => Val;
    /** scope variables exposed to map/reduce/finalize during execution */
    scope?: any;
    /** it is possible to make the execution stay in JS. Provided in MongoDB > 2.0.X default: false */
    jsMode?: boolean;
    /** provide statistics on job execution time. default: false */
    verbose?: boolean;
    readPreference?: string;
    /** sets the output target for the map reduce job. default: {inline: 1} */
    out?: {
      /** the results are returned in an array */
      inline?: number;
      /**
       * {replace: 'collectionName'} add the results to collectionName: the
       * results replace the collection
       */
      replace?: string;
      /**
       * {reduce: 'collectionName'} add the results to collectionName: if
       * dups are detected, uses the reducer / finalize functions
       */
      reduce?: string;
      /**
       * {merge: 'collectionName'} add the results to collectionName: if
       * dups exist the new docs overwrite the old
       */
      merge?: string;
    };
  }

  interface GeoSearchOptions {
    /** x,y point to search for */
    near: number[];
    /** the maximum distance from the point near that a result can be */
    maxDistance: number;
    /** The maximum number of results to return */
    limit?: number;
    /** return the raw object instead of the Mongoose Model */
    lean?: boolean;
  }

  interface PopulateOptions {
    /** space delimited path(s) to populate */
    path: string;
    /** fields to select */
    select?: any;
    /** query conditions to match */
    match?: any;
    /** optional model to use for population */
    model?: string | Model<any>;
    /** optional query options like sort, limit, etc */
    options?: any;
    /** deep populate */
    populate?: PopulateOptions | Array<PopulateOptions>;
    /**
     * If true Mongoose will always set `path` to an array, if false Mongoose will
     * always set `path` to a document. Inferred from schema by default.
     */
    justOne?: boolean;
    /** transform function to call on every populated doc */
    transform?: (doc: any, id: any) => any;
  }

  interface ToObjectOptions {
    /** apply all getters (path and virtual getters) */
    getters?: boolean;
    /** apply virtual getters (can override getters option) */
    virtuals?: boolean;
    /** if `options.virtuals = true`, you can set `options.aliases = false` to skip applying aliases. This option is a no-op if `options.virtuals = false`. */
    aliases?: boolean;
    /** remove empty objects (defaults to true) */
    minimize?: boolean;
    /** if set, mongoose will call this function to allow you to transform the returned object */
    transform?: (doc: any, ret: any, options: any) => any;
    /** if true, replace any conventionally populated paths with the original id in the output. Has no affect on virtual populated paths. */
    depopulate?: boolean;
    /** if false, exclude the version key (`__v` by default) from the output */
    versionKey?: boolean;
    /** if true, convert Maps to POJOs. Useful if you want to `JSON.stringify()` the result of `toObject()`. */
    flattenMaps?: boolean;
    /** If true, omits fields that are excluded in this document's projection. Unless you specified a projection, this will omit any field that has `select: false` in the schema. */
    useProjection?: boolean;
  }

  type MongooseDocumentMiddleware = 'validate' | 'save' | 'remove' | 'updateOne' | 'deleteOne' | 'init';
  type MongooseQueryMiddleware = 'count' | 'deleteMany' | 'deleteOne' | 'distinct' | 'find' | 'findOne' | 'findOneAndDelete' | 'findOneAndRemove' | 'findOneAndUpdate' | 'remove' | 'update' | 'updateOne' | 'updateMany';

  type SchemaPreOptions = { document?: boolean, query?: boolean };
  type SchemaPostOptions = { document?: boolean, query?: boolean };

  type ExtractQueryHelpers<M> = M extends Model<any, infer TQueryHelpers> ? TQueryHelpers : {};
  type ExtractMethods<M> = M extends Model<any, any, infer TMethods> ? TMethods : {};

  type PreMiddlewareFunction<T> = (this: T, next: (err?: CallbackError) => void) => void | Promise<void>;
  type PreSaveMiddlewareFunction<T> = (this: T, next: (err?: CallbackError) => void, opts: SaveOptions) => void | Promise<void>;
  type PostMiddlewareFunction<ThisType, ResType = any> = (this: ThisType, res: ResType, next: (err?: CallbackError) => void) => void | Promise<void>;
  type ErrorHandlingMiddlewareFunction<ThisType, ResType = any> = (this: ThisType, err: NativeError, res: ResType, next: (err?: CallbackError) => void) => void;

  class Schema<DocType = Document, M extends Model<DocType, any, any> = Model<any, any, any>, SchemaDefinitionType = undefined, TInstanceMethods = ExtractMethods<M>> extends events.EventEmitter {
    /**
     * Create a new schema
     */
    constructor(definition?: SchemaDefinition<DocumentDefinition<SchemaDefinitionType>>, options?: SchemaOptions);

    /** Adds key path / schema type pairs to this schema. */
    add(obj: SchemaDefinition<DocumentDefinition<SchemaDefinitionType>> | Schema, prefix?: string): this;

    /**
     * Array of child schemas (from document arrays and single nested subdocs)
     * and their corresponding compiled models. Each element of the array is
     * an object with 2 properties: `schema` and `model`.
     */
    childSchemas: { schema: Schema, model: any }[];

    /** Returns a copy of this schema */
    clone(): Schema;

    /** Object containing discriminators defined on this schema */
    discriminators?: { [name: string]: Schema };

    /** Iterates the schemas paths similar to Array#forEach. */
    eachPath(fn: (path: string, type: SchemaType) => void): this;

    /** Defines an index (most likely compound) for this schema. */
    index(fields: any, options?: any): this;

    /**
     * Returns a list of indexes that this schema declares, via `schema.index()`
     * or by `index: true` in a path's options.
     */
    indexes(): Array<any>;

    /** Gets a schema option. */
    get(path: string): any;

    /**
     * Loads an ES6 class into a schema. Maps [setters](https://developer.mozilla.org/en-US/docs/Web/JavaScript/Reference/Functions/set) + [getters](https://developer.mozilla.org/en-US/docs/Web/JavaScript/Reference/Functions/get), [static methods](https://developer.mozilla.org/en-US/docs/Web/JavaScript/Reference/Classes/static),
     * and [instance methods](https://developer.mozilla.org/en-US/docs/Web/JavaScript/Reference/Classes#Class_body_and_method_definitions)
     * to schema [virtuals](http://mongoosejs.com/docs/guide.html#virtuals),
     * [statics](http://mongoosejs.com/docs/guide.html#statics), and
     * [methods](http://mongoosejs.com/docs/guide.html#methods).
     */
    // eslint-disable-next-line @typescript-eslint/ban-types
    loadClass(model: Function, onlyVirtuals?: boolean): this;

    /** Adds an instance method to documents constructed from Models compiled from this schema. */
    // eslint-disable-next-line @typescript-eslint/ban-types
    method(name: string, fn: (this: EnforceDocument<DocType, TInstanceMethods>, ...args: any[]) => any, opts?: any): this;
    method(obj: { [name: string]: (this: EnforceDocument<DocType, TInstanceMethods>, ...args: any[]) => any }): this;

    /** Object of currently defined methods on this schema. */
    methods: { [name: string]: (this: EnforceDocument<DocType, TInstanceMethods>, ...args: any[]) => any };

    /** The original object passed to the schema constructor */
    obj: any;

    /** Gets/sets schema paths. */
    path(path: string): SchemaType;
    path(path: string, constructor: any): this;

    /** Lists all paths and their type in the schema. */
    paths: {
      [key: string]: SchemaType;
    }

    /** Returns the pathType of `path` for this schema. */
    pathType(path: string): string;

    /** Registers a plugin for this schema. */
    plugin(fn: (schema: Schema<DocType, Model<DocType>, SchemaDefinitionType>, opts?: any) => void, opts?: any): this;

    /** Defines a post hook for the model. */
    post<T = EnforceDocument<DocType, TInstanceMethods>>(method: MongooseDocumentMiddleware | MongooseDocumentMiddleware[] | RegExp, fn: PostMiddlewareFunction<T>): this;
    post<T = EnforceDocument<DocType, TInstanceMethods>>(method: MongooseDocumentMiddleware | MongooseDocumentMiddleware[] | RegExp, options: SchemaPostOptions, fn: PostMiddlewareFunction<T>): this;
    post<T extends Query<any, any> = Query<any, any>>(method: MongooseQueryMiddleware | MongooseQueryMiddleware[] | string | RegExp, fn: PostMiddlewareFunction<T>): this;
    post<T extends Query<any, any> = Query<any, any>>(method: MongooseQueryMiddleware | MongooseQueryMiddleware[] | string | RegExp, options: SchemaPostOptions, fn: PostMiddlewareFunction<T>): this;
    post<T extends Aggregate<any> = Aggregate<any>>(method: 'aggregate' | RegExp, fn: PostMiddlewareFunction<T, Array<any>>): this;
    post<T extends Aggregate<any> = Aggregate<any>>(method: 'aggregate' | RegExp, options: SchemaPostOptions, fn: PostMiddlewareFunction<T, Array<any>>): this;
    post<T extends Model<DocType> = M>(method: 'insertMany' | RegExp, fn: PostMiddlewareFunction<T>): this;
    post<T extends Model<DocType> = M>(method: 'insertMany' | RegExp, options: SchemaPostOptions, fn: PostMiddlewareFunction<T>): this;

    post<T = EnforceDocument<DocType, TInstanceMethods>>(method: MongooseDocumentMiddleware | MongooseDocumentMiddleware[] | RegExp, fn: ErrorHandlingMiddlewareFunction<T>): this;
    post<T = EnforceDocument<DocType, TInstanceMethods>>(method: MongooseDocumentMiddleware | MongooseDocumentMiddleware[] | RegExp, options: SchemaPostOptions, fn: ErrorHandlingMiddlewareFunction<T>): this;
    post<T extends Query<any, any> = Query<any, any>>(method: MongooseQueryMiddleware | MongooseQueryMiddleware[] | string | RegExp, fn: ErrorHandlingMiddlewareFunction<T>): this;
    post<T extends Query<any, any> = Query<any, any>>(method: MongooseQueryMiddleware | MongooseQueryMiddleware[] | string | RegExp, options: SchemaPostOptions, fn: ErrorHandlingMiddlewareFunction<T>): this;
    post<T extends Aggregate<any> = Aggregate<any>>(method: 'aggregate' | RegExp, fn: ErrorHandlingMiddlewareFunction<T, Array<any>>): this;
    post<T extends Aggregate<any> = Aggregate<any>>(method: 'aggregate' | RegExp, options: SchemaPostOptions, fn: ErrorHandlingMiddlewareFunction<T, Array<any>>): this;
    post<T extends Model<DocType> = M>(method: 'insertMany' | RegExp, fn: ErrorHandlingMiddlewareFunction<T>): this;
    post<T extends Model<DocType> = M>(method: 'insertMany' | RegExp, options: SchemaPostOptions, fn: ErrorHandlingMiddlewareFunction<T>): this;

    /** Defines a pre hook for the model. */
    pre<T = EnforceDocument<DocType, TInstanceMethods>>(method: 'save', fn: PreSaveMiddlewareFunction<T>): this;
    pre<T = EnforceDocument<DocType, TInstanceMethods>>(method: MongooseDocumentMiddleware | MongooseDocumentMiddleware[] | RegExp, fn: PreMiddlewareFunction<T>): this;
    pre<T = EnforceDocument<DocType, TInstanceMethods>>(method: MongooseDocumentMiddleware | MongooseDocumentMiddleware[] | RegExp, options: SchemaPreOptions, fn: PreMiddlewareFunction<T>): this;
    pre<T extends Query<any, any> = Query<any, any>>(method: MongooseQueryMiddleware | MongooseQueryMiddleware[] | string | RegExp, fn: PreMiddlewareFunction<T>): this;
    pre<T extends Query<any, any> = Query<any, any>>(method: MongooseQueryMiddleware | MongooseQueryMiddleware[] | string | RegExp, options: SchemaPreOptions, fn: PreMiddlewareFunction<T>): this;
    pre<T extends Aggregate<any> = Aggregate<any>>(method: 'aggregate' | RegExp, fn: PreMiddlewareFunction<T>): this;
    pre<T extends Aggregate<any> = Aggregate<any>>(method: 'aggregate' | RegExp, options: SchemaPreOptions, fn: PreMiddlewareFunction<T>): this;
    pre<T extends Model<DocType> = M>(method: 'insertMany' | RegExp, fn: (this: T, next: (err?: CallbackError) => void, docs: any | Array<any>) => void | Promise<void>): this;
    pre<T extends Model<DocType> = M>(method: 'insertMany' | RegExp, options: SchemaPreOptions, fn: (this: T, next: (err?: CallbackError) => void, docs: any | Array<any>) => void | Promise<void>): this;

    /** Object of currently defined query helpers on this schema. */
    query: { [name: string]: <T extends QueryWithHelpers<any, EnforceDocument<DocType, TInstanceMethods>, ExtractQueryHelpers<M>> = QueryWithHelpers<any, EnforceDocument<DocType, ExtractMethods<M>>, ExtractQueryHelpers<M>>>(this: T, ...args: any[]) => any };

    /** Adds a method call to the queue. */
    queue(name: string, args: any[]): this;

    /** Removes the given `path` (or [`paths`]). */
    remove(paths: string | Array<string>): this;

    /** Returns an Array of path strings that are required by this schema. */
    requiredPaths(invalidate?: boolean): string[];

    /** Sets a schema option. */
    set(path: string, value: any, _tags?: any): this;

    /** Adds static "class" methods to Models compiled from this schema. */
    // eslint-disable-next-line @typescript-eslint/ban-types
    static(name: string, fn: (this: M, ...args: any[]) => any): this;
    // eslint-disable-next-line @typescript-eslint/ban-types
    static(obj: { [name: string]: (this: M, ...args: any[]) => any }): this;

    /** Object of currently defined statics on this schema. */
    statics: { [name: string]: (this: M, ...args: any[]) => any };

    /** Creates a virtual type with the given name. */
    virtual(name: string, options?: VirtualTypeOptions): VirtualType;

    /** Object of currently defined virtuals on this schema */
    virtuals: any;

    /** Returns the virtual type with the given `name`. */
    virtualpath(name: string): VirtualType | null;
  }

  type SchemaDefinitionWithBuiltInClass<T extends number | string | boolean | Function> = T extends number
    ? (typeof Number | 'number' | 'Number' | typeof Schema.Types.Number)
    : T extends string
    ? (typeof String | 'string' | 'String' | typeof Schema.Types.String)
    : T extends boolean
    ? (typeof Boolean | 'boolean' | 'Boolean' | typeof Schema.Types.Boolean)
    : (Function | string);

  type SchemaDefinitionProperty<T = undefined> = T extends string | number | Function
    ? (SchemaDefinitionWithBuiltInClass<T> | SchemaTypeOptions<T>) :
    SchemaTypeOptions<T extends undefined ? any : T> |
    typeof SchemaType |
    Schema<any, any> |
    Schema<any, any>[] |
    ReadonlyArray<Schema<any, any>> |
    SchemaTypeOptions<T extends undefined ? any : T>[] |
    ReadonlyArray<SchemaTypeOptions<T extends undefined ? any : T>> |
    Function[] |
    SchemaDefinition<T> |
    SchemaDefinition<T>[] |
    ReadonlyArray<SchemaDefinition<T>>;

  type SchemaDefinition<T = undefined> = T extends undefined
    ? { [path: string]: SchemaDefinitionProperty; }
    : { [path in keyof T]?: SchemaDefinitionProperty<T[path]>; };

  interface SchemaOptions {
    /**
     * By default, Mongoose's init() function creates all the indexes defined in your model's schema by
     * calling Model.createIndexes() after you successfully connect to MongoDB. If you want to disable
     * automatic index builds, you can set autoIndex to false.
     */
    autoIndex?: boolean;
    /**
     * If set to `true`, Mongoose will call Model.createCollection() to create the underlying collection
     * in MongoDB if autoCreate is set to true. Calling createCollection() sets the collection's default
     * collation based on the collation option and establishes the collection as a capped collection if
     * you set the capped schema option.
     */
    autoCreate?: boolean;
    /**
     * By default, mongoose buffers commands when the connection goes down until the driver manages to reconnect.
     * To disable buffering, set bufferCommands to false.
     */
    bufferCommands?: boolean;
    /**
     * If bufferCommands is on, this option sets the maximum amount of time Mongoose buffering will wait before
     * throwing an error. If not specified, Mongoose will use 10000 (10 seconds).
     */
    bufferTimeoutMS?: number;
    /**
     * Mongoose supports MongoDBs capped collections. To specify the underlying MongoDB collection be capped, set
     * the capped option to the maximum size of the collection in bytes.
     */
    capped?: boolean | number | { size?: number; max?: number; autoIndexId?: boolean; };
    /** Sets a default collation for every query and aggregation. */
    collation?: mongodb.CollationOptions;
    /**
     * Mongoose by default produces a collection name by passing the model name to the utils.toCollectionName
     * method. This method pluralizes the name. Set this option if you need a different name for your collection.
     */
    collection?: string;
    /**
     * When you define a [discriminator](/docs/discriminators.html), Mongoose adds a path to your
     * schema that stores which discriminator a document is an instance of. By default, Mongoose
     * adds an `__t` path, but you can set `discriminatorKey` to overwrite this default.
     */
    discriminatorKey?: string;
    /** defaults to false. */
    emitIndexErrors?: boolean;
    excludeIndexes?: any;
    /**
     * Mongoose assigns each of your schemas an id virtual getter by default which returns the document's _id field
     * cast to a string, or in the case of ObjectIds, its hexString.
     */
    id?: boolean;
    /**
     * Mongoose assigns each of your schemas an _id field by default if one is not passed into the Schema
     * constructor. The type assigned is an ObjectId to coincide with MongoDB's default behavior. If you
     * don't want an _id added to your schema at all, you may disable it using this option.
     */
    _id?: boolean;
    /**
     * Mongoose will, by default, "minimize" schemas by removing empty objects. This behavior can be
     * overridden by setting minimize option to false. It will then store empty objects.
     */
    minimize?: boolean;
    /**
     * Optimistic concurrency is a strategy to ensure the document you're updating didn't change between when you
     * loaded it using find() or findOne(), and when you update it using save(). Set to `true` to enable
     * optimistic concurrency.
     */
    optimisticConcurrency?: boolean;
    /**
     * Allows setting query#read options at the schema level, providing us a way to apply default ReadPreferences
     * to all queries derived from a model.
     */
    read?: string;
    /** Allows setting write concern at the schema level. */
    writeConcern?: WriteConcern;
    /** defaults to true. */
    safe?: boolean | { w?: number | string; wtimeout?: number; j?: boolean };
    /**
     * The shardKey option is used when we have a sharded MongoDB architecture. Each sharded collection is
     * given a shard key which must be present in all insert/update operations. We just need to set this
     * schema option to the same shard key and we'll be all set.
     */
    shardKey?: Record<string, unknown>;
    /**
     * For backwards compatibility, the strict option does not apply to the filter parameter for queries.
     * Mongoose has a separate strictQuery option to toggle strict mode for the filter parameter to queries.
     */
    strictQuery?: boolean | 'throw';
    /**
     * The strict option, (enabled by default), ensures that values passed to our model constructor that were not
     * specified in our schema do not get saved to the db.
     */
    strict?: boolean | 'throw';
    /** Exactly the same as the toObject option but only applies when the document's toJSON method is called. */
    toJSON?: ToObjectOptions;
    /**
     * Documents have a toObject method which converts the mongoose document into a plain JavaScript object.
     * This method accepts a few options. Instead of applying these options on a per-document basis, we may
     * declare the options at the schema level and have them applied to all of the schema's documents by
     * default.
     */
    toObject?: ToObjectOptions;
    /**
     * By default, if you have an object with key 'type' in your schema, mongoose will interpret it as a
     * type declaration. However, for applications like geoJSON, the 'type' property is important. If you want to
     * control which key mongoose uses to find type declarations, set the 'typeKey' schema option.
     */
    typeKey?: string;
    /**
     * Write operations like update(), updateOne(), updateMany(), and findOneAndUpdate() only check the top-level
     * schema's strict mode setting. Set to `true` to use the child schema's `strict` mode setting.
     */
    useNestedStrict?: boolean;
    /** defaults to false */
    usePushEach?: boolean;
    /**
     * By default, documents are automatically validated before they are saved to the database. This is to
     * prevent saving an invalid document. If you want to handle validation manually, and be able to save
     * objects which don't pass validation, you can set validateBeforeSave to false.
     */
    validateBeforeSave?: boolean;
    /**
     * The versionKey is a property set on each document when first created by Mongoose. This keys value
     * contains the internal revision of the document. The versionKey option is a string that represents
     * the path to use for versioning. The default is '__v'.
     */
    versionKey?: string | boolean;
    /**
     * By default, Mongoose will automatically select() any populated paths for you, unless you explicitly exclude them.
     */
    selectPopulatedPaths?: boolean;
    /**
     * skipVersioning allows excluding paths from versioning (i.e., the internal revision will not be
     * incremented even if these paths are updated). DO NOT do this unless you know what you're doing.
     * For subdocuments, include this on the parent document using the fully qualified path.
     */
    skipVersioning?: any;
    /**
     * Validation errors in a single nested schema are reported
     * both on the child and on the parent schema.
     * Set storeSubdocValidationError to false on the child schema
     * to make Mongoose only report the parent error.
     */
    storeSubdocValidationError?: boolean;
    /**
     * The timestamps option tells mongoose to assign createdAt and updatedAt fields to your schema. The type
     * assigned is Date. By default, the names of the fields are createdAt and updatedAt. Customize the
     * field names by setting timestamps.createdAt and timestamps.updatedAt.
     */
    timestamps?: boolean | SchemaTimestampsConfig;
    /**
     * Determines whether a type set to a POJO becomes
     * a Mixed path or a Subdocument (defaults to true).
     */
    typePojoToMixed?: boolean;
  }

  interface SchemaTimestampsConfig {
    createdAt?: boolean | string;
    updatedAt?: boolean | string;
    currentTime?: () => (Date | number);
  }

  type Unpacked<T> = T extends (infer U)[] ? U : T;

  export class SchemaTypeOptions<T> {
    type?:
      T extends string | number | boolean | Function ? SchemaDefinitionWithBuiltInClass<T> :
      T extends Schema<any, any> ? T :
      T extends object[] ? (Schema<Document<Unpacked<T>>>[] | ReadonlyArray<Schema<Document<Unpacked<T>>>>) :
      T extends string[] ? (SchemaDefinitionWithBuiltInClass<string>[] | ReadonlyArray<SchemaDefinitionWithBuiltInClass<string>>) :
      T extends number[] ? (SchemaDefinitionWithBuiltInClass<number>[] | ReadonlyArray<SchemaDefinitionWithBuiltInClass<number>>) :
      T extends boolean[] ? (SchemaDefinitionWithBuiltInClass<boolean>[] | ReadonlyArray<SchemaDefinitionWithBuiltInClass<boolean>>) :
      T extends Function[] ? (SchemaDefinitionWithBuiltInClass<Function>[] | ReadonlyArray<SchemaDefinitionWithBuiltInClass<Function>>) :
      T | typeof SchemaType | Schema<any, any>;

    /** Defines a virtual with the given name that gets/sets this path. */
    alias?: string;

    /** Function or object describing how to validate this schematype. See [validation docs](https://mongoosejs.com/docs/validation.html). */
    // eslint-disable-next-line @typescript-eslint/ban-types
    validate?: RegExp | [RegExp, string] | Function | [Function, string] | ValidateOpts<T> | ValidateOpts<T>[];

    /** Allows overriding casting logic for this individual path. If a string, the given string overwrites Mongoose's default cast error message. */
    cast?: string;

    /**
     * If true, attach a required validator to this path, which ensures this path
     * path cannot be set to a nullish value. If a function, Mongoose calls the
     * function and only checks for nullish values if the function returns a truthy value.
     */
    required?: boolean | (() => boolean) | [boolean, string] | [() => boolean, string];

    /**
     * The default value for this path. If a function, Mongoose executes the function
     * and uses the return value as the default.
     */
    default?: T | ((this: any, doc: any) => T);

    /**
     * The model that `populate()` should use if populating this path.
     */
    ref?: string | Model<any> | ((this: any, doc: any) => string | Model<any>);

    /**
     * Whether to include or exclude this path by default when loading documents
     * using `find()`, `findOne()`, etc.
     */
    select?: boolean | number;

    /**
     * If [truthy](https://masteringjs.io/tutorials/fundamentals/truthy), Mongoose will
     * build an index on this path when the model is compiled.
     */
    index?: boolean | number | IndexOptions | '2d' | '2dsphere' | 'hashed' | 'text';

    /**
     * If [truthy](https://masteringjs.io/tutorials/fundamentals/truthy), Mongoose
     * will build a unique index on this path when the
     * model is compiled. [The `unique` option is **not** a validator](/docs/validation.html#the-unique-option-is-not-a-validator).
     */
    unique?: boolean | number;

    /**
     * If [truthy](https://masteringjs.io/tutorials/fundamentals/truthy), Mongoose will
     * disallow changes to this path once the document is saved to the database for the first time. Read more
     * about [immutability in Mongoose here](http://thecodebarbarian.com/whats-new-in-mongoose-5-6-immutable-properties.html).
     */
    immutable?: boolean | ((this: any, doc: any) => boolean);

    /**
     * If [truthy](https://masteringjs.io/tutorials/fundamentals/truthy), Mongoose will
     * build a sparse index on this path.
     */
    sparse?: boolean | number;

    /**
     * If [truthy](https://masteringjs.io/tutorials/fundamentals/truthy), Mongoose
     * will build a text index on this path.
     */
    text?: boolean | number | any;

    /**
     * Define a transform function for this individual schema type.
     * Only called when calling `toJSON()` or `toObject()`.
     */
    transform?: (this: any, val: T) => any;

    /** defines a custom getter for this property using [`Object.defineProperty()`](https://developer.mozilla.org/en-US/docs/Web/JavaScript/Reference/Global_Objects/Object/defineProperty). */
    get?: (value: T, schematype?: this) => any;

    /** defines a custom setter for this property using [`Object.defineProperty()`](https://developer.mozilla.org/en-US/docs/Web/JavaScript/Reference/Global_Objects/Object/defineProperty). */
    set?: (value: T, schematype?: this) => any;

    /** array of allowed values for this path. Allowed for strings, numbers, and arrays of strings */
    enum?: Array<string | number | null> | ReadonlyArray<string | number | null> | { values: Array<string | number | null> | ReadonlyArray<string | number | null>, message?: string } | { [path: string]: string | number | null };

    /** The default [subtype](http://bsonspec.org/spec.html) associated with this buffer when it is stored in MongoDB. Only allowed for buffer paths */
    subtype?: number

    /** The minimum value allowed for this path. Only allowed for numbers and dates. */
    min?: number | Date | [number, string] | [Date, string] | readonly [number, string] | readonly [Date, string];

    /** The maximum value allowed for this path. Only allowed for numbers and dates. */
    max?: number | Date | [number, string] | [Date, string] | readonly [number, string] | readonly [Date, string];

    /** Defines a TTL index on this path. Only allowed for dates. */
    expires?: number | Date;

    /** If `true`, Mongoose will skip gathering indexes on subpaths. Only allowed for subdocuments and subdocument arrays. */
    excludeIndexes?: boolean;

    /** If set, overrides the child schema's `_id` option. Only allowed for subdocuments and subdocument arrays. */
    _id?: boolean;

    /** If set, specifies the type of this map's values. Mongoose will cast this map's values to the given type. */
    // eslint-disable-next-line @typescript-eslint/ban-types
    of?: Function | SchemaTypeOptions<any>;

    /** If true, uses Mongoose's default `_id` settings. Only allowed for ObjectIds */
    auto?: boolean;

    /** Attaches a validator that succeeds if the data string matches the given regular expression, and fails otherwise. */
    match?: RegExp;

    /** If truthy, Mongoose will add a custom setter that lowercases this string using JavaScript's built-in `String#toLowerCase()`. */
    lowercase?: boolean;

    /** If truthy, Mongoose will add a custom setter that removes leading and trailing whitespace using JavaScript's built-in `String#trim()`. */
    trim?: boolean;

    /** If truthy, Mongoose will add a custom setter that uppercases this string using JavaScript's built-in `String#toUpperCase()`. */
    uppercase?: boolean;

    /** If set, Mongoose will add a custom validator that ensures the given string's `length` is at least the given number. */
    minlength?: number | [number, string] | readonly [number, string];

    /** If set, Mongoose will add a custom validator that ensures the given string's `length` is at most the given number. */
    maxlength?: number | [number, string] | readonly [number, string];

    [other: string]: any;
  }

  export type RefType =
    | number
    | string
    | Buffer
    | undefined
    | mongoose.Types.ObjectId
    | mongoose.Types.Buffer
    | typeof mongoose.Schema.Types.Number
    | typeof mongoose.Schema.Types.String
    | typeof mongoose.Schema.Types.Buffer
    | typeof mongoose.Schema.Types.ObjectId;

  /**
   * Reference another Model
   */
  export type PopulatedDoc<
    PopulatedType,
    RawId extends RefType = (PopulatedType extends { _id?: RefType; } ? NonNullable<PopulatedType['_id']> : mongoose.Types.ObjectId) | undefined
    > = PopulatedType | RawId;

  interface IndexOptions {
    background?: boolean,
    expires?: number | string
    sparse?: boolean,
    type?: string,
    unique?: boolean
  }

  interface ValidatorProps {
    path: string;
    value: any;
  }

  interface ValidatorMessageFn {
    (props: ValidatorProps): string;
  }

  interface ValidateFn<T> {
    (value: T): boolean;
  }

  interface LegacyAsyncValidateFn<T> {
    (value: T, done: (result: boolean) => void): void;
  }

  interface AsyncValidateFn<T> {
    (value: any): Promise<boolean>;
  }

  interface ValidateOpts<T> {
    msg?: string;
    message?: string | ValidatorMessageFn;
    type?: string;
    validator: ValidateFn<T> | LegacyAsyncValidateFn<T> | AsyncValidateFn<T>;
  }

  interface VirtualTypeOptions {
    /** If `ref` is not nullish, this becomes a populated virtual. */
    ref?: string | Function;

    /**  The local field to populate on if this is a populated virtual. */
    localField?: string | Function;

    /** The foreign field to populate on if this is a populated virtual. */
    foreignField?: string | Function;

    /**
     * By default, a populated virtual is an array. If you set `justOne`,
     * the populated virtual will be a single doc or `null`.
     */
    justOne?: boolean;

    /** If you set this to `true`, Mongoose will call any custom getters you defined on this virtual. */
    getters?: boolean;

    /**
     * If you set this to `true`, `populate()` will set this virtual to the number of populated
     * documents, as opposed to the documents themselves, using `Query#countDocuments()`.
     */
    count?: boolean;

    /** Add an extra match condition to `populate()`. */
    match?: FilterQuery<any> | Function;

    /** Add a default `limit` to the `populate()` query. */
    limit?: number;

    /** Add a default `skip` to the `populate()` query. */
    skip?: number;

    /**
     * For legacy reasons, `limit` with `populate()` may give incorrect results because it only
     * executes a single query for every document being populated. If you set `perDocumentLimit`,
     * Mongoose will ensure correct `limit` per document by executing a separate query for each
     * document to `populate()`. For example, `.find().populate({ path: 'test', perDocumentLimit: 2 })`
     * will execute 2 additional queries if `.find()` returns 2 documents.
     */
    perDocumentLimit?: number;

    /** Additional options like `limit` and `lean`. */
    options?: QueryOptions;
  }

  class VirtualType {
    /** Applies getters to `value`. */
    applyGetters(value: any, doc: Document): any;

    /** Applies setters to `value`. */
    applySetters(value: any, doc: Document): any;

    /** Adds a custom getter to this virtual. */
    get(fn: Function): this;

    /** Adds a custom setter to this virtual. */
    set(fn: Function): this;
  }

  namespace Schema {
    namespace Types {
      class Array extends SchemaType implements AcceptsDiscriminator {
        /** This schema type's name, to defend against minifiers that mangle function names. */
        static schemaName: string;

        static options: { castNonArrays: boolean; };

        discriminator<D extends Document>(name: string | number, schema: Schema<D>, value?: string): Model<D>;
        discriminator<T extends Document, U extends Model<T>>(name: string | number, schema: Schema<T, U>, value?: string): U;

        /**
         * Adds an enum validator if this is an array of strings or numbers. Equivalent to
         * `SchemaString.prototype.enum()` or `SchemaNumber.prototype.enum()`
         */
        enum(vals: string[] | number[]): this;
      }

      class Boolean extends SchemaType {
        /** This schema type's name, to defend against minifiers that mangle function names. */
        static schemaName: string;

        /** Configure which values get casted to `true`. */
        static convertToTrue: Set<any>;

        /** Configure which values get casted to `false`. */
        static convertToFalse: Set<any>;
      }

      class Buffer extends SchemaType {
        /** This schema type's name, to defend against minifiers that mangle function names. */
        static schemaName: string;

        /**
         * Sets the default [subtype](https://studio3t.com/whats-new/best-practices-uuid-mongodb/)
         * for this buffer. You can find a [list of allowed subtypes here](http://api.mongodb.com/python/current/api/bson/binary.html).
         */
        subtype(subtype: number): this;
      }

      class Date extends SchemaType {
        /** This schema type's name, to defend against minifiers that mangle function names. */
        static schemaName: string;

        /** Declares a TTL index (rounded to the nearest second) for _Date_ types only. */
        expires(when: number | string): this;

        /** Sets a maximum date validator. */
        max(value: Date, message: string): this;

        /** Sets a minimum date validator. */
        min(value: Date, message: string): this;
      }

      class Decimal128 extends SchemaType {
        /** This schema type's name, to defend against minifiers that mangle function names. */
        static schemaName: string;
      }

      class DocumentArray extends SchemaType implements AcceptsDiscriminator {
        /** This schema type's name, to defend against minifiers that mangle function names. */
        static schemaName: string;

        static options: { castNonArrays: boolean; };

        discriminator<D extends Document>(name: string | number, schema: Schema<D>, value?: string): Model<D>;
        discriminator<T extends Document, U extends Model<T>>(name: string | number, schema: Schema<T, U>, value?: string): U;

        /** The schema used for documents in this array */
        schema: Schema;
      }

      class Map extends SchemaType {
        /** This schema type's name, to defend against minifiers that mangle function names. */
        static schemaName: string;
      }

      class Mixed extends SchemaType {
        /** This schema type's name, to defend against minifiers that mangle function names. */
        static schemaName: string;
      }

      class Number extends SchemaType {
        /** This schema type's name, to defend against minifiers that mangle function names. */
        static schemaName: string;

        /** Sets a enum validator */
        enum(vals: number[]): this;

        /** Sets a maximum number validator. */
        max(value: number, message: string): this;

        /** Sets a minimum number validator. */
        min(value: number, message: string): this;
      }

      class ObjectId extends SchemaType {
        /** This schema type's name, to defend against minifiers that mangle function names. */
        static schemaName: string;

        /** Adds an auto-generated ObjectId default if turnOn is true. */
        auto(turnOn: boolean): this;
      }

      class Embedded extends SchemaType {
        /** This schema type's name, to defend against minifiers that mangle function names. */
        static schemaName: string;

        /** The document's schema */
        schema: Schema;
      }

      class String extends SchemaType {
        /** This schema type's name, to defend against minifiers that mangle function names. */
        static schemaName: string;

        /** Adds an enum validator */
        enum(vals: string[] | any): this;

        /** Adds a lowercase [setter](http://mongoosejs.com/docs/api.html#schematype_SchemaType-set). */
        lowercase(shouldApply?: boolean): this;

        /** Sets a regexp validator. */
        match(value: RegExp, message: string): this;

        /** Sets a maximum length validator. */
        maxlength(value: number, message: string): this;

        /** Sets a minimum length validator. */
        minlength(value: number, message: string): this;

        /** Adds a trim [setter](http://mongoosejs.com/docs/api.html#schematype_SchemaType-set). */
        trim(shouldTrim?: boolean): this;

        /** Adds an uppercase [setter](http://mongoosejs.com/docs/api.html#schematype_SchemaType-set). */
        uppercase(shouldApply?: boolean): this;
      }
    }
  }

  namespace Types {
    class Array<T> extends global.Array<T> {
      /** Pops the array atomically at most one time per document `save()`. */
      $pop(): T;

      /** Atomically shifts the array at most one time per document `save()`. */
      $shift(): T;

      /** Adds values to the array if not already present. */
      addToSet(...args: any[]): any[];

      isMongooseArray: true;

      /** Pushes items to the array non-atomically. */
      nonAtomicPush(...args: any[]): number;

      /** Wraps [`Array#push`](https://developer.mozilla.org/en/JavaScript/Reference/Global_Objects/Array/push) with proper change tracking. */
      push(...args: any[]): number;

      /**
       * Pulls items from the array atomically. Equality is determined by casting
       * the provided value to an embedded document and comparing using
       * [the `Document.equals()` function.](./api.html#document_Document-equals)
       */
      pull(...args: any[]): this;

      /**
       * Alias of [pull](#mongoosearray_MongooseArray-pull)
       */
      remove(...args: any[]): this;

      /** Sets the casted `val` at index `i` and marks the array modified. */
      set(i: number, val: T): this;

      /** Atomically shifts the array at most one time per document `save()`. */
      shift(): T;

      /** Returns a native js Array. */
      toObject(options?: ToObjectOptions): any;
      toObject<T>(options?: ToObjectOptions): T;

      /** Wraps [`Array#unshift`](https://developer.mozilla.org/en/JavaScript/Reference/Global_Objects/Array/unshift) with proper change tracking. */
      unshift(...args: any[]): number;
    }

    class Buffer extends global.Buffer {
      /** Sets the subtype option and marks the buffer modified. */
      subtype(subtype: number | ToObjectOptions): void;

      /** Converts this buffer to its Binary type representation. */
      toObject(subtype?: number): mongodb.Binary;
    }

    class Decimal128 extends mongodb.Decimal128 { }

    class DocumentArray<T extends Document> extends Types.Array<T> {
      /** DocumentArray constructor */
      constructor(values: any[]);

      isMongooseDocumentArray: true;

      /** Creates a subdocument casted to this schema. */
      create(obj: any): T;

      /** Searches array items for the first document with a matching _id. */
      id(id: any): T | null;
    }

    class EmbeddedDocument extends Document {
      /** Returns the top level document of this sub-document. */
      ownerDocument(): Document;

      /** Returns this sub-documents parent document. */
      parent(): Document;

      /** Returns this sub-documents parent document. */
      $parent(): Document;

      /** Returns this sub-documents parent array. */
      parentArray(): DocumentArray<Document>;
    }

    class Map<V> extends global.Map<string, V> {
      /** Converts a Mongoose map into a vanilla JavaScript map. */
      toObject(options?: ToObjectOptions & { flattenMaps?: boolean }): any;
    }

    class ObjectId extends mongodb.ObjectId {
      _id: this;
    }

    class Subdocument extends Document {
      $isSingleNested: true;

      /** Returns the top level document of this sub-document. */
      ownerDocument(): Document;

      /** Returns this sub-documents parent document. */
      parent(): Document;

      /** Returns this sub-documents parent document. */
      $parent(): Document;
    }
  }

  type ReturnsNewDoc = { new: true } | { returnOriginal: false } | {returnDocument: 'after'};

  type QueryWithHelpers<ResultType, DocType extends Document, THelpers = {}> = Query<ResultType, DocType, THelpers> & THelpers;

  class Query<ResultType, DocType extends Document, THelpers = {}> {
    _mongooseOptions: MongooseQueryOptions;

    /**
     * Returns a wrapper around a [mongodb driver cursor](http://mongodb.github.io/node-mongodb-native/2.1/api/Cursor.html).
     * A QueryCursor exposes a Streams3 interface, as well as a `.next()` function.
     * This is equivalent to calling `.cursor()` with no arguments.
     */
    [Symbol.asyncIterator](): AsyncIterableIterator<DocType>;

    /** Executes the query */
    exec(): Promise<ResultType>;
    exec(callback?: (err: CallbackError, res: ResultType) => void): void;
    // @todo: this doesn't seem right
    exec(callback?: (err: any, result: ResultType) => void): Promise<ResultType> | any;

    // eslint-disable-next-line @typescript-eslint/ban-types
    $where(argument: string | Function): QueryWithHelpers<DocType[], DocType, THelpers>;

    /** Specifies an `$all` query condition. When called with one argument, the most recent path passed to `where()` is used. */
    all(val: Array<any>): this;
    all(path: string, val: Array<any>): this;

    /** Specifies arguments for an `$and` condition. */
    and(array: FilterQuery<DocType>[]): this;

    /** Specifies the batchSize option. */
    batchSize(val: number): this;

    /** Specifies a `$box` condition */
    box(val: any): this;
    box(lower: number[], upper: number[]): this;

    cast(model: Model<any, THelpers> | null, obj: any): UpdateQuery<DocType>;

    /**
     * Executes the query returning a `Promise` which will be
     * resolved with either the doc(s) or rejected with the error.
     * Like `.then()`, but only takes a rejection handler.
     */
    catch: Promise<ResultType>['catch'];

    /** Specifies a `$center` or `$centerSphere` condition. */
    circle(area: any): this;
    circle(path: string, area: any): this;

    /** Adds a collation to this op (MongoDB 3.4 and up) */
    collation(value: mongodb.CollationOptions): this;

    /** Specifies the `comment` option. */
    comment(val: string): this;

    /** Specifies this query as a `count` query. */
    count(callback?: (err: any, count: number) => void): QueryWithHelpers<number, DocType, THelpers>;
    count(criteria: FilterQuery<DocType>, callback?: (err: any, count: number) => void): QueryWithHelpers<number, DocType, THelpers>;

    /** Specifies this query as a `countDocuments` query. */
    countDocuments(callback?: (err: any, count: number) => void): QueryWithHelpers<number, DocType, THelpers>;
    countDocuments(criteria: FilterQuery<DocType>, callback?: (err: any, count: number) => void): QueryWithHelpers<number, DocType, THelpers>;

    /**
     * Returns a wrapper around a [mongodb driver cursor](http://mongodb.github.io/node-mongodb-native/2.1/api/Cursor.html).
     * A QueryCursor exposes a Streams3 interface, as well as a `.next()` function.
     */
    cursor(options?: any): QueryCursor<DocType>;

    /**
     * Declare and/or execute this query as a `deleteMany()` operation. Works like
     * remove, except it deletes _every_ document that matches `filter` in the
     * collection, regardless of the value of `single`.
     */
    deleteMany(filter?: FilterQuery<DocType>, options?: QueryOptions, callback?: (err: CallbackError, res: any) => void): QueryWithHelpers<any, DocType, THelpers>;
    deleteMany(filter: FilterQuery<DocType>, callback: (err: CallbackError, res: any) => void): QueryWithHelpers<any, DocType, THelpers>;
    deleteMany(callback: (err: CallbackError, res: any) => void): QueryWithHelpers<any, DocType, THelpers>;

    /**
     * Declare and/or execute this query as a `deleteOne()` operation. Works like
     * remove, except it deletes at most one document regardless of the `single`
     * option.
     */
    deleteOne(filter?: FilterQuery<DocType>, options?: QueryOptions, callback?: (err: CallbackError, res: any) => void): QueryWithHelpers<any, DocType, THelpers>;
    deleteOne(filter: FilterQuery<DocType>, callback: (err: CallbackError, res: any) => void): QueryWithHelpers<any, DocType, THelpers>;
    deleteOne(callback: (err: CallbackError, res: any) => void): QueryWithHelpers<any, DocType, THelpers>;

    /** Creates a `distinct` query: returns the distinct values of the given `field` that match `filter`. */
    distinct(field: string, filter?: FilterQuery<DocType>, callback?: (err: any, count: number) => void): QueryWithHelpers<Array<any>, DocType, THelpers>;

    /** Specifies a `$elemMatch` query condition. When called with one argument, the most recent path passed to `where()` is used. */
    // eslint-disable-next-line @typescript-eslint/ban-types
    elemMatch(val: Function | any): this;
    // eslint-disable-next-line @typescript-eslint/ban-types
    elemMatch(path: string, val: Function | any): this;

    /**
     * Gets/sets the error flag on this query. If this flag is not null or
     * undefined, the `exec()` promise will reject without executing.
     */
    error(): NativeError | null;
    error(val: NativeError | null): this;

    /** Specifies the complementary comparison value for paths specified with `where()` */
    equals(val: any): this;

    /** Creates a `estimatedDocumentCount` query: counts the number of documents in the collection. */
    estimatedDocumentCount(options?: QueryOptions, callback?: (err: any, count: number) => void): QueryWithHelpers<number, DocType, THelpers>;

    /** Specifies a `$exists` query condition. When called with one argument, the most recent path passed to `where()` is used. */
    exists(val: boolean): this;
    exists(path: string, val: boolean): this;

    /**
     * Sets the [`explain` option](https://docs.mongodb.com/manual/reference/method/cursor.explain/),
     * which makes this query return detailed execution stats instead of the actual
     * query result. This method is useful for determining what index your queries
     * use.
     */
    explain(verbose?: string): this;

    /** Creates a `find` query: gets a list of documents that match `filter`. */
    find(callback?: (err: any, docs: DocType[]) => void): QueryWithHelpers<Array<DocType>, DocType, THelpers>;
    find(filter: FilterQuery<DocType>, callback?: (err: any, docs: DocType[]) => void): QueryWithHelpers<Array<DocType>, DocType, THelpers>;
    find(filter: FilterQuery<DocType>, projection?: any | null, options?: QueryOptions | null, callback?: (err: CallbackError, docs: DocType[]) => void): QueryWithHelpers<Array<DocType>, DocType, THelpers>;

    /** Declares the query a findOne operation. When executed, the first found document is passed to the callback. */
    findOne(filter?: FilterQuery<DocType>, projection?: any | null, options?: QueryOptions | null, callback?: (err: CallbackError, doc: DocType | null) => void): QueryWithHelpers<DocType | null, DocType, THelpers>;

    /** Creates a `findOneAndDelete` query: atomically finds the given document, deletes it, and returns the document as it was before deletion. */
    findOneAndDelete(filter?: FilterQuery<DocType>, options?: QueryOptions | null, callback?: (err: any, doc: DocType | null, res: any) => void): QueryWithHelpers<DocType | null, DocType, THelpers>;

    /** Creates a `findOneAndRemove` query: atomically finds the given document and deletes it. */
    findOneAndRemove(filter?: FilterQuery<DocType>, options?: QueryOptions | null, callback?: (err: any, doc: DocType | null, res: any) => void): QueryWithHelpers<DocType | null, DocType, THelpers>;

    /** Creates a `findOneAndUpdate` query: atomically find the first document that matches `filter` and apply `update`. */
<<<<<<< HEAD
    findOneAndUpdate(filter: FilterQuery<DocType>, update: UpdateQuery<DocType>, options: QueryOptions & { rawResult: true }, callback?: (err: any, doc: any, res: any) => void): Query<any, DocType>;
    findOneAndUpdate(filter: FilterQuery<DocType>, update: UpdateQuery<DocType>, options: QueryOptions & { upsert: true } & ReturnsNewDoc, callback?: (err: any, doc: DocType, res: any) => void): Query<DocType, DocType>;
    findOneAndUpdate(filter?: FilterQuery<DocType>, update?: UpdateQuery<DocType>, options?: QueryOptions | null, callback?: (err: any, doc: DocType | null, res: any) => void): Query<DocType | null, DocType>;
=======
    findOneAndUpdate(filter: FilterQuery<DocType>, update: UpdateQuery<DocType> | UpdateWithAggregationPipeline, options: QueryOptions & { rawResult: true }, callback?: (err: any, doc: mongodb.FindAndModifyWriteOpResultObject<DocType>, res: any) => void): QueryWithHelpers<mongodb.FindAndModifyWriteOpResultObject<DocType>, DocType, THelpers>;
    findOneAndUpdate(filter: FilterQuery<DocType>, update: UpdateQuery<DocType> | UpdateWithAggregationPipeline, options: QueryOptions & { upsert: true } & ReturnsNewDoc, callback?: (err: any, doc: DocType, res: any) => void): QueryWithHelpers<DocType, DocType, THelpers>;
    findOneAndUpdate(filter?: FilterQuery<DocType>, update?: UpdateQuery<DocType> | UpdateWithAggregationPipeline, options?: QueryOptions | null, callback?: (err: any, doc: DocType | null, res: any) => void): QueryWithHelpers<DocType | null, DocType, THelpers>;
>>>>>>> 7b514436

    /** Creates a `findByIdAndDelete` query, filtering by the given `_id`. */
    findByIdAndDelete(id?: mongodb.ObjectId | any, options?: QueryOptions | null, callback?: (err: any, doc: DocType | null, res: any) => void): QueryWithHelpers<DocType | null, DocType, THelpers>;

    /** Creates a `findOneAndUpdate` query, filtering by the given `_id`. */
<<<<<<< HEAD
    findByIdAndUpdate(id: mongodb.ObjectId | any, update: UpdateQuery<DocType>, options: QueryOptions & { rawResult: true }, callback?: (err: any, doc: any, res: any) => void): Query<any, DocType>;
    findByIdAndUpdate(id: mongodb.ObjectId | any, update: UpdateQuery<DocType>, options: QueryOptions & { upsert: true } & ReturnsNewDoc, callback?: (err: any, doc: DocType, res: any) => void): Query<DocType, DocType>;
    findByIdAndUpdate(id?: mongodb.ObjectId | any, update?: UpdateQuery<DocType>, options?: QueryOptions | null, callback?: (err: any, doc: DocType | null, res: any) => void): Query<DocType | null, DocType>;
=======
    findByIdAndUpdate(id: mongodb.ObjectId | any, update: UpdateQuery<DocType> | UpdateWithAggregationPipeline, options: QueryOptions & { rawResult: true }, callback?: (err: any, doc: mongodb.FindAndModifyWriteOpResultObject<DocType>, res: any) => void): QueryWithHelpers<mongodb.FindAndModifyWriteOpResultObject<DocType>, DocType, THelpers>;
    findByIdAndUpdate(id: mongodb.ObjectId | any, update: UpdateQuery<DocType> | UpdateWithAggregationPipeline, options: QueryOptions & { upsert: true } & ReturnsNewDoc, callback?: (err: any, doc: DocType, res: any) => void): QueryWithHelpers<DocType, DocType, THelpers>;
    findByIdAndUpdate(id?: mongodb.ObjectId | any, update?: UpdateQuery<DocType> | UpdateWithAggregationPipeline, options?: QueryOptions | null, callback?: (err: any, doc: DocType | null, res: any) => void): QueryWithHelpers<DocType | null, DocType, THelpers>;
>>>>>>> 7b514436

    /** Specifies a `$geometry` condition */
    geometry(object: { type: string, coordinates: any[] }): this;

    /**
     * For update operations, returns the value of a path in the update's `$set`.
     * Useful for writing getters/setters that can work with both update operations
     * and `save()`.
     */
    get(path: string): any;

    /** Returns the current query filter (also known as conditions) as a POJO. */
    getFilter(): FilterQuery<DocType>;

    /** Gets query options. */
    getOptions(): QueryOptions;

    /** Gets a list of paths to be populated by this query */
    getPopulatedPaths(): Array<string>;

    /** Returns the current query filter. Equivalent to `getFilter()`. */
    getQuery(): FilterQuery<DocType>;

    /** Returns the current update operations as a JSON object. */
    getUpdate(): UpdateQuery<DocType> | UpdateWithAggregationPipeline | null;

    /** Specifies a `$gt` query condition. When called with one argument, the most recent path passed to `where()` is used. */
    gt(val: number): this;
    gt(path: string, val: number): this;

    /** Specifies a `$gte` query condition. When called with one argument, the most recent path passed to `where()` is used. */
    gte(val: number): this;
    gte(path: string, val: number): this;

    /** Sets query hints. */
    hint(val: any): this;

    /** Specifies an `$in` query condition. When called with one argument, the most recent path passed to `where()` is used. */
    in(val: Array<any>): this;
    in(path: string, val: Array<any>): this;

    /** Declares an intersects query for `geometry()`. */
    intersects(arg?: any): this;

    /** Requests acknowledgement that this operation has been persisted to MongoDB's on-disk journal. */
    j(val: boolean | null): this;

    /** Sets the lean option. */
    lean<LeanResultType = LeanDocumentOrArray<ResultType>>(val?: boolean | any): QueryWithHelpers<LeanResultType, DocType, THelpers>;

    /** Specifies the maximum number of documents the query will return. */
    limit(val: number): this;

    /** Specifies a `$lt` query condition. When called with one argument, the most recent path passed to `where()` is used. */
    lt(val: number): this;
    lt(path: string, val: number): this;

    /** Specifies a `$lte` query condition. When called with one argument, the most recent path passed to `where()` is used. */
    lte(val: number): this;
    lte(path: string, val: number): this;

    /**
     * Runs a function `fn` and treats the return value of `fn` as the new value
     * for the query to resolve to.
     */
    map<MappedType>(fn: (doc: DocType) => MappedType): QueryWithHelpers<ResultType extends unknown[] ? MappedType[] : MappedType, DocType, THelpers>;

    /** Specifies an `$maxDistance` query condition. When called with one argument, the most recent path passed to `where()` is used. */
    maxDistance(val: number): this;
    maxDistance(path: string, val: number): this;

    /** Specifies the maxScan option. */
    maxScan(val: number): this;

    /**
     * Sets the [maxTimeMS](https://docs.mongodb.com/manual/reference/method/cursor.maxTimeMS/)
     * option. This will tell the MongoDB server to abort if the query or write op
     * has been running for more than `ms` milliseconds.
     */
    maxTimeMS(ms: number): this;

    /** Merges another Query or conditions object into this one. */
    merge(source: Query<any, any> | FilterQuery<DocType>): this;

    /** Specifies a `$mod` condition, filters documents for documents whose `path` property is a number that is equal to `remainder` modulo `divisor`. */
    mod(val: Array<number>): this;
    mod(path: string, val: Array<number>): this;

    /**
     * Getter/setter around the current mongoose-specific options for this query
     * Below are the current Mongoose-specific options.
     */
    mongooseOptions(val?: MongooseQueryOptions): MongooseQueryOptions;

    /** Specifies a `$ne` query condition. When called with one argument, the most recent path passed to `where()` is used. */
    ne(val: any): this;
    ne(path: string, val: any): this;

    /** Specifies a `$near` or `$nearSphere` condition */
    near(val: any): this;
    near(path: string, val: any): this;

    /** Specifies an `$nin` query condition. When called with one argument, the most recent path passed to `where()` is used. */
    nin(val: Array<any>): this;
    nin(path: string, val: Array<any>): this;

    /** Specifies arguments for an `$nor` condition. */
    nor(array: Array<FilterQuery<DocType>>): this;

    /** Specifies arguments for an `$or` condition. */
    or(array: Array<FilterQuery<DocType>>): this;

    /**
     * Make this query throw an error if no documents match the given `filter`.
     * This is handy for integrating with async/await, because `orFail()` saves you
     * an extra `if` statement to check if no document was found.
     */
    orFail(err?: NativeError | (() => NativeError)): QueryWithHelpers<NonNullable<ResultType>, DocType, THelpers>;

    /** Specifies a `$polygon` condition */
    polygon(...coordinatePairs: number[][]): this;
    polygon(path: string, ...coordinatePairs: number[][]): this;

    /** Specifies paths which should be populated with other documents. */
    populate(path: string | any, select?: string | any, model?: string | Model<any, THelpers>, match?: any): this;
    populate(options: PopulateOptions | Array<PopulateOptions>): this;

    /** Get/set the current projection (AKA fields). Pass `null` to remove the current projection. */
    projection(fields?: any | null): any;

    /** Determines the MongoDB nodes from which to read. */
    read(pref: string | mongodb.ReadPreferenceModeId, tags?: any[]): this;

    /** Sets the readConcern option for the query. */
    readConcern(level: string): this;

    /** Specifies a `$regex` query condition. When called with one argument, the most recent path passed to `where()` is used. */
    regex(val: string | RegExp): this;
    regex(path: string, val: string | RegExp): this;

    /**
     * Declare and/or execute this query as a remove() operation. `remove()` is
     * deprecated, you should use [`deleteOne()`](#query_Query-deleteOne)
     * or [`deleteMany()`](#query_Query-deleteMany) instead.
     */
<<<<<<< HEAD
    remove(filter?: FilterQuery<DocType>, callback?: (err: CallbackError, res: mongodb.UpdateResult) => void): Query<mongodb.UpdateResult, DocType>;
=======
    remove(filter?: FilterQuery<DocType>, callback?: (err: CallbackError, res: mongodb.WriteOpResult['result']) => void): QueryWithHelpers<mongodb.WriteOpResult['result'], DocType, THelpers>;
>>>>>>> 7b514436

    /**
     * Declare and/or execute this query as a replaceOne() operation. Same as
     * `update()`, except MongoDB will replace the existing document and will
     * not accept any [atomic](https://docs.mongodb.com/manual/tutorial/model-data-for-atomic-operations/#pattern) operators (`$set`, etc.)
     */
    replaceOne(filter?: FilterQuery<DocType>, replacement?: DocumentDefinition<DocType>, options?: QueryOptions | null, callback?: (err: any, res: any) => void): QueryWithHelpers<any, DocType, THelpers>;
    replaceOne(filter?: FilterQuery<DocType>, replacement?: Object, options?: QueryOptions | null, callback?: (err: any, res: any) => void): QueryWithHelpers<any, DocType, THelpers>;

    /** Specifies which document fields to include or exclude (also known as the query "projection") */
    select(arg: string | any): this;

    /** Determines if field selection has been made. */
    selected(): boolean;

    /** Determines if exclusive field selection has been made. */
    selectedExclusively(): boolean;

    /** Determines if inclusive field selection has been made. */
    selectedInclusively(): boolean;

    /**
     * Sets the [MongoDB session](https://docs.mongodb.com/manual/reference/server-sessions/)
     * associated with this query. Sessions are how you mark a query as part of a
     * [transaction](/docs/transactions.html).
     */
    session(session: mongodb.ClientSession | null): this;

    /**
     * Adds a `$set` to this query's update without changing the operation.
     * This is useful for query middleware so you can add an update regardless
     * of whether you use `updateOne()`, `updateMany()`, `findOneAndUpdate()`, etc.
     */
    set(path: string, value: any): this;

    /** Sets query options. Some options only make sense for certain operations. */
    setOptions(options: QueryOptions, overwrite?: boolean): this;

    /** Sets the query conditions to the provided JSON object. */
    setQuery(val: FilterQuery<DocType> | null): void;

    setUpdate(update: UpdateQuery<DocType> | UpdateWithAggregationPipeline): void;

    /** Specifies an `$size` query condition. When called with one argument, the most recent path passed to `where()` is used. */
    size(val: number): this;
    size(path: string, val: number): this;

    /** Specifies the number of documents to skip. */
    skip(val: number): this;

    /** Specifies a `$slice` projection for an array. */
    slice(val: number | Array<number>): this;
    slice(path: string, val: number | Array<number>): this;

    /** Specifies this query as a `snapshot` query. */
    snapshot(val?: boolean): this;

    /** Sets the sort order. If an object is passed, values allowed are `asc`, `desc`, `ascending`, `descending`, `1`, and `-1`. */
    sort(arg: string | any): this;

    /** Sets the tailable option (for use with capped collections). */
    tailable(bool?: boolean, opts?: {
      numberOfRetries?: number;
      tailableRetryInterval?: number;
    }): this;

    /**
     * Executes the query returning a `Promise` which will be
     * resolved with either the doc(s) or rejected with the error.
     */
    then: Promise<ResultType>['then'];

    /** Converts this query to a customized, reusable query constructor with all arguments and options retained. */
    toConstructor(): new (...args: any[]) => QueryWithHelpers<ResultType, DocType, THelpers>;

    /** Declare and/or execute this query as an update() operation. */
    update(filter?: FilterQuery<DocType>, update?: UpdateQuery<DocType> | UpdateWithAggregationPipeline, options?: QueryOptions | null, callback?: (err: CallbackError, res: UpdateWriteOpResult) => void): QueryWithHelpers<UpdateWriteOpResult, DocType, THelpers>;

    /**
     * Declare and/or execute this query as an updateMany() operation. Same as
     * `update()`, except MongoDB will update _all_ documents that match
     * `filter` (as opposed to just the first one) regardless of the value of
     * the `multi` option.
     */
    updateMany(filter?: FilterQuery<DocType>, update?: UpdateQuery<DocType> | UpdateWithAggregationPipeline, options?: QueryOptions | null, callback?: (err: CallbackError, res: UpdateWriteOpResult) => void): QueryWithHelpers<UpdateWriteOpResult, DocType, THelpers>;

    /**
     * Declare and/or execute this query as an updateOne() operation. Same as
     * `update()`, except it does not support the `multi` or `overwrite` options.
     */
    updateOne(filter?: FilterQuery<DocType>, update?: UpdateQuery<DocType> | UpdateWithAggregationPipeline, options?: QueryOptions | null, callback?: (err: CallbackError, res: UpdateWriteOpResult) => void): QueryWithHelpers<UpdateWriteOpResult, DocType, THelpers>;

    /**
     * Sets the specified number of `mongod` servers, or tag set of `mongod` servers,
     * that must acknowledge this write before this write is considered successful.
     */
    w(val: string | number | null): this;

    /** Specifies a path for use with chaining. */
    where(path: string, val?: any): this;
    where(obj: object): this;
    where(): this;

    /** Defines a `$within` or `$geoWithin` argument for geo-spatial queries. */
    within(val?: any): this;

    /**
     * If [`w > 1`](/docs/api.html#query_Query-w), the maximum amount of time to
     * wait for this write to propagate through the replica set before this
     * operation fails. The default is `0`, which means no timeout.
     */
    wtimeout(ms: number): this;
  }

  export type QuerySelector<T> = {
    // Comparison
    $eq?: T;
    $gt?: T;
    $gte?: T;
    $in?: T[];
    $lt?: T;
    $lte?: T;
    $ne?: T;
    $nin?: T[];
    // Logical
    $not?: T extends string ? QuerySelector<T> | RegExp : QuerySelector<T>;
    // Element
    /**
     * When `true`, `$exists` matches the documents that contain the field,
     * including documents where the field value is null.
     */
    $exists?: boolean;
    $type?: string | number;
    // Evaluation
    $expr?: any;
    $jsonSchema?: any;
    $mod?: T extends number ? [number, number] : never;
    $regex?: T extends string ? RegExp | string : never;
    $options?: T extends string ? string : never;
    // Geospatial
    // TODO: define better types for geo queries
    $geoIntersects?: { $geometry: object };
    $geoWithin?: object;
    $near?: object;
    $nearSphere?: object;
    $maxDistance?: number;
    // Array
    // TODO: define better types for $all and $elemMatch
    $all?: T extends ReadonlyArray<infer U> ? any[] : never;
    $elemMatch?: T extends ReadonlyArray<infer U> ? object : never;
    $size?: T extends ReadonlyArray<infer U> ? number : never;
    // Bitwise
    $bitsAllClear?: number | mongodb.Binary | number[];
    $bitsAllSet?: number | mongodb.Binary | number[];
    $bitsAnyClear?: number | mongodb.Binary | number[];
    $bitsAnySet?: number | mongodb.Binary | number[];
  };

  export type RootQuerySelector<T> = {
    /** @see https://docs.mongodb.com/manual/reference/operator/query/and/#op._S_and */
    $and?: Array<FilterQuery<T>>;
    /** @see https://docs.mongodb.com/manual/reference/operator/query/nor/#op._S_nor */
    $nor?: Array<FilterQuery<T>>;
    /** @see https://docs.mongodb.com/manual/reference/operator/query/or/#op._S_or */
    $or?: Array<FilterQuery<T>>;
    /** @see https://docs.mongodb.com/manual/reference/operator/query/text */
    $text?: {
        $search: string;
        $language?: string;
        $caseSensitive?: boolean;
        $diacriticSensitive?: boolean;
    };
    /** @see https://docs.mongodb.com/manual/reference/operator/query/where/#op._S_where */
    $where?: string | Function;
    /** @see https://docs.mongodb.com/manual/reference/operator/query/comment/#op._S_comment */
    $comment?: string;
    // we could not find a proper TypeScript generic to support nested queries e.g. 'user.friends.name'
    // this will mark all unrecognized properties as any (including nested queries)
    [key: string]: any;
  };

  type DotAndArrayNotation<AssignableType> = {
    readonly [key: string]: AssignableType;
  };

  type ReadonlyPartial<TSchema> = {
    readonly [key in keyof TSchema]?: TSchema[key];
  };

  type MatchKeysAndValues<TSchema> = ReadonlyPartial<TSchema> & DotAndArrayNotation<any>;

  type AllowRegexpForStrings<T> = T extends string ? T | RegExp : T;

  type Condition<T> = AllowRegexpForStrings<T> | QuerySelector<T>;

  type _FilterQuery<T> = {
    [P in keyof T]?: P extends '_id'
    ? [Extract<T[P], mongodb.ObjectId>] extends [never]
    ? Condition<T[P]>
    : Condition<T[P] | string | { _id: mongodb.ObjectId }>
    : [Extract<T[P], mongodb.ObjectId>] extends [never]
    ? Condition<T[P]>
    : Condition<T[P] | string>;
  } &
    RootQuerySelector<T>;

  export type FilterQuery<T> = _FilterQuery<DocumentDefinition<T>>;

<<<<<<< HEAD
  type Unpacked<Type> = Type extends ReadonlyArray<infer Element> ? Element : Type;

  type AddToSetOperators<Type> = {
    $each: Type;
  };

  type SortValues = -1 | 1 | 'asc' | 'desc';

  type ArrayOperator<Type> = {
    $each: Type;
    $slice?: number;
    $position?: number;
    $sort?: SortValues | Record<string, SortValues>;
  };

  type SetFields<TSchema> = ({
    readonly [key in KeysOfAType<TSchema, ReadonlyArray<any> | undefined>]?:
      | Unpacked<TSchema[key]>
      | AddToSetOperators<Unpacked<TSchema[key]>[]>;
  } &
    NotAcceptedFields<TSchema, ReadonlyArray<any> | undefined>) & {
      readonly [key: string]: AddToSetOperators<any> | any;
    };

  type PushOperator<TSchema> = ({
    readonly [key in KeysOfAType<TSchema, ReadonlyArray<any>>]?:
      | Unpacked<TSchema[key]>
      | ArrayOperator<Unpacked<TSchema[key]>[]>;
  } &
      NotAcceptedFields<TSchema, ReadonlyArray<any>>) & {
      readonly [key: string]: ArrayOperator<any> | any;
  };

  type ObjectQuerySelector<T> = T extends object ? { [key in keyof T]?: QuerySelector<T[key]> } : QuerySelector<T>;

  type PullOperator<TSchema> = ({
      readonly [key in KeysOfAType<TSchema, ReadonlyArray<any>>]?:
          | Partial<Unpacked<TSchema[key]>>
          | ObjectQuerySelector<Unpacked<TSchema[key]>>;
  } &
      NotAcceptedFields<TSchema, ReadonlyArray<any>>) & {
      readonly [key: string]: QuerySelector<any> | any;
  };

  type PullAllOperator<TSchema> = ({
      readonly [key in KeysOfAType<TSchema, ReadonlyArray<any>>]?: TSchema[key];
  } &
      NotAcceptedFields<TSchema, ReadonlyArray<any>>) & {
      readonly [key: string]: any[];
  };
=======
  type NumericTypes = number | mongodb.Decimal128 | mongodb.Double | mongodb.Int32 | mongodb.Long;
>>>>>>> 7b514436

  type KeysOfAType<TSchema, Type> = {
    [key in keyof TSchema]: NonNullable<TSchema[key]> extends Type ? key : never;
  }[keyof TSchema];
<<<<<<< HEAD
  type KeysOfOtherType<TSchema, Type> = {
    [key in keyof TSchema]: NonNullable<TSchema[key]> extends Type ? never : key;
  }[keyof TSchema];

  type AcceptedFields<TSchema, FieldType, AssignableType> = {
    readonly [key in KeysOfAType<TSchema, FieldType>]?: AssignableType;
  };

  /** It avoid uses fields of non Type */
  type NotAcceptedFields<TSchema, FieldType> = {
    readonly [key in KeysOfOtherType<TSchema, FieldType>]?: never;
  };

  type OnlyFieldsOfType<TSchema, FieldType = any, AssignableType = FieldType> = AcceptedFields<
      TSchema,
      FieldType,
      AssignableType
  > &
      NotAcceptedFields<TSchema, FieldType> &
      DotAndArrayNotation<AssignableType>;

  type NumericTypes = number | Decimal128 | mongodb.Double | mongodb.Int32 | mongodb.Long;

  type _UpdateQuery<TSchema> = {
    /** @see https://docs.mongodb.com/manual/reference/operator/update-field/ */
    $currentDate?: OnlyFieldsOfType<TSchema, Date, true | { $type: 'date' | 'timestamp' }>;
    $inc?: OnlyFieldsOfType<TSchema, NumericTypes | undefined>;
    $min?: MatchKeysAndValues<TSchema>;
    $max?: MatchKeysAndValues<TSchema>;
    $mul?: OnlyFieldsOfType<TSchema, NumericTypes | undefined>;
    $rename?: { [key: string]: string };
    $set?: MatchKeysAndValues<TSchema>;
    $setOnInsert?: MatchKeysAndValues<TSchema>;
    $unset?: OnlyFieldsOfType<TSchema, any, '' | 1 | true>;

    /** @see https://docs.mongodb.com/manual/reference/operator/update-array/ */
    $addToSet?: SetFields<TSchema>;
    $pop?: OnlyFieldsOfType<TSchema, ReadonlyArray<any>, 1 | -1>;
    $pull?: PullOperator<TSchema>;
    $push?: PushOperator<TSchema>;
    $pullAll?: PullAllOperator<TSchema>;

    /** @see https://docs.mongodb.com/manual/reference/operator/update-bitwise/ */
    $bit?: {
        [key: string]: { [key in 'and' | 'or' | 'xor']?: number };
    };
  };

  export type UpdateQuery<T> = _UpdateQuery<DocumentDefinition<T>> & MatchKeysAndValues<DocumentDefinition<T>>;
=======

  type PullOperator<TSchema> = {
    [key in KeysOfAType<TSchema, ReadonlyArray<any>>]?:
        | Partial<Unpacked<TSchema[key]>>
        | mongodb.ObjectQuerySelector<Unpacked<TSchema[key]>>
        // Doesn't look like TypeScript has good support for creating an
        // object containing dotted keys:
        // https://stackoverflow.com/questions/58434389/typescript-deep-keyof-of-a-nested-object
        | mongodb.QuerySelector<any>
        | any;
  } | any; // Because TS doesn't have good support for creating an object with dotted keys, including `.$.` re: #10075

  /** @see https://docs.mongodb.com/manual/reference/operator/update */
  type _UpdateQuery<TSchema> = {
    /** @see https://docs.mongodb.com/manual/reference/operator/update-field/ */
    $currentDate?: mongodb.OnlyFieldsOfType<TSchema, NativeDate | mongodb.Timestamp, true | { $type: 'date' | 'timestamp' }> | any;
    $inc?: mongodb.OnlyFieldsOfType<TSchema, NumericTypes | undefined> | any;
    $min?: mongodb.MatchKeysAndValues<TSchema>;
    $max?: mongodb.MatchKeysAndValues<TSchema>;
    $mul?: mongodb.OnlyFieldsOfType<TSchema, NumericTypes | undefined> | any;
    $rename?: { [key: string]: string };
    $set?: mongodb.MatchKeysAndValues<TSchema>;
    $setOnInsert?: mongodb.MatchKeysAndValues<TSchema>;
    $unset?: mongodb.OnlyFieldsOfType<TSchema, any, any> | any;

    /** @see https://docs.mongodb.com/manual/reference/operator/update-array/ */
    $addToSet?: mongodb.SetFields<TSchema> | any;
    $pop?: mongodb.OnlyFieldsOfType<TSchema, ReadonlyArray<any>, 1 | -1> | any;
    $pull?: PullOperator<TSchema>;
    $push?: mongodb.PushOperator<TSchema> | any;
    $pullAll?: mongodb.PullAllOperator<TSchema> | any;

    /** @see https://docs.mongodb.com/manual/reference/operator/update-bitwise/ */
    $bit?: {
      [key: string]: { [key in 'and' | 'or' | 'xor']?: number };
    };
  };

  type UpdateWithAggregationPipeline = UpdateAggregationStage[];
  type UpdateAggregationStage = { $addFields: any } |
    { $set: any } |
    { $project: any } |
    { $unset: any } |
    { $replaceRoot: any } |
    { $replaceWith: any };

  export type UpdateQuery<T> = (_UpdateQuery<DocumentDefinition<T>> & mongodb.MatchKeysAndValues<DocumentDefinition<T>>);
>>>>>>> 7b514436

  type _AllowStringsForIds<T> = {
    [K in keyof T]: [Extract<T[K], mongodb.ObjectId>] extends [never] ? T[K] : T[K] | string;
  };
  export type DocumentDefinition<T> = _AllowStringsForIds<LeanDocument<T>>;

  type actualPrimitives = string | boolean | number | bigint | symbol | null | undefined;
  type TreatAsPrimitives = actualPrimitives |
      // eslint-disable-next-line no-undef
    Date | RegExp | symbol | Error | BigInt | Types.ObjectId;

  type LeanType<T> =
    0 extends (1 & T) ? T : // any
    T extends TreatAsPrimitives ? T : // primitives
    LeanDocument<T>; // Documents and everything else

  type LeanArray<T extends unknown[]> = T extends unknown[][] ? LeanArray<T[number]>[] : LeanType<T[number]>[];

  export type _LeanDocument<T> = {
    [K in keyof T]:
    0 extends (1 & T[K]) ? T[K] : // any
    T[K] extends unknown[] ? LeanArray<T[K]> : // Array
    T[K] extends Document ? LeanDocument<T[K]> : // Subdocument
    T[K];
  };

  export type LeanDocument<T> = Omit<_LeanDocument<T>, Exclude<keyof Document, '_id' | 'id' | '__v'> | '$isSingleNested'>;

  export type LeanDocumentOrArray<T> = 0 extends (1 & T) ? T :
    T extends unknown[] ? LeanDocument<T[number]>[] :
    T extends Document ? LeanDocument<T> :
    T;

  class QueryCursor<DocType extends Document> extends stream.Readable {
    [Symbol.asyncIterator](): AsyncIterableIterator<DocType>;

    /**
     * Adds a [cursor flag](http://mongodb.github.io/node-mongodb-native/2.2/api/Cursor.html#addCursorFlag).
     * Useful for setting the `noCursorTimeout` and `tailable` flags.
     */
    addCursorFlag(flag: string, value: boolean): this;

    /**
     * Marks this cursor as closed. Will stop streaming and subsequent calls to
     * `next()` will error.
     */
    close(): Promise<void>;
    close(callback: (err: CallbackError) => void): void;

    /**
     * Execute `fn` for every document(s) in the cursor. If batchSize is provided
     * `fn` will be executed for each batch of documents. If `fn` returns a promise,
     * will wait for the promise to resolve before iterating on to the next one.
     * Returns a promise that resolves when done.
     */
    eachAsync(fn: (doc: DocType) => any, options?: { parallel?: number }): Promise<void>;
    eachAsync(fn: (doc: DocType[]) => any, options: { parallel?: number, batchSize: number }): Promise<void>;
    eachAsync(fn: (doc: DocType) => any, options?: { parallel?: number, batchSize?: number }, cb?: (err: CallbackError) => void): void;
    eachAsync(fn: (doc: DocType[]) => any, options: { parallel?: number, batchSize: number }, cb?: (err: CallbackError) => void): void;

    /**
     * Registers a transform function which subsequently maps documents retrieved
     * via the streams interface or `.next()`
     */
    map<ResultType extends Document>(fn: (res: DocType) => ResultType): QueryCursor<ResultType>;

    /**
     * Get the next document from this cursor. Will return `null` when there are
     * no documents left.
     */
    next(): Promise<DocType>;
    next(callback: (err: CallbackError, doc: DocType | null) => void): void;

    options: any;
  }

  class Aggregate<R> {
    /**
     * Sets an option on this aggregation. This function will be deprecated in a
     * future release. */
    addCursorFlag(flag: string, value: boolean): this;

    /**
     * Appends a new $addFields operator to this aggregate pipeline.
     * Requires MongoDB v3.4+ to work
     */
    addFields(arg: any): this;

    /** Sets the allowDiskUse option for the aggregation query (ignored for < 2.6.0) */
    allowDiskUse(value: boolean): this;

    /** Appends new operators to this aggregate pipeline */
    append(...args: any[]): this;

    /**
     * Executes the query returning a `Promise` which will be
     * resolved with either the doc(s) or rejected with the error.
     * Like [`.then()`](#query_Query-then), but only takes a rejection handler.
     */
    catch: Promise<R>['catch'];

    /** Adds a collation. */
    collation(options: mongodb.CollationOptions): this;

    /** Appends a new $count operator to this aggregate pipeline. */
    count(countName: string): this;

    /**
     * Sets the cursor option for the aggregation query (ignored for < 2.6.0).
     */
    cursor(options?: Record<string, unknown>): this;

    /** Executes the aggregate pipeline on the currently bound Model. If cursor option is set, returns a cursor */
    exec(callback?: (err: any, result: R) => void): Promise<R> | any;

    /** Execute the aggregation with explain */
    explain(callback?: (err: CallbackError, result: any) => void): Promise<any>;

    /** Combines multiple aggregation pipelines. */
    facet(options: any): this;

    /** Appends new custom $graphLookup operator(s) to this aggregate pipeline, performing a recursive search on a collection. */
    graphLookup(options: any): this;

    /** Appends new custom $group operator to this aggregate pipeline. */
    group(arg: any): this;

    /** Sets the hint option for the aggregation query (ignored for < 3.6.0) */
    hint(value: Record<string, unknown> | string): this;

    /**
     * Appends a new $limit operator to this aggregate pipeline.
     * @param num maximum number of records to pass to the next stage
     */
    limit(num: number): this;

    /** Appends new custom $lookup operator to this aggregate pipeline. */
    lookup(options: any): this;

    /**
     * Appends a new custom $match operator to this aggregate pipeline.
     * @param arg $match operator contents
     */
    match(arg: any): this;

    /**
     * Binds this aggregate to a model.
     * @param model the model to which the aggregate is to be bound
     */
    model(model: any): this;

    /** Returns the current pipeline */
    pipeline(): any[];

    /** Appends a new $project operator to this aggregate pipeline. */
    project(arg: string | Object): this;

    /** Sets the readPreference option for the aggregation query. */
    read(pref: string | mongodb.ReadPreferenceModeId, tags?: any[]): this;

    /** Sets the readConcern level for the aggregation query. */
    readConcern(level: string): this;

    /** Appends a new $redact operator to this aggregate pipeline. */
    redact(expression: any, thenExpr: string | any, elseExpr: string | any): this;

    /** Appends a new $replaceRoot operator to this aggregate pipeline. */
    replaceRoot(newRoot: object | string): this;

    /**
     * Helper for [Atlas Text Search](https://docs.atlas.mongodb.com/reference/atlas-search/tutorial/)'s
     * `$search` stage.
     */
    search(options: any): this;

    /** Lets you set arbitrary options, for middleware or plugins. */
    option(value: Record<string, unknown>): this;

    /** Appends new custom $sample operator to this aggregate pipeline. */
    sample(size: number): this;

    /** Sets the session for this aggregation. Useful for [transactions](/docs/transactions.html). */
    session(session: mongodb.ClientSession | null): this;

    /**
     * Appends a new $skip operator to this aggregate pipeline.
     * @param num number of records to skip before next stage
     */
    skip(num: number): this;

    /** Appends a new $sort operator to this aggregate pipeline. */
    sort(arg: any): this;

    /** Provides promise for aggregate. */
    then: Promise<R>['then'];

    /**
     * Appends a new $sortByCount operator to this aggregate pipeline. Accepts either a string field name
     * or a pipeline object.
     */
    sortByCount(arg: string | any): this;

    /** Appends new custom $unwind operator(s) to this aggregate pipeline. */
    unwind(...args: any[]): this;
  }

  class AggregationCursor extends stream.Readable {
    /**
     * Adds a [cursor flag](http://mongodb.github.io/node-mongodb-native/2.2/api/Cursor.html#addCursorFlag).
     * Useful for setting the `noCursorTimeout` and `tailable` flags.
     */
    addCursorFlag(flag: string, value: boolean): this;

    /**
     * Marks this cursor as closed. Will stop streaming and subsequent calls to
     * `next()` will error.
     */
    close(): Promise<void>;
    close(callback: (err: CallbackError) => void): void;

    /**
     * Execute `fn` for every document(s) in the cursor. If batchSize is provided
     * `fn` will be executed for each batch of documents. If `fn` returns a promise,
     * will wait for the promise to resolve before iterating on to the next one.
     * Returns a promise that resolves when done.
     */
    eachAsync(fn: (doc: any) => any, options?: { parallel?: number, batchSize?: number }): Promise<void>;
    eachAsync(fn: (doc: any) => any, options?: { parallel?: number, batchSize?: number }, cb?: (err: CallbackError) => void): void;

    /**
     * Registers a transform function which subsequently maps documents retrieved
     * via the streams interface or `.next()`
     */
    map(fn: (res: any) => any): this;

    /**
     * Get the next document from this cursor. Will return `null` when there are
     * no documents left.
     */
    next(): Promise<any>;
    next(callback: (err: CallbackError, doc: any) => void): void;
  }

  class SchemaType {
    /** SchemaType constructor */
    constructor(path: string, options?: any, instance?: string);

    /** Get/set the function used to cast arbitrary values to this type. */
    // eslint-disable-next-line @typescript-eslint/ban-types
    static cast(caster?: Function | boolean): Function;

    static checkRequired(checkRequired?: (v: any) => boolean): (v: any) => boolean;

    /** Sets a default option for this schema type. */
    static set(option: string, value: any): void;

    /** Attaches a getter for all instances of this schema type. */
    static get(getter: (value: any) => any): void;

    /** The class that Mongoose uses internally to instantiate this SchemaType's `options` property. */
    OptionsConstructor: typeof SchemaTypeOptions;

    /** Cast `val` to this schema type. Each class that inherits from schema type should implement this function. */
    cast(val: any, doc: Document<any>, init: boolean, prev?: any, options?: any): any;

    /** Sets a default value for this SchemaType. */
    default(val: any): any;

    /** Adds a getter to this schematype. */
    // eslint-disable-next-line @typescript-eslint/ban-types
    get(fn: Function): this;

    /**
     * Defines this path as immutable. Mongoose prevents you from changing
     * immutable paths unless the parent document has [`isNew: true`](/docs/api.html#document_Document-isNew).
     */
    immutable(bool: boolean): this;

    /** Declares the index options for this schematype. */
    index(options: any): this;

    /**
     * Set the model that this path refers to. This is the option that [populate](https://mongoosejs.com/docs/populate.html)
     * looks at to determine the foreign collection it should query.
     */
    ref(ref: string | boolean | Model<any>): this;

    /**
     * Adds a required validator to this SchemaType. The validator gets added
     * to the front of this SchemaType's validators array using unshift().
     */
    required(required: boolean, message?: string): this;

    /** Sets default select() behavior for this path. */
    select(val: boolean): this;

    /** Adds a setter to this schematype. */
    // eslint-disable-next-line @typescript-eslint/ban-types
    set(fn: Function): this;

    /** Declares a sparse index. */
    sparse(bool: boolean): this;

    /** Declares a full text index. */
    text(bool: boolean): this;

    /** Defines a custom function for transforming this path when converting a document to JSON. */
    transform(fn: (value: any) => any): this;

    /** Declares an unique index. */
    unique(bool: boolean): this;

    /** Adds validator(s) for this document path. */
    // eslint-disable-next-line @typescript-eslint/ban-types
    validate(obj: RegExp | Function | any, errorMsg?: string,
      type?: string): this;
  }

  class NativeError extends global.Error { }
  type CallbackError = NativeError | null;

  class Error extends global.Error {
    constructor(msg: string);

    /** The type of error. "MongooseError" for generic errors. */
    name: string;

    static messages: any;

    static Messages: any;
  }

  namespace Error {
    export class CastError extends Error {
      name: 'CastError';
      stringValue: string;
      kind: string;
      value: any;
      path: string;
      reason?: NativeError | null;
      model?: any;

      constructor(type: string, value: any, path: string, reason?: NativeError, schemaType?: SchemaType);
    }

    export class DisconnectedError extends Error {
      name: 'DisconnectedError';
    }

    export class DivergentArrayError extends Error {
      name: 'DivergentArrayError';
    }

    export class MissingSchemaError extends Error {
      name: 'MissingSchemaError';
    }

    export class DocumentNotFoundError extends Error {
      name: 'DocumentNotFoundError';
      result: any;
      numAffected: number;
      filter: any;
      query: any;
    }

    export class ObjectExpectedError extends Error {
      name: 'ObjectExpectedError';
      path: string;
    }

    export class ObjectParameterError extends Error {
      name: 'ObjectParameterError';
    }

    export class OverwriteModelError extends Error {
      name: 'OverwriteModelError';
    }

    export class ParallelSaveError extends Error {
      name: 'ParallelSaveError';
    }

    export class ParallelValidateError extends Error {
      name: 'ParallelValidateError';
    }

    export class MongooseServerSelectionError extends Error {
      name: 'MongooseServerSelectionError';
    }

    export class StrictModeError extends Error {
      name: 'StrictModeError';
      isImmutableError: boolean;
      path: string;
    }

    export class ValidationError extends Error {
      name: 'ValidationError';

      errors: { [path: string]: ValidatorError | CastError | ValidationError };
    }

    export class ValidatorError extends Error {
      name: 'ValidatorError';
      properties: {
        message: string,
        type?: string,
        path?: string,
        value?: any,
        reason?: any
      };
      kind: string;
      path: string;
      value: any;
      reason?: Error | null;
    }

    export class VersionError extends Error {
      name: 'VersionError';
      version: number;
      modifiedPaths: Array<string>;
    }
  }

  /** Deprecated types for backwards compatibility. */

  /** Alias for QueryOptions for backwards compatibility. */
  type ModelUpdateOptions = QueryOptions;

  type DocumentQuery<ResultType, DocType extends Document, THelpers = {}> = Query<ResultType, DocType, THelpers>;

  /** Backwards support for DefinitelyTyped */
  interface HookSyncCallback<T> {
    (this: T, next: HookNextFunction, docs: any[]): Promise<any> | void;
  }

  interface HookAsyncCallback<T> {
    (this: T, next: HookNextFunction, done: HookDoneFunction, docs: any[]): Promise<any> | void;
  }

  interface HookErrorCallback {
    (error?: Error): any;
  }

  interface HookNextFunction {
    (error?: Error): any;
  }

  interface HookDoneFunction {
    (error?: Error): any;
  }

  export type SchemaTypeOpts<T> = SchemaTypeOptions<T>;
  export type ConnectionOptions = ConnectOptions;

  /* for ts-mongoose */
  class mquery {}
}<|MERGE_RESOLUTION|>--- conflicted
+++ resolved
@@ -672,13 +672,8 @@
      * mongoose will not create the collection for the model until any documents are
      * created. Use this method to create the collection explicitly.
      */
-<<<<<<< HEAD
     createCollection(options?: mongodb.CreateCollectionOptions): Promise<mongodb.Collection>;
     createCollection(options: mongodb.CreateCollectionOptions | null, callback: (err: CallbackError, collection: mongodb.Collection) => void): void;
-=======
-    createCollection(options?: mongodb.CollectionCreateOptions): Promise<mongodb.Collection<EnforceDocument<T, TMethods>>>;
-    createCollection(options: mongodb.CollectionCreateOptions | null, callback: (err: CallbackError, collection: mongodb.Collection<EnforceDocument<T, TMethods>>) => void): void;
->>>>>>> 7b514436
 
     /**
      * Similar to `ensureIndexes()`, except for it uses the [`createIndex`](http://mongodb.github.io/node-mongodb-native/2.2/api/Collection.html#createIndex)
@@ -833,16 +828,9 @@
     findByIdAndRemove(id?: mongodb.ObjectId | any, options?: QueryOptions | null, callback?: (err: any, doc: EnforceDocument<T, TMethods> | null, res: any) => void): QueryWithHelpers<EnforceDocument<T, TMethods> | null, EnforceDocument<T, TMethods>, TQueryHelpers>;
 
     /** Creates a `findOneAndUpdate` query, filtering by the given `_id`. */
-<<<<<<< HEAD
     findByIdAndUpdate(id: mongodb.ObjectId | any, update: UpdateQuery<T>, options: QueryOptions & { rawResult: true }, callback?: (err: any, doc: any, res: any) => void): Query<any, T>;
     findByIdAndUpdate(id: mongodb.ObjectId | any, update: UpdateQuery<T>, options: QueryOptions & { upsert: true } & ReturnsNewDoc, callback?: (err: any, doc: T, res: any) => void): Query<T, T>;
     findByIdAndUpdate(id?: mongodb.ObjectId | any, update?: UpdateQuery<T>, options?: QueryOptions | null, callback?: (err: any, doc: T | null, res: any) => void): Query<T | null, T>;
-=======
-    findByIdAndUpdate(id: mongodb.ObjectId | any, update: UpdateQuery<T> | UpdateWithAggregationPipeline, options: QueryOptions & { rawResult: true }, callback?: (err: any, doc: mongodb.FindAndModifyWriteOpResultObject<EnforceDocument<T, TMethods>>, res: any) => void): QueryWithHelpers<mongodb.FindAndModifyWriteOpResultObject<EnforceDocument<T, TMethods>>, EnforceDocument<T, TMethods>, TQueryHelpers>;
-    findByIdAndUpdate(id: mongodb.ObjectId | any, update: UpdateQuery<T> | UpdateWithAggregationPipeline, options: QueryOptions & { upsert: true } & ReturnsNewDoc, callback?: (err: any, doc: EnforceDocument<T, TMethods>, res: any) => void): QueryWithHelpers<EnforceDocument<T, TMethods>, EnforceDocument<T, TMethods>, TQueryHelpers>;
-    findByIdAndUpdate(id: mongodb.ObjectId | any, update: UpdateQuery<T> | UpdateWithAggregationPipeline, callback?: (err: any, doc: T | null, res: any) => void): QueryWithHelpers<EnforceDocument<T, TMethods> | null, EnforceDocument<T, TMethods>, TQueryHelpers>;
-    findByIdAndUpdate(id?: mongodb.ObjectId | any, update?: UpdateQuery<T> | UpdateWithAggregationPipeline, options?: QueryOptions | null, callback?: (err: any, doc: EnforceDocument<T, TMethods> | null, res: any) => void): QueryWithHelpers<EnforceDocument<T, TMethods> | null, EnforceDocument<T, TMethods>, TQueryHelpers>;
->>>>>>> 7b514436
 
     /** Creates a `findOneAndDelete` query: atomically finds the given document, deletes it, and returns the document as it was before deletion. */
     findOneAndDelete(filter?: FilterQuery<T>, options?: QueryOptions | null, callback?: (err: any, doc: EnforceDocument<T, TMethods> | null, res: any) => void): QueryWithHelpers<EnforceDocument<T, TMethods> | null, EnforceDocument<T, TMethods>, TQueryHelpers>;
@@ -855,15 +843,9 @@
     findOneAndReplace(filter?: FilterQuery<T>, replacement?: DocumentDefinition<T>, options?: QueryOptions | null, callback?: (err: any, doc: EnforceDocument<T, TMethods> | null, res: any) => void): QueryWithHelpers<EnforceDocument<T, TMethods> | null, EnforceDocument<T, TMethods>, TQueryHelpers>;
 
     /** Creates a `findOneAndUpdate` query: atomically find the first document that matches `filter` and apply `update`. */
-<<<<<<< HEAD
     findOneAndUpdate(filter: FilterQuery<T>, update: UpdateQuery<T>, options: QueryOptions & { rawResult: true }, callback?: (err: any, doc: any, res: any) => void): Query<any, T>;
     findOneAndUpdate(filter: FilterQuery<T>, update: UpdateQuery<T>, options: QueryOptions & { upsert: true } & ReturnsNewDoc, callback?: (err: any, doc: T, res: any) => void): Query<T, T>;
     findOneAndUpdate(filter?: FilterQuery<T>, update?: UpdateQuery<T>, options?: QueryOptions | null, callback?: (err: any, doc: T | null, res: any) => void): Query<T | null, T>;
-=======
-    findOneAndUpdate(filter: FilterQuery<T>, update: UpdateQuery<T> | UpdateWithAggregationPipeline, options: QueryOptions & { rawResult: true }, callback?: (err: any, doc: mongodb.FindAndModifyWriteOpResultObject<EnforceDocument<T, TMethods>>, res: any) => void): QueryWithHelpers<mongodb.FindAndModifyWriteOpResultObject<EnforceDocument<T, TMethods>>, EnforceDocument<T, TMethods>, TQueryHelpers>;
-    findOneAndUpdate(filter: FilterQuery<T>, update: UpdateQuery<T> | UpdateWithAggregationPipeline, options: QueryOptions & { upsert: true } & ReturnsNewDoc, callback?: (err: any, doc: EnforceDocument<T, TMethods>, res: any) => void): QueryWithHelpers<EnforceDocument<T, TMethods>, EnforceDocument<T, TMethods>, TQueryHelpers>;
-    findOneAndUpdate(filter?: FilterQuery<T>, update?: UpdateQuery<T> | UpdateWithAggregationPipeline, options?: QueryOptions | null, callback?: (err: any, doc: EnforceDocument<T, TMethods> | null, res: any) => void): QueryWithHelpers<EnforceDocument<T, TMethods> | null, EnforceDocument<T, TMethods>, TQueryHelpers>;
->>>>>>> 7b514436
 
     geoSearch(filter?: FilterQuery<T>, options?: GeoSearchOptions, callback?: (err: CallbackError, res: Array<EnforceDocument<T, TMethods>>) => void): QueryWithHelpers<Array<EnforceDocument<T, TMethods>>, EnforceDocument<T, TMethods>, TQueryHelpers>;
 
@@ -2080,29 +2062,17 @@
     findOneAndRemove(filter?: FilterQuery<DocType>, options?: QueryOptions | null, callback?: (err: any, doc: DocType | null, res: any) => void): QueryWithHelpers<DocType | null, DocType, THelpers>;
 
     /** Creates a `findOneAndUpdate` query: atomically find the first document that matches `filter` and apply `update`. */
-<<<<<<< HEAD
     findOneAndUpdate(filter: FilterQuery<DocType>, update: UpdateQuery<DocType>, options: QueryOptions & { rawResult: true }, callback?: (err: any, doc: any, res: any) => void): Query<any, DocType>;
     findOneAndUpdate(filter: FilterQuery<DocType>, update: UpdateQuery<DocType>, options: QueryOptions & { upsert: true } & ReturnsNewDoc, callback?: (err: any, doc: DocType, res: any) => void): Query<DocType, DocType>;
     findOneAndUpdate(filter?: FilterQuery<DocType>, update?: UpdateQuery<DocType>, options?: QueryOptions | null, callback?: (err: any, doc: DocType | null, res: any) => void): Query<DocType | null, DocType>;
-=======
-    findOneAndUpdate(filter: FilterQuery<DocType>, update: UpdateQuery<DocType> | UpdateWithAggregationPipeline, options: QueryOptions & { rawResult: true }, callback?: (err: any, doc: mongodb.FindAndModifyWriteOpResultObject<DocType>, res: any) => void): QueryWithHelpers<mongodb.FindAndModifyWriteOpResultObject<DocType>, DocType, THelpers>;
-    findOneAndUpdate(filter: FilterQuery<DocType>, update: UpdateQuery<DocType> | UpdateWithAggregationPipeline, options: QueryOptions & { upsert: true } & ReturnsNewDoc, callback?: (err: any, doc: DocType, res: any) => void): QueryWithHelpers<DocType, DocType, THelpers>;
-    findOneAndUpdate(filter?: FilterQuery<DocType>, update?: UpdateQuery<DocType> | UpdateWithAggregationPipeline, options?: QueryOptions | null, callback?: (err: any, doc: DocType | null, res: any) => void): QueryWithHelpers<DocType | null, DocType, THelpers>;
->>>>>>> 7b514436
 
     /** Creates a `findByIdAndDelete` query, filtering by the given `_id`. */
     findByIdAndDelete(id?: mongodb.ObjectId | any, options?: QueryOptions | null, callback?: (err: any, doc: DocType | null, res: any) => void): QueryWithHelpers<DocType | null, DocType, THelpers>;
 
     /** Creates a `findOneAndUpdate` query, filtering by the given `_id`. */
-<<<<<<< HEAD
     findByIdAndUpdate(id: mongodb.ObjectId | any, update: UpdateQuery<DocType>, options: QueryOptions & { rawResult: true }, callback?: (err: any, doc: any, res: any) => void): Query<any, DocType>;
     findByIdAndUpdate(id: mongodb.ObjectId | any, update: UpdateQuery<DocType>, options: QueryOptions & { upsert: true } & ReturnsNewDoc, callback?: (err: any, doc: DocType, res: any) => void): Query<DocType, DocType>;
     findByIdAndUpdate(id?: mongodb.ObjectId | any, update?: UpdateQuery<DocType>, options?: QueryOptions | null, callback?: (err: any, doc: DocType | null, res: any) => void): Query<DocType | null, DocType>;
-=======
-    findByIdAndUpdate(id: mongodb.ObjectId | any, update: UpdateQuery<DocType> | UpdateWithAggregationPipeline, options: QueryOptions & { rawResult: true }, callback?: (err: any, doc: mongodb.FindAndModifyWriteOpResultObject<DocType>, res: any) => void): QueryWithHelpers<mongodb.FindAndModifyWriteOpResultObject<DocType>, DocType, THelpers>;
-    findByIdAndUpdate(id: mongodb.ObjectId | any, update: UpdateQuery<DocType> | UpdateWithAggregationPipeline, options: QueryOptions & { upsert: true } & ReturnsNewDoc, callback?: (err: any, doc: DocType, res: any) => void): QueryWithHelpers<DocType, DocType, THelpers>;
-    findByIdAndUpdate(id?: mongodb.ObjectId | any, update?: UpdateQuery<DocType> | UpdateWithAggregationPipeline, options?: QueryOptions | null, callback?: (err: any, doc: DocType | null, res: any) => void): QueryWithHelpers<DocType | null, DocType, THelpers>;
->>>>>>> 7b514436
 
     /** Specifies a `$geometry` condition */
     geometry(object: { type: string, coordinates: any[] }): this;
@@ -2248,11 +2218,7 @@
      * deprecated, you should use [`deleteOne()`](#query_Query-deleteOne)
      * or [`deleteMany()`](#query_Query-deleteMany) instead.
      */
-<<<<<<< HEAD
     remove(filter?: FilterQuery<DocType>, callback?: (err: CallbackError, res: mongodb.UpdateResult) => void): Query<mongodb.UpdateResult, DocType>;
-=======
-    remove(filter?: FilterQuery<DocType>, callback?: (err: CallbackError, res: mongodb.WriteOpResult['result']) => void): QueryWithHelpers<mongodb.WriteOpResult['result'], DocType, THelpers>;
->>>>>>> 7b514436
 
     /**
      * Declare and/or execute this query as a replaceOne() operation. Same as
@@ -2461,7 +2427,6 @@
 
   export type FilterQuery<T> = _FilterQuery<DocumentDefinition<T>>;
 
-<<<<<<< HEAD
   type Unpacked<Type> = Type extends ReadonlyArray<infer Element> ? Element : Type;
 
   type AddToSetOperators<Type> = {
@@ -2512,14 +2477,10 @@
       NotAcceptedFields<TSchema, ReadonlyArray<any>>) & {
       readonly [key: string]: any[];
   };
-=======
-  type NumericTypes = number | mongodb.Decimal128 | mongodb.Double | mongodb.Int32 | mongodb.Long;
->>>>>>> 7b514436
 
   type KeysOfAType<TSchema, Type> = {
     [key in keyof TSchema]: NonNullable<TSchema[key]> extends Type ? key : never;
   }[keyof TSchema];
-<<<<<<< HEAD
   type KeysOfOtherType<TSchema, Type> = {
     [key in keyof TSchema]: NonNullable<TSchema[key]> extends Type ? never : key;
   }[keyof TSchema];
@@ -2569,55 +2530,6 @@
   };
 
   export type UpdateQuery<T> = _UpdateQuery<DocumentDefinition<T>> & MatchKeysAndValues<DocumentDefinition<T>>;
-=======
-
-  type PullOperator<TSchema> = {
-    [key in KeysOfAType<TSchema, ReadonlyArray<any>>]?:
-        | Partial<Unpacked<TSchema[key]>>
-        | mongodb.ObjectQuerySelector<Unpacked<TSchema[key]>>
-        // Doesn't look like TypeScript has good support for creating an
-        // object containing dotted keys:
-        // https://stackoverflow.com/questions/58434389/typescript-deep-keyof-of-a-nested-object
-        | mongodb.QuerySelector<any>
-        | any;
-  } | any; // Because TS doesn't have good support for creating an object with dotted keys, including `.$.` re: #10075
-
-  /** @see https://docs.mongodb.com/manual/reference/operator/update */
-  type _UpdateQuery<TSchema> = {
-    /** @see https://docs.mongodb.com/manual/reference/operator/update-field/ */
-    $currentDate?: mongodb.OnlyFieldsOfType<TSchema, NativeDate | mongodb.Timestamp, true | { $type: 'date' | 'timestamp' }> | any;
-    $inc?: mongodb.OnlyFieldsOfType<TSchema, NumericTypes | undefined> | any;
-    $min?: mongodb.MatchKeysAndValues<TSchema>;
-    $max?: mongodb.MatchKeysAndValues<TSchema>;
-    $mul?: mongodb.OnlyFieldsOfType<TSchema, NumericTypes | undefined> | any;
-    $rename?: { [key: string]: string };
-    $set?: mongodb.MatchKeysAndValues<TSchema>;
-    $setOnInsert?: mongodb.MatchKeysAndValues<TSchema>;
-    $unset?: mongodb.OnlyFieldsOfType<TSchema, any, any> | any;
-
-    /** @see https://docs.mongodb.com/manual/reference/operator/update-array/ */
-    $addToSet?: mongodb.SetFields<TSchema> | any;
-    $pop?: mongodb.OnlyFieldsOfType<TSchema, ReadonlyArray<any>, 1 | -1> | any;
-    $pull?: PullOperator<TSchema>;
-    $push?: mongodb.PushOperator<TSchema> | any;
-    $pullAll?: mongodb.PullAllOperator<TSchema> | any;
-
-    /** @see https://docs.mongodb.com/manual/reference/operator/update-bitwise/ */
-    $bit?: {
-      [key: string]: { [key in 'and' | 'or' | 'xor']?: number };
-    };
-  };
-
-  type UpdateWithAggregationPipeline = UpdateAggregationStage[];
-  type UpdateAggregationStage = { $addFields: any } |
-    { $set: any } |
-    { $project: any } |
-    { $unset: any } |
-    { $replaceRoot: any } |
-    { $replaceWith: any };
-
-  export type UpdateQuery<T> = (_UpdateQuery<DocumentDefinition<T>> & mongodb.MatchKeysAndValues<DocumentDefinition<T>>);
->>>>>>> 7b514436
 
   type _AllowStringsForIds<T> = {
     [K in keyof T]: [Extract<T[K], mongodb.ObjectId>] extends [never] ? T[K] : T[K] | string;
