--- conflicted
+++ resolved
@@ -21,18 +21,12 @@
             li.schematypes
               a(href="./schematypes.html")
                 | types
-<<<<<<< HEAD
-            li.customschematypes
+            li.custom-schema-types
               a(href="./customschematypes.html")
                 | custom
-=======
-            li.custom-schema-types
-              a(href="./customschematypes.html")
-                | custom schema types
             li.advanced-schemas
               a(href="./advanced_schemas.html")
                 | advanced usage
->>>>>>> c703010f
         li
           a(href="./models.html")
             | models
