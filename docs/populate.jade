extends layout

block content
  :markdown
    ## Populate

    MongoDB has the join-like [$lookup](https://docs.mongodb.com/manual/reference/operator/aggregation/lookup/) aggregation operator in versions >= 3.2. Mongoose has a more powerful alternative called `populate()`, which lets you reference documents in other collections.

    Population is the process of automatically replacing the specified paths in the document with document(s) from other collection(s). We may populate a single document, multiple documents, plain object, multiple plain objects, or all objects returned from a query. Let's look at some examples.

    ```javascript
    var mongoose = require('mongoose');
    var Schema = mongoose.Schema;

    var personSchema = Schema({
      _id: Schema.Types.ObjectId,
      name: String,
      age: Number,
      stories: [{ type: Schema.Types.ObjectId, ref: 'Story' }]
    });

    var storySchema = Schema({
      author: { type: Schema.Types.ObjectId, ref: 'Person' },
      title: String,
      fans: [{ type: Schema.Types.ObjectId, ref: 'Person' }]
    });

    var Story = mongoose.model('Story', storySchema);
    var Person = mongoose.model('Person', personSchema);
    ```

    So far we've created two [Models](./models.html). Our `Person` model has
    its `stories` field set to an array of `ObjectId`s. The `ref` option is
    what tells Mongoose which model to use during population, in our case
    the `Story` model. All `_id`s we store here must be document `_id`s from
    the `Story` model.

    **Note**: `ObjectId`, `Number`, `String`, and `Buffer` are valid for use
    as refs. However, you should use `ObjectId` unless you are an advanced
    user and have a good reason for doing so.

    <h3 id="saving-refs"><a href="#saving-refs">Saving refs</a></h3>

    Saving refs to other documents works the same way you normally save
    properties, just assign the `_id` value:

    ```javascript
    var author = new Person({
      _id: new mongoose.Types.ObjectId(),
      name: 'Ian Fleming',
      age: 50
    });

    author.save(function (err) {
      if (err) return handleError(err);

      var story1 = new Story({
        title: 'Casino Royale',
        author: author._id    // assign the _id from the person
      });

      story1.save(function (err) {
        if (err) return handleError(err);
        // thats it!
      });
    });
    ```

    <h3 id="population"><a href="#population">Population</a></h3>

    So far we haven't done anything much different. We've merely created a
    `Person` and a `Story`. Now let's take a look at populating our story's
    `author` using the query builder:

    ```javascript
    Story.
      findOne({ title: 'Casino Royale' }).
      populate('author').
      exec(function (err, story) {
        if (err) return handleError(err);
        console.log('The author is %s', story.author.name);
        // prints "The author is Ian Fleming"
      });
    ```

    Populated paths are no longer set to their original `_id` , their value
    is replaced with the mongoose document returned from the database by
    performing a separate query before returning the results.

    Arrays of refs work the same way. Just call the
    [populate](./api.html#query_Query-populate) method on the query and an
    array of documents will be returned _in place_ of the original `_id`s.

    <h3 id="setting-populated-fields"><a href="#setting-populated-fields">Setting Populated Fields</a></h3>

    In Mongoose >= 4.0, you can manually populate a field as well.

    ```javascript
    Story.findOne({ title: 'Casino Royale' }, function(error, story) {
      if (error) {
        return handleError(error);
      }
      story.author = author;
      console.log(story.author.name); // prints "Ian Fleming"
    });
    ```

    <h3 id="field-selection"><a href="#field-selection">Field Selection</a></h3>

    What if we only want a few specific fields returned for the populated
    documents? This can be accomplished by passing the usual
    [field name syntax](./api.html#query_Query-select) as the second argument
    to the populate method:

    ```javascript
    Story.
      findOne({ title: /casino royale/i }).
      populate('author', 'name'). // only return the Persons name
      exec(function (err, story) {
        if (err) return handleError(err);

        console.log('The author is %s', story.author.name);
        // prints "The author is Ian Fleming"

        console.log('The authors age is %s', story.author.age);
        // prints "The authors age is null'
      });
    ```

    <h3 id="populating-multiple-paths"><a href="#populating-multiple-paths">Populating Multiple Paths</a></h3>

    What if we wanted to populate multiple paths at the same time?

    ```javascript
    Story.
      find(...).
      populate('fans').
      populate('author').
      exec();
    ```

    If you call `populate()` multiple times with the same path, only the last
    one will take effect.

    ```javascript
    // The 2nd `populate()` call below overwrites the first because they
    // both populate 'fans'.
    Story.
      find().
      populate({ path: 'fans', select: 'name' }).
      populate({ path: 'fans', select: 'email' });
    // The above is equivalent to:
    Story.find().populate({ path: 'fans', select: 'email' });
    ```

    <h3 id="query-conditions"><a href="#query-conditions">Query conditions and other options</a></h3>

    What if we wanted to populate our fans array based on their age, select
    just their names, and return at most, any 5 of them?

    ```javascript
    Story.
      find(...).
      populate({
        path: 'fans',
        match: { age: { $gte: 21 }},
        // Explicitly exclude `_id`, see http://bit.ly/2aEfTdB
        select: 'name -_id',
        options: { limit: 5 }
      }).
      exec();
    ```

    <h3 id="refs-to-children"><a href="#refs-to-children">Refs to children</a></h3>

    We may find however, if we use the `author` object, we are unable to get a
    list of the stories. This is because no `story` objects were ever 'pushed'
    onto `author.stories`.

    There are two perspectives here. First, you may want the `author` know
    which stories are theirs. Usually, your schema should resolve
    one-to-many relationships by having a parent pointer in the 'many' side.
    But, if you have a good reason to want an array of child pointers, you
    can `push()` documents onto the array as shown below.

    ```javascript
    author.stories.push(story1);
    author.save(callback);
    ```

    This allows us to perform a `find` and `populate` combo:

    ```javascript
    Person.
      findOne({ name: 'Ian Fleming' }).
      populate('stories'). // only works if we pushed refs to children
      exec(function (err, person) {
        if (err) return handleError(err);
        console.log(person);
      });
    ```

    It is debatable that we really want two sets of pointers as they may get
    out of sync. Instead we could skip populating and directly `find()` the
    stories we are interested in.

    ```javascript
    Story.
      find({ author: author._id }).
      exec(function (err, stories) {
        if (err) return handleError(err);
        console.log('The stories are an array: ', stories);
      });
    ```

    The documents returned from
    [query population](./api.html#query_Query-populate) become fully
    functional, `remove`able, `save`able documents unless the
    [lean](./api.html#query_Query-lean) option is specified. Do not confuse
    them with [sub docs](./subdocs.html). Take caution when calling its
    remove method because you'll be removing it from the database, not just
    the array.

    <h3 id="populate_an_existing_mongoose_document"><a href="#populate_an_existing_mongoose_document">Populating an existing document</a></h3>

    If we have an existing mongoose document and want to populate some of its
    paths, **mongoose >= 3.6** supports the
    [document#populate()](./api.html#document_Document-populate) method.

    <h3 id="populate_multiple_documents"><a href="#populate_multiple_documents">Populating multiple existing documents</a></h3>

    If we have one or many mongoose documents or even plain objects
    (_like [mapReduce](./api.html#model_Model.mapReduce) output_), we may
    populate them using the [Model.populate()](./api.html#model_Model.populate)
    method available in **mongoose >= 3.6**. This is what `document#populate()`
    and `query#populate()` use to populate documents.

    <h3 id="deep-populate"><a href="#deep-populate">Populating across multiple levels</a></h3>

    Say you have a user schema which keeps track of the user's friends.

    ```javascript
    var userSchema = new Schema({
      name: String,
      friends: [{ type: ObjectId, ref: 'User' }]
    });
    ```

    Populate lets you get a list of a user's friends, but what if you also
    wanted a user's friends of friends? Specify the `populate` option to tell
    mongoose to populate the `friends` array of all the user's friends:

    ```javascript
    User.
      findOne({ name: 'Val' }).
      populate({
        path: 'friends',
        // Get friends of friends - populate the 'friends' array for every friend
        populate: { path: 'friends' }
      });
    ```

    <h3 id="cross-db-populate"><a href="#cross-db-populate">Populating across Databases</a></h3>

    Let's say you have a schema representing events, and a schema representing
    conversations. Each event has a corresponding conversation thread.

    ```javascript
    var eventSchema = new Schema({
      name: String,
      // The id of the corresponding conversation
      // Notice there's no ref here!
      conversation: ObjectId
    });
    var conversationSchema = new Schema({
      numMessages: Number
    });
    ```

    Also, suppose that events and conversations are stored in separate MongoDB
    instances.

    ```javascript
    var db1 = mongoose.createConnection('localhost:27000/db1');
    var db2 = mongoose.createConnection('localhost:27001/db2');

    var Event = db1.model('Event', eventSchema);
    var Conversation = db2.model('Conversation', conversationSchema);
    ```

    In this situation, you will **not** be able to `populate()` normally.
    The `conversation` field will always be null, because `populate()` doesn't
    know which model to use. However,
    [you can specify the model explicitly](http://mongoosejs.com/docs/api.html#model_Model.populate).

    ```javascript
    Event.
      find().
      populate({ path: 'conversation', model: Conversation }).
      exec(function(error, docs) { /* ... */ });
    ```

    This is known as a "cross-database populate," because it enables you to
    populate across MongoDB databases and even across MongoDB instances.

    <h3 id="dynamic-ref"><a href="#dynamic-ref">Dynamic References</a></h3>

    Mongoose can also populate from multiple collections at the same time.
    Let's say you have a user schema that has an array of "connections" - a
    user can be connected to either other users or an organization.

    ```javascript
    var userSchema = new Schema({
      name: String,
      connections: [{
        kind: String,
        item: { type: ObjectId, refPath: 'connections.kind' }
      }]
    });

    var organizationSchema = new Schema({ name: String, kind: String });

    var User = mongoose.model('User', userSchema);
    var Organization = mongoose.model('Organization', organizationSchema);
    ```

    The `refPath` property above means that mongoose will look at the
    `connections.kind` path to determine which model to use for `populate()`.
    In other words, the `refPath` property enables you to make the `ref`
    property dynamic.

    ```javascript
    // Say we have one organization:
    // `{ _id: ObjectId('000000000000000000000001'), name: "Guns N' Roses", kind: 'Band' }`
    // And two users:
    // {
    //   _id: ObjectId('000000000000000000000002')
    //   name: 'Axl Rose',
    //   connections: [
    //     { kind: 'User', item: ObjectId('000000000000000000000003') },
    //     { kind: 'Organization', item: ObjectId('000000000000000000000001') }
    //   ]
    // },
    // {
    //   _id: ObjectId('000000000000000000000003')
    //   name: 'Slash',
    //   connections: []
    // }
    User.
      findOne({ name: 'Axl Rose' }).
      populate('connections.item').
      exec(function(error, doc) {
        // doc.connections[0].item is a User doc
        // doc.connections[1].item is an Organization doc
      });
    ```

    <h3 id="populate-virtuals"><a href="#populate-virtuals">Populate Virtuals</a></h3>

    _New in 4.5.0_
<<<<<<< HEAD
  
=======

>>>>>>> 64061d53
    So far you've only populated based on the `_id` field. However, that's
    sometimes not the right choice.
    In particular, [arrays that grow without bound are a MongoDB anti-pattern](https://docs.mongodb.com/manual/tutorial/model-referenced-one-to-many-relationships-between-documents/).
    Using mongoose virtuals, you can define more sophisticated relationships
    between documents.

    ```javascript
    var PersonSchema = new Schema({
      name: String,
      band: String
    });

    var BandSchema = new Schema({
      name: String
    });
    BandSchema.virtual('members', {
      ref: 'Person', // The model to use
      localField: 'name', // Find people where `localField`
      foreignField: 'band', // is equal to `foreignField`
      // If `justOne` is true, 'members' will be a single doc as opposed to
      // an array. `justOne` is false by default.
      justOne: false
    });

    var Person = mongoose.model('Person', PersonSchema);
    var Band = mongoose.model('Band', BandSchema);

    /**
     * Suppose you have 2 bands: "Guns N' Roses" and "Motley Crue"
     * And 4 people: "Axl Rose" and "Slash" with "Guns N' Roses", and
     * "Vince Neil" and "Nikki Sixx" with "Motley Crue"
     */
    Band.find({}).populate('members').exec(function(error, bands) {
      /* `bands.members` is now an array of instances of `Person` */
    });
    ```

    Keep in mind that virtuals are _not_ included in `toJSON()` output by
    default. If you want populate virtuals to show up when using functions
    that rely on `JSON.stringify()`, like Express'
    [`res.json()` function](http://expressjs.com/en/4x/api.html#res.json),
    set the `virtuals: true` option on your schema's `toJSON` options.

    ```javascript
    // Set `virtuals: true` so `res.json()` works
    var BandSchema = new Schema({
      name: String
    }, { toJSON: { virtuals: true } });
    ```

    If you're using populate projections, make sure `foreignField` is included
    in the projection.

    ```javascript
    Band.
      find({}).
      populate({ path: 'members', select: 'name' }).
      exec(function(error, bands) {
        // Won't work, foreign field `band` is not selected in the projection
      });

    Band.
      find({}).
      populate({ path: 'members', select: 'name band' }).
      exec(function(error, bands) {
        // Works, foreign field `band` is selected
      });
    ```

    ### Next Up

    Now that we've covered `populate()`, let's take a look at [discriminators](/docs/discriminators.html).<|MERGE_RESOLUTION|>--- conflicted
+++ resolved
@@ -358,11 +358,7 @@
     <h3 id="populate-virtuals"><a href="#populate-virtuals">Populate Virtuals</a></h3>
 
     _New in 4.5.0_
-<<<<<<< HEAD
-  
-=======
-
->>>>>>> 64061d53
+
     So far you've only populated based on the `_id` field. However, that's
     sometimes not the right choice.
     In particular, [arrays that grow without bound are a MongoDB anti-pattern](https://docs.mongodb.com/manual/tutorial/model-referenced-one-to-many-relationships-between-documents/).
