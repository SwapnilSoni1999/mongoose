--- conflicted
+++ resolved
@@ -52,13 +52,7 @@
                 a(href="#").pure-menu-link Version #{package.version}
                 ul.pure-menu-children
                   li.pure-menu-item
-<<<<<<< HEAD
                     a.pure-menu-link(href="/docs/5.x") Version #{package.latest5x}
-=======
-                    a.pure-menu-link(href="/docs") Version 6.x
-                  li.pure-menu-item
-                    a.pure-menu-link(href="/docs/4.x") Version #{package.latest4x}
->>>>>>> 5bf3c299
                   li.pure-menu-item
                     a.pure-menu-link(href="/docs/4.x") Version #{package.latest4x}
               li.pure-menu-item.search
@@ -66,86 +60,86 @@
                 button#search-button-nav
                   img(src="/docs/images/search.svg")
               li.pure-menu-item
-                a.pure-menu-link(href="/docs/5.x/docs/index.html", class=outputUrl === '/docs/index.html' ? 'selected' : '') Quick Start
+                a.pure-menu-link(href="/docs/index.html", class=outputUrl === '/docs/index.html' ? 'selected' : '') Quick Start
               li.pure-menu-item
-                a.pure-menu-link(href="/docs/5.x/docs/guides.html", class=outputUrl === '/docs/guides.html' ? 'selected' : '') Guides
+                a.pure-menu-link(href="/docs/guides.html", class=outputUrl === '/docs/guides.html' ? 'selected' : '') Guides
               li.pure-menu-item.sub-item
-                a.pure-menu-link(href="/docs/5.x/guide.html", class=outputUrl === '/docs/schemas.html' ? 'selected' : '') Schemas
+                a.pure-menu-link(href="/guide.html", class=outputUrl === '/docs/schemas.html' ? 'selected' : '') Schemas
               li.pure-menu-item.sub-item
-                a.pure-menu-link(href="/docs/5.x/schematypes.html", class=outputUrl === '/docs/schematypes.html' ? 'selected' : '') SchemaTypes
+                a.pure-menu-link(href="/schematypes.html", class=outputUrl === '/docs/schematypes.html' ? 'selected' : '') SchemaTypes
               li.pure-menu-item.sub-item
-                a.pure-menu-link(href="/docs/5.x/connections.html", class=outputUrl === '/docs/connections.html' ? 'selected' : '') Connections
+                a.pure-menu-link(href="/connections.html", class=outputUrl === '/docs/connections.html' ? 'selected' : '') Connections
               - if (['/docs/connections', '/docs/tutorials/ssl'].some(path => outputUrl.startsWith(path)))
                 li.pure-menu-item.tertiary-item
-                  a.pure-menu-link(href="/docs/5.x/tutorials/ssl.html", class=outputUrl === '/docs/tutorials/ssl.html' ? 'selected' : '') SSL Connections
+                  a.pure-menu-link(href="/tutorials/ssl.html", class=outputUrl === '/docs/tutorials/ssl.html' ? 'selected' : '') SSL Connections
               li.pure-menu-item.sub-item
-                a.pure-menu-link(href="/docs/5.x/docs/models.html", class=outputUrl === '/docs/models.html' ? 'selected' : '') Models
+                a.pure-menu-link(href="/docs/models.html", class=outputUrl === '/docs/models.html' ? 'selected' : '') Models
               li.pure-menu-item.sub-item
-                a.pure-menu-link(href="/docs/5.x/docs/documents.html", class=outputUrl === '/docs/documents.html' ? 'selected' : '') Documents
+                a.pure-menu-link(href="/docs/documents.html", class=outputUrl === '/docs/documents.html' ? 'selected' : '') Documents
               li.pure-menu-item.sub-item
-                a.pure-menu-link(href="/docs/5.x/docs/subdocs.html", class=outputUrl === '/docs/subdocs.html' ? 'selected' : '') Subdocuments
+                a.pure-menu-link(href="/docs/subdocs.html", class=outputUrl === '/docs/subdocs.html' ? 'selected' : '') Subdocuments
               li.pure-menu-item.sub-item
-                a.pure-menu-link(href="/docs/5.x/docs/queries.html", class=outputUrl === '/docs/queries.html' ? 'selected' : '') Queries
+                a.pure-menu-link(href="/docs/queries.html", class=outputUrl === '/docs/queries.html' ? 'selected' : '') Queries
               - if (['/docs/queries', '/docs/tutorials/findoneandupdate', '/docs/tutorials/lean', '/docs/tutorials/query_casting'].some(path => outputUrl.startsWith(path)))
                 li.pure-menu-item.tertiary-item
-                  a.pure-menu-link(href="/docs/5.x/docs/tutorials/query_casting.html", class=outputUrl === '/docs/tutorials/query_casting.html' ? 'selected' : '') Query Casting
+                  a.pure-menu-link(href="/docs/tutorials/query_casting.html", class=outputUrl === '/docs/tutorials/query_casting.html' ? 'selected' : '') Query Casting
                 li.pure-menu-item.tertiary-item
-                  a.pure-menu-link(href="/docs/5.x/docs/tutorials/findoneandupdate.html", class=outputUrl === '/docs/tutorials/findoneandupdate.html' ? 'selected' : '') findOneAndUpdate
+                  a.pure-menu-link(href="/docs/tutorials/findoneandupdate.html", class=outputUrl === '/docs/tutorials/findoneandupdate.html' ? 'selected' : '') findOneAndUpdate
                 li.pure-menu-item.tertiary-item
-                  a.pure-menu-link(href="/docs/5.x/docs/tutorials/lean.html", class=outputUrl === '/docs/tutorials/lean.html' ? 'selected' : '') The Lean Option
+                  a.pure-menu-link(href="/docs/tutorials/lean.html", class=outputUrl === '/docs/tutorials/lean.html' ? 'selected' : '') The Lean Option
               li.pure-menu-item.sub-item
-                a.pure-menu-link(href="/docs/5.x/docs/validation.html", class=outputUrl === '/docs/validation.html' ? 'selected' : '') Validation
+                a.pure-menu-link(href="/docs/validation.html", class=outputUrl === '/docs/validation.html' ? 'selected' : '') Validation
               li.pure-menu-item.sub-item
-                a.pure-menu-link(href="/docs/5.x/docs/middleware.html", class=outputUrl === '/docs/middleware.html' ? 'selected' : '') Middleware
+                a.pure-menu-link(href="/docs/middleware.html", class=outputUrl === '/docs/middleware.html' ? 'selected' : '') Middleware
               li.pure-menu-item.sub-item
-                a.pure-menu-link(href="/docs/5.x/docs/populate.html", class=outputUrl === '/docs/populate.html' ? 'selected' : '') Populate
+                a.pure-menu-link(href="/docs/populate.html", class=outputUrl === '/docs/populate.html' ? 'selected' : '') Populate
               li.pure-menu-item.sub-item
-                a.pure-menu-link(href="/docs/5.x/docs/discriminators.html", class=outputUrl === '/docs/discriminators.html' ? 'selected' : '') Discriminators
+                a.pure-menu-link(href="/docs/discriminators.html", class=outputUrl === '/docs/discriminators.html' ? 'selected' : '') Discriminators
               li.pure-menu-item.sub-item
-                a.pure-menu-link(href="/docs/5.x/docs/plugins.html", class=outputUrl === '/docs/plugins.html' ? 'selected' : '') Plugins
+                a.pure-menu-link(href="/docs/plugins.html", class=outputUrl === '/docs/plugins.html' ? 'selected' : '') Plugins
               li.pure-menu-item.sub-item
-                a.pure-menu-link(href="/docs/5.x/docs/transactions.html", class=outputUrl === '/docs/transactions.html' ? 'selected' : '') Transactions
+                a.pure-menu-link(href="/docs/transactions.html", class=outputUrl === '/docs/transactions.html' ? 'selected' : '') Transactions
               li.pure-menu-item.sub-item
-                a.pure-menu-link(href="/docs/5.x/docs/typescript.html", class=outputUrl === '/docs/typescript.html' ? 'selected' : '') TypeScript
+                a.pure-menu-link(href="/docs/typescript.html", class=outputUrl === '/docs/typescript.html' ? 'selected' : '') TypeScript
               - if (outputUrl.startsWith('/docs/typescript'))
                 li.pure-menu-item.tertiary-item
-                  a.pure-menu-link(href="/docs/5.x/docs/typescript/schemas.html", class=outputUrl === '/docs/typescript/schemas.html' ? 'selected' : '') Schemas
+                  a.pure-menu-link(href="/docs/typescript/schemas.html", class=outputUrl === '/docs/typescript/schemas.html' ? 'selected' : '') Schemas
                 li.pure-menu-item.tertiary-item
-                  a.pure-menu-link(href="/docs/5.x/docs/typescript/statics.html", class=outputUrl === '/docs/typescript/statics.html' ? 'selected' : '') Statics
+                  a.pure-menu-link(href="/docs/typescript/statics.html", class=outputUrl === '/docs/typescript/statics.html' ? 'selected' : '') Statics
                 li.pure-menu-item.tertiary-item
-                  a.pure-menu-link(href="/docs/5.x/docs/typescript/query-helpers.html", class=outputUrl === '/docs/typescript/query-helpers.html' ? 'selected' : '') Query Helpers
+                  a.pure-menu-link(href="/docs/typescript/query-helpers.html", class=outputUrl === '/docs/typescript/query-helpers.html' ? 'selected' : '') Query Helpers
                 li.pure-menu-item.tertiary-item
-                  a.pure-menu-link(href="/docs/5.x/docs/typescript/populate.html", class=outputUrl === '/docs/typescript/populate.html' ? 'selected' : '') Populate
+                  a.pure-menu-link(href="/docs/typescript/populate.html", class=outputUrl === '/docs/typescript/populate.html' ? 'selected' : '') Populate
               li.pure-menu-item
-                a.pure-menu-link(href="/docs/5.x/docs/api.html", class=outputUrl === '/docs/api.html' ? 'selected' : '') API
+                a.pure-menu-link(href="/docs/api.html", class=outputUrl === '/docs/api.html' ? 'selected' : '') API
               li.pure-menu-item.sub-item
-                a.pure-menu-link(href="/docs/5.x/docs/api/mongoose.html", class=outputUrl === '/docs/api/mongoose.html' ? 'selected' : '') Mongoose
+                a.pure-menu-link(href="/docs/api/mongoose.html", class=outputUrl === '/docs/api/mongoose.html' ? 'selected' : '') Mongoose
               li.pure-menu-item.sub-item
-                a.pure-menu-link(href="/docs/5.x/docs/api/schema.html", class=outputUrl === '/docs/api/schema.html' ? 'selected' : '') Schema
+                a.pure-menu-link(href="/docs/api/schema.html", class=outputUrl === '/docs/api/schema.html' ? 'selected' : '') Schema
               li.pure-menu-item.sub-item
-                a.pure-menu-link(href="/docs/5.x/docs/api/connection.html", class=outputUrl === '/docs/api/connection.html' ? 'selected' : '') Connection
+                a.pure-menu-link(href="/docs/api/connection.html", class=outputUrl === '/docs/api/connection.html' ? 'selected' : '') Connection
               li.pure-menu-item.sub-item
-                a.pure-menu-link(href="/docs/5.x/docs/api/document.html", class=outputUrl === '/docs/api/document.html' ? 'selected' : '') Document
+                a.pure-menu-link(href="/docs/api/document.html", class=outputUrl === '/docs/api/document.html' ? 'selected' : '') Document
               li.pure-menu-item.sub-item
-                a.pure-menu-link(href="/docs/5.x/docs/api/model.html", class=outputUrl === '/docs/api/model.html' ? 'selected' : '') Model
+                a.pure-menu-link(href="/docs/api/model.html", class=outputUrl === '/docs/api/model.html' ? 'selected' : '') Model
               li.pure-menu-item.sub-item
-                a.pure-menu-link(href="/docs/5.x/docs/api/query.html", class=outputUrl === '/docs/api/query.html' ? 'selected' : '') Query
+                a.pure-menu-link(href="/docs/api/query.html", class=outputUrl === '/docs/api/query.html' ? 'selected' : '') Query
               li.pure-menu-item.sub-item
-                a.pure-menu-link(href="/docs/5.x/docs/api/aggregate.html", class=outputUrl === '/docs/api/aggregate.html' ? 'selected' : '') Aggregate
+                a.pure-menu-link(href="/docs/api/aggregate.html", class=outputUrl === '/docs/api/aggregate.html' ? 'selected' : '') Aggregate
               li.pure-menu-item.sub-item
-                a.pure-menu-link(href="/docs/5.x/docs/api/schematype.html", class=outputUrl === '/docs/api/schematype.html' ? 'selected' : '') SchemaType
+                a.pure-menu-link(href="/docs/api/schematype.html", class=outputUrl === '/docs/api/schematype.html' ? 'selected' : '') SchemaType
               li.pure-menu-item.sub-item
-                a.pure-menu-link(href="/docs/5.x/docs/api/virtualtype.html", class=outputUrl === '/docs/api/virtualtype.html' ? 'selected' : '') VirtualType
+                a.pure-menu-link(href="/docs/api/virtualtype.html", class=outputUrl === '/docs/api/virtualtype.html' ? 'selected' : '') VirtualType
               li.pure-menu-item
-                a.pure-menu-link(href="/docs/5.x/docs/compatibility.html", class=outputUrl === '/docs/compatibility.html' ? 'selected' : '') Version Compatibility
+                a.pure-menu-link(href="/docs/compatibility.html", class=outputUrl === '/docs/compatibility.html' ? 'selected' : '') Version Compatibility
               li.pure-menu-item
-                a.pure-menu-link(href="/docs/5.x/docs/faq.html", class=outputUrl === '/docs/faq.html' ? 'selected' : '') FAQ
+                a.pure-menu-link(href="/docs/faq.html", class=outputUrl === '/docs/faq.html' ? 'selected' : '') FAQ
               li.pure-menu-item
-                a.pure-menu-link(href="/docs/5.x/docs/further_reading.html", class=outputUrl === '/docs/further_reading.html' ? 'selected' : '') Further Reading
+                a.pure-menu-link(href="/docs/further_reading.html", class=outputUrl === '/docs/further_reading.html' ? 'selected' : '') Further Reading
               li.pure-menu-item
-                a.pure-menu-link(href="/docs/5.x/docs/enterprise.html", class=outputUrl === '/docs/enterprise.html' ? 'selected' : '') For Enterprise
+                a.pure-menu-link(href="/docs/enterprise.html", class=outputUrl === '/docs/enterprise.html' ? 'selected' : '') For Enterprise
               li.pure-menu-item
-                a.pure-menu-link(href="/docs/5.x/docs/built-with-mongoose.html", , class=outputUrl === '/docs/built-with-mongoose.html' ? 'selected' : '') Built with Mongoose
+                a.pure-menu-link(href="/docs/built-with-mongoose.html", , class=outputUrl === '/docs/built-with-mongoose.html' ? 'selected' : '') Built with Mongoose
             div.cpc-ad
               <script async type="text/javascript" src="//cdn.carbonads.com/carbon.js?zoneid=1673&serve=C6AILKT&placement=mongoosejscom" id="_carbonads_js"></script>
         .container
