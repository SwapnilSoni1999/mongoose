extends layout

block content
  :markdown
    <h2><a href="#connections">Connections</a></h2>

    You can connect to MongoDB with the `mongoose.connect()` method.

    ```javascript
    mongoose.connect('mongodb://localhost/myapp');
    ```

    This is the minimum needed to connect the `myapp` database running locally
    on the default port (27017). If the local connection fails then try using
    127.0.0.1 instead of localhost. Sometimes issues may arise when the local
    hostname has been changed.

    You can also specify several more parameters in the `uri`:

    ```javascript
    mongoose.connect('mongodb://username:password@host:port/database?options...');
    ```

    See the [mongodb connection string spec](http://docs.mongodb.org/manual/reference/connection-string/) for more detail.

    <h3 id="buffering"><a href="#buffering">Operation Buffering</a></h3>

    Mongoose lets you start using your models immediately, without waiting for
    mongoose to establish a connection to MongoDB.

    ```javascript
    mongoose.connect('mongodb://localhost/myapp');
    var MyModel = mongoose.model('Test', new Schema({ name: String }));
    // Works
    MyModel.findOne(function(error, result) { /* ... */ });
    ```

    That's because mongoose buffers model function calls internally. This
    buffering is convenient, but also a common source of confusion. Mongoose
    will *not* throw any errors by default if you use a model without
    connecting.

    ```javascript
    var MyModel = mongoose.model('Test', new Schema({ name: String }));
    // Will just hang until mongoose successfully connects
    MyModel.findOne(function(error, result) { /* ... */ });

    setTimeout(function() {
      mongoose.connect('mongodb://localhost/myapp');
    }, 60000);
    ```

    To disable buffering, turn off the [`bufferCommands` option on your schema](http://mongoosejs.com/docs/guide.html#bufferCommands).
    If you have `bufferCommands` on and your connection is hanging, try turning
    `bufferCommands` off to see if you haven't opened a connection properly.
    You can also disable `bufferCommands` globally:

    ```javascript
    mongoose.set('bufferCommands', false);
    ```

    <h3 id="options"><a href="#options">Options</a></h3>

    The `connect` method also accepts an `options` object which will be passed
    on to the underlying MongoDB driver.

    ```javascript
    mongoose.connect(uri, options);
    ```

    A full list of options can be found on the [MongoDB Node.js driver docs for `connect()`](http://mongodb.github.io/node-mongodb-native/2.2/api/MongoClient.html#connect).
    Mongoose passes options to the driver without modification, modulo three
    exceptions that are explained below.

    * `bufferCommands`    - This is a mongoose-specific option (not passed to the MongoDB driver) that disables [mongoose's buffering mechanism](http://mongoosejs.com/docs/faq.html#callback_never_executes)
    * `user`/`pass`       - The username and password for authentication. These options are mongoose-specific, they are equivalent to the MongoDB driver's `auth.user` and `auth.password` options.
    * `autoIndex`         - By default, mongoose will automatically build indexes defined in your schema when it connects. This is great for development, but not ideal for large production deployments, because index builds can cause performance degradation. If you set `autoIndex` to false, mongoose will not automatically build indexes for **any** model associated with this connection.

    Below are some of the options that are important for tuning mongoose.

    * `autoReconnect`     - The underlying MongoDB driver will automatically try to reconnect when it loses connection to MongoDB. Unless you are an extremely advanced user that wants to manage their own connection pool, do **not** set this option to `false`.
    * `reconnectTries`    - If you're connected to a single server or mongos proxy (as opposed to a replica set), the MongoDB driver will try to reconnect every `reconnectInterval` milliseconds for `reconnectTries` times, and give up afterward. When the driver gives up, the mongoose connection emits a `reconnectFailed` event. This option does nothing for replica set connections.
    * `reconnectInterval` - See `reconnectTries`
    * `promiseLibrary`    - sets the [underlying driver's promise library](http://mongodb.github.io/node-mongodb-native/2.1/api/MongoClient.html)
    * `poolSize`          - The maximum number of sockets the MongoDB driver will keep open for this connection. By default, `poolSize` is 5. Keep in mind that, as of MongoDB 3.4, MongoDB only allows one operation per socket at a time, so you may want to increase this if you find you have a few slow queries that are blocking faster queries from proceeding.
    * `bufferMaxEntries`  - The MongoDB driver also has its own buffering mechanism that kicks in when the driver is disconnected. Set this option to 0 and set `bufferCommands` to `false` on your schemas if you want your database operations to fail immediately when the driver is not connected, as opposed to waiting for reconnection.

    Example:

    ```javascript
    const options = {
      useMongoClient: true,
      autoIndex: false, // Don't build indexes
      reconnectTries: Number.MAX_VALUE, // Never stop trying to reconnect
      reconnectInterval: 500, // Reconnect every 500ms
      poolSize: 10, // Maintain up to 10 socket connections
      // If not connected, return errors immediately rather than waiting for reconnect
      bufferMaxEntries: 0
    };
    mongoose.connect(uri, options);
    ```

    <h3 id="callback"><a href="#callback">Callback</a></h3>

    The `connect()` function also accepts a callback parameter and returns a
    [promise](http://mongoosejs.com/docs/promises.html).

    ```javascript
    mongoose.connect(uri, options, function(error) {
      // Check error in initial connection. There is no 2nd param to the callback.
    });

    // Or using promises
    mongoose.connect(uri, options).then(
      () => { /** ready to use. The `mongoose.connect()` promise resolves to undefined. */ },
      err => { /** handle initial connection error */ }
    );
    ```

    <h3 id="connection-string-options"><a href="#connection-string-options">Connection String Options</a></h3>

    You can also specify driver options in your connection string as
    [parameters in the query string](https://en.wikipedia.org/wiki/Query_string)
    portion of the URI. This only applies to options passed to the MongoDB
    driver. You **can't** set Mongoose-specific options like `bufferCommands`
    in the query string.

    ```javascript
    mongoose.connect('mongodb://localhost:27017/test?connectTimeoutMS=1000&bufferCommands=false');
    // The above is equivalent to:
    mongoose.connect('mongodb://localhost:27017/test', {
      connectTimeoutMS: 1000
      // Note that mongoose will **not** pull `bufferCommands` from the query string
    });
    ```

    The disadvantage of putting options in the query string is that query
    string options are harder to read. The advantage is that you only need a
    single configuration option, the URI, rather than separate options for
    `socketTimeoutMS`, `connectTimeoutMS`, etc. Best practice is to put options
    that likely differ between development and production, like `replicaSet`
    or `ssl`, in the connection string, and options that should remain constant,
    like `connectTimeoutMS` or `poolSize`, in the options object.

    The MongoDB docs have a full list of
    [supported connection string options](https://docs.mongodb.com/manual/reference/connection-string/)

    <h3 id="keepAlive"><a href="#keepAlive">A note about keepAlive</a></h3>

    For long running applications, it is often prudent to enable `keepAlive`
    with a number of milliseconds. Without it, after some period of time
    you may start to see `"connection closed"` errors for what seems like
    no reason. If so, after
    [reading this](http://tldp.org/HOWTO/TCP-Keepalive-HOWTO/overview.html),
    you may decide to enable `keepAlive`:

    ```javascript
    mongoose.connect(uri, { keepAlive: 120 });
    ```

    <h3 id="replicaset_connections"><a href="#replicaset_connections">Replica Set Connections</a></h3>

    To connect to a replica set you pass a comma delimited list of hosts to
    connect to rather than a single host.

    ```javascript
    mongoose.connect('mongodb://[username:password@]host1[:port1][,host2[:port2],...[,hostN[:portN]]][/[database][?options]]' [, options]);
    ```

    To connect to a single node replica set, specify the `replicaSet` option.

    ```javascript
    mongoose.connect('mongodb://host1:port1/?replicaSet=rsName');
    ```

<<<<<<< HEAD
    <h3 id="mongos_connections"><a href="#mongos_connections">Multi-mongos support</a></h3>

    High availability over multiple `mongos` instances is also supported.
    Pass a connection string for your `mongos` instances and set the `mongos`
    option to `true`:

    ```javascript
    mongoose.connect('mongodb://mongosA:27501,mongosB:27501', { mongos: true }, cb);
    ```
=======
  h3#mongos_connections Multi-mongos support
  :markdown
    High availability over multiple `mongos` instances is also supported.
    Pass a connection string for your `mongos` instances. If you are not using
    the `useMongoClient` option, you must also set the `mongos` option:
  :js
    mongoose.connect('mongodb://mongosA:27501,mongosB:27501', { mongos: true }, cb);
  :markdown
    With `useMongoClient`, you do not need to set the `mongos` option. You also
    do **not** need to use `mongos` or `useMongoClient` in mongoose 5.x.
  :js
    mongoose.connect('mongodb://mongosA:27501,mongosB:27501', { useMongoClient: true }, cb);
>>>>>>> 07feb5a1

    <h3 id="multiple_connections"><a href="#multiple_connections">Multiple connections</a></h3>

    So far we've seen how to connect to MongoDB using Mongoose's default
    connection. At times we may need multiple connections open to Mongo, each
    with different read/write settings, or maybe just to different databases for
    example. In these cases we can utilize `mongoose.createConnection()` which
    accepts all the arguments already discussed and returns a fresh connection
    for you.

    ```javascript
    const conn = mongoose.createConnection('mongodb://[username:password@]host1[:port1][,host2[:port2],...[,hostN[:portN]]][/[database][?options]]', options);
    ```

    This [connection](./api.html#connection_Connection) object is then used to
    create and retrieve [models](./api.html#model_Model). Models are
    **always** scoped to a single connection.

    Mongoose creates a _default connection_ when you call `mongoose.connect()`.
    You can access the default connection using `mongoose.connection`.

    <h3 id="connection_pools"><a href="connection_pools">Connection pools</a></h3>

    Each `connection`, whether created with `mongoose.connect` or
    `mongoose.createConnection` are all backed by an internal configurable
    connection pool defaulting to a maximum size of 5. Adjust the pool size
    using your connection options:

    ```javascript
    // With object options
    mongoose.createConnection(uri, { poolSize: 4 });

    const uri = 'mongodb://localhost/test?poolSize=4';
    mongoose.createConnection(uri);
    ```

    <h3 id="v5-changes"><a href="#v5-changes">Option Changes in v5.x</a></h3>

    You may see the following deprecation warning if upgrading from 4.x to 5.x
    and you didn't use the `useMongoClient` option in 4.x:

    ```
    the server/replset/mongos options are deprecated, all their options are supported at the top level of the options object
    ```

    In older version of the MongoDB driver you had to specify distinct options
    for server connections, replica set connections, and mongos connections:

    ```javascript
    mongoose.connect(myUri, {
      server: {
        socketOptions: {
          socketTimeoutMS: 0,
          keepAlive: true
        },
        reconnectTries: 30
      },
      replset: {
        socketOptions: {
          socketTimeoutMS: 0,
          keepAlive: true
        },
        reconnectTries: 30
      },
      mongos: {
        socketOptions: {
          socketTimeoutMS: 0,
          keepAlive: true
        },
        reconnectTries: 30
      }
    });
    ```

    In mongoose v5.x you can instead declare these options at the top level,
    without all that extra nesting.
    [Here's the list of all supported options](http://mongodb.github.io/node-mongodb-native/2.2/api/MongoClient.html).

    ```javascript
    // Equivalent to the above code
    mongoose.connect(myUri, {
      socketTimeoutMS: 0,
      keepAlive: true,
      reconnectTries: 30
    });
    ```

    <h3 id="next">Next Up</h3>

    Now that we've covered connections, let's take a look at [models](/docs/models.html).<|MERGE_RESOLUTION|>--- conflicted
+++ resolved
@@ -173,30 +173,16 @@
     mongoose.connect('mongodb://host1:port1/?replicaSet=rsName');
     ```
 
-<<<<<<< HEAD
     <h3 id="mongos_connections"><a href="#mongos_connections">Multi-mongos support</a></h3>
 
-    High availability over multiple `mongos` instances is also supported.
-    Pass a connection string for your `mongos` instances and set the `mongos`
-    option to `true`:
-
-    ```javascript
-    mongoose.connect('mongodb://mongosA:27501,mongosB:27501', { mongos: true }, cb);
-    ```
-=======
-  h3#mongos_connections Multi-mongos support
-  :markdown
-    High availability over multiple `mongos` instances is also supported.
-    Pass a connection string for your `mongos` instances. If you are not using
-    the `useMongoClient` option, you must also set the `mongos` option:
-  :js
-    mongoose.connect('mongodb://mongosA:27501,mongosB:27501', { mongos: true }, cb);
-  :markdown
-    With `useMongoClient`, you do not need to set the `mongos` option. You also
-    do **not** need to use `mongos` or `useMongoClient` in mongoose 5.x.
-  :js
-    mongoose.connect('mongodb://mongosA:27501,mongosB:27501', { useMongoClient: true }, cb);
->>>>>>> 07feb5a1
+    You can also connect to multiple [mongos](https://docs.mongodb.com/manual/reference/program/mongos/) instances
+    for high availability in a sharded cluster. You do
+    [not need to pass any special options to connect to multiple mongos](http://mongodb.github.io/node-mongodb-native/3.0/tutorials/connect/#connect-to-sharded-cluster) in mongoose 5.x.
+
+    ```javascript
+    // Connect to 2 mongos servers
+    mongoose.connect('mongodb://mongosA:27501,mongosB:27501', cb);
+    ```
 
     <h3 id="multiple_connections"><a href="#multiple_connections">Multiple connections</a></h3>
 
