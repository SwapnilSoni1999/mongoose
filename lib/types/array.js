
/**
 * Module dependencies.
 */

var EmbeddedDocument = require('./embedded');
var Document = require('../document');
var ObjectId = require('./objectid');

/**
 * Mongoose Array constructor.
 * Values always have to be passed to the constructor to initialize, since
 * otherwise MongooseArray#push will mark the array as modified to the parent.
 *
 * @param {Array} values
 * @param {String} key path
 * @param {Document} parent document
 * @api private
 * @see http://bit.ly/f6CnZU
 */

function MongooseArray (values, path, doc) {
  var arr = [];
  arr.push.apply(arr, values);
  arr.__proto__ = MongooseArray.prototype;

  arr._atomics = {};
  arr.validators = [];
  arr._path = path;

  if (doc) {
    arr._parent = doc;
    arr._schema = doc.schema.path(path);
  }

  return arr;
};

/**
 * Inherit from Array
 */

MongooseArray.prototype = new Array;

/**
 * Stores a queue of atomic operations to perform
 *
 * @api private
 */

MongooseArray.prototype._atomics;

/**
 * Parent owner document
 *
 * @api private
 */

MongooseArray.prototype._parent;

/**
 * Casts a member
 *
 * @api private
 */

MongooseArray.prototype._cast = function (value) {
  var cast = this._schema.caster.cast
    , doc = this._parent;

  return cast.call(null, value, doc);
};

/**
 * Marks this array as modified.
 * It is called during a nonAtomicPush, an atomic opteration,
 * or by an existing embedded document that is modified.
 *
 * If it bubbles up from an embedded document change,
 * then it takes the following arguments (otherwise, takes
 * 0 arguments)
 * @param {EmbeddedDocument} embeddedDoc that invokes this method on the Array
 * @param {String} embeddedPath is what changed inthe embeddedDoc
 *
 * @api public
 */

MongooseArray.prototype._markModified = function (embeddedDoc, embeddedPath) {
  var parent = this._parent
    , dirtyPath;

  if (parent) {
    if (arguments.length) {
      // If an embedded doc bubbled up the change
      dirtyPath = [this._path, this.indexOf(embeddedDoc), embeddedPath].join('.');
    } else {
      dirtyPath = this._path;
    }
    parent.markModified(dirtyPath);
  }

  return this;
};

/**
 * Register an atomic operation with the parent
 *
 * @param {Array} operation
 * @api private
 */

MongooseArray.prototype._registerAtomic = function (op, val) {
<<<<<<< HEAD
  var atomics = this._atomics;
=======
  if ('$set' == op) {
    // $set takes precedence over all other ops.
    // mark entire array modified.
    this._atomics = { $set: val };
    this._markModified();
    return this;
  }

  var atomics = this._atomics;

  // reset pop/shift after save
  if ('$pop' == op && !('$pop' in atomics)) {
    var self = this;
    this._parent.once('save', function () {
      self._popped = self._shifted = null;
    });
  }

  if (this._atomics.$set) {
    return this;
  }

  // check for impossible $atomic combos (Mongo denies more than one
  // $atomic op on a single path
  if (Object.keys(atomics).length && !(op in atomics)) {
    // a different op was previously registered.
    // save the entire thing.
    this._atomics = { $set: this };
    this._markModified();
    return this;
  }

>>>>>>> d1edb184
  if (op === '$pullAll' || op === '$pushAll' || op === '$addToSet') {
    atomics[op] || (atomics[op] = []);
    atomics[op] = atomics[op].concat(val);
  } else if (op === '$pullDocs') {
    var pullOp = atomics['$pull'] || (atomics['$pull'] = {})
      , selector = pullOp['_id'] || (pullOp['_id'] = {'$in' : [] });
    selector['$in'] = selector['$in'].concat(val);
  } else {
    atomics[op] = val;
  }

  this._markModified();
  return this;
};

/**
 * Returns true if we have to perform atomics for this, and no normal
 * operations
 *
 * @api public
 */

MongooseArray.prototype.hasAtomics = function hasAtomics () {
  if (!(this._atomics && 'Object' === this._atomics.constructor.name)) {
    return 0;
  }

  return Object.keys(this._atomics).length;
}

/**
 * Pushes item/s to the array atomically. Overrides Array#push
 *
 * @param {Object} value
 * @api public
 */

MongooseArray.prototype.push = function () {
  var values = [].map.call(arguments, this._cast, this)
    , ret = [].push.apply(this, values);

  // $pushAll might be fibbed (could be $push). But it makes it easier to
  // handle what could have been $push, $pushAll combos
  this._registerAtomic('$pushAll', values);
  return ret;
};

/**
 * Pushes item/s to the array non-atomically
 *
 * @param {Object} value
 * @api public
 */

MongooseArray.prototype.nonAtomicPush = function () {
  var values = [].map.call(arguments, this._cast, this)
    , ret = [].push.apply(this, values);
  this._registerAtomic('$set', this);
  return ret;
};

/**
 * Pops the array atomically
 *
 * Only works once per doc.save(). Calling this mulitple
 * times on an array before saving sends the same command
 * as calling it once. See MongoDB docs.
 *
 * @api public
 */

MongooseArray.prototype.$pop = function () {
  this._registerAtomic('$pop', 1);

  // only allow popping once
  if (this._popped) return;
  this._popped = true;

  return [].pop.call(this);
};

/**
 * Non-atomically pops the array.
 *
 * Note: marks the _entire_ array as modified which
 * will pass the entire thing to $set potentially
 * overwritting any changes that happen between
 * when you retrieved the object and when you save
 * it.
 *
 * @see the $pop atomic alternative method.
 *
 * @api public
 */

MongooseArray.prototype.pop = function () {
  var ret = [].pop.call(this);
  this._registerAtomic('$set', this);
  return ret;
};

/**
 * Atomically shifts the array.
 *
 * Only works once per doc.save(). Calling this mulitple
 * times on an array before saving sends the same command
 * as calling it once. See MongoDB docs.
 *
 * @api public
 */

MongooseArray.prototype.$shift = function $shift () {
  this._registerAtomic('$pop', -1);
<<<<<<< HEAD
=======

  // only allow shifting once
  if (this._shifted) return;
  this._shifted = true;

>>>>>>> d1edb184
  return [].shift.call(this);
};

/**
 * shift
 *
 * Non-atomically shifts the array.
 *
 * Note: marks the _entire_ array as modified which
 * will pass the entire thing to $set potentially
 * overwritting any changes that happen between
 * when you retrieved the object and when you save
 * it.
 *
 * @api public
 */

MongooseArray.prototype.shift = function () {
  var ret = [].shift.call(this);
  this._registerAtomic('$set', this);
  return ret;
};

/**
 * remove
 *
 * Removes items from an array atomically
 *
 * Examples:
 *     doc.array.remove(ObjectId)
 *     doc.array.remove('tag 1', 'tag 2')
 *
 * @param {Object} value to remove
 * @api public
 */

MongooseArray.prototype.remove = function () {
  var args = [].map.call(arguments, this._cast, this);
  if (args.length == 1)
    this.pull(args[0]);
  else
    this.pull.apply(this, args);
  return args;
};

/**
 * Pulls from the array
 *
 * @api public
 */

MongooseArray.prototype.pull = function () {
  var values = [].map.call(arguments, this._cast, this)
    , cur = this._parent.get(this._path)
    , i = cur.length
    , mem;

  while (i--) {
    mem = cur[i];
    if (mem instanceof EmbeddedDocument) {
      if (values.some(function (v) { return v.equals(mem); } )) {
        [].splice.call(cur, i, 1);
      }
    } else if (~cur.indexOf.call(values, mem)) {
      [].splice.call(cur, i, 1);
    }
  }

  if (values[0] instanceof EmbeddedDocument) {
    this._registerAtomic('$pullDocs', values.map( function (v) { return v._id; } ));
  } else {
    this._registerAtomic('$pullAll', values);
  }

  return this;
};

/**
 * Splices the array.
 *
 * Note: marks the _entire_ array as modified which
 * will pass the entire thing to $set potentially
 * overwritting any changes that happen on the db between
 * when you retrieved the object and when you save
 * it.
 *
 * @api public
 */

MongooseArray.prototype.splice = function () {
  if (arguments.length) {
    var ret = [].splice.apply(this, arguments);
    this._registerAtomic('$set', this);
  }
  return ret;
};

/**
 * Non-atomically unshifts onto the array.
 *
 * Note: marks the _entire_ array as modified which
 * will pass the entire thing to $set potentially
 * overwritting any changes that happen between
 * when you retrieved the object and when you save
 * it.
 *
 * @api public
 */

MongooseArray.prototype.unshift = function () {
  var values = [].map.call(arguments, this._cast, this);
  [].unshift.apply(this, values);
  this._registerAtomic('$set', this);
  return this.length;
};

/**
 * Non-atomically shifts the array.
 *
 * Note: marks the _entire_ array as modified which
 * will pass the entire thing to $set potentially
 * overwritting any changes that happen between
 * when you retrieved the object and when you save
 * it.
 *
 * @api public
 */

MongooseArray.prototype.shift = function () {
  var ret = [].shift.call(this);
  this._registerAtomic('$set', this);
  return ret;
};

/**
 * Adds values to the array if not already present.
 * @api public
 */

MongooseArray.prototype.addToSet = function addToSet () {
  var values = [].map.call(arguments, this._cast, this)
    , added = []
    , type = values[0] instanceof EmbeddedDocument ? 'doc' :
             values[0] instanceof Date ? 'date' :
             '';

  values.forEach(function (v) {
    var found;
    switch (type) {
      case 'doc':
        found = this.some(function(doc){ return doc.equals(v) });
        break;
      case 'date':
        var val = +v;
        found = this.some(function(d){ return +d === val });
        break;
      default:
        found = ~this.indexOf(v);
    }

    if (!found) {
      [].push.call(this, v);
      this._registerAtomic('$addToSet', v);
      [].push.call(added, v);
    }
  }, this);

  return added;
};

/**
 * Returns an native js Array
 *
 * @return {Array}
 * @api public
 */

MongooseArray.prototype.toObject = function (options) {
  if (options && options.depopulate && this[0] instanceof Document) {
    return this.map(function (doc) {
      return doc._id;
    });
  }

  // return this.slice()?
  return this.map(function (doc) {
    return doc;
  });
};

/**
 * Helper for console.log
 *
 * @api public
 */

MongooseArray.prototype.inspect = function () {
  return '[' + this.map(function (doc) {
    return ' ' + doc;
  }) + ' ]';
};

/**
 * Return the index of `obj` or `-1.`
 *
 * @param {Object} obj
 * @return {Number}
 * @api public
 */

MongooseArray.prototype.indexOf = function indexOf (obj) {
  if (obj instanceof ObjectId) obj = obj.toString();
  for (var i = 0, len = this.length; i < len; ++i) {
    if (obj == this[i])
      return i;
  }
  return -1;
};

/**
 * Module exports.
 */

module.exports = exports = MongooseArray;<|MERGE_RESOLUTION|>--- conflicted
+++ resolved
@@ -110,9 +110,6 @@
  */
 
 MongooseArray.prototype._registerAtomic = function (op, val) {
-<<<<<<< HEAD
-  var atomics = this._atomics;
-=======
   if ('$set' == op) {
     // $set takes precedence over all other ops.
     // mark entire array modified.
@@ -145,7 +142,6 @@
     return this;
   }
 
->>>>>>> d1edb184
   if (op === '$pullAll' || op === '$pushAll' || op === '$addToSet') {
     atomics[op] || (atomics[op] = []);
     atomics[op] = atomics[op].concat(val);
@@ -259,14 +255,11 @@
 
 MongooseArray.prototype.$shift = function $shift () {
   this._registerAtomic('$pop', -1);
-<<<<<<< HEAD
-=======
 
   // only allow shifting once
   if (this._shifted) return;
   this._shifted = true;
 
->>>>>>> d1edb184
   return [].shift.call(this);
 };
 
@@ -381,24 +374,6 @@
   [].unshift.apply(this, values);
   this._registerAtomic('$set', this);
   return this.length;
-};
-
-/**
- * Non-atomically shifts the array.
- *
- * Note: marks the _entire_ array as modified which
- * will pass the entire thing to $set potentially
- * overwritting any changes that happen between
- * when you retrieved the object and when you save
- * it.
- *
- * @api public
- */
-
-MongooseArray.prototype.shift = function () {
-  var ret = [].shift.call(this);
-  this._registerAtomic('$set', this);
-  return ret;
 };
 
 /**
