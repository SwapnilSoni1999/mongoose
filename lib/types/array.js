/*!
 * Module dependencies.
 */

'use strict';

const CoreMongooseArray = require('./core_array');
const Document = require('../document');

const arrayAtomicsSymbol = require('../helpers/symbols').arrayAtomicsSymbol;
const arrayParentSymbol = require('../helpers/symbols').arrayParentSymbol;
const arrayPathSymbol = require('../helpers/symbols').arrayPathSymbol;
const arraySchemaSymbol = require('../helpers/symbols').arraySchemaSymbol;

const _basePush = Array.prototype.push;

/**
 * Mongoose Array constructor.
 *
 * ####NOTE:
 *
 * _Values always have to be passed to the constructor to initialize, otherwise `MongooseArray#push` will mark the array as modified._
 *
 * @param {Array} values
 * @param {String} path
 * @param {Document} doc parent document
 * @api private
 * @inherits Array
 * @see http://bit.ly/f6CnZU
 */

function MongooseArray(values, path, doc) {
  // TODO: replace this with `new CoreMongooseArray().concat()` when we remove
  // support for node 4.x and 5.x, see https://i.imgur.com/UAAHk4S.png
  const arr = new CoreMongooseArray();
  arr[arrayAtomicsSymbol] = {};

  if (Array.isArray(values)) {
<<<<<<< HEAD
    const len = values.length;
    for (let i = 0; i < len; ++i) {
      _basePush.call(arr, values[i]);
    }
=======
    values.forEach(v => { arr.push(v); });

    arr[arrayAtomicsSymbol] = values[arrayAtomicsSymbol] || {};
  }

  const keysMA = Object.keys(MongooseArray.mixin);
  const numKeys = keysMA.length;
  for (let i = 0; i < numKeys; ++i) {
    arr[keysMA[i]] = MongooseArray.mixin[keysMA[i]];
>>>>>>> 5bbc4c4e
  }

  arr[arrayPathSymbol] = path;
  arr.validators = [];
  arr[arraySchemaSymbol] = void 0;

  // Because doc comes from the context of another function, doc === global
  // can happen if there was a null somewhere up the chain (see #3020)
  // RB Jun 17, 2015 updated to check for presence of expected paths instead
  // to make more proof against unusual node environments
  if (doc && doc instanceof Document) {
    arr[arrayParentSymbol] = doc;
    arr[arraySchemaSymbol] = doc.schema.path(path);
  }

  return arr;
}

/*!
 * Module exports.
 */

module.exports = exports = MongooseArray;<|MERGE_RESOLUTION|>--- conflicted
+++ resolved
@@ -36,22 +36,12 @@
   arr[arrayAtomicsSymbol] = {};
 
   if (Array.isArray(values)) {
-<<<<<<< HEAD
     const len = values.length;
     for (let i = 0; i < len; ++i) {
       _basePush.call(arr, values[i]);
     }
-=======
-    values.forEach(v => { arr.push(v); });
 
     arr[arrayAtomicsSymbol] = values[arrayAtomicsSymbol] || {};
-  }
-
-  const keysMA = Object.keys(MongooseArray.mixin);
-  const numKeys = keysMA.length;
-  for (let i = 0; i < numKeys; ++i) {
-    arr[keysMA[i]] = MongooseArray.mixin[keysMA[i]];
->>>>>>> 5bbc4c4e
   }
 
   arr[arrayPathSymbol] = path;
