
/*!
 * Module dependencies.
 */

var EmbeddedDocument = require('./embedded');
var Document = require('../document');
var ObjectId = require('./objectid');
var utils = require('../utils');
var isMongooseObject = utils.isMongooseObject;

/**
 * Mongoose Array constructor.
 *
 * ####NOTE:
 *
 * _Values always have to be passed to the constructor to initialize, otherwise `MongooseArray#push` will mark the array as modified._
 *
 * @param {Array} values
 * @param {String} path
 * @param {Document} doc parent document
 * @api private
 * @inherits Array
 * @see http://bit.ly/f6CnZU
 */

function MongooseArray (values, path, doc) {
<<<<<<< HEAD
  var arr = [];
  arr.push.apply(arr, values);

  utils.decorate( arr, MongooseArray.mixin );
  arr.isMongooseArray = true;
=======
  var arr = [].concat(values);;
  arr.__proto__ = MongooseArray.prototype;
>>>>>>> dddc4016

  arr._atomics = {};
  arr.validators = [];
  arr._path = path;

  if (doc) {
    arr._parent = doc;
    arr._schema = doc.schema.path(path);
  }

  return arr;
}

MongooseArray.mixin = {

  /**
   * Stores a queue of atomic operations to perform
   *
   * @property _atomics
   * @api private
   */

  _atomics: undefined,

  /**
   * Parent owner document
   *
   * @property _parent
   * @api private
   */

  _parent: undefined,

  /**
   * Casts a member based on this arrays schema.
   *
   * @param {any} value
   * @return value the casted value
   * @method _cast
   * @api private
   */

  _cast: function (value) {
    var owner = this._owner;
    var populated = false;
    var Model;

    if (this._parent) {
      // if a populated array, we must cast to the same model
      // instance as specified in the original query.
      if (!owner) {
        owner = this._owner = this._parent.ownerDocument
          ? this._parent.ownerDocument()
          : this._parent;
      }

      populated = owner.populated(this._path, true);
    }

    if (populated && null != value) {
      // cast to the populated Models schema
      Model = populated.options.model;

      // only objects are permitted so we can safely assume that
      // non-objects are to be interpreted as _id
      if (Buffer.isBuffer(value) ||
          value instanceof ObjectId || !utils.isObject(value)) {
        value = { _id: value };
      }

      // gh-2399
      // we should cast model only when it's not a discriminator
      var isDisc = value.schema && value.schema.discriminatorMapping &&
        value.schema.discriminatorMapping.key !== undefined;
      if (!isDisc) {
        value = new Model(value);
      }
      return this._schema.caster.cast(value, this._parent, true)
    }

    return this._schema.caster.cast(value, this._parent, false)
  },

  /**
   * Marks this array as modified.
   *
   * If it bubbles up from an embedded document change, then it takes the following arguments (otherwise, takes 0 arguments)
   *
   * @param {EmbeddedDocument} embeddedDoc the embedded doc that invoked this method on the Array
   * @param {String} embeddedPath the path which changed in the embeddedDoc
   * @method _markModified
   * @api private
   */

  _markModified: function (elem, embeddedPath) {
    var parent = this._parent
      , dirtyPath;

    if (parent) {
      dirtyPath = this._path;

      if (arguments.length) {
        if (null != embeddedPath) {
          // an embedded doc bubbled up the change
          dirtyPath = dirtyPath + '.' + this.indexOf(elem) + '.' + embeddedPath;
        } else {
          // directly set an index
          dirtyPath = dirtyPath + '.' + elem;
        }
      }
      parent.markModified(dirtyPath);
    }

    return this;
  },

  /**
   * Register an atomic operation with the parent.
   *
   * @param {Array} op operation
   * @param {any} val
   * @method _registerAtomic
   * @api private
   */

  _registerAtomic: function (op, val) {
    if ('$set' == op) {
      // $set takes precedence over all other ops.
      // mark entire array modified.
      this._atomics = { $set: val };
      return this;
    }

    var atomics = this._atomics;

    // reset pop/shift after save
    if ('$pop' == op && !('$pop' in atomics)) {
      var self = this;
      this._parent.once('save', function () {
        self._popped = self._shifted = null;
      });
    }

    // check for impossible $atomic combos (Mongo denies more than one
    // $atomic op on a single path
    if (this._atomics.$set ||
        Object.keys(atomics).length && !(op in atomics)) {
      // a different op was previously registered.
      // save the entire thing.
      this._atomics = { $set: this };
      return this;
    }

    if (op === '$pullAll' || op === '$pushAll' || op === '$addToSet') {
      atomics[op] || (atomics[op] = []);
      atomics[op] = atomics[op].concat(val);
    } else if (op === '$pullDocs') {
      var pullOp = atomics['$pull'] || (atomics['$pull'] = {})
        , selector = pullOp['_id'] || (pullOp['_id'] = {'$in' : [] });
      selector['$in'] = selector['$in'].concat(val);
    } else {
      atomics[op] = val;
    }

    return this;
  },

  /**
   * Depopulates stored atomic operation values as necessary for direct insertion to MongoDB.
   *
   * If no atomics exist, we return all array values after conversion.
   *
   * @return {Array}
   * @method $__getAtomics
   * @memberOf MongooseArray
   * @api private
   */

  $__getAtomics: function () {
    var ret = [];
    var keys = Object.keys(this._atomics);
    var i = keys.length;

    if (0 === i) {
      ret[0] = ['$set', this.toObject({ depopulate: 1 })];
      return ret;
    }

    while (i--) {
      var op = keys[i];
      var val = this._atomics[op];

      // the atomic values which are arrays are not MongooseArrays. we
      // need to convert their elements as if they were MongooseArrays
      // to handle populated arrays versus DocumentArrays properly.
      if (isMongooseObject(val)) {
        val = val.toObject({ depopulate: 1 });
      } else if (Array.isArray(val)) {
        val = this.toObject.call(val, { depopulate: 1 });
      } else if (val.valueOf) {
        val = val.valueOf();
      }

      if ('$addToSet' == op) {
        val = { $each: val }
      }

      ret.push([op, val]);
    }

    return ret;
  },

  /**
   * Returns the number of pending atomic operations to send to the db for this array.
   *
   * @api private
   * @return {Number}
   * @method hasAtomics
   */

  hasAtomics: function hasAtomics () {
    if (!(this._atomics && 'Object' === this._atomics.constructor.name)) {
      return 0;
    }

    return Object.keys(this._atomics).length;
  },

  /**
   * Wraps [`Array#push`](https://developer.mozilla.org/en/JavaScript/Reference/Global_Objects/Array/push) with proper change tracking.
   *
   * @param {Object} [args...]
   * @api public
   * @method push
   */

  push: function () {
    var values = [].map.call(arguments, this._cast, this)
      , ret = [].push.apply(this, values);

    // $pushAll might be fibbed (could be $push). But it makes it easier to
    // handle what could have been $push, $pushAll combos
    this._registerAtomic('$pushAll', values);
    this._markModified();
    return ret;
  },

  /**
   * Pushes items to the array non-atomically.
   *
   * ####NOTE:
   *
   * _marks the entire array as modified, which if saved, will store it as a `$set` operation, potentially overwritting any changes that happen between when you retrieved the object and when you save it._
   *
   * @param {any} [args...]
   * @api public
   * @method nonAtomicPush
   */

  nonAtomicPush: function () {
    var values = [].map.call(arguments, this._cast, this)
      , ret = [].push.apply(this, values);
    this._registerAtomic('$set', this);
    this._markModified();
    return ret;
  },

  /**
   * Pops the array atomically at most one time per document `save()`.
   *
   * #### NOTE:
   *
   * _Calling this mulitple times on an array before saving sends the same command as calling it once._
   * _This update is implemented using the MongoDB [$pop](http://www.mongodb.org/display/DOCS/Updating/#Updating-%24pop) method which enforces this restriction._
   *
   *      doc.array = [1,2,3];
   *
   *      var popped = doc.array.$pop();
   *      console.log(popped); // 3
   *      console.log(doc.array); // [1,2]
   *
   *      // no affect
   *      popped = doc.array.$pop();
   *      console.log(doc.array); // [1,2]
   *
   *      doc.save(function (err) {
   *        if (err) return handleError(err);
   *
   *        // we saved, now $pop works again
   *        popped = doc.array.$pop();
   *        console.log(popped); // 2
   *        console.log(doc.array); // [1]
   *      })
   *
   * @api public
   * @method $pop
   * @memberOf MongooseArray
   * @see mongodb http://www.mongodb.org/display/DOCS/Updating/#Updating-%24pop
   * @method $pop
   */

  $pop: function () {
    this._registerAtomic('$pop', 1);
    this._markModified();

    // only allow popping once
    if (this._popped) return;
    this._popped = true;

    return [].pop.call(this);
  },

  /**
   * Wraps [`Array#pop`](https://developer.mozilla.org/en/JavaScript/Reference/Global_Objects/Array/pop) with proper change tracking.
   *
   * ####Note:
   *
   * _marks the entire array as modified which will pass the entire thing to $set potentially overwritting any changes that happen between when you retrieved the object and when you save it._
   *
   * @see MongooseArray#$pop #types_array_MongooseArray-%24pop
   * @api public
   * @method pop
   */

  pop: function () {
    var ret = [].pop.call(this);
    this._registerAtomic('$set', this);
    this._markModified();
    return ret;
  },

  /**
   * Atomically shifts the array at most one time per document `save()`.
   *
   * ####NOTE:
   *
   * _Calling this mulitple times on an array before saving sends the same command as calling it once._
   * _This update is implemented using the MongoDB [$pop](http://www.mongodb.org/display/DOCS/Updating/#Updating-%24pop) method which enforces this restriction._
   *
   *      doc.array = [1,2,3];
   *
   *      var shifted = doc.array.$shift();
   *      console.log(shifted); // 1
   *      console.log(doc.array); // [2,3]
   *
   *      // no affect
   *      shifted = doc.array.$shift();
   *      console.log(doc.array); // [2,3]
   *
   *      doc.save(function (err) {
   *        if (err) return handleError(err);
   *
   *        // we saved, now $shift works again
   *        shifted = doc.array.$shift();
   *        console.log(shifted ); // 2
   *        console.log(doc.array); // [3]
   *      })
   *
   * @api public
   * @memberOf MongooseArray
   * @method $shift
   * @see mongodb http://www.mongodb.org/display/DOCS/Updating/#Updating-%24pop
   */

  $shift: function $shift () {
    this._registerAtomic('$pop', -1);
    this._markModified();

    // only allow shifting once
    if (this._shifted) return;
    this._shifted = true;

    return [].shift.call(this);
  },

  /**
   * Wraps [`Array#shift`](https://developer.mozilla.org/en/JavaScript/Reference/Global_Objects/Array/unshift) with proper change tracking.
   *
   * ####Example:
   *
   *     doc.array = [2,3];
   *     var res = doc.array.shift();
   *     console.log(res) // 2
   *     console.log(doc.array) // [3]
   *
   * ####Note:
   *
   * _marks the entire array as modified, which if saved, will store it as a `$set` operation, potentially overwritting any changes that happen between when you retrieved the object and when you save it._
   *
   * @api public
   * @method shift
   */

  shift: function () {
    var ret = [].shift.call(this);
    this._registerAtomic('$set', this);
    this._markModified();
    return ret;
  },

  /**
   * Pulls items from the array atomically.
   *
   * ####Examples:
   *
   *     doc.array.pull(ObjectId)
   *     doc.array.pull({ _id: 'someId' })
   *     doc.array.pull(36)
   *     doc.array.pull('tag 1', 'tag 2')
   *
   * To remove a document from a subdocument array we may pass an object with a matching `_id`.
   *
   *     doc.subdocs.push({ _id: 4815162342 })
   *     doc.subdocs.pull({ _id: 4815162342 }) // removed
   *
   * Or we may passing the _id directly and let mongoose take care of it.
   *
   *     doc.subdocs.push({ _id: 4815162342 })
   *     doc.subdocs.pull(4815162342); // works
   *
   * @param {any} [args...]
   * @see mongodb http://www.mongodb.org/display/DOCS/Updating/#Updating-%24pull
   * @api public
   * @method pull
   */

  pull: function () {
    var values = [].map.call(arguments, this._cast, this)
      , cur = this._parent.get(this._path)
      , i = cur.length
      , mem;

    while (i--) {
      mem = cur[i];
      if (mem instanceof EmbeddedDocument) {
        if (values.some(function (v) { return v.equals(mem); } )) {
          [].splice.call(cur, i, 1);
        }
      } else if (~cur.indexOf.call(values, mem)) {
        [].splice.call(cur, i, 1);
      }
    }

    if (values[0] instanceof EmbeddedDocument) {
      this._registerAtomic('$pullDocs', values.map( function (v) { return v._id; } ));
    } else {
      this._registerAtomic('$pullAll', values);
    }

    this._markModified();
    return this;
  },

  /**
   * Wraps [`Array#splice`](https://developer.mozilla.org/en/JavaScript/Reference/Global_Objects/Array/splice) with proper change tracking and casting.
   *
   * ####Note:
   *
   * _marks the entire array as modified, which if saved, will store it as a `$set` operation, potentially overwritting any changes that happen between when you retrieved the object and when you save it._
   *
   * @api public
   * @method splice
   */

  splice: function splice () {
    var ret, vals, i;

    if (arguments.length) {
      vals = [];
      for (i = 0; i < arguments.length; ++i) {
        vals[i] = i < 2
          ? arguments[i]
          : this._cast(arguments[i]);
      }
      ret = [].splice.apply(this, vals);
      this._registerAtomic('$set', this);
      this._markModified();
    }

    return ret;
  },

  /**
   * Wraps [`Array#unshift`](https://developer.mozilla.org/en/JavaScript/Reference/Global_Objects/Array/unshift) with proper change tracking.
   *
   * ####Note:
   *
   * _marks the entire array as modified, which if saved, will store it as a `$set` operation, potentially overwritting any changes that happen between when you retrieved the object and when you save it._
   *
   * @api public
   * @method unshift
   */

  unshift: function () {
    var values = [].map.call(arguments, this._cast, this);
    [].unshift.apply(this, values);
    this._registerAtomic('$set', this);
    this._markModified();
    return this.length;
  },

  /**
   * Wraps [`Array#sort`](https://developer.mozilla.org/en/JavaScript/Reference/Global_Objects/Array/sort) with proper change tracking.
   *
   * ####NOTE:
   *
   * _marks the entire array as modified, which if saved, will store it as a `$set` operation, potentially overwritting any changes that happen between when you retrieved the object and when you save it._
   *
   * @api public
   * @method sort
   */

  sort: function () {
    var ret = [].sort.apply(this, arguments);
    this._registerAtomic('$set', this);
    this._markModified();
    return ret;
  },

  /**
   * Adds values to the array if not already present.
   *
   * ####Example:
   *
   *     console.log(doc.array) // [2,3,4]
   *     var added = doc.array.addToSet(4,5);
   *     console.log(doc.array) // [2,3,4,5]
   *     console.log(added)     // [5]
   *
   * @param {any} [args...]
   * @return {Array} the values that were added
   * @api public
   * @method addToSet
   */

  addToSet: function addToSet () {
    var values = [].map.call(arguments, this._cast, this)
      , added = []
      , type = values[0] instanceof EmbeddedDocument ? 'doc' :
               values[0] instanceof Date ? 'date' :
               '';

    values.forEach(function (v) {
      var found;
      switch (type) {
        case 'doc':
          found = this.some(function(doc){ return doc.equals(v) });
          break;
        case 'date':
          var val = +v;
          found = this.some(function(d){ return +d === val });
          break;
        default:
          found = ~this.indexOf(v);
      }

      if (!found) {
        [].push.call(this, v);
        this._registerAtomic('$addToSet', v);
        this._markModified();
        [].push.call(added, v);
      }
    }, this);

    return added;
  },

  /**
   * Sets the casted `val` at index `i` and marks the array modified.
   *
   * ####Example:
   *
   *     // given documents based on the following
   *     var Doc = mongoose.model('Doc', new Schema({ array: [Number] }));
   *
   *     var doc = new Doc({ array: [2,3,4] })
   *
   *     console.log(doc.array) // [2,3,4]
   *
   *     doc.array.set(1,"5");
   *     console.log(doc.array); // [2,5,4] // properly cast to number
   *     doc.save() // the change is saved
   *
   *     // VS not using array#set
   *     doc.array[1] = "5";
   *     console.log(doc.array); // [2,"5",4] // no casting
   *     doc.save() // change is not saved
   *
   * @return {Array} this
   * @api public
   * @method set
   */

  set: function set (i, val) {
    this[i] = this._cast(val);
    this._markModified(i);
    return this;
  },

  /**
   * Returns a native js Array.
   *
   * @param {Object} options
   * @return {Array}
   * @api public
   * @method toObject
   */

  toObject: function (options) {
    if (options && options.depopulate) {
      return this.map(function (doc) {
        return doc instanceof Document
          ? doc.toObject(options)
          : doc
      });
    }

    return this.slice();
  },

  /**
   * Helper for console.log
   *
   * @api public
   * @method inspect
   */

  inspect: function () {
    return JSON.stringify(this);
  },

  /**
   * Return the index of `obj` or `-1` if not found.
   *
   * @param {Object} obj the item to look for
   * @return {Number}
   * @api public
   * @method indexOf
   */

  indexOf: function indexOf (obj) {
    if (obj instanceof ObjectId) obj = obj.toString();
    for (var i = 0, len = this.length; i < len; ++i) {
      if (obj == this[i])
        return i;
    }
    return -1;
  }
};

/**
 * Alias of [pull](#types_array_MongooseArray-pull)
 *
 * @see MongooseArray#pull #types_array_MongooseArray-pull
 * @see mongodb http://www.mongodb.org/display/DOCS/Updating/#Updating-%24pull
 * @api public
 * @memberOf MongooseArray
 * @method remove
 */

MongooseArray.mixin.remove = MongooseArray.mixin.pull;

/*!
 * Module exports.
 */

module.exports = exports = MongooseArray;<|MERGE_RESOLUTION|>--- conflicted
+++ resolved
@@ -25,16 +25,10 @@
  */
 
 function MongooseArray (values, path, doc) {
-<<<<<<< HEAD
-  var arr = [];
-  arr.push.apply(arr, values);
+  var arr = [].concat(values);
 
   utils.decorate( arr, MongooseArray.mixin );
   arr.isMongooseArray = true;
-=======
-  var arr = [].concat(values);;
-  arr.__proto__ = MongooseArray.prototype;
->>>>>>> dddc4016
 
   arr._atomics = {};
   arr.validators = [];
