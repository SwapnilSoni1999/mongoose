--- conflicted
+++ resolved
@@ -30,15 +30,8 @@
  * @see http://bit.ly/f6CnZU
  */
 
-<<<<<<< HEAD
-function MongooseArray(values, path, doc) {
-  // TODO: replace this with `new CoreMongooseArray().concat()` when we remove
-  // support for node 4.x and 5.x, see https://i.imgur.com/UAAHk4S.png
+function MongooseArray(values, path, doc, schematype) {
   const arr = [];
-=======
-function MongooseArray(values, path, doc, schematype) {
-  const arr = new CoreMongooseArray();
->>>>>>> a6d6d0c1
   arr[arrayAtomicsSymbol] = {};
 
   if (Array.isArray(values)) {
