'use strict';

const Document = require('../document');
const immediate = require('../helpers/immediate');
const internalToObjectOptions = require('../options').internalToObjectOptions;
const promiseOrCallback = require('../helpers/promiseOrCallback');
const util = require('util');

module.exports = Subdocument;

/**
 * Subdocument constructor.
 *
 * @inherits Document
 * @api private
 */

function Subdocument(value, fields, parent, skipId, options) {
  this.$isSingleNested = true;
<<<<<<< HEAD

=======
  if (options != null && options.path != null) {
    this.$basePath = options.path;
  }
  const hasPriorDoc = options != null && options.priorDoc;
  let initedPaths = null;
  if (hasPriorDoc) {
    this._doc = Object.assign({}, options.priorDoc._doc);
    delete this._doc[this.schema.options.discriminatorKey];
    initedPaths = Object.keys(options.priorDoc._doc || {}).
      filter(key => key !== this.schema.options.discriminatorKey);
  }
>>>>>>> d70ff4f7
  if (parent != null) {
    // If setting a nested path, should copy isNew from parent re: gh-7048
    const parentOptions = { isNew: parent.isNew, defaults: parent.$__.$options.defaults };
    options = Object.assign({}, parentOptions, options);
  }
  Document.call(this, value, fields, skipId, options);

  delete this.$__.$options.priorDoc;
}

Subdocument.prototype = Object.create(Document.prototype);

/*!
 * ignore
 */

Subdocument.prototype.toBSON = function() {
  return this.toObject(internalToObjectOptions);
};

/**
 * Used as a stub for middleware
 *
 * ####NOTE:
 *
 * _This is a no-op. Does not actually save the doc to the db._
 *
 * @param {Function} [fn]
 * @return {Promise} resolved Promise
 * @api private
 */

Subdocument.prototype.save = function(options, fn) {
  if (typeof options === 'function') {
    fn = options;
    options = {};
  }
  options = options || {};

  if (!options.suppressWarning) {
    console.warn('mongoose: calling `save()` on a subdoc does **not** save ' +
      'the document to MongoDB, it only runs save middleware. ' +
      'Use `subdoc.save({ suppressWarning: true })` to hide this warning ' +
      'if you\'re sure this behavior is right for your app.');
  }

  return promiseOrCallback(fn, cb => {
    this.$__save(cb);
  });
};

/*!
 * Given a path relative to this document, return the path relative
 * to the top-level document.
 */

Subdocument.prototype.$__fullPath = function(path) {
  if (!this.$__.fullPath) {
    this.ownerDocument();
  }

  return path ?
    this.$__.fullPath + '.' + path :
    this.$__.fullPath;
};

/*!
 * Given a path relative to this document, return the path relative
 * to the top-level document.
 */

Subdocument.prototype.$__pathRelativeToParent = function(p) {
  if (p == null) {
    return this.$basePath;
  }
  return [this.$basePath, p].join('.');
};

/**
 * Used as a stub for middleware
 *
 * ####NOTE:
 *
 * _This is a no-op. Does not actually save the doc to the db._
 *
 * @param {Function} [fn]
 * @method $__save
 * @api private
 */

Subdocument.prototype.$__save = function(fn) {
  return immediate(() => fn(null, this));
};

/*!
 * ignore
 */

Subdocument.prototype.$isValid = function(path) {
  const parent = this.$__parent();
  const fullPath = this.$__pathRelativeToParent(path);
  if (parent != null && fullPath != null) {
    return parent.$isValid(fullPath);
  }
  return Document.prototype.$isValid.call(this, path);
};

/*!
 * ignore
 */

Subdocument.prototype.markModified = function(path) {
  Document.prototype.markModified.call(this, path);
  const parent = this.$__parent();
  const fullPath = this.$__pathRelativeToParent(path);

  if (parent == null || fullPath == null) {
    return;
  }

  const myPath = this.$__pathRelativeToParent().replace(/\.$/, '');
  if (parent.isDirectModified(myPath) || this.isNew) {
    return;
  }
  this.$parent.markModified(fullPath, this);
};

/*!
 * ignore
 */

Subdocument.prototype.isModified = function(paths, modifiedPaths) {
  const parent = this.$__parent();
  if (parent != null) {
    if (Array.isArray(paths) || typeof paths === 'string') {
      paths = (Array.isArray(paths) ? paths : paths.split(' '));
      paths = paths.map(p => this.$__pathRelativeToParent(p)).filter(p => p != null);
    } else if (!paths) {
      paths = this.$__pathRelativeToParent();
    }

    return parent.isModified(paths, modifiedPaths);
  }

  return Document.prototype.isModified.call(this, paths, modifiedPaths);
};

/**
 * Marks a path as valid, removing existing validation errors.
 *
 * @param {String} path the field to mark as valid
 * @api private
 * @method $markValid
 * @receiver Subdocument
 */

Subdocument.prototype.$markValid = function(path) {
  Document.prototype.$markValid.call(this, path);
  const parent = this.$__parent();
  const fullPath = this.$__pathRelativeToParent(path);
  if (parent != null && fullPath != null) {
    parent.$markValid(fullPath);
  }
};

/*!
 * ignore
 */

Subdocument.prototype.invalidate = function(path, err, val) {
  Document.prototype.invalidate.call(this, path, err, val);

  const parent = this.$__parent();
  const fullPath = this.$__pathRelativeToParent(path);
  if (parent != null && fullPath != null) {
    parent.invalidate(fullPath, err, val);
  } else if (err.kind === 'cast' || err.name === 'CastError' || fullPath == null) {
    throw err;
  }

  return this.ownerDocument().$__.validationError;
};

/*!
 * ignore
 */

Subdocument.prototype.$ignore = function(path) {
  Document.prototype.$ignore.call(this, path);
  const parent = this.$__parent();
  const fullPath = this.$__pathRelativeToParent(path);
  if (parent != null && fullPath != null) {
    parent.$ignore(fullPath);
  }
};

/**
 * Returns the top level document of this sub-document.
 *
 * @return {Document}
 */

Subdocument.prototype.ownerDocument = function() {
  if (this.$__.ownerDocument) {
    return this.$__.ownerDocument;
  }

  let parent = this; // eslint-disable-line consistent-this

  const paths = [];

  while (true) {
    if (typeof parent.$__parent !== 'function') {
      break;
    }
    paths.unshift(parent.$__pathRelativeToParent(void 0, true));
    const _parent = parent.$__parent();
    if (_parent == null) {
      break;
    }
    parent = _parent;
  }

  this.$__.fullPath = paths.join('.');

  this.$__.ownerDocument = parent;
  return this.$__.ownerDocument;
};

/**
 * Returns this sub-documents parent document.
 *
 * @api public
 */

Subdocument.prototype.parent = function() {
  return this.$__parent();
};

/*!
 * Returns this sub-documents parent document.
 */

Subdocument.prototype.$__parent = function() {
  return this.$parent;
};

/**
 * Returns this sub-documents parent document.
 *
 * @api public
 */

Subdocument.prototype.$parent = Subdocument.prototype.parent;

/*!
 * no-op for hooks
 */

Subdocument.prototype.$__remove = function(cb) {
  return cb(null, this);
};

Subdocument.prototype.$__removeFromParent = function() {
  this.$parent.set(this.$basePath, null);
};

/**
 * Null-out this subdoc
 *
 * @param {Object} [options]
 * @param {Function} [callback] optional callback for compatibility with Document.prototype.remove
 */

Subdocument.prototype.remove = function(options, callback) {
  if (typeof options === 'function') {
    callback = options;
    options = null;
  }

  registerRemoveListener(this);

  // If removing entire doc, no need to remove subdoc
  if (!options || !options.noop) {
    this.$__removeFromParent();
  }

  if (typeof callback === 'function') {
    callback(null);
  }
};

/*!
 * ignore
 */

Subdocument.prototype.populate = function() {
  throw new Error('Mongoose does not support calling populate() on nested ' +
    'docs. Instead of `doc.nested.populate("path")`, use ' +
    '`doc.populate("nested.path")`');
};

/**
 * Helper for console.log
 *
 * @api public
 */

Subdocument.prototype.inspect = function() {
  return this.toObject({
    transform: false,
    virtuals: false,
    flattenDecimals: false
  });
};

if (util.inspect.custom) {
  /*!
  * Avoid Node deprecation warning DEP0079
  */

  Subdocument.prototype[util.inspect.custom] = Subdocument.prototype.inspect;
}

/*!
 * Registers remove event listeners for triggering
 * on subdocuments.
 *
 * @param {Subdocument} sub
 * @api private
 */

function registerRemoveListener(sub) {
  let owner = sub.ownerDocument();

  function emitRemove() {
    owner.removeListener('save', emitRemove);
    owner.removeListener('remove', emitRemove);
    sub.emit('remove', sub);
    sub.constructor.emit('remove', sub);
    owner = sub = null;
  }

  owner.on('save', emitRemove);
  owner.on('remove', emitRemove);
}<|MERGE_RESOLUTION|>--- conflicted
+++ resolved
@@ -17,21 +17,6 @@
 
 function Subdocument(value, fields, parent, skipId, options) {
   this.$isSingleNested = true;
-<<<<<<< HEAD
-
-=======
-  if (options != null && options.path != null) {
-    this.$basePath = options.path;
-  }
-  const hasPriorDoc = options != null && options.priorDoc;
-  let initedPaths = null;
-  if (hasPriorDoc) {
-    this._doc = Object.assign({}, options.priorDoc._doc);
-    delete this._doc[this.schema.options.discriminatorKey];
-    initedPaths = Object.keys(options.priorDoc._doc || {}).
-      filter(key => key !== this.schema.options.discriminatorKey);
-  }
->>>>>>> d70ff4f7
   if (parent != null) {
     // If setting a nested path, should copy isNew from parent re: gh-7048
     const parentOptions = { isNew: parent.isNew, defaults: parent.$__.$options.defaults };
