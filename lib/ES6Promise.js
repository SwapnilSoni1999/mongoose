--- conflicted
+++ resolved
@@ -1,7 +1,4 @@
-<<<<<<< HEAD
 
-=======
->>>>>>> 3766ace1
 /**
  * ES6 Promise wrapper constructor.
  *
