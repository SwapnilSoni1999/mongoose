'use strict';

/*!
 * Module dependencies.
 */

const ChangeStream = require('./cursor/ChangeStream');
const EventEmitter = require('events').EventEmitter;
const Schema = require('./schema');
const Collection = require('./driver').get().Collection;
const STATES = require('./connectionstate');
const MongooseError = require('./error/index');
const PromiseProvider = require('./promise_provider');
const ServerSelectionError = require('./error/serverSelection');
const applyPlugins = require('./helpers/schema/applyPlugins');
const promiseOrCallback = require('./helpers/promiseOrCallback');
const get = require('./helpers/get');
const immediate = require('./helpers/immediate');
const mongodb = require('mongodb');
const pkg = require('../package.json');
const utils = require('./utils');

const arrayAtomicsSymbol = require('./helpers/symbols').arrayAtomicsSymbol;
const sessionNewDocuments = require('./helpers/symbols').sessionNewDocuments;

let id = 0;

/*!
 * A list of authentication mechanisms that don't require a password for authentication.
 * This is used by the authMechanismDoesNotRequirePassword method.
 *
 * @api private
 */
const noPasswordAuthMechanisms = [
  'MONGODB-X509'
];

/**
 * Connection constructor
 *
 * For practical reasons, a Connection equals a Db.
 *
 * @param {Mongoose} base a mongoose instance
 * @inherits NodeJS EventEmitter http://nodejs.org/api/events.html#events_class_events_eventemitter
 * @event `connecting`: Emitted when `connection.openUri()` is executed on this connection.
 * @event `connected`: Emitted when this connection successfully connects to the db. May be emitted _multiple_ times in `reconnected` scenarios.
 * @event `open`: Emitted after we `connected` and `onOpen` is executed on all of this connections models.
 * @event `disconnecting`: Emitted when `connection.close()` was executed.
 * @event `disconnected`: Emitted after getting disconnected from the db.
 * @event `close`: Emitted after we `disconnected` and `onClose` executed on all of this connections models.
 * @event `reconnected`: Emitted after we `connected` and subsequently `disconnected`, followed by successfully another successful connection.
 * @event `error`: Emitted when an error occurs on this connection.
 * @event `fullsetup`: Emitted after the driver has connected to primary and all secondaries if specified in the connection string.
 * @api public
 */

function Connection(base) {
  this.base = base;
  this.collections = {};
  this.models = {};
  this.config = { autoIndex: true };
  this.replica = false;
  this.options = null;
  this.otherDbs = []; // FIXME: To be replaced with relatedDbs
  this.relatedDbs = {}; // Hashmap of other dbs that share underlying connection
  this.states = STATES;
  this._readyState = STATES.disconnected;
  this._closeCalled = false;
  this._hasOpened = false;
  this.plugins = [];
  this.id = id++;
}

/*!
 * Inherit from EventEmitter
 */

Connection.prototype.__proto__ = EventEmitter.prototype;

/**
 * Connection ready state
 *
 * - 0 = disconnected
 * - 1 = connected
 * - 2 = connecting
 * - 3 = disconnecting
 *
 * Each state change emits its associated event name.
 *
 * ####Example
 *
 *     conn.on('connected', callback);
 *     conn.on('disconnected', callback);
 *
 * @property readyState
 * @memberOf Connection
 * @instance
 * @api public
 */

Object.defineProperty(Connection.prototype, 'readyState', {
  get: function() {
    return this._readyState;
  },
  set: function(val) {
    if (!(val in STATES)) {
      throw new Error('Invalid connection state: ' + val);
    }

    if (this._readyState !== val) {
      this._readyState = val;
      // [legacy] loop over the otherDbs on this connection and change their state
      for (const db of this.otherDbs) {
        db.readyState = val;
      }

      // loop over relatedDbs on this connection and change their state
      for (const k in this.relatedDbs) {
        this.relatedDbs[k].readyState = val;
      }

      if (STATES.connected === val) {
        this._hasOpened = true;
      }

      this.emit(STATES[val]);
    }
  }
});

/**
 * Gets the value of the option `key`. Equivalent to `conn.options[key]`
 *
 * ####Example:
 *
 *     conn.get('test'); // returns the 'test' value
 *
 * @param {String} key
 * @method get
 * @api public
 */

Connection.prototype.get = function(key) {
  if (this.config.hasOwnProperty(key)) {
    return this.config[key];
  }

  return get(this.options, key);
};

/**
 * Sets the value of the option `key`. Equivalent to `conn.options[key] = val`
 *
 * Supported options include:
 *
 * - `maxTimeMS`: Set [`maxTimeMS`](/docs/api.html#query_Query-maxTimeMS) for all queries on this connection.
 *
 * ####Example:
 *
 *     conn.set('test', 'foo');
 *     conn.get('test'); // 'foo'
 *     conn.options.test; // 'foo'
 *
 * @param {String} key
 * @param {Any} val
 * @method set
 * @api public
 */

Connection.prototype.set = function(key, val) {
  if (this.config.hasOwnProperty(key)) {
    this.config[key] = val;
    return val;
  }

  this.options = this.options || {};
  this.options[key] = val;
  return val;
};

/**
 * A hash of the collections associated with this connection
 *
 * @property collections
 * @memberOf Connection
 * @instance
 * @api public
 */

Connection.prototype.collections;

/**
 * The name of the database this connection points to.
 *
 * ####Example
 *
 *     mongoose.createConnection('mongodb://localhost:27017/mydb').name; // "mydb"
 *
 * @property name
 * @memberOf Connection
 * @instance
 * @api public
 */

Connection.prototype.name;

/**
 * A [POJO](https://masteringjs.io/tutorials/fundamentals/pojo) containing
 * a map from model names to models. Contains all models that have been
 * added to this connection using [`Connection#model()`](/docs/api/connection.html#connection_Connection-model).
 *
 * ####Example
 *
 *     const conn = mongoose.createConnection();
 *     const Test = conn.model('Test', mongoose.Schema({ name: String }));
 *
 *     Object.keys(conn.models).length; // 1
 *     conn.models.Test === Test; // true
 *
 * @property models
 * @memberOf Connection
 * @instance
 * @api public
 */

Connection.prototype.models;

/**
 * A number identifier for this connection. Used for debugging when
 * you have [multiple connections](/docs/connections.html#multiple_connections).
 *
 * ####Example
 *
 *     // The default connection has `id = 0`
 *     mongoose.connection.id; // 0
 *
 *     // If you create a new connection, Mongoose increments id
 *     const conn = mongoose.createConnection();
 *     conn.id; // 1
 *
 * @property id
 * @memberOf Connection
 * @instance
 * @api public
 */

Connection.prototype.id;

/**
 * The plugins that will be applied to all models created on this connection.
 *
 * ####Example:
 *
 *     const db = mongoose.createConnection('mongodb://localhost:27017/mydb');
 *     db.plugin(() => console.log('Applied'));
 *     db.plugins.length; // 1
 *
 *     db.model('Test', new Schema({})); // Prints "Applied"
 *
 * @property plugins
 * @memberOf Connection
 * @instance
 * @api public
 */

Object.defineProperty(Connection.prototype, 'plugins', {
  configurable: false,
  enumerable: true,
  writable: true
});

/**
 * The host name portion of the URI. If multiple hosts, such as a replica set,
 * this will contain the first host name in the URI
 *
 * ####Example
 *
 *     mongoose.createConnection('mongodb://localhost:27017/mydb').host; // "localhost"
 *
 * @property host
 * @memberOf Connection
 * @instance
 * @api public
 */

Object.defineProperty(Connection.prototype, 'host', {
  configurable: true,
  enumerable: true,
  writable: true
});

/**
 * The port portion of the URI. If multiple hosts, such as a replica set,
 * this will contain the port from the first host name in the URI.
 *
 * ####Example
 *
 *     mongoose.createConnection('mongodb://localhost:27017/mydb').port; // 27017
 *
 * @property port
 * @memberOf Connection
 * @instance
 * @api public
 */

Object.defineProperty(Connection.prototype, 'port', {
  configurable: true,
  enumerable: true,
  writable: true
});

/**
 * The username specified in the URI
 *
 * ####Example
 *
 *     mongoose.createConnection('mongodb://val:psw@localhost:27017/mydb').user; // "val"
 *
 * @property user
 * @memberOf Connection
 * @instance
 * @api public
 */

Object.defineProperty(Connection.prototype, 'user', {
  configurable: true,
  enumerable: true,
  writable: true
});

/**
 * The password specified in the URI
 *
 * ####Example
 *
 *     mongoose.createConnection('mongodb://val:psw@localhost:27017/mydb').pass; // "psw"
 *
 * @property pass
 * @memberOf Connection
 * @instance
 * @api public
 */

Object.defineProperty(Connection.prototype, 'pass', {
  configurable: true,
  enumerable: true,
  writable: true
});

/**
 * The mongodb.Db instance, set when the connection is opened
 *
 * @property db
 * @memberOf Connection
 * @instance
 * @api public
 */

Connection.prototype.db;

/**
 * The MongoClient instance this connection uses to talk to MongoDB. Mongoose automatically sets this property
 * when the connection is opened.
 *
 * @property client
 * @memberOf Connection
 * @instance
 * @api public
 */

Connection.prototype.client;

/**
 * A hash of the global options that are associated with this connection
 *
 * @property config
 * @memberOf Connection
 * @instance
 * @api public
 */

Connection.prototype.config;

/**
 * Helper for `createCollection()`. Will explicitly create the given collection
 * with specified options. Used to create [capped collections](https://docs.mongodb.com/manual/core/capped-collections/)
 * and [views](https://docs.mongodb.com/manual/core/views/) from mongoose.
 *
 * Options are passed down without modification to the [MongoDB driver's `createCollection()` function](http://mongodb.github.io/node-mongodb-native/2.2/api/Db.html#createCollection)
 *
 * @method createCollection
 * @param {string} collection The collection to create
 * @param {Object} [options] see [MongoDB driver docs](http://mongodb.github.io/node-mongodb-native/2.2/api/Db.html#createCollection)
 * @param {Function} [callback]
 * @return {Promise}
 * @api public
 */

Connection.prototype.createCollection = _wrapConnHelper(function createCollection(collection, options, cb) {
  if (typeof options === 'function') {
    cb = options;
    options = {};
  }
  this.db.createCollection(collection, options, cb);
});

/**
 * _Requires MongoDB >= 3.6.0._ Starts a [MongoDB session](https://docs.mongodb.com/manual/release-notes/3.6/#client-sessions)
 * for benefits like causal consistency, [retryable writes](https://docs.mongodb.com/manual/core/retryable-writes/),
 * and [transactions](http://thecodebarbarian.com/a-node-js-perspective-on-mongodb-4-transactions.html).
 *
 * ####Example:
 *
 *     const session = await conn.startSession();
 *     let doc = await Person.findOne({ name: 'Ned Stark' }, null, { session });
 *     await doc.remove();
 *     // `doc` will always be null, even if reading from a replica set
 *     // secondary. Without causal consistency, it is possible to
 *     // get a doc back from the below query if the query reads from a
 *     // secondary that is experiencing replication lag.
 *     doc = await Person.findOne({ name: 'Ned Stark' }, null, { session, readPreference: 'secondary' });
 *
 *
 * @method startSession
 * @param {Object} [options] see the [mongodb driver options](http://mongodb.github.io/node-mongodb-native/3.0/api/MongoClient.html#startSession)
 * @param {Boolean} [options.causalConsistency=true] set to false to disable causal consistency
 * @param {Function} [callback]
 * @return {Promise<ClientSession>} promise that resolves to a MongoDB driver `ClientSession`
 * @api public
 */

Connection.prototype.startSession = _wrapConnHelper(function startSession(options, cb) {
  if (typeof options === 'function') {
    cb = options;
    options = null;
  }
  const session = this.client.startSession(options);
  cb(null, session);
});

/**
 * _Requires MongoDB >= 3.6.0._ Executes the wrapped async function
 * in a transaction. Mongoose will commit the transaction if the
 * async function executes successfully and attempt to retry if
 * there was a retriable error.
 *
 * Calls the MongoDB driver's [`session.withTransaction()`](http://mongodb.github.io/node-mongodb-native/3.5/api/ClientSession.html#withTransaction),
 * but also handles resetting Mongoose document state as shown below.
 *
 * ####Example:
 *
 *     const doc = new Person({ name: 'Will Riker' });
 *     await db.transaction(async function setRank(session) {
 *       doc.rank = 'Captain';
 *       await doc.save({ session });
 *       doc.isNew; // false
 *
 *       // Throw an error to abort the transaction
 *       throw new Error('Oops!');
 *     },{ readPreference: 'primary' }).catch(() => {});
 *
 *     // true, `transaction()` reset the document's state because the
 *     // transaction was aborted.
 *     doc.isNew;
 *
 * @method transaction
 * @param {Function} fn Function to execute in a transaction
 * @param {mongodb.TransactionOptions} [options] Optional settings for the transaction
 * @return {Promise<Any>} promise that is fulfilled if Mongoose successfully committed the transaction, or rejects if the transaction was aborted or if Mongoose failed to commit the transaction. If fulfilled, the promise resolves to a MongoDB command result.
 * @api public
 */

Connection.prototype.transaction = function transaction(fn, options) {
  return this.startSession().then(session => {
    session[sessionNewDocuments] = new Map();
    return session.withTransaction(() => fn(session), options).
      then(res => {
        delete session[sessionNewDocuments];
        return res;
      }).
      catch(err => {
        // If transaction was aborted, we need to reset newly
        // inserted documents' `isNew`.
        for (const doc of session[sessionNewDocuments].keys()) {
          const state = session[sessionNewDocuments].get(doc);
          if (state.hasOwnProperty('isNew')) {
            doc.isNew = state.isNew;
          }
          if (state.hasOwnProperty('versionKey')) {
            doc.set(doc.schema.options.versionKey, state.versionKey);
          }

          for (const path of state.modifiedPaths) {
            doc.$__.activePaths.paths[path] = 'modify';
            doc.$__.activePaths.states.modify[path] = true;
          }

          for (const path of state.atomics.keys()) {
            const val = doc.$__getValue(path);
            if (val == null) {
              continue;
            }
            val[arrayAtomicsSymbol] = state.atomics.get(path);
          }
        }
        delete session[sessionNewDocuments];
        throw err;
      });
  });
};

/**
 * Helper for `dropCollection()`. Will delete the given collection, including
 * all documents and indexes.
 *
 * @method dropCollection
 * @param {string} collection The collection to delete
 * @param {Function} [callback]
 * @return {Promise}
 * @api public
 */

Connection.prototype.dropCollection = _wrapConnHelper(function dropCollection(collection, cb) {
  this.db.dropCollection(collection, cb);
});

/**
 * Helper for `dropDatabase()`. Deletes the given database, including all
 * collections, documents, and indexes.
 *
 * ####Example:
 *
 *     const conn = mongoose.createConnection('mongodb://localhost:27017/mydb');
 *     // Deletes the entire 'mydb' database
 *     await conn.dropDatabase();
 *
 * @method dropDatabase
 * @param {Function} [callback]
 * @return {Promise}
 * @api public
 */

Connection.prototype.dropDatabase = _wrapConnHelper(function dropDatabase(cb) {
  // If `dropDatabase()` is called, this model's collection will not be
  // init-ed. It is sufficiently common to call `dropDatabase()` after
  // `mongoose.connect()` but before creating models that we want to
  // support this. See gh-6967
  for (const name of Object.keys(this.models)) {
    delete this.models[name].$init;
  }
  this.db.dropDatabase(cb);
});

/*!
 * ignore
 */

function _wrapConnHelper(fn) {
  return function() {
    const cb = arguments.length > 0 ? arguments[arguments.length - 1] : null;
    const argsWithoutCb = typeof cb === 'function' ?
      Array.prototype.slice.call(arguments, 0, arguments.length - 1) :
      Array.prototype.slice.call(arguments);
    const disconnectedError = new MongooseError('Connection ' + this.id +
      ' was disconnected when calling `' + fn.name + '`');
    return promiseOrCallback(cb, cb => {
      // Make it ok to call collection helpers before `mongoose.connect()`
      // as long as `mongoose.connect()` is called on the same tick.
      // Re: gh-8534
      immediate(() => {
        if (this.readyState === STATES.connecting && this._shouldBufferCommands()) {
          this.once('open', function() {
            fn.apply(this, argsWithoutCb.concat([cb]));
          });
        } else if (this.readyState === STATES.disconnected && this.db == null) {
          cb(disconnectedError);
        } else {
          try {
            fn.apply(this, argsWithoutCb.concat([cb]));
          } catch (err) {
            return cb(err);
          }
        }
      });
    });
  };
}

/*!
 * ignore
 */

Connection.prototype._shouldBufferCommands = function _shouldBufferCommands() {
  if (this.config.bufferCommands != null) {
    return this.config.bufferCommands;
  }
  if (this.base.get('bufferCommands') != null) {
    return this.base.get('bufferCommands');
  }
  return true;
};

/**
 * error
 *
 * Graceful error handling, passes error to callback
 * if available, else emits error on the connection.
 *
 * @param {Error} err
 * @param {Function} callback optional
 * @api private
 */

Connection.prototype.error = function(err, callback) {
  if (callback) {
    callback(err);
    return null;
  }
  if (this.listeners('error').length > 0) {
    this.emit('error', err);
  }
  return Promise.reject(err);
};

/**
 * Called when the connection is opened
 *
 * @api private
 */

Connection.prototype.onOpen = function() {
  this.readyState = STATES.connected;

  // avoid having the collection subscribe to our event emitter
  // to prevent 0.3 warning
  for (const i in this.collections) {
    if (utils.object.hasOwnProperty(this.collections, i)) {
      this.collections[i].onOpen();
    }
  }

  this.emit('open');
};

/**
 * Opens the connection with a URI using `MongoClient.connect()`.
 *
 * @param {String} uri The URI to connect with.
 * @param {Object} [options] Passed on to http://mongodb.github.io/node-mongodb-native/2.2/api/MongoClient.html#connect
 * @param {Boolean} [options.bufferCommands=true] Mongoose specific option. Set to false to [disable buffering](http://mongoosejs.com/docs/faq.html#callback_never_executes) on all models associated with this connection.
 * @param {Number} [options.bufferTimeoutMS=true] Mongoose specific option. If `bufferCommands` is true, Mongoose will throw an error after `bufferTimeoutMS` if the operation is still buffered.
 * @param {String} [options.dbName] The name of the database we want to use. If not provided, use database name from connection string.
 * @param {String} [options.user] username for authentication, equivalent to `options.auth.user`. Maintained for backwards compatibility.
 * @param {String} [options.pass] password for authentication, equivalent to `options.auth.password`. Maintained for backwards compatibility.
 * @param {Number} [options.maxPoolSize=5] The maximum number of sockets the MongoDB driver will keep open for this connection. Keep in mind that MongoDB only allows one operation per socket at a time, so you may want to increase this if you find you have a few slow queries that are blocking faster queries from proceeding. See [Slow Trains in MongoDB and Node.js](http://thecodebarbarian.com/slow-trains-in-mongodb-and-nodejs).
 * @param {Number} [options.minPoolSize=1] The minimum number of sockets the MongoDB driver will keep open for this connection. Keep in mind that MongoDB only allows one operation per socket at a time, so you may want to increase this if you find you have a few slow queries that are blocking faster queries from proceeding. See [Slow Trains in MongoDB and Node.js](http://thecodebarbarian.com/slow-trains-in-mongodb-and-nodejs).
 * @param {Number} [options.serverSelectionTimeoutMS] If `useUnifiedTopology = true`, the MongoDB driver will try to find a server to send any given operation to, and keep retrying for `serverSelectionTimeoutMS` milliseconds before erroring out. If not set, the MongoDB driver defaults to using `30000` (30 seconds).
 * @param {Number} [options.heartbeatFrequencyMS] If `useUnifiedTopology = true`, the MongoDB driver sends a heartbeat every `heartbeatFrequencyMS` to check on the status of the connection. A heartbeat is subject to `serverSelectionTimeoutMS`, so the MongoDB driver will retry failed heartbeats for up to 30 seconds by default. Mongoose only emits a `'disconnected'` event after a heartbeat has failed, so you may want to decrease this setting to reduce the time between when your server goes down and when Mongoose emits `'disconnected'`. We recommend you do **not** set this setting below 1000, too many heartbeats can lead to performance degradation.
 * @param {Boolean} [options.autoIndex=true] Mongoose-specific option. Set to false to disable automatic index creation for all models associated with this connection.
 * @param {Boolean} [options.useCreateIndex=true] Mongoose-specific option. If `true`, this connection will use [`createIndex()` instead of `ensureIndex()`](/docs/deprecations.html#ensureindex) for automatic index builds via [`Model.init()`](/docs/api.html#model_Model.init).
 * @param {Number} [options.reconnectTries=30] If you're connected to a single server or mongos proxy (as opposed to a replica set), the MongoDB driver will try to reconnect every `reconnectInterval` milliseconds for `reconnectTries` times, and give up afterward. When the driver gives up, the mongoose connection emits a `reconnectFailed` event. This option does nothing for replica set connections.
 * @param {Number} [options.reconnectInterval=1000] See `reconnectTries` option above.
 * @param {Class} [options.promiseLibrary] Sets the [underlying driver's promise library](http://mongodb.github.io/node-mongodb-native/3.1/api/MongoClient.html).
 * @param {Number} [options.connectTimeoutMS=30000] How long the MongoDB driver will wait before killing a socket due to inactivity _during initial connection_. Defaults to 30000. This option is passed transparently to [Node.js' `socket#setTimeout()` function](https://nodejs.org/api/net.html#net_socket_settimeout_timeout_callback).
 * @param {Number} [options.socketTimeoutMS=30000] How long the MongoDB driver will wait before killing a socket due to inactivity _after initial connection_. A socket may be inactive because of either no activity or a long-running operation. This is set to `30000` by default, you should set this to 2-3x your longest running operation if you expect some of your database operations to run longer than 20 seconds. This option is passed to [Node.js `socket#setTimeout()` function](https://nodejs.org/api/net.html#net_socket_settimeout_timeout_callback) after the MongoDB driver successfully completes.
 * @param {Number} [options.family=0] Passed transparently to [Node.js' `dns.lookup()`](https://nodejs.org/api/dns.html#dns_dns_lookup_hostname_options_callback) function. May be either `0, `4`, or `6`. `4` means use IPv4 only, `6` means use IPv6 only, `0` means try both.
 * @param {Boolean} [options.autoCreate=false] Set to `true` to make Mongoose automatically call `createCollection()` on every model created on this connection.
 * @param {Function} [callback]
 * @returns {Connection} this
 * @api public
 */

Connection.prototype.openUri = function(uri, options, callback) {
  if (typeof options === 'function') {
    callback = options;
    options = null;
  }

  if (['string', 'number'].indexOf(typeof options) !== -1) {
    throw new MongooseError('Mongoose 5.x no longer supports ' +
      '`mongoose.connect(host, dbname, port)` or ' +
      '`mongoose.createConnection(host, dbname, port)`. See ' +
      'http://mongoosejs.com/docs/connections.html for supported connection syntax');
  }

  if (typeof uri !== 'string') {
    throw new MongooseError('The `uri` parameter to `openUri()` must be a ' +
      `string, got "${typeof uri}". Make sure the first parameter to ` +
      '`mongoose.connect()` or `mongoose.createConnection()` is a string.');
  }

  if (callback != null && typeof callback !== 'function') {
    throw new MongooseError('3rd parameter to `mongoose.connect()` or ' +
      '`mongoose.createConnection()` must be a function, got "' +
      typeof callback + '"');
  }

  if (this.readyState === STATES.connecting || this.readyState === STATES.connected) {
    if (this._connectionString !== uri) {
      throw new MongooseError('Can\'t call `openUri()` on an active connection with ' +
        'different connection strings. Make sure you aren\'t calling `mongoose.connect()` ' +
        'multiple times. See: https://mongoosejs.com/docs/connections.html#multiple_connections');
    }

    if (typeof callback === 'function') {
      this.$initialConnection = this.$initialConnection.then(
        () => callback(null, this),
        err => callback(err)
      );
    }
    return this;
  }

  this._connectionString = uri;
  this.readyState = STATES.connecting;
  this._closeCalled = false;

  const Promise = PromiseProvider.get();
  const _this = this;

  if (options) {
    options = utils.clone(options);
    const autoIndex = options.config && options.config.autoIndex != null ?
      options.config.autoIndex :
      options.autoIndex;
    if (autoIndex != null) {
      this.config.autoIndex = autoIndex !== false;
      delete options.config;
      delete options.autoIndex;
    }

    if ('autoCreate' in options) {
      this.config.autoCreate = !!options.autoCreate;
      delete options.autoCreate;
    }
    if ('useCreateIndex' in options) {
      this.config.useCreateIndex = !!options.useCreateIndex;
      delete options.useCreateIndex;
    }

    // Backwards compat
    if (options.user || options.pass) {
      options.auth = options.auth || {};
      options.auth.user = options.user;
      options.auth.password = options.pass;

      this.user = options.user;
      this.pass = options.pass;
    }
    delete options.user;
    delete options.pass;

    if (options.bufferCommands != null) {
      this.config.bufferCommands = options.bufferCommands;
      delete options.bufferCommands;
    }

    if (options.useMongoClient != null) {
      handleUseMongoClient(options);
    }
  } else {
    options = {};
  }

  this._connectionOptions = options;
  const dbName = options.dbName;
  if (dbName != null) {
    this.$dbName = dbName;
  }
  delete options.dbName;

  if (!utils.hasUserDefinedProperty(options, 'driverInfo')) {
    options.driverInfo = {
      name: 'Mongoose',
      version: pkg.version
    };
  }

  const promise = new Promise((resolve, reject) => {
    let client;
    try {
      client = new mongodb.MongoClient(uri, options);
    } catch (error) {
      _this.readyState = STATES.disconnected;
      return reject(error);
    }
    _this.client = client;
    client.connect((error) => {
      if (error) {
        return reject(error);
      }

      _setClient(_this, client, options, dbName);

      resolve(_this);
    });
  });

  const serverSelectionError = new ServerSelectionError();
  this.$initialConnection = promise.
    then(() => this).
    catch(err => {
      this.readyState = STATES.disconnected;
      if (err != null && err.name === 'MongoServerSelectionError') {
        err = serverSelectionError.assimilateError(err);
      }

      if (this.listeners('error').length > 0) {
        process.nextTick(() => this.emit('error', err));
      }
      throw err;
    });
<<<<<<< HEAD
=======
  this.then = function(resolve, reject) {
    return this.$initialConnection.then(() => {
      if (typeof resolve === 'function') {
        return resolve(_this);
      }
    }, reject);
  };
  this.catch = function(reject) {
    return this.$initialConnection.catch(reject);
  };
>>>>>>> b5c6a506

  if (callback != null) {
    this.$initialConnection = this.$initialConnection.then(
      () => { callback(null, this); return this; },
      err => callback(err)
    );
  }

  return this.$initialConnection;
};

function _setClient(conn, client, options, dbName) {
  const db = dbName != null ? client.db(dbName) : client.db();
  conn.db = db;
  conn.client = client;
  conn.host = get(client, 's.options.hosts.0.host', void 0);
  conn.port = get(client, 's.options.hosts.0.port', void 0);
  conn.name = dbName != null ? dbName : get(client, 's.options.dbName', void 0);

  const _handleReconnect = () => {
    // If we aren't disconnected, we assume this reconnect is due to a
    // socket timeout. If there's no activity on a socket for
    // `socketTimeoutMS`, the driver will attempt to reconnect and emit
    // this event.
    if (conn.readyState !== STATES.connected) {
      conn.readyState = STATES.connected;
      conn.emit('reconnect');
      conn.emit('reconnected');
      conn.onOpen();
    }
  };

  // `useUnifiedTopology` events
  const type = get(db, 's.topology.s.description.type', '');
  if (options.useUnifiedTopology) {
    if (type === 'Single') {
      const server = Array.from(db.s.topology.s.servers.values())[0];
      server.s.topology.on('serverHeartbeatSucceeded', () => {
        _handleReconnect();
      });
      server.s.pool.on('reconnect', () => {
        _handleReconnect();
      });
      client.on('serverDescriptionChanged', ev => {
        const newDescription = ev.newDescription;
        if (newDescription.type === 'Standalone') {
          _handleReconnect();
        } else {
          conn.readyState = STATES.disconnected;
        }
      });
    } else if (type.startsWith('ReplicaSet')) {
      client.on('topologyDescriptionChanged', ev => {
        // Emit disconnected if we've lost connectivity to _all_ servers
        // in the replica set.
        const description = ev.newDescription;
        const servers = Array.from(ev.newDescription.servers.values());
        const allServersDisconnected = description.type === 'ReplicaSetNoPrimary' &&
          servers.reduce((cur, d) => cur || d.type === 'Unknown', false);
        if (conn.readyState === STATES.connected && allServersDisconnected) {
          // Implicitly emits 'disconnected'
          conn.readyState = STATES.disconnected;
        } else if (conn.readyState === STATES.disconnected && !allServersDisconnected) {
          _handleReconnect();
        }
      });
    }
  }

<<<<<<< HEAD
=======
  // Backwards compat for mongoose 4.x
  db.s.topology.on('reconnectFailed', function() {
    conn.emit('reconnectFailed');
  });

  if (!options.useUnifiedTopology) {
    db.on('reconnect', function() {
      _handleReconnect();
    });

    db.s.topology.on('left', function(data) {
      conn.emit('left', data);
    });
  }
  db.s.topology.on('joined', function(data) {
    conn.emit('joined', data);
  });
  db.s.topology.on('fullsetup', function(data) {
    conn.emit('fullsetup', data);
  });
  if (get(db, 's.topology.s.coreTopology.s.pool') != null) {
    db.s.topology.s.coreTopology.s.pool.on('attemptReconnect', function() {
      conn.emit('attemptReconnect');
    });
  }
  if (!options.useUnifiedTopology) {
    db.on('close', function() {
      // Implicitly emits 'disconnected'
      conn.readyState = STATES.disconnected;
    });
  } else if (!type.startsWith('ReplicaSet')) {
    client.on('close', function() {
      // Implicitly emits 'disconnected'
      conn.readyState = STATES.disconnected;
    });
  }

  if (!options.useUnifiedTopology) {
    client.on('left', function() {
      if (conn.readyState === STATES.connected &&
          get(db, 's.topology.s.coreTopology.s.replicaSetState.topologyType') === 'ReplicaSetNoPrimary') {
        conn.readyState = STATES.disconnected;
      }
    });

    db.on('timeout', function() {
      conn.emit('timeout');
    });
  }

>>>>>>> b5c6a506
  delete conn.then;
  delete conn.catch;
  conn.readyState = STATES.connected;

  for (const i in conn.collections) {
    if (utils.object.hasOwnProperty(conn.collections, i)) {
      conn.collections[i].onOpen();
    }
  }

  conn.emit('open');
}

/*!
 * ignore
 */

const handleUseMongoClient = function handleUseMongoClient(options) {
  console.warn('WARNING: The `useMongoClient` option is no longer ' +
    'necessary in mongoose 5.x, please remove it.');
  const stack = new Error().stack;
  console.warn(stack.substr(stack.indexOf('\n') + 1));
  delete options.useMongoClient;
};

/**
 * Closes the connection
 *
 * @param {Boolean} [force] optional
 * @param {Function} [callback] optional
 * @return {Promise}
 * @api public
 */

Connection.prototype.close = function(force, callback) {
  if (typeof force === 'function') {
    callback = force;
    force = false;
  }

  this.$wasForceClosed = !!force;

  return promiseOrCallback(callback, cb => {
    this._close(force, cb);
  });
};

/**
 * Handles closing the connection
 *
 * @param {Boolean} force
 * @param {Function} callback
 * @api private
 */
Connection.prototype._close = function(force, callback) {
  const _this = this;
  const closeCalled = this._closeCalled;
  this._closeCalled = true;

  switch (this.readyState) {
    case STATES.disconnected:
      if (closeCalled) {
        callback();
      } else {
        this.doClose(force, function(err) {
          if (err) {
            return callback(err);
          }
          _this.onClose(force);
          callback(null);
        });
      }
      break;

    case STATES.connected:
      this.readyState = STATES.disconnecting;
      this.doClose(force, function(err) {
        if (err) {
          return callback(err);
        }
        _this.onClose(force);
        callback(null);
      });

      break;
    case STATES.connecting:
      this.once('open', function() {
        _this.close(callback);
      });
      break;

    case STATES.disconnecting:
      this.once('close', function() {
        callback();
      });
      break;
  }

  return this;
};

/**
 * Called when the connection closes
 *
 * @api private
 */

Connection.prototype.onClose = function(force) {
  this.readyState = STATES.disconnected;

  // avoid having the collection subscribe to our event emitter
  // to prevent 0.3 warning
  for (const i in this.collections) {
    if (utils.object.hasOwnProperty(this.collections, i)) {
      this.collections[i].onClose(force);
    }
  }

  this.emit('close', force);

  for (const db of this.otherDbs) {
    db.close(force);
  }
};

/**
 * Retrieves a collection, creating it if not cached.
 *
 * Not typically needed by applications. Just talk to your collection through your model.
 *
 * @param {String} name of the collection
 * @param {Object} [options] optional collection options
 * @return {Collection} collection instance
 * @api public
 */

Connection.prototype.collection = function(name, options) {
  options = options ? utils.clone(options) : {};
  options.$wasForceClosed = this.$wasForceClosed;
  if (!(name in this.collections)) {
    this.collections[name] = new Collection(name, this, options);
  }
  return this.collections[name];
};

/**
 * Declares a plugin executed on all schemas you pass to `conn.model()`
 *
 * Equivalent to calling `.plugin(fn)` on each schema you create.
 *
 * ####Example:
 *     const db = mongoose.createConnection('mongodb://localhost:27017/mydb');
 *     db.plugin(() => console.log('Applied'));
 *     db.plugins.length; // 1
 *
 *     db.model('Test', new Schema({})); // Prints "Applied"
 *
 * @param {Function} fn plugin callback
 * @param {Object} [opts] optional options
 * @return {Connection} this
 * @see plugins ./plugins.html
 * @api public
 */

Connection.prototype.plugin = function(fn, opts) {
  this.plugins.push([fn, opts]);
  return this;
};

/**
 * Defines or retrieves a model.
 *
 *     const mongoose = require('mongoose');
 *     const db = mongoose.createConnection(..);
 *     db.model('Venue', new Schema(..));
 *     const Ticket = db.model('Ticket', new Schema(..));
 *     const Venue = db.model('Venue');
 *
 * _When no `collection` argument is passed, Mongoose produces a collection name by passing the model `name` to the [utils.toCollectionName](#utils_exports.toCollectionName) method. This method pluralizes the name. If you don't like this behavior, either pass a collection name or set your schemas collection name option._
 *
 * ####Example:
 *
 *     const schema = new Schema({ name: String }, { collection: 'actor' });
 *
 *     // or
 *
 *     schema.set('collection', 'actor');
 *
 *     // or
 *
 *     const collectionName = 'actor'
 *     const M = conn.model('Actor', schema, collectionName)
 *
 * @param {String|Function} name the model name or class extending Model
 * @param {Schema} [schema] a schema. necessary when defining a model
 * @param {String} [collection] name of mongodb collection (optional) if not given it will be induced from model name
 * @param {Object} [options]
 * @param {Boolean} [options.overwriteModels=false] If true, overwrite existing models with the same name to avoid `OverwriteModelError`
 * @see Mongoose#model #index_Mongoose-model
 * @return {Model} The compiled model
 * @api public
 */

Connection.prototype.model = function(name, schema, collection, options) {
  if (!(this instanceof Connection)) {
    throw new MongooseError('`connection.model()` should not be run with ' +
      '`new`. If you are doing `new db.model(foo)(bar)`, use ' +
      '`db.model(foo)(bar)` instead');
  }

  let fn;
  if (typeof name === 'function') {
    fn = name;
    name = fn.name;
  }

  // collection name discovery
  if (typeof schema === 'string') {
    collection = schema;
    schema = false;
  }

  if (utils.isObject(schema) && !schema.instanceOfSchema) {
    schema = new Schema(schema);
  }
  if (schema && !schema.instanceOfSchema) {
    throw new Error('The 2nd parameter to `mongoose.model()` should be a ' +
      'schema or a POJO');
  }

  const defaultOptions = { cache: false, overwriteModels: this.base.options.overwriteModels };
  const opts = Object.assign(defaultOptions, options, { connection: this });
  if (this.models[name] && !collection && opts.overwriteModels !== true) {
    // model exists but we are not subclassing with custom collection
    if (schema && schema.instanceOfSchema && schema !== this.models[name].schema) {
      throw new MongooseError.OverwriteModelError(name);
    }
    return this.models[name];
  }

  let model;

  if (schema && schema.instanceOfSchema) {
    applyPlugins(schema, this.plugins, null, '$connectionPluginsApplied');

    // compile a model
    model = this.base._model(fn || name, schema, collection, opts);

    // only the first model with this name is cached to allow
    // for one-offs with custom collection names etc.
    if (!this.models[name]) {
      this.models[name] = model;
    }

    // Errors handled internally, so safe to ignore error
    model.init(function $modelInitNoop() {});

    return model;
  }

  if (this.models[name] && collection) {
    // subclassing current model with alternate collection
    model = this.models[name];
    schema = model.prototype.schema;
    const sub = model.__subclass(this, schema, collection);
    // do not cache the sub model
    return sub;
  }

  if (!model) {
    throw new MongooseError.MissingSchemaError(name);
  }

  if (this === model.prototype.db
      && (!collection || collection === model.collection.name)) {
    // model already uses this connection.

    // only the first model with this name is cached to allow
    // for one-offs with custom collection names etc.
    if (!this.models[name]) {
      this.models[name] = model;
    }

    return model;
  }
  this.models[name] = model.__subclass(this, schema, collection);
  return this.models[name];
};

/**
 * Removes the model named `name` from this connection, if it exists. You can
 * use this function to clean up any models you created in your tests to
 * prevent OverwriteModelErrors.
 *
 * ####Example:
 *
 *     conn.model('User', new Schema({ name: String }));
 *     console.log(conn.model('User')); // Model object
 *     conn.deleteModel('User');
 *     console.log(conn.model('User')); // undefined
 *
 *     // Usually useful in a Mocha `afterEach()` hook
 *     afterEach(function() {
 *       conn.deleteModel(/.+/); // Delete every model
 *     });
 *
 * @api public
 * @param {String|RegExp} name if string, the name of the model to remove. If regexp, removes all models whose name matches the regexp.
 * @return {Connection} this
 */

Connection.prototype.deleteModel = function(name) {
  if (typeof name === 'string') {
    const model = this.model(name);
    if (model == null) {
      return this;
    }
    const collectionName = model.collection.name;
    delete this.models[name];
    delete this.collections[collectionName];
  } else if (name instanceof RegExp) {
    const pattern = name;
    const names = this.modelNames();
    for (const name of names) {
      if (pattern.test(name)) {
        this.deleteModel(name);
      }
    }
  } else {
    throw new Error('First parameter to `deleteModel()` must be a string ' +
      'or regexp, got "' + name + '"');
  }

  return this;
};

/**
 * Watches the entire underlying database for changes. Similar to
 * [`Model.watch()`](/docs/api/model.html#model_Model.watch).
 *
 * This function does **not** trigger any middleware. In particular, it
 * does **not** trigger aggregate middleware.
 *
 * The ChangeStream object is an event emitter that emits the following events:
 *
 * - 'change': A change occurred, see below example
 * - 'error': An unrecoverable error occurred. In particular, change streams currently error out if they lose connection to the replica set primary. Follow [this GitHub issue](https://github.com/Automattic/mongoose/issues/6799) for updates.
 * - 'end': Emitted if the underlying stream is closed
 * - 'close': Emitted if the underlying stream is closed
 *
 * ####Example:
 *
 *     const User = conn.model('User', new Schema({ name: String }));
 *
 *     const changeStream = conn.watch().on('change', data => console.log(data));
 *
 *     // Triggers a 'change' event on the change stream.
 *     await User.create({ name: 'test' });
 *
 * @api public
 * @param {Array} [pipeline]
 * @param {Object} [options] passed without changes to [the MongoDB driver's `Db#watch()` function](https://mongodb.github.io/node-mongodb-native/3.4/api/Db.html#watch)
 * @return {ChangeStream} mongoose-specific change stream wrapper, inherits from EventEmitter
 */

Connection.prototype.watch = function(pipeline, options) {
  const disconnectedError = new MongooseError('Connection ' + this.id +
    ' was disconnected when calling `watch()`');

  const changeStreamThunk = cb => {
    immediate(() => {
      if (this.readyState === STATES.connecting) {
        this.once('open', function() {
          const driverChangeStream = this.db.watch(pipeline, options);
          cb(null, driverChangeStream);
        });
      } else if (this.readyState === STATES.disconnected && this.db == null) {
        cb(disconnectedError);
      } else {
        const driverChangeStream = this.db.watch(pipeline, options);
        cb(null, driverChangeStream);
      }
    });
  };

  const changeStream = new ChangeStream(changeStreamThunk, pipeline, options);
  return changeStream;
};

/**
 * Returns a promise that resolves when this connection
 * successfully connects to MongoDB, or rejects if this connection failed
 * to connect.
 *
 * ####Example:
 *     const conn = await mongoose.createConnection('mongodb://localhost:27017/test').
 *       asPromise();
 *     conn.readyState; // 1, means Mongoose is connected
 *
 * @api public
 * @return {Promise}
 */

Connection.prototype.asPromise = function asPromise() {
  return this.$initialConnection;
};

/**
 * Returns an array of model names created on this connection.
 * @api public
 * @return {Array}
 */

Connection.prototype.modelNames = function() {
  return Object.keys(this.models);
};

/**
 * @brief Returns if the connection requires authentication after it is opened. Generally if a
 * username and password are both provided than authentication is needed, but in some cases a
 * password is not required.
 * @api private
 * @return {Boolean} true if the connection should be authenticated after it is opened, otherwise false.
 */
Connection.prototype.shouldAuthenticate = function() {
  return this.user != null &&
    (this.pass != null || this.authMechanismDoesNotRequirePassword());
};

/**
 * @brief Returns a boolean value that specifies if the current authentication mechanism needs a
 * password to authenticate according to the auth objects passed into the openUri methods.
 * @api private
 * @return {Boolean} true if the authentication mechanism specified in the options object requires
 *  a password, otherwise false.
 */
Connection.prototype.authMechanismDoesNotRequirePassword = function() {
  if (this.options && this.options.auth) {
    return noPasswordAuthMechanisms.indexOf(this.options.auth.authMechanism) >= 0;
  }
  return true;
};

/**
 * @brief Returns a boolean value that specifies if the provided objects object provides enough
 * data to authenticate with. Generally this is true if the username and password are both specified
 * but in some authentication methods, a password is not required for authentication so only a username
 * is required.
 * @param {Object} [options] the options object passed into the openUri methods.
 * @api private
 * @return {Boolean} true if the provided options object provides enough data to authenticate with,
 *   otherwise false.
 */
Connection.prototype.optionsProvideAuthenticationData = function(options) {
  return (options) &&
      (options.user) &&
      ((options.pass) || this.authMechanismDoesNotRequirePassword());
};

/**
 * Returns the [MongoDB driver `MongoClient`](http://mongodb.github.io/node-mongodb-native/3.5/api/MongoClient.html) instance
 * that this connection uses to talk to MongoDB.
 *
 * ####Example:
 *     const conn = await mongoose.createConnection('mongodb://localhost:27017/test');
 *
 *     conn.getClient(); // MongoClient { ... }
 *
 * @api public
 * @return {MongoClient}
 */

Connection.prototype.getClient = function getClient() {
  return this.client;
};

/**
 * Set the [MongoDB driver `MongoClient`](http://mongodb.github.io/node-mongodb-native/3.5/api/MongoClient.html) instance
 * that this connection uses to talk to MongoDB. This is useful if you already have a MongoClient instance, and want to
 * reuse it.
 *
 * ####Example:
 *     const client = await mongodb.MongoClient.connect('mongodb://localhost:27017/test');
 *
 *     const conn = mongoose.createConnection().setClient(client);
 *
 *     conn.getClient(); // MongoClient { ... }
 *     conn.readyState; // 1, means 'CONNECTED'
 *
 * @api public
 * @return {Connection} this
 */

Connection.prototype.setClient = function setClient(client) {
  if (!(client instanceof mongodb.MongoClient)) {
    throw new MongooseError('Must call `setClient()` with an instance of MongoClient');
  }
  if (this.client != null || this.readyState !== STATES.disconnected) {
    throw new MongooseError('Cannot call `setClient()` on a connection that is already connected.');
  }
  if (!client.isConnected()) {
    throw new MongooseError('Cannot call `setClient()` with a MongoClient that is not connected.');
  }

  this._connectionString = client.s.url;
  _setClient(this, client, { useUnifiedTopology: client.s.options.useUnifiedTopology }, client.s.options.dbName);

  return this;
};

/**
 * Switches to a different database using the same connection pool.
 *
 * Returns a new connection object, with the new db.
 *
 * @method useDb
 * @memberOf Connection
 * @param {String} name The database name
 * @param {Object} [options]
 * @param {Boolean} [options.useCache=false] If true, cache results so calling `useDb()` multiple times with the same name only creates 1 connection object.
 * @return {Connection} New Connection Object
 * @api public
 */

/*!
 * Module exports.
 */

Connection.STATES = STATES;
module.exports = Connection;<|MERGE_RESOLUTION|>--- conflicted
+++ resolved
@@ -810,19 +810,6 @@
       }
       throw err;
     });
-<<<<<<< HEAD
-=======
-  this.then = function(resolve, reject) {
-    return this.$initialConnection.then(() => {
-      if (typeof resolve === 'function') {
-        return resolve(_this);
-      }
-    }, reject);
-  };
-  this.catch = function(reject) {
-    return this.$initialConnection.catch(reject);
-  };
->>>>>>> b5c6a506
 
   if (callback != null) {
     this.$initialConnection = this.$initialConnection.then(
@@ -892,61 +879,6 @@
     }
   }
 
-<<<<<<< HEAD
-=======
-  // Backwards compat for mongoose 4.x
-  db.s.topology.on('reconnectFailed', function() {
-    conn.emit('reconnectFailed');
-  });
-
-  if (!options.useUnifiedTopology) {
-    db.on('reconnect', function() {
-      _handleReconnect();
-    });
-
-    db.s.topology.on('left', function(data) {
-      conn.emit('left', data);
-    });
-  }
-  db.s.topology.on('joined', function(data) {
-    conn.emit('joined', data);
-  });
-  db.s.topology.on('fullsetup', function(data) {
-    conn.emit('fullsetup', data);
-  });
-  if (get(db, 's.topology.s.coreTopology.s.pool') != null) {
-    db.s.topology.s.coreTopology.s.pool.on('attemptReconnect', function() {
-      conn.emit('attemptReconnect');
-    });
-  }
-  if (!options.useUnifiedTopology) {
-    db.on('close', function() {
-      // Implicitly emits 'disconnected'
-      conn.readyState = STATES.disconnected;
-    });
-  } else if (!type.startsWith('ReplicaSet')) {
-    client.on('close', function() {
-      // Implicitly emits 'disconnected'
-      conn.readyState = STATES.disconnected;
-    });
-  }
-
-  if (!options.useUnifiedTopology) {
-    client.on('left', function() {
-      if (conn.readyState === STATES.connected &&
-          get(db, 's.topology.s.coreTopology.s.replicaSetState.topologyType') === 'ReplicaSetNoPrimary') {
-        conn.readyState = STATES.disconnected;
-      }
-    });
-
-    db.on('timeout', function() {
-      conn.emit('timeout');
-    });
-  }
-
->>>>>>> b5c6a506
-  delete conn.then;
-  delete conn.catch;
   conn.readyState = STATES.connected;
 
   for (const i in conn.collections) {
