--- conflicted
+++ resolved
@@ -782,22 +782,6 @@
     });
   });
 
-<<<<<<< HEAD
-=======
-  const _handleReconnect = () => {
-    // If we aren't disconnected, we assume this reconnect is due to a
-    // socket timeout. If there's no activity on a socket for
-    // `socketTimeoutMS`, the driver will attempt to reconnect and emit
-    // this event.
-    if (_this.readyState !== STATES.connected) {
-      _this.readyState = STATES.connected;
-      _this.emit('reconnect');
-      _this.emit('reconnected');
-      _this.onOpen();
-    }
-  };
-
->>>>>>> c90c89e8
   const promise = new Promise((resolve, reject) => {
     const client = new mongodb.MongoClient(uri, options);
     _this.client = client;
@@ -857,6 +841,7 @@
       conn.readyState = STATES.connected;
       conn.emit('reconnect');
       conn.emit('reconnected');
+      conn.onOpen();
     }
   };
 
