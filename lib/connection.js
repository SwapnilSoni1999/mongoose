'use strict';

/*!
 * Module dependencies.
 */

const ChangeStream = require('./cursor/ChangeStream');
const EventEmitter = require('events').EventEmitter;
const Schema = require('./schema');
const Collection = require('./driver').get().Collection;
const STATES = require('./connectionstate');
const MongooseError = require('./error/index');
const PromiseProvider = require('./promise_provider');
const ServerSelectionError = require('./error/serverSelection');
const applyPlugins = require('./helpers/schema/applyPlugins');
const promiseOrCallback = require('./helpers/promiseOrCallback');
const get = require('./helpers/get');
const immediate = require('./helpers/immediate');
const mongodb = require('mongodb');
const pkg = require('../package.json');
const utils = require('./utils');
const processConnectionOptions = require('./helpers/processConnectionOptions');

const arrayAtomicsSymbol = require('./helpers/symbols').arrayAtomicsSymbol;
const sessionNewDocuments = require('./helpers/symbols').sessionNewDocuments;

/*!
 * A list of authentication mechanisms that don't require a password for authentication.
 * This is used by the authMechanismDoesNotRequirePassword method.
 *
 * @api private
 */
const noPasswordAuthMechanisms = [
  'MONGODB-X509'
];

/**
 * Connection constructor
 *
 * For practical reasons, a Connection equals a Db.
 *
 * @param {Mongoose} base a mongoose instance
 * @inherits NodeJS EventEmitter http://nodejs.org/api/events.html#events_class_events_eventemitter
 * @event `connecting`: Emitted when `connection.openUri()` is executed on this connection.
 * @event `connected`: Emitted when this connection successfully connects to the db. May be emitted _multiple_ times in `reconnected` scenarios.
 * @event `open`: Emitted after we `connected` and `onOpen` is executed on all of this connections models.
 * @event `disconnecting`: Emitted when `connection.close()` was executed.
 * @event `disconnected`: Emitted after getting disconnected from the db.
 * @event `close`: Emitted after we `disconnected` and `onClose` executed on all of this connections models.
 * @event `reconnected`: Emitted after we `connected` and subsequently `disconnected`, followed by successfully another successful connection.
 * @event `error`: Emitted when an error occurs on this connection.
 * @event `fullsetup`: Emitted after the driver has connected to primary and all secondaries if specified in the connection string.
 * @api public
 */

function Connection(base) {
  this.base = base;
  this.collections = {};
  this.models = {};
  this.config = {};
  this.replica = false;
  this.options = null;
  this.otherDbs = []; // FIXME: To be replaced with relatedDbs
  this.relatedDbs = {}; // Hashmap of other dbs that share underlying connection
  this.states = STATES;
  this._readyState = STATES.disconnected;
  this._closeCalled = false;
  this._hasOpened = false;
  this.plugins = [];
  if (typeof base === 'undefined' || !base.connections.length) {
    this.id = 0;
  } else {
    this.id = base.connections.length;
  }
  this._queue = [];
}

/*!
 * Inherit from EventEmitter
 */

Connection.prototype.__proto__ = EventEmitter.prototype;

/**
 * Connection ready state
 *
 * - 0 = disconnected
 * - 1 = connected
 * - 2 = connecting
 * - 3 = disconnecting
 *
 * Each state change emits its associated event name.
 *
 * ####Example
 *
 *     conn.on('connected', callback);
 *     conn.on('disconnected', callback);
 *
 * @property readyState
 * @memberOf Connection
 * @instance
 * @api public
 */

Object.defineProperty(Connection.prototype, 'readyState', {
  get: function() {
    return this._readyState;
  },
  set: function(val) {
    if (!(val in STATES)) {
      throw new Error('Invalid connection state: ' + val);
    }

    if (this._readyState !== val) {
      this._readyState = val;
      // [legacy] loop over the otherDbs on this connection and change their state
      for (const db of this.otherDbs) {
        db.readyState = val;
      }

      if (STATES.connected === val) {
        this._hasOpened = true;
      }

      this.emit(STATES[val]);
    }
  }
});

/**
 * Gets the value of the option `key`. Equivalent to `conn.options[key]`
 *
 * ####Example:
 *
 *     conn.get('test'); // returns the 'test' value
 *
 * @param {String} key
 * @method get
 * @api public
 */

Connection.prototype.get = function(key) {
  if (this.config.hasOwnProperty(key)) {
    return this.config[key];
  }

  return get(this.options, key);
};

/**
 * Sets the value of the option `key`. Equivalent to `conn.options[key] = val`
 *
 * Supported options include:
 *
 * - `maxTimeMS`: Set [`maxTimeMS`](/docs/api.html#query_Query-maxTimeMS) for all queries on this connection.
 *
 * ####Example:
 *
 *     conn.set('test', 'foo');
 *     conn.get('test'); // 'foo'
 *     conn.options.test; // 'foo'
 *
 * @param {String} key
 * @param {Any} val
 * @method set
 * @api public
 */

Connection.prototype.set = function(key, val) {
  if (this.config.hasOwnProperty(key)) {
    this.config[key] = val;
    return val;
  }

  this.options = this.options || {};
  this.options[key] = val;
  return val;
};

/**
 * A hash of the collections associated with this connection
 *
 * @property collections
 * @memberOf Connection
 * @instance
 * @api public
 */

Connection.prototype.collections;

/**
 * The name of the database this connection points to.
 *
 * ####Example
 *
 *     mongoose.createConnection('mongodb://localhost:27017/mydb').name; // "mydb"
 *
 * @property name
 * @memberOf Connection
 * @instance
 * @api public
 */

Connection.prototype.name;

/**
 * A [POJO](https://masteringjs.io/tutorials/fundamentals/pojo) containing
 * a map from model names to models. Contains all models that have been
 * added to this connection using [`Connection#model()`](/docs/api/connection.html#connection_Connection-model).
 *
 * ####Example
 *
 *     const conn = mongoose.createConnection();
 *     const Test = conn.model('Test', mongoose.Schema({ name: String }));
 *
 *     Object.keys(conn.models).length; // 1
 *     conn.models.Test === Test; // true
 *
 * @property models
 * @memberOf Connection
 * @instance
 * @api public
 */

Connection.prototype.models;

/**
 * A number identifier for this connection. Used for debugging when
 * you have [multiple connections](/docs/connections.html#multiple_connections).
 *
 * ####Example
 *
 *     // The default connection has `id = 0`
 *     mongoose.connection.id; // 0
 *
 *     // If you create a new connection, Mongoose increments id
 *     const conn = mongoose.createConnection();
 *     conn.id; // 1
 *
 * @property id
 * @memberOf Connection
 * @instance
 * @api public
 */

Connection.prototype.id;

/**
 * The plugins that will be applied to all models created on this connection.
 *
 * ####Example:
 *
 *     const db = mongoose.createConnection('mongodb://localhost:27017/mydb');
 *     db.plugin(() => console.log('Applied'));
 *     db.plugins.length; // 1
 *
 *     db.model('Test', new Schema({})); // Prints "Applied"
 *
 * @property plugins
 * @memberOf Connection
 * @instance
 * @api public
 */

Object.defineProperty(Connection.prototype, 'plugins', {
  configurable: false,
  enumerable: true,
  writable: true
});

/**
 * The host name portion of the URI. If multiple hosts, such as a replica set,
 * this will contain the first host name in the URI
 *
 * ####Example
 *
 *     mongoose.createConnection('mongodb://localhost:27017/mydb').host; // "localhost"
 *
 * @property host
 * @memberOf Connection
 * @instance
 * @api public
 */

Object.defineProperty(Connection.prototype, 'host', {
  configurable: true,
  enumerable: true,
  writable: true
});

/**
 * The port portion of the URI. If multiple hosts, such as a replica set,
 * this will contain the port from the first host name in the URI.
 *
 * ####Example
 *
 *     mongoose.createConnection('mongodb://localhost:27017/mydb').port; // 27017
 *
 * @property port
 * @memberOf Connection
 * @instance
 * @api public
 */

Object.defineProperty(Connection.prototype, 'port', {
  configurable: true,
  enumerable: true,
  writable: true
});

/**
 * The username specified in the URI
 *
 * ####Example
 *
 *     mongoose.createConnection('mongodb://val:psw@localhost:27017/mydb').user; // "val"
 *
 * @property user
 * @memberOf Connection
 * @instance
 * @api public
 */

Object.defineProperty(Connection.prototype, 'user', {
  configurable: true,
  enumerable: true,
  writable: true
});

/**
 * The password specified in the URI
 *
 * ####Example
 *
 *     mongoose.createConnection('mongodb://val:psw@localhost:27017/mydb').pass; // "psw"
 *
 * @property pass
 * @memberOf Connection
 * @instance
 * @api public
 */

Object.defineProperty(Connection.prototype, 'pass', {
  configurable: true,
  enumerable: true,
  writable: true
});

/**
 * The mongodb.Db instance, set when the connection is opened
 *
 * @property db
 * @memberOf Connection
 * @instance
 * @api public
 */

Connection.prototype.db;

/**
 * The MongoClient instance this connection uses to talk to MongoDB. Mongoose automatically sets this property
 * when the connection is opened.
 *
 * @property client
 * @memberOf Connection
 * @instance
 * @api public
 */

Connection.prototype.client;

/**
 * A hash of the global options that are associated with this connection
 *
 * @property config
 * @memberOf Connection
 * @instance
 * @api public
 */

Connection.prototype.config;

/**
 * Helper for `createCollection()`. Will explicitly create the given collection
 * with specified options. Used to create [capped collections](https://docs.mongodb.com/manual/core/capped-collections/)
 * and [views](https://docs.mongodb.com/manual/core/views/) from mongoose.
 *
 * Options are passed down without modification to the [MongoDB driver's `createCollection()` function](http://mongodb.github.io/node-mongodb-native/2.2/api/Db.html#createCollection)
 *
 * @method createCollection
 * @param {string} collection The collection to create
 * @param {Object} [options] see [MongoDB driver docs](http://mongodb.github.io/node-mongodb-native/2.2/api/Db.html#createCollection)
 * @param {Function} [callback]
 * @return {Promise}
 * @api public
 */

Connection.prototype.createCollection = _wrapConnHelper(function createCollection(collection, options, cb) {
  if (typeof options === 'function') {
    cb = options;
    options = {};
  }
  this.db.createCollection(collection, options, cb);
});

/**
 * _Requires MongoDB >= 3.6.0._ Starts a [MongoDB session](https://docs.mongodb.com/manual/release-notes/3.6/#client-sessions)
 * for benefits like causal consistency, [retryable writes](https://docs.mongodb.com/manual/core/retryable-writes/),
 * and [transactions](http://thecodebarbarian.com/a-node-js-perspective-on-mongodb-4-transactions.html).
 *
 * ####Example:
 *
 *     const session = await conn.startSession();
 *     let doc = await Person.findOne({ name: 'Ned Stark' }, null, { session });
 *     await doc.remove();
 *     // `doc` will always be null, even if reading from a replica set
 *     // secondary. Without causal consistency, it is possible to
 *     // get a doc back from the below query if the query reads from a
 *     // secondary that is experiencing replication lag.
 *     doc = await Person.findOne({ name: 'Ned Stark' }, null, { session, readPreference: 'secondary' });
 *
 *
 * @method startSession
 * @param {Object} [options] see the [mongodb driver options](http://mongodb.github.io/node-mongodb-native/3.0/api/MongoClient.html#startSession)
 * @param {Boolean} [options.causalConsistency=true] set to false to disable causal consistency
 * @param {Function} [callback]
 * @return {Promise<ClientSession>} promise that resolves to a MongoDB driver `ClientSession`
 * @api public
 */

Connection.prototype.startSession = _wrapConnHelper(function startSession(options, cb) {
  if (typeof options === 'function') {
    cb = options;
    options = null;
  }
  const session = this.client.startSession(options);
  cb(null, session);
});

/**
 * _Requires MongoDB >= 3.6.0._ Executes the wrapped async function
 * in a transaction. Mongoose will commit the transaction if the
 * async function executes successfully and attempt to retry if
 * there was a retriable error.
 *
 * Calls the MongoDB driver's [`session.withTransaction()`](http://mongodb.github.io/node-mongodb-native/3.5/api/ClientSession.html#withTransaction),
 * but also handles resetting Mongoose document state as shown below.
 *
 * ####Example:
 *
 *     const doc = new Person({ name: 'Will Riker' });
 *     await db.transaction(async function setRank(session) {
 *       doc.rank = 'Captain';
 *       await doc.save({ session });
 *       doc.isNew; // false
 *
 *       // Throw an error to abort the transaction
 *       throw new Error('Oops!');
 *     },{ readPreference: 'primary' }).catch(() => {});
 *
 *     // true, `transaction()` reset the document's state because the
 *     // transaction was aborted.
 *     doc.isNew;
 *
 * @method transaction
 * @param {Function} fn Function to execute in a transaction
 * @param {mongodb.TransactionOptions} [options] Optional settings for the transaction
 * @return {Promise<Any>} promise that is fulfilled if Mongoose successfully committed the transaction, or rejects if the transaction was aborted or if Mongoose failed to commit the transaction. If fulfilled, the promise resolves to a MongoDB command result.
 * @api public
 */

Connection.prototype.transaction = function transaction(fn, options) {
  return this.startSession().then(session => {
    session[sessionNewDocuments] = new Map();
    return session.withTransaction(() => fn(session), options).
      then(res => {
        delete session[sessionNewDocuments];
        return res;
      }).
      catch(err => {
        // If transaction was aborted, we need to reset newly
        // inserted documents' `isNew`.
        for (const doc of session[sessionNewDocuments].keys()) {
          const state = session[sessionNewDocuments].get(doc);
          if (state.hasOwnProperty('isNew')) {
            doc.isNew = state.isNew;
          }
          if (state.hasOwnProperty('versionKey')) {
            doc.set(doc.schema.options.versionKey, state.versionKey);
          }

          for (const path of state.modifiedPaths) {
            doc.$__.activePaths.paths[path] = 'modify';
            doc.$__.activePaths.states.modify[path] = true;
          }

          for (const path of state.atomics.keys()) {
            const val = doc.$__getValue(path);
            if (val == null) {
              continue;
            }
            val[arrayAtomicsSymbol] = state.atomics.get(path);
          }
        }
        delete session[sessionNewDocuments];
        throw err;
      });
  });
};

/**
 * Helper for `dropCollection()`. Will delete the given collection, including
 * all documents and indexes.
 *
 * @method dropCollection
 * @param {string} collection The collection to delete
 * @param {Function} [callback]
 * @return {Promise}
 * @api public
 */

Connection.prototype.dropCollection = _wrapConnHelper(function dropCollection(collection, cb) {
  this.db.dropCollection(collection, cb);
});

/**
 * Helper for `dropDatabase()`. Deletes the given database, including all
 * collections, documents, and indexes.
 *
 * ####Example:
 *
 *     const conn = mongoose.createConnection('mongodb://localhost:27017/mydb');
 *     // Deletes the entire 'mydb' database
 *     await conn.dropDatabase();
 *
 * @method dropDatabase
 * @param {Function} [callback]
 * @return {Promise}
 * @api public
 */

Connection.prototype.dropDatabase = _wrapConnHelper(function dropDatabase(cb) {
  // If `dropDatabase()` is called, this model's collection will not be
  // init-ed. It is sufficiently common to call `dropDatabase()` after
  // `mongoose.connect()` but before creating models that we want to
  // support this. See gh-6967
  for (const name of Object.keys(this.models)) {
    delete this.models[name].$init;
  }
  this.db.dropDatabase(cb);
});

/*!
 * ignore
 */

function _wrapConnHelper(fn) {
  return function() {
    const cb = arguments.length > 0 ? arguments[arguments.length - 1] : null;
    const argsWithoutCb = typeof cb === 'function' ?
      Array.prototype.slice.call(arguments, 0, arguments.length - 1) :
      Array.prototype.slice.call(arguments);
    const disconnectedError = new MongooseError('Connection ' + this.id +
      ' was disconnected when calling `' + fn.name + '`');
    return promiseOrCallback(cb, cb => {
      // Make it ok to call collection helpers before `mongoose.connect()`
      // as long as `mongoose.connect()` is called on the same tick.
      // Re: gh-8534
      immediate(() => {
        if (this.readyState === STATES.connecting && this._shouldBufferCommands()) {
          this._queue.push({ fn: fn, ctx: this, args: argsWithoutCb.concat([cb]) });
        } else if (this.readyState === STATES.disconnected && this.db == null) {
          cb(disconnectedError);
        } else {
          try {
            fn.apply(this, argsWithoutCb.concat([cb]));
          } catch (err) {
            return cb(err);
          }
        }
      });
    });
  };
}

/*!
 * ignore
 */

Connection.prototype._shouldBufferCommands = function _shouldBufferCommands() {
  if (this.config.bufferCommands != null) {
    return this.config.bufferCommands;
  }
  if (this.base.get('bufferCommands') != null) {
    return this.base.get('bufferCommands');
  }
  return true;
};

/**
 * error
 *
 * Graceful error handling, passes error to callback
 * if available, else emits error on the connection.
 *
 * @param {Error} err
 * @param {Function} callback optional
 * @api private
 */

Connection.prototype.error = function(err, callback) {
  if (callback) {
    callback(err);
    return null;
  }
  if (this.listeners('error').length > 0) {
    this.emit('error', err);
  }
  return Promise.reject(err);
};

/**
 * Called when the connection is opened
 *
 * @api private
 */

Connection.prototype.onOpen = function() {
  this.readyState = STATES.connected;

  for (const d of this._queue) {
    d.fn.apply(d.ctx, d.args);
  }
  this._queue = [];

  // avoid having the collection subscribe to our event emitter
  // to prevent 0.3 warning
  for (const i in this.collections) {
    if (utils.object.hasOwnProperty(this.collections, i)) {
      this.collections[i].onOpen();
    }
  }

  this.emit('open');
};

/**
 * Opens the connection with a URI using `MongoClient.connect()`.
 *
 * @param {String} uri The URI to connect with.
 * @param {Object} [options] Passed on to http://mongodb.github.io/node-mongodb-native/2.2/api/MongoClient.html#connect
 * @param {Boolean} [options.bufferCommands=true] Mongoose specific option. Set to false to [disable buffering](http://mongoosejs.com/docs/faq.html#callback_never_executes) on all models associated with this connection.
 * @param {Number} [options.bufferTimeoutMS=true] Mongoose specific option. If `bufferCommands` is true, Mongoose will throw an error after `bufferTimeoutMS` if the operation is still buffered.
 * @param {String} [options.dbName] The name of the database we want to use. If not provided, use database name from connection string.
 * @param {String} [options.user] username for authentication, equivalent to `options.auth.user`. Maintained for backwards compatibility.
 * @param {String} [options.pass] password for authentication, equivalent to `options.auth.password`. Maintained for backwards compatibility.
 * @param {Number} [options.maxPoolSize=5] The maximum number of sockets the MongoDB driver will keep open for this connection. Keep in mind that MongoDB only allows one operation per socket at a time, so you may want to increase this if you find you have a few slow queries that are blocking faster queries from proceeding. See [Slow Trains in MongoDB and Node.js](http://thecodebarbarian.com/slow-trains-in-mongodb-and-nodejs).
 * @param {Number} [options.minPoolSize=1] The minimum number of sockets the MongoDB driver will keep open for this connection. Keep in mind that MongoDB only allows one operation per socket at a time, so you may want to increase this if you find you have a few slow queries that are blocking faster queries from proceeding. See [Slow Trains in MongoDB and Node.js](http://thecodebarbarian.com/slow-trains-in-mongodb-and-nodejs).
 * @param {Number} [options.serverSelectionTimeoutMS] If `useUnifiedTopology = true`, the MongoDB driver will try to find a server to send any given operation to, and keep retrying for `serverSelectionTimeoutMS` milliseconds before erroring out. If not set, the MongoDB driver defaults to using `30000` (30 seconds).
 * @param {Number} [options.heartbeatFrequencyMS] If `useUnifiedTopology = true`, the MongoDB driver sends a heartbeat every `heartbeatFrequencyMS` to check on the status of the connection. A heartbeat is subject to `serverSelectionTimeoutMS`, so the MongoDB driver will retry failed heartbeats for up to 30 seconds by default. Mongoose only emits a `'disconnected'` event after a heartbeat has failed, so you may want to decrease this setting to reduce the time between when your server goes down and when Mongoose emits `'disconnected'`. We recommend you do **not** set this setting below 1000, too many heartbeats can lead to performance degradation.
 * @param {Boolean} [options.autoIndex=true] Mongoose-specific option. Set to false to disable automatic index creation for all models associated with this connection.
<<<<<<< HEAD
 * @param {Boolean} [options.useCreateIndex=true] Mongoose-specific option. If `true`, this connection will use [`createIndex()` instead of `ensureIndex()`](/docs/deprecations.html#ensureindex) for automatic index builds via [`Model.init()`](/docs/api.html#model_Model.init).
=======
 * @param {Boolean} [options.useNewUrlParser=false] False by default. Set to `true` to opt in to the MongoDB driver's new URL parser logic.
 * @param {Boolean} [options.useCreateIndex=false] Mongoose-specific option. If `true`, this connection will use [`createIndex()` instead of `ensureIndex()`](/docs/deprecations.html#ensureindex) for automatic index builds via [`Model.init()`](/docs/api.html#model_Model.init).
 * @param {Boolean} [options.useFindAndModify=true] True by default. Set to `false` to make `findOneAndUpdate()` and `findOneAndRemove()` use native `findOneAndUpdate()` rather than `findAndModify()`.
>>>>>>> 7b514436
 * @param {Number} [options.reconnectTries=30] If you're connected to a single server or mongos proxy (as opposed to a replica set), the MongoDB driver will try to reconnect every `reconnectInterval` milliseconds for `reconnectTries` times, and give up afterward. When the driver gives up, the mongoose connection emits a `reconnectFailed` event. This option does nothing for replica set connections.
 * @param {Number} [options.reconnectInterval=1000] See `reconnectTries` option above.
 * @param {Class} [options.promiseLibrary] Sets the [underlying driver's promise library](http://mongodb.github.io/node-mongodb-native/3.1/api/MongoClient.html).
 * @param {Number} [options.connectTimeoutMS=30000] How long the MongoDB driver will wait before killing a socket due to inactivity _during initial connection_. Defaults to 30000. This option is passed transparently to [Node.js' `socket#setTimeout()` function](https://nodejs.org/api/net.html#net_socket_settimeout_timeout_callback).
 * @param {Number} [options.socketTimeoutMS=30000] How long the MongoDB driver will wait before killing a socket due to inactivity _after initial connection_. A socket may be inactive because of either no activity or a long-running operation. This is set to `30000` by default, you should set this to 2-3x your longest running operation if you expect some of your database operations to run longer than 20 seconds. This option is passed to [Node.js `socket#setTimeout()` function](https://nodejs.org/api/net.html#net_socket_settimeout_timeout_callback) after the MongoDB driver successfully completes.
 * @param {Number} [options.family=0] Passed transparently to [Node.js' `dns.lookup()`](https://nodejs.org/api/dns.html#dns_dns_lookup_hostname_options_callback) function. May be either `0, `4`, or `6`. `4` means use IPv4 only, `6` means use IPv6 only, `0` means try both.
 * @param {Boolean} [options.autoCreate=false] Set to `true` to make Mongoose automatically call `createCollection()` on every model created on this connection.
 * @param {Function} [callback]
 * @returns {Connection} this
 * @api public
 */

Connection.prototype.openUri = function(uri, options, callback) {
  if (typeof options === 'function') {
    callback = options;
    options = null;
  }

  if (['string', 'number'].indexOf(typeof options) !== -1) {
    throw new MongooseError('Mongoose 5.x no longer supports ' +
      '`mongoose.connect(host, dbname, port)` or ' +
      '`mongoose.createConnection(host, dbname, port)`. See ' +
      'http://mongoosejs.com/docs/connections.html for supported connection syntax');
  }

  if (typeof uri !== 'string') {
    throw new MongooseError('The `uri` parameter to `openUri()` must be a ' +
      `string, got "${typeof uri}". Make sure the first parameter to ` +
      '`mongoose.connect()` or `mongoose.createConnection()` is a string.');
  }

  if (callback != null && typeof callback !== 'function') {
    throw new MongooseError('3rd parameter to `mongoose.connect()` or ' +
      '`mongoose.createConnection()` must be a function, got "' +
      typeof callback + '"');
  }

  if (this.readyState === STATES.connecting || this.readyState === STATES.connected) {
    if (this._connectionString !== uri) {
      throw new MongooseError('Can\'t call `openUri()` on an active connection with ' +
        'different connection strings. Make sure you aren\'t calling `mongoose.connect()` ' +
        'multiple times. See: https://mongoosejs.com/docs/connections.html#multiple_connections');
    }

    if (typeof callback === 'function') {
      this.$initialConnection = this.$initialConnection.then(
        () => callback(null, this),
        err => callback(err)
      );
    }
    return this;
  }

  this._connectionString = uri;
  this.readyState = STATES.connecting;
  this._closeCalled = false;

  const Promise = PromiseProvider.get();
  const _this = this;

  options = processConnectionOptions(uri, options);

  if (options) {
<<<<<<< HEAD
=======
    options = utils.clone(options);

>>>>>>> 7b514436
    const autoIndex = options.config && options.config.autoIndex != null ?
      options.config.autoIndex :
      options.autoIndex;
    if (autoIndex != null) {
      this.config.autoIndex = autoIndex !== false;
      delete options.config;
      delete options.autoIndex;
    }

    if ('autoCreate' in options) {
      this.config.autoCreate = !!options.autoCreate;
      delete options.autoCreate;
    }
    if ('useCreateIndex' in options) {
      this.config.useCreateIndex = !!options.useCreateIndex;
      delete options.useCreateIndex;
    }

    // Backwards compat
    if (options.user || options.pass) {
      options.auth = options.auth || {};
      options.auth.user = options.user;
      options.auth.password = options.pass;

      this.user = options.user;
      this.pass = options.pass;
    }
    delete options.user;
    delete options.pass;

    if (options.bufferCommands != null) {
      this.config.bufferCommands = options.bufferCommands;
      delete options.bufferCommands;
    }

    if (options.useMongoClient != null) {
      handleUseMongoClient(options);
    }
  } else {
    options = {};
  }

  this._connectionOptions = options;
  const dbName = options.dbName;
  if (dbName != null) {
    this.$dbName = dbName;
  }
  delete options.dbName;

  if (!utils.hasUserDefinedProperty(options, 'driverInfo')) {
    options.driverInfo = {
      name: 'Mongoose',
      version: pkg.version
    };
  }

  const promise = new Promise((resolve, reject) => {
    let client;
    try {
      client = new mongodb.MongoClient(uri, options);
    } catch (error) {
      _this.readyState = STATES.disconnected;
      return reject(error);
    }
    _this.client = client;
    client.connect((error) => {
      if (error) {
        return reject(error);
      }

      _setClient(_this, client, options, dbName);

      resolve(_this);
    });
  });

  const serverSelectionError = new ServerSelectionError();
  this.$initialConnection = promise.
    then(() => this).
    catch(err => {
      this.readyState = STATES.disconnected;
      if (err != null && err.name === 'MongoServerSelectionError') {
        err = serverSelectionError.assimilateError(err);
      }

      if (this.listeners('error').length > 0) {
        immediate(() => this.emit('error', err));
      }
      throw err;
    });

  if (callback != null) {
    this.$initialConnection = this.$initialConnection.then(
      () => { callback(null, this); return this; },
      err => callback(err)
    );
  }

  return this.$initialConnection;
};

function _setClient(conn, client, options, dbName) {
  const db = dbName != null ? client.db(dbName) : client.db();
  conn.db = db;
  conn.client = client;
<<<<<<< HEAD
  conn.host = get(client, 's.options.hosts.0.host', void 0);
  conn.port = get(client, 's.options.hosts.0.port', void 0);
  conn.name = dbName != null ? dbName : get(client, 's.options.dbName', void 0);
=======
  conn._closeCalled = client._closeCalled;
>>>>>>> 7b514436

  const _handleReconnect = () => {
    // If we aren't disconnected, we assume this reconnect is due to a
    // socket timeout. If there's no activity on a socket for
    // `socketTimeoutMS`, the driver will attempt to reconnect and emit
    // this event.
    if (conn.readyState !== STATES.connected) {
      conn.readyState = STATES.connected;
      conn.emit('reconnect');
      conn.emit('reconnected');
      conn.onOpen();
    }
  };

  // `useUnifiedTopology` events
  const type = get(db, 's.topology.s.description.type', '');
  if (options.useUnifiedTopology) {
    if (type === 'Single') {
      const server = Array.from(db.s.topology.s.servers.values())[0];
      server.s.topology.on('serverHeartbeatSucceeded', () => {
        _handleReconnect();
      });
      server.s.pool.on('reconnect', () => {
        _handleReconnect();
      });
      client.on('serverDescriptionChanged', ev => {
        const newDescription = ev.newDescription;
        if (newDescription.type === 'Standalone') {
          _handleReconnect();
        } else {
          conn.readyState = STATES.disconnected;
        }
      });
    } else if (type.startsWith('ReplicaSet')) {
      client.on('topologyDescriptionChanged', ev => {
        // Emit disconnected if we've lost connectivity to _all_ servers
        // in the replica set.
        const description = ev.newDescription;
        const servers = Array.from(ev.newDescription.servers.values());
        const allServersDisconnected = description.type === 'ReplicaSetNoPrimary' &&
          servers.reduce((cur, d) => cur || d.type === 'Unknown', false);
        if (conn.readyState === STATES.connected && allServersDisconnected) {
          // Implicitly emits 'disconnected'
          conn.readyState = STATES.disconnected;
        } else if (conn.readyState === STATES.disconnected && !allServersDisconnected) {
          _handleReconnect();
        }
      });
<<<<<<< HEAD
    }
  }

  conn.readyState = STATES.connected;

  for (const i in conn.collections) {
    if (utils.object.hasOwnProperty(conn.collections, i)) {
      conn.collections[i].onOpen();
    }
  }
=======

      client.on('close', function() {
        const type = get(db, 's.topology.s.description.type', '');
        if (type !== 'ReplicaSetWithPrimary') {
          // Implicitly emits 'disconnected'
          conn.readyState = STATES.disconnected;
        }
      });
    }
  }

  // Backwards compat for mongoose 4.x
  db.s.topology.on('reconnectFailed', function() {
    conn.emit('reconnectFailed');
  });

  if (!options.useUnifiedTopology) {
    client.on('reconnect', function() {
      _handleReconnect();
    });

    db.s.topology.on('left', function(data) {
      conn.emit('left', data);
    });
  }
  db.s.topology.on('joined', function(data) {
    conn.emit('joined', data);
  });
  db.s.topology.on('fullsetup', function(data) {
    conn.emit('fullsetup', data);
  });
  if (get(db, 's.topology.s.coreTopology.s.pool') != null) {
    db.s.topology.s.coreTopology.s.pool.on('attemptReconnect', function() {
      conn.emit('attemptReconnect');
    });
  }
  if (!options.useUnifiedTopology) {
    client.on('close', function() {
      // Implicitly emits 'disconnected'
      conn.readyState = STATES.disconnected;
    });
  } else if (!type.startsWith('ReplicaSet')) {
    client.on('close', function() {
      // Implicitly emits 'disconnected'
      conn.readyState = STATES.disconnected;
    });
  }

  if (!options.useUnifiedTopology) {
    client.on('left', function() {
      if (conn.readyState === STATES.connected &&
          get(db, 's.topology.s.coreTopology.s.replicaSetState.topologyType') === 'ReplicaSetNoPrimary') {
        conn.readyState = STATES.disconnected;
      }
    });

    client.on('timeout', function() {
      conn.emit('timeout');
    });
  }

  delete conn.then;
  delete conn.catch;
>>>>>>> 7b514436

  conn.onOpen();
}

/*!
 * ignore
 */

const handleUseMongoClient = function handleUseMongoClient(options) {
  console.warn('WARNING: The `useMongoClient` option is no longer ' +
    'necessary in mongoose 5.x, please remove it.');
  const stack = new Error().stack;
  console.warn(stack.substr(stack.indexOf('\n') + 1));
  delete options.useMongoClient;
};

/**
 * Closes the connection
 *
 * @param {Boolean} [force] optional
 * @param {Function} [callback] optional
 * @return {Promise}
 * @api public
 */

Connection.prototype.close = function(force, callback) {
  if (typeof force === 'function') {
    callback = force;
    force = false;
  }

  this.$wasForceClosed = !!force;

  return promiseOrCallback(callback, cb => {
    this._close(force, cb);
  });
};

/**
 * Handles closing the connection
 *
 * @param {Boolean} force
 * @param {Function} callback
 * @api private
 */
Connection.prototype._close = function(force, callback) {
  const _this = this;
  const closeCalled = this._closeCalled;
  this._closeCalled = true;
  if (this.client != null) {
    this.client._closeCalled = true;
  }

  switch (this.readyState) {
    case STATES.disconnected:
      if (closeCalled) {
        callback();
      } else {
        this.doClose(force, function(err) {
          if (err) {
            return callback(err);
          }
          _this.onClose(force);
          callback(null);
        });
      }
      break;

    case STATES.connected:
      this.readyState = STATES.disconnecting;
      this.doClose(force, function(err) {
        if (err) {
          return callback(err);
        }
        _this.onClose(force);
        callback(null);
      });

      break;
    case STATES.connecting:
      this.once('open', function() {
        _this.close(callback);
      });
      break;

    case STATES.disconnecting:
      this.once('close', function() {
        callback();
      });
      break;
  }

  return this;
};

/**
 * Called when the connection closes
 *
 * @api private
 */

Connection.prototype.onClose = function(force) {
  this.readyState = STATES.disconnected;

  // avoid having the collection subscribe to our event emitter
  // to prevent 0.3 warning
  for (const i in this.collections) {
    if (utils.object.hasOwnProperty(this.collections, i)) {
      this.collections[i].onClose(force);
    }
  }

  this.emit('close', force);

  for (const db of this.otherDbs) {
    db.close(force);
  }
};

/**
 * Retrieves a collection, creating it if not cached.
 *
 * Not typically needed by applications. Just talk to your collection through your model.
 *
 * @param {String} name of the collection
 * @param {Object} [options] optional collection options
 * @return {Collection} collection instance
 * @api public
 */

Connection.prototype.collection = function(name, options) {
  const defaultOptions = {
    autoIndex: this.config.autoIndex != null ? this.config.autoIndex : this.base.options.autoIndex,
    autoCreate: this.config.autoCreate != null ? this.config.autoCreate : this.base.options.autoCreate
  };
  options = Object.assign({}, defaultOptions, options ? utils.clone(options) : {});
  options.$wasForceClosed = this.$wasForceClosed;
  if (!(name in this.collections)) {
    this.collections[name] = new Collection(name, this, options);
  }
  return this.collections[name];
};

/**
 * Declares a plugin executed on all schemas you pass to `conn.model()`
 *
 * Equivalent to calling `.plugin(fn)` on each schema you create.
 *
 * ####Example:
 *     const db = mongoose.createConnection('mongodb://localhost:27017/mydb');
 *     db.plugin(() => console.log('Applied'));
 *     db.plugins.length; // 1
 *
 *     db.model('Test', new Schema({})); // Prints "Applied"
 *
 * @param {Function} fn plugin callback
 * @param {Object} [opts] optional options
 * @return {Connection} this
 * @see plugins ./plugins.html
 * @api public
 */

Connection.prototype.plugin = function(fn, opts) {
  this.plugins.push([fn, opts]);
  return this;
};

/**
 * Defines or retrieves a model.
 *
 *     const mongoose = require('mongoose');
 *     const db = mongoose.createConnection(..);
 *     db.model('Venue', new Schema(..));
 *     const Ticket = db.model('Ticket', new Schema(..));
 *     const Venue = db.model('Venue');
 *
 * _When no `collection` argument is passed, Mongoose produces a collection name by passing the model `name` to the [utils.toCollectionName](#utils_exports.toCollectionName) method. This method pluralizes the name. If you don't like this behavior, either pass a collection name or set your schemas collection name option._
 *
 * ####Example:
 *
 *     const schema = new Schema({ name: String }, { collection: 'actor' });
 *
 *     // or
 *
 *     schema.set('collection', 'actor');
 *
 *     // or
 *
 *     const collectionName = 'actor'
 *     const M = conn.model('Actor', schema, collectionName)
 *
 * @param {String|Function} name the model name or class extending Model
 * @param {Schema} [schema] a schema. necessary when defining a model
 * @param {String} [collection] name of mongodb collection (optional) if not given it will be induced from model name
 * @param {Object} [options]
 * @param {Boolean} [options.overwriteModels=false] If true, overwrite existing models with the same name to avoid `OverwriteModelError`
 * @see Mongoose#model #index_Mongoose-model
 * @return {Model} The compiled model
 * @api public
 */

Connection.prototype.model = function(name, schema, collection, options) {
  if (!(this instanceof Connection)) {
    throw new MongooseError('`connection.model()` should not be run with ' +
      '`new`. If you are doing `new db.model(foo)(bar)`, use ' +
      '`db.model(foo)(bar)` instead');
  }

  let fn;
  if (typeof name === 'function') {
    fn = name;
    name = fn.name;
  }

  // collection name discovery
  if (typeof schema === 'string') {
    collection = schema;
    schema = false;
  }

  if (utils.isObject(schema) && !schema.instanceOfSchema) {
    schema = new Schema(schema);
  }
  if (schema && !schema.instanceOfSchema) {
    throw new Error('The 2nd parameter to `mongoose.model()` should be a ' +
      'schema or a POJO');
  }

  const defaultOptions = { cache: false, overwriteModels: this.base.options.overwriteModels };
  const opts = Object.assign(defaultOptions, options, { connection: this });
  if (this.models[name] && !collection && opts.overwriteModels !== true) {
    // model exists but we are not subclassing with custom collection
    if (schema && schema.instanceOfSchema && schema !== this.models[name].schema) {
      throw new MongooseError.OverwriteModelError(name);
    }
    return this.models[name];
  }

  let model;

  if (schema && schema.instanceOfSchema) {
    applyPlugins(schema, this.plugins, null, '$connectionPluginsApplied');

    // compile a model
    model = this.base._model(fn || name, schema, collection, opts);

    // only the first model with this name is cached to allow
    // for one-offs with custom collection names etc.
    if (!this.models[name]) {
      this.models[name] = model;
    }

    // Errors handled internally, so safe to ignore error
    model.init(function $modelInitNoop() {});

    return model;
  }

  if (this.models[name] && collection) {
    // subclassing current model with alternate collection
    model = this.models[name];
    schema = model.prototype.schema;
    const sub = model.__subclass(this, schema, collection);
    // do not cache the sub model
    return sub;
  }

  if (!model) {
    throw new MongooseError.MissingSchemaError(name);
  }

  if (this === model.prototype.db
      && (!collection || collection === model.collection.name)) {
    // model already uses this connection.

    // only the first model with this name is cached to allow
    // for one-offs with custom collection names etc.
    if (!this.models[name]) {
      this.models[name] = model;
    }

    return model;
  }
  this.models[name] = model.__subclass(this, schema, collection);
  return this.models[name];
};

/**
 * Removes the model named `name` from this connection, if it exists. You can
 * use this function to clean up any models you created in your tests to
 * prevent OverwriteModelErrors.
 *
 * ####Example:
 *
 *     conn.model('User', new Schema({ name: String }));
 *     console.log(conn.model('User')); // Model object
 *     conn.deleteModel('User');
 *     console.log(conn.model('User')); // undefined
 *
 *     // Usually useful in a Mocha `afterEach()` hook
 *     afterEach(function() {
 *       conn.deleteModel(/.+/); // Delete every model
 *     });
 *
 * @api public
 * @param {String|RegExp} name if string, the name of the model to remove. If regexp, removes all models whose name matches the regexp.
 * @return {Connection} this
 */

Connection.prototype.deleteModel = function(name) {
  if (typeof name === 'string') {
    const model = this.model(name);
    if (model == null) {
      return this;
    }
    const collectionName = model.collection.name;
    delete this.models[name];
    delete this.collections[collectionName];
<<<<<<< HEAD
=======
    delete this.base.modelSchemas[name];

    this.emit('deleteModel', model);
>>>>>>> 7b514436
  } else if (name instanceof RegExp) {
    const pattern = name;
    const names = this.modelNames();
    for (const name of names) {
      if (pattern.test(name)) {
        this.deleteModel(name);
      }
    }
  } else {
    throw new Error('First parameter to `deleteModel()` must be a string ' +
      'or regexp, got "' + name + '"');
  }

  return this;
};

/**
 * Watches the entire underlying database for changes. Similar to
 * [`Model.watch()`](/docs/api/model.html#model_Model.watch).
 *
 * This function does **not** trigger any middleware. In particular, it
 * does **not** trigger aggregate middleware.
 *
 * The ChangeStream object is an event emitter that emits the following events:
 *
 * - 'change': A change occurred, see below example
 * - 'error': An unrecoverable error occurred. In particular, change streams currently error out if they lose connection to the replica set primary. Follow [this GitHub issue](https://github.com/Automattic/mongoose/issues/6799) for updates.
 * - 'end': Emitted if the underlying stream is closed
 * - 'close': Emitted if the underlying stream is closed
 *
 * ####Example:
 *
 *     const User = conn.model('User', new Schema({ name: String }));
 *
 *     const changeStream = conn.watch().on('change', data => console.log(data));
 *
 *     // Triggers a 'change' event on the change stream.
 *     await User.create({ name: 'test' });
 *
 * @api public
 * @param {Array} [pipeline]
 * @param {Object} [options] passed without changes to [the MongoDB driver's `Db#watch()` function](https://mongodb.github.io/node-mongodb-native/3.4/api/Db.html#watch)
 * @return {ChangeStream} mongoose-specific change stream wrapper, inherits from EventEmitter
 */

Connection.prototype.watch = function(pipeline, options) {
  const disconnectedError = new MongooseError('Connection ' + this.id +
    ' was disconnected when calling `watch()`');

  const changeStreamThunk = cb => {
    immediate(() => {
      if (this.readyState === STATES.connecting) {
        this.once('open', function() {
          const driverChangeStream = this.db.watch(pipeline, options);
          cb(null, driverChangeStream);
        });
      } else if (this.readyState === STATES.disconnected && this.db == null) {
        cb(disconnectedError);
      } else {
        const driverChangeStream = this.db.watch(pipeline, options);
        cb(null, driverChangeStream);
      }
    });
  };

  const changeStream = new ChangeStream(changeStreamThunk, pipeline, options);
  return changeStream;
};

/**
 * Returns a promise that resolves when this connection
 * successfully connects to MongoDB, or rejects if this connection failed
 * to connect.
 *
 * ####Example:
 *     const conn = await mongoose.createConnection('mongodb://localhost:27017/test').
 *       asPromise();
 *     conn.readyState; // 1, means Mongoose is connected
 *
 * @api public
 * @return {Promise}
 */

Connection.prototype.asPromise = function asPromise() {
  return this.$initialConnection;
};

/**
 * Returns an array of model names created on this connection.
 * @api public
 * @return {Array}
 */

Connection.prototype.modelNames = function() {
  return Object.keys(this.models);
};

/**
 * @brief Returns if the connection requires authentication after it is opened. Generally if a
 * username and password are both provided than authentication is needed, but in some cases a
 * password is not required.
 * @api private
 * @return {Boolean} true if the connection should be authenticated after it is opened, otherwise false.
 */
Connection.prototype.shouldAuthenticate = function() {
  return this.user != null &&
    (this.pass != null || this.authMechanismDoesNotRequirePassword());
};

/**
 * @brief Returns a boolean value that specifies if the current authentication mechanism needs a
 * password to authenticate according to the auth objects passed into the openUri methods.
 * @api private
 * @return {Boolean} true if the authentication mechanism specified in the options object requires
 *  a password, otherwise false.
 */
Connection.prototype.authMechanismDoesNotRequirePassword = function() {
  if (this.options && this.options.auth) {
    return noPasswordAuthMechanisms.indexOf(this.options.auth.authMechanism) >= 0;
  }
  return true;
};

/**
 * @brief Returns a boolean value that specifies if the provided objects object provides enough
 * data to authenticate with. Generally this is true if the username and password are both specified
 * but in some authentication methods, a password is not required for authentication so only a username
 * is required.
 * @param {Object} [options] the options object passed into the openUri methods.
 * @api private
 * @return {Boolean} true if the provided options object provides enough data to authenticate with,
 *   otherwise false.
 */
Connection.prototype.optionsProvideAuthenticationData = function(options) {
  return (options) &&
      (options.user) &&
      ((options.pass) || this.authMechanismDoesNotRequirePassword());
};

/**
 * Returns the [MongoDB driver `MongoClient`](http://mongodb.github.io/node-mongodb-native/3.5/api/MongoClient.html) instance
 * that this connection uses to talk to MongoDB.
 *
 * ####Example:
 *     const conn = await mongoose.createConnection('mongodb://localhost:27017/test');
 *
 *     conn.getClient(); // MongoClient { ... }
 *
 * @api public
 * @return {MongoClient}
 */

Connection.prototype.getClient = function getClient() {
  return this.client;
};

/**
 * Set the [MongoDB driver `MongoClient`](http://mongodb.github.io/node-mongodb-native/3.5/api/MongoClient.html) instance
 * that this connection uses to talk to MongoDB. This is useful if you already have a MongoClient instance, and want to
 * reuse it.
 *
 * ####Example:
 *     const client = await mongodb.MongoClient.connect('mongodb://localhost:27017/test');
 *
 *     const conn = mongoose.createConnection().setClient(client);
 *
 *     conn.getClient(); // MongoClient { ... }
 *     conn.readyState; // 1, means 'CONNECTED'
 *
 * @api public
 * @return {Connection} this
 */

Connection.prototype.setClient = function setClient(client) {
  if (!(client instanceof mongodb.MongoClient)) {
    throw new MongooseError('Must call `setClient()` with an instance of MongoClient');
  }
  if (this.client != null || this.readyState !== STATES.disconnected) {
    throw new MongooseError('Cannot call `setClient()` on a connection that is already connected.');
  }
  if (!client.isConnected()) {
    throw new MongooseError('Cannot call `setClient()` with a MongoClient that is not connected.');
  }

  this._connectionString = client.s.url;
  _setClient(this, client, { useUnifiedTopology: client.s.options.useUnifiedTopology }, client.s.options.dbName);

  return this;
};

/**
 * Switches to a different database using the same connection pool.
 *
 * Returns a new connection object, with the new db.
 *
 * @method useDb
 * @memberOf Connection
 * @param {String} name The database name
 * @param {Object} [options]
 * @param {Boolean} [options.useCache=false] If true, cache results so calling `useDb()` multiple times with the same name only creates 1 connection object.
 * @param {Boolean} [options.noListener=false] If true, the connection object will not make the db listen to events on the original connection. See [issue #9961](https://github.com/Automattic/mongoose/issues/9961).
 * @return {Connection} New Connection Object
 * @api public
 */

/*!
 * Module exports.
 */

Connection.STATES = STATES;
module.exports = Connection;<|MERGE_RESOLUTION|>--- conflicted
+++ resolved
@@ -659,13 +659,9 @@
  * @param {Number} [options.serverSelectionTimeoutMS] If `useUnifiedTopology = true`, the MongoDB driver will try to find a server to send any given operation to, and keep retrying for `serverSelectionTimeoutMS` milliseconds before erroring out. If not set, the MongoDB driver defaults to using `30000` (30 seconds).
  * @param {Number} [options.heartbeatFrequencyMS] If `useUnifiedTopology = true`, the MongoDB driver sends a heartbeat every `heartbeatFrequencyMS` to check on the status of the connection. A heartbeat is subject to `serverSelectionTimeoutMS`, so the MongoDB driver will retry failed heartbeats for up to 30 seconds by default. Mongoose only emits a `'disconnected'` event after a heartbeat has failed, so you may want to decrease this setting to reduce the time between when your server goes down and when Mongoose emits `'disconnected'`. We recommend you do **not** set this setting below 1000, too many heartbeats can lead to performance degradation.
  * @param {Boolean} [options.autoIndex=true] Mongoose-specific option. Set to false to disable automatic index creation for all models associated with this connection.
-<<<<<<< HEAD
- * @param {Boolean} [options.useCreateIndex=true] Mongoose-specific option. If `true`, this connection will use [`createIndex()` instead of `ensureIndex()`](/docs/deprecations.html#ensureindex) for automatic index builds via [`Model.init()`](/docs/api.html#model_Model.init).
-=======
  * @param {Boolean} [options.useNewUrlParser=false] False by default. Set to `true` to opt in to the MongoDB driver's new URL parser logic.
  * @param {Boolean} [options.useCreateIndex=false] Mongoose-specific option. If `true`, this connection will use [`createIndex()` instead of `ensureIndex()`](/docs/deprecations.html#ensureindex) for automatic index builds via [`Model.init()`](/docs/api.html#model_Model.init).
  * @param {Boolean} [options.useFindAndModify=true] True by default. Set to `false` to make `findOneAndUpdate()` and `findOneAndRemove()` use native `findOneAndUpdate()` rather than `findAndModify()`.
->>>>>>> 7b514436
  * @param {Number} [options.reconnectTries=30] If you're connected to a single server or mongos proxy (as opposed to a replica set), the MongoDB driver will try to reconnect every `reconnectInterval` milliseconds for `reconnectTries` times, and give up afterward. When the driver gives up, the mongoose connection emits a `reconnectFailed` event. This option does nothing for replica set connections.
  * @param {Number} [options.reconnectInterval=1000] See `reconnectTries` option above.
  * @param {Class} [options.promiseLibrary] Sets the [underlying driver's promise library](http://mongodb.github.io/node-mongodb-native/3.1/api/MongoClient.html).
@@ -729,11 +725,8 @@
   options = processConnectionOptions(uri, options);
 
   if (options) {
-<<<<<<< HEAD
-=======
     options = utils.clone(options);
 
->>>>>>> 7b514436
     const autoIndex = options.config && options.config.autoIndex != null ?
       options.config.autoIndex :
       options.autoIndex;
@@ -839,13 +832,10 @@
   const db = dbName != null ? client.db(dbName) : client.db();
   conn.db = db;
   conn.client = client;
-<<<<<<< HEAD
   conn.host = get(client, 's.options.hosts.0.host', void 0);
   conn.port = get(client, 's.options.hosts.0.port', void 0);
   conn.name = dbName != null ? dbName : get(client, 's.options.dbName', void 0);
-=======
   conn._closeCalled = client._closeCalled;
->>>>>>> 7b514436
 
   const _handleReconnect = () => {
     // If we aren't disconnected, we assume this reconnect is due to a
@@ -894,7 +884,6 @@
           _handleReconnect();
         }
       });
-<<<<<<< HEAD
     }
   }
 
@@ -905,71 +894,6 @@
       conn.collections[i].onOpen();
     }
   }
-=======
-
-      client.on('close', function() {
-        const type = get(db, 's.topology.s.description.type', '');
-        if (type !== 'ReplicaSetWithPrimary') {
-          // Implicitly emits 'disconnected'
-          conn.readyState = STATES.disconnected;
-        }
-      });
-    }
-  }
-
-  // Backwards compat for mongoose 4.x
-  db.s.topology.on('reconnectFailed', function() {
-    conn.emit('reconnectFailed');
-  });
-
-  if (!options.useUnifiedTopology) {
-    client.on('reconnect', function() {
-      _handleReconnect();
-    });
-
-    db.s.topology.on('left', function(data) {
-      conn.emit('left', data);
-    });
-  }
-  db.s.topology.on('joined', function(data) {
-    conn.emit('joined', data);
-  });
-  db.s.topology.on('fullsetup', function(data) {
-    conn.emit('fullsetup', data);
-  });
-  if (get(db, 's.topology.s.coreTopology.s.pool') != null) {
-    db.s.topology.s.coreTopology.s.pool.on('attemptReconnect', function() {
-      conn.emit('attemptReconnect');
-    });
-  }
-  if (!options.useUnifiedTopology) {
-    client.on('close', function() {
-      // Implicitly emits 'disconnected'
-      conn.readyState = STATES.disconnected;
-    });
-  } else if (!type.startsWith('ReplicaSet')) {
-    client.on('close', function() {
-      // Implicitly emits 'disconnected'
-      conn.readyState = STATES.disconnected;
-    });
-  }
-
-  if (!options.useUnifiedTopology) {
-    client.on('left', function() {
-      if (conn.readyState === STATES.connected &&
-          get(db, 's.topology.s.coreTopology.s.replicaSetState.topologyType') === 'ReplicaSetNoPrimary') {
-        conn.readyState = STATES.disconnected;
-      }
-    });
-
-    client.on('timeout', function() {
-      conn.emit('timeout');
-    });
-  }
-
-  delete conn.then;
-  delete conn.catch;
->>>>>>> 7b514436
 
   conn.onOpen();
 }
@@ -1288,12 +1212,8 @@
     const collectionName = model.collection.name;
     delete this.models[name];
     delete this.collections[collectionName];
-<<<<<<< HEAD
-=======
-    delete this.base.modelSchemas[name];
 
     this.emit('deleteModel', model);
->>>>>>> 7b514436
   } else if (name instanceof RegExp) {
     const pattern = name;
     const names = this.modelNames();
