--- conflicted
+++ resolved
@@ -147,60 +147,6 @@
   const excluded = [];
   const stack = [];
 
-<<<<<<< HEAD
-  const analyzePath = function(path, type) {
-    const plusPath = '+' + path;
-    const hasPlusPath = fields && plusPath in fields;
-    if (hasPlusPath) {
-      // forced inclusion
-      delete fields[plusPath];
-    }
-
-    if (typeof type.selected !== 'boolean') return;
-
-    if (hasPlusPath) {
-      // forced inclusion
-      delete fields[plusPath];
-
-      // if there are other fields being included, add this one
-      // if no other included fields, leave this out (implied inclusion)
-      if (exclude === false && keys.length > 1 && !~keys.indexOf(path)) {
-        fields[path] = 1;
-      }
-
-      return;
-    }
-
-    // check for parent exclusions
-    const pieces = path.split('.');
-    let cur = '';
-    for (const piece of pieces) {
-      cur += cur.length ? '.' + piece : piece;
-      if (excluded.indexOf(cur) !== -1) {
-        return;
-      }
-    }
-
-    // Special case: if user has included a parent path of a discriminator key,
-    // don't explicitly project in the discriminator key because that will
-    // project out everything else under the parent path
-    if (!exclude && get(type, 'options.$skipDiscriminatorCheck', false)) {
-      let cur = '';
-      for (const piece of pieces) {
-        cur += (cur.length === 0 ? '' : '.') + piece;
-        const projection = get(fields, cur, false);
-        if (projection && typeof projection !== 'object') {
-          return;
-        }
-      }
-    }
-
-    (type.selected ? selected : excluded).push(path);
-    return path;
-  };
-
-=======
->>>>>>> ca56368d
   analyzeSchema(schema);
 
   switch (exclude) {
@@ -216,14 +162,10 @@
           schema.paths['_id'].options.select === false) {
         fields._id = 0;
       }
-<<<<<<< HEAD
-      for (const fieldName of selected) {
-        fields[fieldName] = 1;
-=======
+
       for (let i = 0; i < selected.length; ++i) {
         const fieldSelectionValue = fields[selected[i]] != null ? fields[selected[i]] : 1;
         fields[selected[i]] = fieldSelectionValue;
->>>>>>> ca56368d
       }
       break;
     case undefined:
