
/*!
 * Module dependencies
 */

var get = require('lodash.get');
var isDefiningProjection = require('./services/projection/isDefiningProjection');
var utils = require('./utils');

/*!
 * Prepare a set of path options for query population.
 *
 * @param {Query} query
 * @param {Object} options
 * @return {Array}
 */

exports.preparePopulationOptions = function preparePopulationOptions(query, options) {
  var pop = utils.object.vals(query.options.populate);

  // lean options should trickle through all queries
  if (options.lean) {
    pop.forEach(makeLean(options.lean));
  }

  return pop;
};

/*!
 * Prepare a set of path options for query population. This is the MongooseQuery
 * version
 *
 * @param {Query} query
 * @param {Object} options
 * @return {Array}
 */

exports.preparePopulationOptionsMQ = function preparePopulationOptionsMQ(query, options) {
  var pop = utils.object.vals(query._mongooseOptions.populate);

  // lean options should trickle through all queries
  if (options.lean) {
    pop.forEach(makeLean(options.lean));
  }

  return pop;
};

/*!
 * If the document is a mapped discriminator type, it returns a model instance for that type, otherwise,
 * it returns an instance of the given model.
 *
 * @param {Model}  model
 * @param {Object} doc
 * @param {Object} fields
 *
 * @return {Model}
 */
exports.createModel = function createModel(model, doc, fields, userProvidedFields) {
  var discriminatorMapping = model.schema
    ? model.schema.discriminatorMapping
    : null;

  var key = discriminatorMapping && discriminatorMapping.isRoot
    ? discriminatorMapping.key
    : null;

  if (key && doc[key] && model.discriminators && model.discriminators[doc[key]]) {
    var discriminator = model.discriminators[doc[key]];
    var _fields = utils.clone(userProvidedFields);
    exports.applyPaths(_fields, discriminator.schema);
    return new model.discriminators[doc[key]](undefined, _fields, true);
  }

  return new model(undefined, fields, true);
};

/*!
 * ignore
 */

exports.applyPaths = function applyPaths(fields, schema) {
  // determine if query is selecting or excluding fields
  var exclude;
  var keys;
  var ki;
  var field;

  if (fields) {
    keys = Object.keys(fields);
    ki = keys.length;

    while (ki--) {
      if (keys[ki][0] === '+') {
        continue;
      }
      field = fields[keys[ki]];
      // Skip `$meta` and `$slice`
      if (!isDefiningProjection(field)) {
        continue;
      }
      exclude = field === 0;
      break;
    }
  }

  // if selecting, apply default schematype select:true fields
  // if excluding, apply schematype select:false fields

  var selected = [];
  var excluded = [];
  var stack = [];

  var analyzePath = function(path, type) {
    if (typeof type.selected !== 'boolean') return;

    var plusPath = '+' + path;
    if (fields && plusPath in fields) {
      // forced inclusion
      delete fields[plusPath];

      // if there are other fields being included, add this one
      // if no other included fields, leave this out (implied inclusion)
      if (exclude === false && keys.length > 1 && !~keys.indexOf(path)) {
        fields[path] = 1;
      }

      return;
    }

    // check for parent exclusions
    var pieces = path.split('.');
    var root = pieces[0];
    if (~excluded.indexOf(root)) {
      return;
    }

    // Special case: if user has included a parent path of a discriminator key,
    // don't explicitly project in the discriminator key because that will
    // project out everything else under the parent path
    if (!exclude && get(type, 'options.$skipDiscriminatorCheck', false)) {
      var cur = '';
      for (var i = 0; i < pieces.length; ++i) {
        cur += (cur.length === 0 ? '' : '.') + pieces[i];
        var projection = get(fields, cur, false);
        if (projection && typeof projection !== 'object') {
          return;
        }
      }
    }

    (type.selected ? selected : excluded).push(path);
  };

  var analyzeSchema = function(schema, prefix) {
    prefix || (prefix = '');

    // avoid recursion
    if (stack.indexOf(schema) !== -1) {
      return;
    }
    stack.push(schema);

    schema.eachPath(function(path, type) {
      if (prefix) path = prefix + '.' + path;

      analyzePath(path, type);

      // array of subdocs?
      if (type.schema) {
        analyzeSchema(type.schema, path);
      }
    });

    stack.pop();
  };

  analyzeSchema(schema);

  var i;
  switch (exclude) {
    case true:
      for (i = 0; i < excluded.length; ++i) {
        fields[excluded[i]] = 0;
      }
      break;
    case false:
      if (schema &&
          schema.paths['_id'] &&
          schema.paths['_id'].options &&
          schema.paths['_id'].options.select === false) {
        fields._id = 0;
      }
      for (i = 0; i < selected.length; ++i) {
        fields[selected[i]] = 1;
      }
      break;
    case undefined:
      // user didn't specify fields, implies returning all fields.
      // only need to apply excluded fields
      for (i = 0; i < excluded.length; ++i) {
        fields[excluded[i]] = 0;
      }
      break;
  }
};

/*!
 * Set each path query option to lean
 *
 * @param {Object} option
 */

<<<<<<< HEAD
function makeLean(option) {
  option.options || (option.options = {});
  option.options.lean = true;
}

/*!
 * Handle the `WriteOpResult` from the server
 */

exports.handleWriteOpResult = function handleWriteOpResult(callback) {
  return function _handleWriteOpResult(error, res) {
    if (error) {
      return callback(error);
    }
    return callback(null, res.result);
  };
};
=======
function makeLean(val) {
  return function(option) {
    option.options || (option.options = {});
    option.options.lean = val;
  };
}
>>>>>>> f59defb1
<|MERGE_RESOLUTION|>--- conflicted
+++ resolved
@@ -211,10 +211,11 @@
  * @param {Object} option
  */
 
-<<<<<<< HEAD
-function makeLean(option) {
-  option.options || (option.options = {});
-  option.options.lean = true;
+function makeLean(val) {
+  return function(option) {
+    option.options || (option.options = {});
+    option.options.lean = val;
+  };
 }
 
 /*!
@@ -228,12 +229,4 @@
     }
     return callback(null, res.result);
   };
-};
-=======
-function makeLean(val) {
-  return function(option) {
-    option.options || (option.options = {});
-    option.options.lean = val;
-  };
-}
->>>>>>> f59defb1
+};