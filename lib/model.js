--- conflicted
+++ resolved
@@ -1019,10 +1019,6 @@
 Model.prototype.$__deleteOne = Model.prototype.$__remove;
 
 /**
-<<<<<<< HEAD
- * Returns a truthy value if at least one document exists in the database that
- * matches the given `filter`, and null otherwise.
-=======
  * Returns another Model instance.
  *
  * ####Example:
@@ -1041,7 +1037,6 @@
 /**
  * Returns true if at least one document exists in the database that matches
  * the given `filter`, and false otherwise.
->>>>>>> 8066fd26
  *
  * Under the hood, `MyModel.exists({ answer: 42 })` is equivalent to
  * `MyModel.findOne({ answer: 42 }).select({ _id: 1 }).lean()`
@@ -4168,7 +4163,6 @@
  *
  * ####Examples:
  *
-<<<<<<< HEAD
  *     const Dog = mongoose.model('Dog', new Schema({ name: String, breed: String }));
  *     const Person = mongoose.model('Person', new Schema({
  *       name: String,
@@ -4188,54 +4182,6 @@
  *     await User.populate(users, { path: 'dog', select: 'name' });
  *     users[0].dog.name; // 'Daisy'
  *     users[0].dog.breed; // undefined because of `select`
-=======
- *     // populates a single object
- *     User.findById(id, function (err, user) {
- *       const opts = [
- *         { path: 'company', match: { x: 1 }, select: 'name' },
- *         { path: 'notes', options: { limit: 10 }, model: 'override' }
- *       ];
- *
- *       User.populate(user, opts, function (err, user) {
- *         console.log(user);
- *       });
- *     });
- *
- *     // populates an array of objects
- *     User.find(match, function (err, users) {
- *       const opts = [{ path: 'company', match: { x: 1 }, select: 'name' }];
- *
- *       const promise = User.populate(users, opts);
- *       promise.then(console.log).end();
- *     })
- *
- *     // imagine a Weapon model exists with two saved documents:
- *     //   { _id: 389, name: 'whip' }
- *     //   { _id: 8921, name: 'boomerang' }
- *     // and this schema:
- *     // new Schema({
- *     //   name: String,
- *     //   weapon: { type: ObjectId, ref: 'Weapon' }
- *     // });
- *
- *     const user = { name: 'Indiana Jones', weapon: 389 };
- *     Weapon.populate(user, { path: 'weapon', model: 'Weapon' }, function (err, user) {
- *       console.log(user.weapon.name); // whip
- *     })
- *
- *     // populate many plain objects
- *     const users = [{ name: 'Indiana Jones', weapon: 389 }]
- *     users.push({ name: 'Batman', weapon: 8921 })
- *     Weapon.populate(users, { path: 'weapon' }, function (err, users) {
- *       users.forEach(function (user) {
- *         console.log('%s uses a %s', users.name, user.weapon.name)
- *         // Indiana Jones uses a whip
- *         // Batman uses a boomerang
- *       });
- *     });
- *     // Note that we didn't need to specify the Weapon model because
- *     // it is in the schema's ref
->>>>>>> 8066fd26
  *
  * @param {Document|Array} docs Either a single document or array of documents to populate.
  * @param {Object|String} options Either the paths to populate or an object specifying all parameters
