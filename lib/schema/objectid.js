--- conflicted
+++ resolved
@@ -198,24 +198,18 @@
 }
 
 function resetId(v) {
-<<<<<<< HEAD
-  if (v == null) {
+  Document || (Document = require('./../document'));
+
+  if (v === void 0) {
     var _v = new oid;
     this.$__._id = _v;
     return _v;
-  }
-  this.$__._id = v;
-=======
-  Document || (Document = require('./../document'));
-
-  if (v === void 0) {
-    return new oid();
+    return _v;
   }
 
   if (this instanceof Document) {
     delete this.$__._id;
   }
->>>>>>> 5356ee31
   return v;
 }
 
