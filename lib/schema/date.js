/*!
 * Module requirements.
 */

<<<<<<< HEAD
var SchemaType = require('../schematype')
  , CastError = SchemaType.CastError
  , errorMessages = require('../error').messages
  , utils = require('../utils');
=======
var utils = require('../utils');

var SchemaType = require('../schematype');

var CastError = SchemaType.CastError;
>>>>>>> 5616a8a6

/**
 * Date SchemaType constructor.
 *
 * @param {String} key
 * @param {Object} options
 * @inherits SchemaType
 * @api private
 */

function SchemaDate (key, options) {
  SchemaType.call(this, key, options, 'Date');
}

/**
 * This schema type's name, to defend against minifiers that mangle
 * function names.
 *
 * @api private
 */
SchemaDate.schemaName = 'Date';

/*!
 * Inherits from SchemaType.
 */
SchemaDate.prototype = Object.create( SchemaType.prototype );
SchemaDate.prototype.constructor = SchemaDate;

/**
 * Declares a TTL index (rounded to the nearest second) for _Date_ types only.
 *
 * This sets the `expiresAfterSeconds` index option available in MongoDB >= 2.1.2.
 * This index type is only compatible with Date types.
 *
 * ####Example:
 *
 *     // expire in 24 hours
 *     new Schema({ createdAt: { type: Date, expires: 60*60*24 }});
 *
 * `expires` utilizes the `ms` module from [guille](https://github.com/guille/) allowing us to use a friendlier syntax:
 *
 * ####Example:
 *
 *     // expire in 24 hours
 *     new Schema({ createdAt: { type: Date, expires: '24h' }});
 *
 *     // expire in 1.5 hours
 *     new Schema({ createdAt: { type: Date, expires: '1.5h' }});
 *
 *     // expire in 7 days
 *     var schema = new Schema({ createdAt: Date });
 *     schema.path('createdAt').expires('7d');
 *
 * @param {Number|String} when
 * @added 3.0.0
 * @return {SchemaType} this
 * @api public
 */

SchemaDate.prototype.expires = function (when) {
  if (!this._index || 'Object' !== this._index.constructor.name) {
    this._index = {};
  }

  this._index.expires = when;
  utils.expires(this._index);
  return this;
};

/**
 * Required validator for date
 *
 * @api private
 */

SchemaDate.prototype.checkRequired = function (value) {
  return value instanceof Date;
};

/**
 * Sets a minimum date validator.
 *
 * ####Example:
 *
 *     var s = new Schema({ d: { type: Date, min: Date('1970-01-01') })
 *     var M = db.model('M', s)
 *     var m = new M({ d: Date('1969-12-31') })
 *     m.save(function (err) {
 *       console.error(err) // validator error
 *       m.d = Date('2014-12-08');
 *       m.save() // success
 *     })
 *
 *     // custom error messages
 *     // We can also use the special {MIN} token which will be replaced with the invalid value
 *     var min = [Date('1970-01-01'), 'The value of path `{PATH}` ({VALUE}) is beneath the limit ({MIN}).'];
 *     var schema = new Schema({ d: { type: Date, min: min })
 *     var M = mongoose.model('M', schema);
 *     var s= new M({ d: Date('1969-12-31') });
 *     s.validate(function (err) {
 *       console.log(String(err)) // ValidationError: The value of path `d` (1969-12-31) is before the limit (1970-01-01).
 *     })
 *
 * @param {Date} value minimum date
 * @param {String} [message] optional custom error message
 * @return {SchemaType} this
 * @see Customized Error Messages #error_messages_MongooseError-messages
 * @api public
 */

SchemaDate.prototype.min = function (value, message) {
  if (this.minValidator) {
    this.validators = this.validators.filter(function (v) {
      return v.validator != this.minValidator;
    }, this);
  }

  if (value) {
    var msg = message || errorMessages.Date.min;
    msg = msg.replace(/{MIN}/, (value === Date.now ? 'Date.now()' : this.cast(value).toString()));
    var self = this;
    this.validators.push({
      validator: this.minValidator = function (val) {
        var min = (value === Date.now ? value() : self.cast(value));
        return val === null || val.valueOf() >= min.valueOf();
      },
      message: msg,
      type: 'min'
    });
  }

  return this;
};

/**
 * Sets a maximum date validator.
 *
 * ####Example:
 *
 *     var s = new Schema({ d: { type: Date, max: Date('2014-01-01') })
 *     var M = db.model('M', s)
 *     var m = new M({ d: Date('2014-12-08') })
 *     m.save(function (err) {
 *       console.error(err) // validator error
 *       m.d = Date('2013-12-31');
 *       m.save() // success
 *     })
 *
 *     // custom error messages
 *     // We can also use the special {MAX} token which will be replaced with the invalid value
 *     var max = [Date('2014-01-01'), 'The value of path `{PATH}` ({VALUE}) exceeds the limit ({MAX}).'];
 *     var schema = new Schema({ d: { type: Date, max: max })
 *     var M = mongoose.model('M', schema);
 *     var s= new M({ d: Date('2014-12-08') });
 *     s.validate(function (err) {
 *       console.log(String(err)) // ValidationError: The value of path `d` (2014-12-08) exceeds the limit (2014-01-01).
 *     })
 *
 * @param {Date} maximum date
 * @param {String} [message] optional custom error message
 * @return {SchemaType} this
 * @see Customized Error Messages #error_messages_MongooseError-messages
 * @api public
 */

SchemaDate.prototype.max = function (value, message) {
  if (this.maxValidator) {
    this.validators = this.validators.filter(function(v){
      return v.validator != this.maxValidator;
    }, this);
  }

  if (value) {
    var msg = message || errorMessages.Date.max;
    msg = msg.replace(/{MAX}/, (value === Date.now ? 'Date.now()' : this.cast(value).toString()));
    var self = this;
    this.validators.push({
      validator: this.maxValidator = function(val) {
        var max = (value === Date.now ? value() : self.cast(value));
        return val === null || val.valueOf() <= max.valueOf();
      },
      message: msg,
      type: 'max'
    });
  }

  return this;
};

/**
 * Casts to date
 *
 * @param {Object} value to cast
 * @api private
 */

SchemaDate.prototype.cast = function (value) {
  // If null or undefined
  if (value == null || value === '')
    return value;

  if (value instanceof Date)
    return value;

  var date;

  // support for timestamps
  if (value instanceof Number || 'number' == typeof value
      || String(value) == Number(value))
    date = new Date(Number(value));

  // support for date strings
  else if (value.toString)
    date = new Date(value.toString());

  if (date.toString() != 'Invalid Date')
    return date;

  throw new CastError('date', value, this.path);
};

/*!
 * Date Query casting.
 *
 * @api private
 */

function handleSingle (val) {
  return this.cast(val);
}

function handleArray (val) {
  var self = this;
  return val.map( function (m) {
    return self.cast(m);
  });
}

SchemaDate.prototype.$conditionalHandlers =
  utils.options(SchemaType.prototype.$conditionalHandlers, {
    '$all': handleArray,
    '$gt': handleSingle,
    '$gte': handleSingle,
    '$in': handleArray,
    '$lt': handleSingle,
    '$lte': handleSingle,
    '$ne': handleSingle,
    '$nin': handleArray
  });


/**
 * Casts contents for queries.
 *
 * @param {String} $conditional
 * @param {any} [value]
 * @api private
 */

SchemaDate.prototype.castForQuery = function ($conditional, val) {
  var handler;

  if (2 !== arguments.length) {
    return this.cast($conditional);
  }

  handler = this.$conditionalHandlers[$conditional];

  if (!handler) {
    throw new Error("Can't use " + $conditional + " with Date.");
  }

  return handler.call(this, val);
};

/*!
 * Module exports.
 */

module.exports = SchemaDate;<|MERGE_RESOLUTION|>--- conflicted
+++ resolved
@@ -2,18 +2,12 @@
  * Module requirements.
  */
 
-<<<<<<< HEAD
-var SchemaType = require('../schematype')
-  , CastError = SchemaType.CastError
-  , errorMessages = require('../error').messages
-  , utils = require('../utils');
-=======
+var errorMessages = require('../error').messages
 var utils = require('../utils');
 
 var SchemaType = require('../schematype');
 
 var CastError = SchemaType.CastError;
->>>>>>> 5616a8a6
 
 /**
  * Date SchemaType constructor.
