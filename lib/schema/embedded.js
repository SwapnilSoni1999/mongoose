'use strict';

/*!
 * Module dependencies.
 */

var SchemaType = require('../schematype');
var Subdocument = require('../types/subdocument');
var castToNumber = require('./operators/helpers').castToNumber;
var geospatial = require('./operators/geospatial');

module.exports = Embedded;

/**
 * Sub-schema schematype constructor
 *
 * @param {Schema} schema
 * @param {String} key
 * @param {Object} options
 * @inherits SchemaType
 * @api public
 */

function Embedded(schema, path, options) {
  var _embedded = function(value, path, parent) {
    var _this = this;
    Subdocument.apply(this, arguments);
    this.$parent = parent;
    if (parent) {
      parent.on('save', function() {
        _this.emit('save', _this);
      });

      parent.on('isNew', function(val) {
        _this.isNew = val;
        _this.emit('isNew', val);
      });
    }
  };
  _embedded.prototype = Object.create(Subdocument.prototype);
  _embedded.prototype.$__setSchema(schema);
  _embedded.schema = schema;
  _embedded.$isSingleNested = true;
  _embedded.prototype.$basePath = path;
  _embedded.prototype.toBSON = function() {
<<<<<<< HEAD
    return this.toObject({ virtuals: false, retainKeyOrder: true });
=======
    return this.toObject({ transform: false });
>>>>>>> 84d58019
  };

  // apply methods
  for (var i in schema.methods) {
    _embedded.prototype[i] = schema.methods[i];
  }

  // apply statics
  for (i in schema.statics) {
    _embedded[i] = schema.statics[i];
  }

  this.caster = _embedded;
  this.schema = schema;
  this.$isSingleNested = true;
  SchemaType.call(this, path, options, 'Embedded');
}

Embedded.prototype = Object.create(SchemaType.prototype);

/**
 * Special case for when users use a common location schema to represent
 * locations for use with $geoWithin.
 * https://docs.mongodb.org/manual/reference/operator/query/geoWithin/
 *
 * @param {Object} val
 * @api private
 */

Embedded.prototype.$conditionalHandlers.$geoWithin = function(val) {
  return { $geometry: this.castForQuery(val.$geometry) };
};

/*!
 * ignore
 */

Embedded.prototype.$conditionalHandlers.$near =
Embedded.prototype.$conditionalHandlers.$nearSphere = geospatial.cast$near;

Embedded.prototype.$conditionalHandlers.$within =
Embedded.prototype.$conditionalHandlers.$geoWithin = geospatial.cast$within;

Embedded.prototype.$conditionalHandlers.$geoIntersects =
  geospatial.cast$geoIntersects;

Embedded.prototype.$conditionalHandlers.$minDistance = castToNumber;
Embedded.prototype.$conditionalHandlers.$maxDistance = castToNumber;

/**
 * Casts contents
 *
 * @param {Object} value
 * @api private
 */

Embedded.prototype.cast = function(val, doc, init) {
  if (val && val.$isSingleNested) {
    return val;
  }
  var subdoc = new this.caster(void 0, doc ? doc.$__.selected : void 0, doc);
  if (init) {
    subdoc.init(val);
  } else {
    subdoc.set(val, undefined, true);
  }
  return subdoc;
};

/**
 * Casts contents for query
 *
 * @param {string} [$conditional] optional query operator (like `$eq` or `$in`)
 * @param {any} value
 * @api private
 */

Embedded.prototype.castForQuery = function($conditional, val) {
  var handler;
  if (arguments.length === 2) {
    handler = this.$conditionalHandlers[$conditional];
    if (!handler) {
      throw new Error('Can\'t use ' + $conditional);
    }
    return handler.call(this, val);
  }
  val = $conditional;
  if (val == null) {
    return val;
  }

  return new this.caster(val);
};

/**
 * Async validation on this single nested doc.
 *
 * @api private
 */

Embedded.prototype.doValidate = function(value, fn) {
  SchemaType.prototype.doValidate.call(this, value, function(error) {
    if (error) {
      return fn(error);
    }
    if (!value) {
      return fn(null);
    }
    value.validate(fn, {__noPromise: true});
  });
};

/**
 * Synchronously validate this single nested doc
 *
 * @api private
 */

Embedded.prototype.doValidateSync = function(value) {
  var schemaTypeError = SchemaType.prototype.doValidateSync.call(this, value);
  if (schemaTypeError) {
    return schemaTypeError;
  }
  if (!value) {
    return;
  }
  return value.validateSync();
};<|MERGE_RESOLUTION|>--- conflicted
+++ resolved
@@ -43,11 +43,7 @@
   _embedded.$isSingleNested = true;
   _embedded.prototype.$basePath = path;
   _embedded.prototype.toBSON = function() {
-<<<<<<< HEAD
-    return this.toObject({ virtuals: false, retainKeyOrder: true });
-=======
-    return this.toObject({ transform: false });
->>>>>>> 84d58019
+    return this.toObject({ transform: false, retainKeyOrder: true });
   };
 
   // apply methods
