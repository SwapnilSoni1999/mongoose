--- conflicted
+++ resolved
@@ -55,12 +55,8 @@
 
       return map;
     }
-<<<<<<< HEAD
-    return new MongooseMap(val, this.path, doc, this.$__schemaType);
-=======
 
     return new MongooseMap(val, path, doc, this.$__schemaType);
->>>>>>> 0f0c32b4
   }
 
   clone() {
