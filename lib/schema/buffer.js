--- conflicted
+++ resolved
@@ -2,14 +2,6 @@
  * Module dependencies.
  */
 
-<<<<<<< HEAD
-var SchemaType = require('../schematype')
-  , CastError = SchemaType.CastError
-  , MongooseBuffer = require('../types').Buffer
-  , Binary = MongooseBuffer.Binary
-  , utils = require('../utils')
-  , Document
-=======
 var utils = require('../utils');
 
 var MongooseBuffer = require('../types').Buffer;
@@ -19,7 +11,6 @@
 var Binary = MongooseBuffer.Binary;
 var CastError = SchemaType.CastError;
 var Document;
->>>>>>> 5616a8a6
 
 /**
  * Buffer SchemaType constructor
