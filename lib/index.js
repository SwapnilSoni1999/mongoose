--- conflicted
+++ resolved
@@ -95,13 +95,10 @@
  * - 'applyPluginsToDiscriminators': false by default. Set to true to apply global plugins to discriminator schemas. This typically isn't necessary because plugins are applied to the base schema and discriminators copy all middleware, methods, statics, and properties from the base schema.
  * - 'objectIdGetter': true by default. Mongoose adds a getter to MongoDB ObjectId's called `_id` that returns `this` for convenience with populate. Set this to false to remove the getter.
  * - 'runValidators': false by default. Set to true to enable [update validators](/docs/validation.html#update-validators) for all validators by default.
-<<<<<<< HEAD
  * - 'toObject': `{ transform: true, flattenDecimals: true }` by default. Overwrites default objects to [`toObject()`](/docs/api.html#document_Document-toObject)
  * - 'toJSON': `{ transform: true, flattenDecimals: true }` by default. Overwrites default objects to [`toJSON()`](/docs/api.html#document_Document-toJSON), for determining how Mongoose documents get serialized by `JSON.stringify()`
  * - 'strict': true by default, may be `false`, `true`, or `'throw'`. Sets the default strict mode for schemas.
-=======
  * - 'selectPopulatedPaths': true by default. Set to false to opt out of Mongoose adding all fields that you `populate()` to your `select()`. The schema-level option `selectPopulatedPaths` overwrites this one.
->>>>>>> d1dbcdab
  *
  * @param {String} key
  * @param {String|Function|Boolean} value
