'use strict';

/*!
 * Module dependencies.
 */

const CastError = require('./error/cast');
const DocumentNotFoundError = require('./error/notFound');
const Kareem = require('kareem');
const MongooseError = require('./error/mongooseError');
const ObjectParameterError = require('./error/objectParameter');
const QueryCursor = require('./cursor/QueryCursor');
const ReadPreference = require('./driver').get().ReadPreference;
const applyGlobalMaxTimeMS = require('./helpers/query/applyGlobalMaxTimeMS');
const applyWriteConcern = require('./helpers/schema/applyWriteConcern');
const cast = require('./cast');
const castArrayFilters = require('./helpers/update/castArrayFilters');
const castUpdate = require('./helpers/query/castUpdate');
const completeMany = require('./helpers/query/completeMany');
const get = require('./helpers/get');
const promiseOrCallback = require('./helpers/promiseOrCallback');
const getDiscriminatorByValue = require('./helpers/discriminator/getDiscriminatorByValue');
const hasDollarKeys = require('./helpers/query/hasDollarKeys');
const helpers = require('./queryhelpers');
const isInclusive = require('./helpers/projection/isInclusive');
const mquery = require('mquery');
const parseProjection = require('./helpers/projection/parseProjection');
const selectPopulatedFields = require('./helpers/query/selectPopulatedFields');
const setDefaultsOnInsert = require('./helpers/setDefaultsOnInsert');
const slice = require('sliced');
const updateValidators = require('./helpers/updateValidators');
const util = require('util');
const utils = require('./utils');
const validOps = require('./helpers/query/validOps');
const wrapThunk = require('./helpers/query/wrapThunk');

/**
 * Query constructor used for building queries. You do not need
 * to instantiate a `Query` directly. Instead use Model functions like
 * [`Model.find()`](/docs/api.html#find_find).
 *
 * ####Example:
 *
 *     const query = MyModel.find(); // `query` is an instance of `Query`
 *     query.setOptions({ lean : true });
 *     query.collection(MyModel.collection);
 *     query.where('age').gte(21).exec(callback);
 *
 *     // You can instantiate a query directly. There is no need to do
 *     // this unless you're an advanced user with a very good reason to.
 *     const query = new mongoose.Query();
 *
 * @param {Object} [options]
 * @param {Object} [model]
 * @param {Object} [conditions]
 * @param {Object} [collection] Mongoose collection
 * @api public
 */

function Query(conditions, options, model, collection) {
  // this stuff is for dealing with custom queries created by #toConstructor
  if (!this._mongooseOptions) {
    this._mongooseOptions = {};
  }
  options = options || {};

  this._transforms = [];
  this._hooks = new Kareem();
  this._executionStack = null;

  // this is the case where we have a CustomQuery, we need to check if we got
  // options passed in, and if we did, merge them in
  const keys = Object.keys(options);
  for (const key of keys) {
    this._mongooseOptions[key] = options[key];
  }

  if (collection) {
    this.mongooseCollection = collection;
  }

  if (model) {
    this.model = model;
    this.schema = model.schema;
  }

  // this is needed because map reduce returns a model that can be queried, but
  // all of the queries on said model should be lean
  if (this.model && this.model._mapreduce) {
    this.lean();
  }

  // inherit mquery
  mquery.call(this, this.mongooseCollection, options);

  if (conditions) {
    this.find(conditions);
  }

  this.options = this.options || {};

  // For gh-6880. mquery still needs to support `fields` by default for old
  // versions of MongoDB
  this.$useProjection = true;

  const collation = get(this, 'schema.options.collation', null);
  if (collation != null) {
    this.options.collation = collation;
  }
}

/*!
 * inherit mquery
 */

Query.prototype = new mquery;
Query.prototype.constructor = Query;
Query.base = mquery.prototype;

/**
 * Flag to opt out of using `$geoWithin`.
 *
 *     mongoose.Query.use$geoWithin = false;
 *
 * MongoDB 2.4 deprecated the use of `$within`, replacing it with `$geoWithin`. Mongoose uses `$geoWithin` by default (which is 100% backward compatible with `$within`). If you are running an older version of MongoDB, set this flag to `false` so your `within()` queries continue to work.
 *
 * @see http://docs.mongodb.org/manual/reference/operator/geoWithin/
 * @default true
 * @property use$geoWithin
 * @memberOf Query
 * @receiver Query
 * @api public
 */

Query.use$geoWithin = mquery.use$geoWithin;

/**
 * Converts this query to a customized, reusable query constructor with all arguments and options retained.
 *
 * ####Example
 *
 *     // Create a query for adventure movies and read from the primary
 *     // node in the replica-set unless it is down, in which case we'll
 *     // read from a secondary node.
 *     var query = Movie.find({ tags: 'adventure' }).read('primaryPreferred');
 *
 *     // create a custom Query constructor based off these settings
 *     var Adventure = query.toConstructor();
 *
 *     // Adventure is now a subclass of mongoose.Query and works the same way but with the
 *     // default query parameters and options set.
 *     Adventure().exec(callback)
 *
 *     // further narrow down our query results while still using the previous settings
 *     Adventure().where({ name: /^Life/ }).exec(callback);
 *
 *     // since Adventure is a stand-alone constructor we can also add our own
 *     // helper methods and getters without impacting global queries
 *     Adventure.prototype.startsWith = function (prefix) {
 *       this.where({ name: new RegExp('^' + prefix) })
 *       return this;
 *     }
 *     Object.defineProperty(Adventure.prototype, 'highlyRated', {
 *       get: function () {
 *         this.where({ rating: { $gt: 4.5 }});
 *         return this;
 *       }
 *     })
 *     Adventure().highlyRated.startsWith('Life').exec(callback)
 *
 * @return {Query} subclass-of-Query
 * @api public
 */

Query.prototype.toConstructor = function toConstructor() {
  const model = this.model;
  const coll = this.mongooseCollection;

  const CustomQuery = function(criteria, options) {
    if (!(this instanceof CustomQuery)) {
      return new CustomQuery(criteria, options);
    }
    this._mongooseOptions = utils.clone(p._mongooseOptions);
    Query.call(this, criteria, options || null, model, coll);
  };

  util.inherits(CustomQuery, model.Query);

  // set inherited defaults
  const p = CustomQuery.prototype;

  p.options = {};

  // Need to handle `sort()` separately because entries-style `sort()` syntax
  // `sort([['prop1', 1]])` confuses mquery into losing the outer nested array.
  // See gh-8159
  const options = Object.assign({}, this.options);
  if (options.sort != null) {
    p.sort(options.sort);
    delete options.sort;
  }
  p.setOptions(options);

  p.op = this.op;
  p._validateOp();
  p._conditions = utils.clone(this._conditions);
  p._fields = utils.clone(this._fields);
  p._update = utils.clone(this._update, {
    flattenDecimals: false
  });
  p._path = this._path;
  p._distinct = this._distinct;
  p._collection = this._collection;
  p._mongooseOptions = this._mongooseOptions;

  return CustomQuery;
};

/**
 * Make a copy of this query so you can re-execute it.
 *
 * ####Example:
 *     const q = Book.findOne({ title: 'Casino Royale' });
 *     await q.exec();
 *     await q.exec(); // Throws an error because you can't execute a query twice
 *
 *     await q.clone().exec(); // Works
 *
 * @method clone
 * @return {Query} copy
 * @memberOf Query
 * @instance
 * @api public
 */

Query.prototype.clone = function clone() {
  const model = this.model;
  const collection = this.mongooseCollection;

  const q = new this.constructor({}, {}, model, collection);

  // Need to handle `sort()` separately because entries-style `sort()` syntax
  // `sort([['prop1', 1]])` confuses mquery into losing the outer nested array.
  // See gh-8159
  const options = Object.assign({}, this.options);
  if (options.sort != null) {
    q.sort(options.sort);
    delete options.sort;
  }
  q.setOptions(options);

  q.op = this.op;
  q._validateOp();
  q._conditions = utils.clone(this._conditions);
  q._fields = utils.clone(this._fields);
  q._update = utils.clone(this._update, {
    flattenDecimals: false
  });
  q._path = this._path;
  q._distinct = this._distinct;
  q._collection = this._collection;
  q._mongooseOptions = this._mongooseOptions;

  return q;
};

/**
 * Specifies a javascript function or expression to pass to MongoDBs query system.
 *
 * ####Example
 *
 *     query.$where('this.comments.length === 10 || this.name.length === 5')
 *
 *     // or
 *
 *     query.$where(function () {
 *       return this.comments.length === 10 || this.name.length === 5;
 *     })
 *
 * ####NOTE:
 *
 * Only use `$where` when you have a condition that cannot be met using other MongoDB operators like `$lt`.
 * **Be sure to read about all of [its caveats](http://docs.mongodb.org/manual/reference/operator/where/) before using.**
 *
 * @see $where http://docs.mongodb.org/manual/reference/operator/where/
 * @method $where
 * @param {String|Function} js javascript string or function
 * @return {Query} this
 * @memberOf Query
 * @instance
 * @method $where
 * @api public
 */

/**
 * Specifies a `path` for use with chaining.
 *
 * ####Example
 *
 *     // instead of writing:
 *     User.find({age: {$gte: 21, $lte: 65}}, callback);
 *
 *     // we can instead write:
 *     User.where('age').gte(21).lte(65);
 *
 *     // passing query conditions is permitted
 *     User.find().where({ name: 'vonderful' })
 *
 *     // chaining
 *     User
 *     .where('age').gte(21).lte(65)
 *     .where('name', /^vonderful/i)
 *     .where('friends').slice(10)
 *     .exec(callback)
 *
 * @method where
 * @memberOf Query
 * @instance
 * @param {String|Object} [path]
 * @param {any} [val]
 * @return {Query} this
 * @api public
 */

Query.prototype.slice = function() {
  if (arguments.length === 0) {
    return this;
  }

  this._validate('slice');

  let path;
  let val;

  if (arguments.length === 1) {
    const arg = arguments[0];
    if (typeof arg === 'object' && !Array.isArray(arg)) {
      const keys = Object.keys(arg);
      const numKeys = keys.length;
      for (let i = 0; i < numKeys; ++i) {
        this.slice(keys[i], arg[keys[i]]);
      }
      return this;
    }
    this._ensurePath('slice');
    path = this._path;
    val = arguments[0];
  } else if (arguments.length === 2) {
    if ('number' === typeof arguments[0]) {
      this._ensurePath('slice');
      path = this._path;
      val = slice(arguments);
    } else {
      path = arguments[0];
      val = arguments[1];
    }
  } else if (arguments.length === 3) {
    path = arguments[0];
    val = slice(arguments, 1);
  }

  const p = {};
  p[path] = { $slice: val };
  this.select(p);

  return this;
};

/*!
 * ignore
 */

const validOpsSet = new Set(validOps);

Query.prototype._validateOp = function() {
  if (this.op != null && !validOpsSet.has(this.op)) {
    this.error(new Error('Query has invalid `op`: "' + this.op + '"'));
  }
};

/**
 * Specifies the complementary comparison value for paths specified with `where()`
 *
 * ####Example
 *
 *     User.where('age').equals(49);
 *
 *     // is the same as
 *
 *     User.where('age', 49);
 *
 * @method equals
 * @memberOf Query
 * @instance
 * @param {Object} val
 * @return {Query} this
 * @api public
 */

/**
 * Specifies arguments for an `$or` condition.
 *
 * ####Example
 *
 *     query.or([{ color: 'red' }, { status: 'emergency' }])
 *
 * @see $or http://docs.mongodb.org/manual/reference/operator/or/
 * @method or
 * @memberOf Query
 * @instance
 * @param {Array} array array of conditions
 * @return {Query} this
 * @api public
 */

/**
 * Specifies arguments for a `$nor` condition.
 *
 * ####Example
 *
 *     query.nor([{ color: 'green' }, { status: 'ok' }])
 *
 * @see $nor http://docs.mongodb.org/manual/reference/operator/nor/
 * @method nor
 * @memberOf Query
 * @instance
 * @param {Array} array array of conditions
 * @return {Query} this
 * @api public
 */

/**
 * Specifies arguments for a `$and` condition.
 *
 * ####Example
 *
 *     query.and([{ color: 'green' }, { status: 'ok' }])
 *
 * @method and
 * @memberOf Query
 * @instance
 * @see $and http://docs.mongodb.org/manual/reference/operator/and/
 * @param {Array} array array of conditions
 * @return {Query} this
 * @api public
 */

/**
 * Specifies a `$gt` query condition.
 *
 * When called with one argument, the most recent path passed to `where()` is used.
 *
 * ####Example
 *
 *     Thing.find().where('age').gt(21)
 *
 *     // or
 *     Thing.find().gt('age', 21)
 *
 * @method gt
 * @memberOf Query
 * @instance
 * @param {String} [path]
 * @param {Number} val
 * @see $gt http://docs.mongodb.org/manual/reference/operator/gt/
 * @api public
 */

/**
 * Specifies a `$gte` query condition.
 *
 * When called with one argument, the most recent path passed to `where()` is used.
 *
 * @method gte
 * @memberOf Query
 * @instance
 * @param {String} [path]
 * @param {Number} val
 * @see $gte http://docs.mongodb.org/manual/reference/operator/gte/
 * @api public
 */

/**
 * Specifies a `$lt` query condition.
 *
 * When called with one argument, the most recent path passed to `where()` is used.
 *
 * @method lt
 * @memberOf Query
 * @instance
 * @param {String} [path]
 * @param {Number} val
 * @see $lt http://docs.mongodb.org/manual/reference/operator/lt/
 * @api public
 */

/**
 * Specifies a `$lte` query condition.
 *
 * When called with one argument, the most recent path passed to `where()` is used.
 *
 * @method lte
 * @see $lte http://docs.mongodb.org/manual/reference/operator/lte/
 * @memberOf Query
 * @instance
 * @param {String} [path]
 * @param {Number} val
 * @api public
 */

/**
 * Specifies a `$ne` query condition.
 *
 * When called with one argument, the most recent path passed to `where()` is used.
 *
 * @see $ne http://docs.mongodb.org/manual/reference/operator/ne/
 * @method ne
 * @memberOf Query
 * @instance
 * @param {String} [path]
 * @param {Number} val
 * @api public
 */

/**
 * Specifies an `$in` query condition.
 *
 * When called with one argument, the most recent path passed to `where()` is used.
 *
 * @see $in http://docs.mongodb.org/manual/reference/operator/in/
 * @method in
 * @memberOf Query
 * @instance
 * @param {String} [path]
 * @param {Number} val
 * @api public
 */

/**
 * Specifies an `$nin` query condition.
 *
 * When called with one argument, the most recent path passed to `where()` is used.
 *
 * @see $nin http://docs.mongodb.org/manual/reference/operator/nin/
 * @method nin
 * @memberOf Query
 * @instance
 * @param {String} [path]
 * @param {Number} val
 * @api public
 */

/**
 * Specifies an `$all` query condition.
 *
 * When called with one argument, the most recent path passed to `where()` is used.
 *
 * ####Example:
 *
 *     MyModel.find().where('pets').all(['dog', 'cat', 'ferret']);
 *     // Equivalent:
 *     MyModel.find().all('pets', ['dog', 'cat', 'ferret']);
 *
 * @see $all http://docs.mongodb.org/manual/reference/operator/all/
 * @method all
 * @memberOf Query
 * @instance
 * @param {String} [path]
 * @param {Array} val
 * @api public
 */

/**
 * Specifies a `$size` query condition.
 *
 * When called with one argument, the most recent path passed to `where()` is used.
 *
 * ####Example
 *
 *     MyModel.where('tags').size(0).exec(function (err, docs) {
 *       if (err) return handleError(err);
 *
 *       assert(Array.isArray(docs));
 *       console.log('documents with 0 tags', docs);
 *     })
 *
 * @see $size http://docs.mongodb.org/manual/reference/operator/size/
 * @method size
 * @memberOf Query
 * @instance
 * @param {String} [path]
 * @param {Number} val
 * @api public
 */

/**
 * Specifies a `$regex` query condition.
 *
 * When called with one argument, the most recent path passed to `where()` is used.
 *
 * @see $regex http://docs.mongodb.org/manual/reference/operator/regex/
 * @method regex
 * @memberOf Query
 * @instance
 * @param {String} [path]
 * @param {String|RegExp} val
 * @api public
 */

/**
 * Specifies a `maxDistance` query condition.
 *
 * When called with one argument, the most recent path passed to `where()` is used.
 *
 * @see $maxDistance http://docs.mongodb.org/manual/reference/operator/maxDistance/
 * @method maxDistance
 * @memberOf Query
 * @instance
 * @param {String} [path]
 * @param {Number} val
 * @api public
 */

/**
 * Specifies a `$mod` condition, filters documents for documents whose
 * `path` property is a number that is equal to `remainder` modulo `divisor`.
 *
 * ####Example
 *
 *     // All find products whose inventory is odd
 *     Product.find().mod('inventory', [2, 1]);
 *     Product.find().where('inventory').mod([2, 1]);
 *     // This syntax is a little strange, but supported.
 *     Product.find().where('inventory').mod(2, 1);
 *
 * @method mod
 * @memberOf Query
 * @instance
 * @param {String} [path]
 * @param {Array} val must be of length 2, first element is `divisor`, 2nd element is `remainder`.
 * @return {Query} this
 * @see $mod http://docs.mongodb.org/manual/reference/operator/mod/
 * @api public
 */

Query.prototype.mod = function() {
  let val;
  let path;

  if (arguments.length === 1) {
    this._ensurePath('mod');
    val = arguments[0];
    path = this._path;
  } else if (arguments.length === 2 && !Array.isArray(arguments[1])) {
    this._ensurePath('mod');
    val = slice(arguments);
    path = this._path;
  } else if (arguments.length === 3) {
    val = slice(arguments, 1);
    path = arguments[0];
  } else {
    val = arguments[1];
    path = arguments[0];
  }

  const conds = this._conditions[path] || (this._conditions[path] = {});
  conds.$mod = val;
  return this;
};

/**
 * Specifies an `$exists` condition
 *
 * ####Example
 *
 *     // { name: { $exists: true }}
 *     Thing.where('name').exists()
 *     Thing.where('name').exists(true)
 *     Thing.find().exists('name')
 *
 *     // { name: { $exists: false }}
 *     Thing.where('name').exists(false);
 *     Thing.find().exists('name', false);
 *
 * @method exists
 * @memberOf Query
 * @instance
 * @param {String} [path]
 * @param {Number} val
 * @return {Query} this
 * @see $exists http://docs.mongodb.org/manual/reference/operator/exists/
 * @api public
 */

/**
 * Specifies an `$elemMatch` condition
 *
 * ####Example
 *
 *     query.elemMatch('comment', { author: 'autobot', votes: {$gte: 5}})
 *
 *     query.where('comment').elemMatch({ author: 'autobot', votes: {$gte: 5}})
 *
 *     query.elemMatch('comment', function (elem) {
 *       elem.where('author').equals('autobot');
 *       elem.where('votes').gte(5);
 *     })
 *
 *     query.where('comment').elemMatch(function (elem) {
 *       elem.where({ author: 'autobot' });
 *       elem.where('votes').gte(5);
 *     })
 *
 * @method elemMatch
 * @memberOf Query
 * @instance
 * @param {String|Object|Function} path
 * @param {Object|Function} filter
 * @return {Query} this
 * @see $elemMatch http://docs.mongodb.org/manual/reference/operator/elemMatch/
 * @api public
 */

/**
 * Defines a `$within` or `$geoWithin` argument for geo-spatial queries.
 *
 * ####Example
 *
 *     query.where(path).within().box()
 *     query.where(path).within().circle()
 *     query.where(path).within().geometry()
 *
 *     query.where('loc').within({ center: [50,50], radius: 10, unique: true, spherical: true });
 *     query.where('loc').within({ box: [[40.73, -73.9], [40.7, -73.988]] });
 *     query.where('loc').within({ polygon: [[],[],[],[]] });
 *
 *     query.where('loc').within([], [], []) // polygon
 *     query.where('loc').within([], []) // box
 *     query.where('loc').within({ type: 'LineString', coordinates: [...] }); // geometry
 *
 * **MUST** be used after `where()`.
 *
 * ####NOTE:
 *
 * As of Mongoose 3.7, `$geoWithin` is always used for queries. To change this behavior, see [Query.use$geoWithin](#query_Query-use%2524geoWithin).
 *
 * ####NOTE:
 *
 * In Mongoose 3.7, `within` changed from a getter to a function. If you need the old syntax, use [this](https://github.com/ebensing/mongoose-within).
 *
 * @method within
 * @see $polygon http://docs.mongodb.org/manual/reference/operator/polygon/
 * @see $box http://docs.mongodb.org/manual/reference/operator/box/
 * @see $geometry http://docs.mongodb.org/manual/reference/operator/geometry/
 * @see $center http://docs.mongodb.org/manual/reference/operator/center/
 * @see $centerSphere http://docs.mongodb.org/manual/reference/operator/centerSphere/
 * @memberOf Query
 * @instance
 * @return {Query} this
 * @api public
 */

/**
 * Specifies a `$slice` projection for an array.
 *
 * ####Example
 *
 *     query.slice('comments', 5)
 *     query.slice('comments', -5)
 *     query.slice('comments', [10, 5])
 *     query.where('comments').slice(5)
 *     query.where('comments').slice([-10, 5])
 *
 * @method slice
 * @memberOf Query
 * @instance
 * @param {String} [path]
 * @param {Number} val number/range of elements to slice
 * @return {Query} this
 * @see mongodb http://www.mongodb.org/display/DOCS/Retrieving+a+Subset+of+Fields#RetrievingaSubsetofFields-RetrievingaSubrangeofArrayElements
 * @see $slice http://docs.mongodb.org/manual/reference/projection/slice/#prj._S_slice
 * @api public
 */

/**
 * Specifies the maximum number of documents the query will return.
 *
 * ####Example
 *
 *     query.limit(20)
 *
 * ####Note
 *
 * Cannot be used with `distinct()`
 *
 * @method limit
 * @memberOf Query
 * @instance
 * @param {Number} val
 * @api public
 */

/**
 * Specifies the number of documents to skip.
 *
 * ####Example
 *
 *     query.skip(100).limit(20)
 *
 * ####Note
 *
 * Cannot be used with `distinct()`
 *
 * @method skip
 * @memberOf Query
 * @instance
 * @param {Number} val
 * @see cursor.skip http://docs.mongodb.org/manual/reference/method/cursor.skip/
 * @api public
 */

/**
 * Specifies the maxScan option.
 *
 * ####Example
 *
 *     query.maxScan(100)
 *
 * ####Note
 *
 * Cannot be used with `distinct()`
 *
 * @method maxScan
 * @memberOf Query
 * @instance
 * @param {Number} val
 * @see maxScan http://docs.mongodb.org/manual/reference/operator/maxScan/
 * @api public
 */

/**
 * Specifies the batchSize option.
 *
 * ####Example
 *
 *     query.batchSize(100)
 *
 * ####Note
 *
 * Cannot be used with `distinct()`
 *
 * @method batchSize
 * @memberOf Query
 * @instance
 * @param {Number} val
 * @see batchSize http://docs.mongodb.org/manual/reference/method/cursor.batchSize/
 * @api public
 */

/**
 * Specifies the `comment` option.
 *
 * ####Example
 *
 *     query.comment('login query')
 *
 * ####Note
 *
 * Cannot be used with `distinct()`
 *
 * @method comment
 * @memberOf Query
 * @instance
 * @param {String} val
 * @see comment http://docs.mongodb.org/manual/reference/operator/comment/
 * @api public
 */

/**
 * Specifies this query as a `snapshot` query.
 *
 * ####Example
 *
 *     query.snapshot() // true
 *     query.snapshot(true)
 *     query.snapshot(false)
 *
 * ####Note
 *
 * Cannot be used with `distinct()`
 *
 * @method snapshot
 * @memberOf Query
 * @instance
 * @see snapshot http://docs.mongodb.org/manual/reference/operator/snapshot/
 * @return {Query} this
 * @api public
 */

/**
 * Sets query hints.
 *
 * ####Example
 *
 *     query.hint({ indexA: 1, indexB: -1})
 *
 * ####Note
 *
 * Cannot be used with `distinct()`
 *
 * @method hint
 * @memberOf Query
 * @instance
 * @param {Object} val a hint object
 * @return {Query} this
 * @see $hint http://docs.mongodb.org/manual/reference/operator/hint/
 * @api public
 */

/**
 * Get/set the current projection (AKA fields). Pass `null` to remove the
 * current projection.
 *
 * Unlike `projection()`, the `select()` function modifies the current
 * projection in place. This function overwrites the existing projection.
 *
 * ####Example:
 *
 *     const q = Model.find();
 *     q.projection(); // null
 *
 *     q.select('a b');
 *     q.projection(); // { a: 1, b: 1 }
 *
 *     q.projection({ c: 1 });
 *     q.projection(); // { c: 1 }
 *
 *     q.projection(null);
 *     q.projection(); // null
 *
 *
 * @method projection
 * @memberOf Query
 * @instance
 * @param {Object|null} arg
 * @return {Object} the current projection
 * @api public
 */

Query.prototype.projection = function(arg) {
  if (arguments.length === 0) {
    return this._fields;
  }

  this._fields = {};
  this._userProvidedFields = {};
  this.select(arg);
  return this._fields;
};

/**
 * Specifies which document fields to include or exclude (also known as the query "projection")
 *
 * When using string syntax, prefixing a path with `-` will flag that path as excluded. When a path does not have the `-` prefix, it is included. Lastly, if a path is prefixed with `+`, it forces inclusion of the path, which is useful for paths excluded at the [schema level](/docs/api.html#schematype_SchemaType-select).
 *
 * A projection _must_ be either inclusive or exclusive. In other words, you must
 * either list the fields to include (which excludes all others), or list the fields
 * to exclude (which implies all other fields are included). The [`_id` field is the only exception because MongoDB includes it by default](https://docs.mongodb.com/manual/tutorial/project-fields-from-query-results/#suppress-id-field).
 *
 * ####Example
 *
 *     // include a and b, exclude other fields
 *     query.select('a b');
 *
 *     // exclude c and d, include other fields
 *     query.select('-c -d');
 *
 *     // Use `+` to override schema-level `select: false` without making the
 *     // projection inclusive.
 *     const schema = new Schema({
 *       foo: { type: String, select: false },
 *       bar: String
 *     });
 *     // ...
 *     query.select('+foo'); // Override foo's `select: false` without excluding `bar`
 *
 *     // or you may use object notation, useful when
 *     // you have keys already prefixed with a "-"
 *     query.select({ a: 1, b: 1 });
 *     query.select({ c: 0, d: 0 });
 *
 *
 * @method select
 * @memberOf Query
 * @instance
 * @param {Object|String} arg
 * @return {Query} this
 * @see SchemaType
 * @api public
 */

Query.prototype.select = function select() {
  let arg = arguments[0];
  if (!arg) return this;
  let i;

  if (arguments.length !== 1) {
    throw new Error('Invalid select: select only takes 1 argument');
  }

  this._validate('select');

  const fields = this._fields || (this._fields = {});
  const userProvidedFields = this._userProvidedFields || (this._userProvidedFields = {});

  arg = parseProjection(arg);

  if (utils.isObject(arg)) {
    const keys = Object.keys(arg);
    for (i = 0; i < keys.length; ++i) {
      fields[keys[i]] = arg[keys[i]];
      userProvidedFields[keys[i]] = arg[keys[i]];
    }
    return this;
  }

  throw new TypeError('Invalid select() argument. Must be string or object.');
};

/**
 * _DEPRECATED_ Sets the slaveOk option.
 *
 * **Deprecated** in MongoDB 2.2 in favor of [read preferences](#query_Query-read).
 *
 * ####Example:
 *
 *     query.slaveOk() // true
 *     query.slaveOk(true)
 *     query.slaveOk(false)
 *
 * @method slaveOk
 * @memberOf Query
 * @instance
 * @deprecated use read() preferences instead if on mongodb >= 2.2
 * @param {Boolean} v defaults to true
 * @see mongodb http://docs.mongodb.org/manual/applications/replication/#read-preference
 * @see slaveOk http://docs.mongodb.org/manual/reference/method/rs.slaveOk/
 * @see read() #query_Query-read
 * @return {Query} this
 * @api public
 */

/**
 * Determines the MongoDB nodes from which to read.
 *
 * ####Preferences:
 *
 *     primary - (default) Read from primary only. Operations will produce an error if primary is unavailable. Cannot be combined with tags.
 *     secondary            Read from secondary if available, otherwise error.
 *     primaryPreferred     Read from primary if available, otherwise a secondary.
 *     secondaryPreferred   Read from a secondary if available, otherwise read from the primary.
 *     nearest              All operations read from among the nearest candidates, but unlike other modes, this option will include both the primary and all secondaries in the random selection.
 *
 * Aliases
 *
 *     p   primary
 *     pp  primaryPreferred
 *     s   secondary
 *     sp  secondaryPreferred
 *     n   nearest
 *
 * ####Example:
 *
 *     new Query().read('primary')
 *     new Query().read('p')  // same as primary
 *
 *     new Query().read('primaryPreferred')
 *     new Query().read('pp') // same as primaryPreferred
 *
 *     new Query().read('secondary')
 *     new Query().read('s')  // same as secondary
 *
 *     new Query().read('secondaryPreferred')
 *     new Query().read('sp') // same as secondaryPreferred
 *
 *     new Query().read('nearest')
 *     new Query().read('n')  // same as nearest
 *
 *     // read from secondaries with matching tags
 *     new Query().read('s', [{ dc:'sf', s: 1 },{ dc:'ma', s: 2 }])
 *
 * Read more about how to use read preferrences [here](http://docs.mongodb.org/manual/applications/replication/#read-preference) and [here](http://mongodb.github.com/node-mongodb-native/driver-articles/anintroductionto1_1and2_2.html#read-preferences).
 *
 * @method read
 * @memberOf Query
 * @instance
 * @param {String} pref one of the listed preference options or aliases
 * @param {Array} [tags] optional tags for this query
 * @see mongodb http://docs.mongodb.org/manual/applications/replication/#read-preference
 * @see driver http://mongodb.github.com/node-mongodb-native/driver-articles/anintroductionto1_1and2_2.html#read-preferences
 * @return {Query} this
 * @api public
 */

Query.prototype.read = function read(pref, tags) {
  // first cast into a ReadPreference object to support tags
  const read = new ReadPreference(pref, tags);
  this.options.readPreference = read;
  return this;
};

/*!
 * ignore
 */

Query.prototype.toString = function toString() {
  if (this.op === 'count' ||
      this.op === 'countDocuments' ||
      this.op === 'find' ||
      this.op === 'findOne' ||
      this.op === 'deleteMany' ||
      this.op === 'deleteOne' ||
      this.op === 'findOneAndDelete' ||
      this.op === 'findOneAndRemove' ||
      this.op === 'remove') {
    return `${this.model.modelName}.${this.op}(${util.inspect(this._conditions)})`;
  }
  if (this.op === 'distinct') {
    return `${this.model.modelName}.distinct('${this._distinct}', ${util.inspect(this._conditions)})`;
  }
  if (this.op === 'findOneAndReplace' ||
      this.op === 'findOneAndUpdate' ||
      this.op === 'replaceOne' ||
      this.op === 'update' ||
      this.op === 'updateMany' ||
      this.op === 'updateOne') {
    return `${this.model.modelName}.${this.op}(${util.inspect(this._conditions)}, ${util.inspect(this._update)})`;
  }

  // 'estimatedDocumentCount' or any others
  return `${this.model.modelName}.${this.op}()`;
};

/**
 * Sets the [MongoDB session](https://docs.mongodb.com/manual/reference/server-sessions/)
 * associated with this query. Sessions are how you mark a query as part of a
 * [transaction](/docs/transactions.html).
 *
 * Calling `session(null)` removes the session from this query.
 *
 * ####Example:
 *
 *     const s = await mongoose.startSession();
 *     await mongoose.model('Person').findOne({ name: 'Axl Rose' }).session(s);
 *
 * @method session
 * @memberOf Query
 * @instance
 * @param {ClientSession} [session] from `await conn.startSession()`
 * @see Connection.prototype.startSession() /docs/api.html#connection_Connection-startSession
 * @see mongoose.startSession() /docs/api.html#mongoose_Mongoose-startSession
 * @return {Query} this
 * @api public
 */

Query.prototype.session = function session(v) {
  if (v == null) {
    delete this.options.session;
  }
  this.options.session = v;
  return this;
};

/**
 * Sets the specified number of `mongod` servers, or tag set of `mongod` servers,
 * that must acknowledge this write before this write is considered successful.
 * This option is only valid for operations that write to the database:
 *
 * - `deleteOne()`
 * - `deleteMany()`
 * - `findOneAndDelete()`
 * - `findOneAndReplace()`
 * - `findOneAndUpdate()`
 * - `remove()`
 * - `update()`
 * - `updateOne()`
 * - `updateMany()`
 *
 * Defaults to the schema's [`writeConcern.w` option](/docs/guide.html#writeConcern)
 *
 * ####Example:
 *
 *     // The 'majority' option means the `deleteOne()` promise won't resolve
 *     // until the `deleteOne()` has propagated to the majority of the replica set
 *     await mongoose.model('Person').
 *       deleteOne({ name: 'Ned Stark' }).
 *       w('majority');
 *
 * @method w
 * @memberOf Query
 * @instance
 * @param {String|number} val 0 for fire-and-forget, 1 for acknowledged by one server, 'majority' for majority of the replica set, or [any of the more advanced options](https://docs.mongodb.com/manual/reference/write-concern/#w-option).
 * @see mongodb https://docs.mongodb.com/manual/reference/write-concern/#w-option
 * @return {Query} this
 * @api public
 */

Query.prototype.w = function w(val) {
  if (val == null) {
    delete this.options.w;
  }
  this.options.w = val;
  return this;
};

/**
 * Requests acknowledgement that this operation has been persisted to MongoDB's
 * on-disk journal.
 * This option is only valid for operations that write to the database:
 *
 * - `deleteOne()`
 * - `deleteMany()`
 * - `findOneAndDelete()`
 * - `findOneAndReplace()`
 * - `findOneAndUpdate()`
 * - `remove()`
 * - `update()`
 * - `updateOne()`
 * - `updateMany()`
 *
 * Defaults to the schema's [`writeConcern.j` option](/docs/guide.html#writeConcern)
 *
 * ####Example:
 *
 *     await mongoose.model('Person').deleteOne({ name: 'Ned Stark' }).j(true);
 *
 * @method j
 * @memberOf Query
 * @instance
 * @param {boolean} val
 * @see mongodb https://docs.mongodb.com/manual/reference/write-concern/#j-option
 * @return {Query} this
 * @api public
 */

Query.prototype.j = function j(val) {
  if (val == null) {
    delete this.options.j;
  }
  this.options.j = val;
  return this;
};

/**
 * If [`w > 1`](/docs/api.html#query_Query-w), the maximum amount of time to
 * wait for this write to propagate through the replica set before this
 * operation fails. The default is `0`, which means no timeout.
 *
 * This option is only valid for operations that write to the database:
 *
 * - `deleteOne()`
 * - `deleteMany()`
 * - `findOneAndDelete()`
 * - `findOneAndReplace()`
 * - `findOneAndUpdate()`
 * - `remove()`
 * - `update()`
 * - `updateOne()`
 * - `updateMany()`
 *
 * Defaults to the schema's [`writeConcern.wtimeout` option](/docs/guide.html#writeConcern)
 *
 * ####Example:
 *
 *     // The `deleteOne()` promise won't resolve until this `deleteOne()` has
 *     // propagated to at least `w = 2` members of the replica set. If it takes
 *     // longer than 1 second, this `deleteOne()` will fail.
 *     await mongoose.model('Person').
 *       deleteOne({ name: 'Ned Stark' }).
 *       w(2).
 *       wtimeout(1000);
 *
 * @method wtimeout
 * @memberOf Query
 * @instance
 * @param {number} ms number of milliseconds to wait
 * @see mongodb https://docs.mongodb.com/manual/reference/write-concern/#wtimeout
 * @return {Query} this
 * @api public
 */

Query.prototype.wtimeout = function wtimeout(ms) {
  if (ms == null) {
    delete this.options.wtimeout;
  }
  this.options.wtimeout = ms;
  return this;
};

/**
 * Sets the readConcern option for the query.
 *
 * ####Example:
 *
 *     new Query().readConcern('local')
 *     new Query().readConcern('l')  // same as local
 *
 *     new Query().readConcern('available')
 *     new Query().readConcern('a')  // same as available
 *
 *     new Query().readConcern('majority')
 *     new Query().readConcern('m')  // same as majority
 *
 *     new Query().readConcern('linearizable')
 *     new Query().readConcern('lz') // same as linearizable
 *
 *     new Query().readConcern('snapshot')
 *     new Query().readConcern('s')  // same as snapshot
 *
 *
 * ####Read Concern Level:
 *
 *     local         MongoDB 3.2+ The query returns from the instance with no guarantee guarantee that the data has been written to a majority of the replica set members (i.e. may be rolled back).
 *     available     MongoDB 3.6+ The query returns from the instance with no guarantee guarantee that the data has been written to a majority of the replica set members (i.e. may be rolled back).
 *     majority      MongoDB 3.2+ The query returns the data that has been acknowledged by a majority of the replica set members. The documents returned by the read operation are durable, even in the event of failure.
 *     linearizable  MongoDB 3.4+ The query returns data that reflects all successful majority-acknowledged writes that completed prior to the start of the read operation. The query may wait for concurrently executing writes to propagate to a majority of replica set members before returning results.
 *     snapshot      MongoDB 4.0+ Only available for operations within multi-document transactions. Upon transaction commit with write concern "majority", the transaction operations are guaranteed to have read from a snapshot of majority-committed data.
 *
 * Aliases
 *
 *     l   local
 *     a   available
 *     m   majority
 *     lz  linearizable
 *     s   snapshot
 *
 * Read more about how to use read concern [here](https://docs.mongodb.com/manual/reference/read-concern/).
 *
 * @memberOf Query
 * @method readConcern
 * @param {String} level one of the listed read concern level or their aliases
 * @see mongodb https://docs.mongodb.com/manual/reference/read-concern/
 * @return {Query} this
 * @api public
 */

/**
 * Gets query options.
 *
 * ####Example:
 *
 *     var query = new Query();
 *     query.limit(10);
 *     query.setOptions({ maxTimeMS: 1000 })
 *     query.getOptions(); // { limit: 10, maxTimeMS: 1000 }
 *
 * @return {Object} the options
 * @api public
 */

Query.prototype.getOptions = function() {
  return this.options;
};

/**
 * Sets query options. Some options only make sense for certain operations.
 *
 * ####Options:
 *
 * The following options are only for `find()`:
 *
 * - [tailable](http://www.mongodb.org/display/DOCS/Tailable+Cursors)
 * - [sort](http://www.mongodb.org/display/DOCS/Advanced+Queries#AdvancedQueries-%7B%7Bsort(\)%7D%7D)
 * - [limit](http://www.mongodb.org/display/DOCS/Advanced+Queries#AdvancedQueries-%7B%7Blimit%28%29%7D%7D)
 * - [skip](http://www.mongodb.org/display/DOCS/Advanced+Queries#AdvancedQueries-%7B%7Bskip%28%29%7D%7D)
 * - [maxscan](https://docs.mongodb.org/v3.2/reference/operator/meta/maxScan/#metaOp._S_maxScan)
 * - [batchSize](http://www.mongodb.org/display/DOCS/Advanced+Queries#AdvancedQueries-%7B%7BbatchSize%28%29%7D%7D)
 * - [comment](http://www.mongodb.org/display/DOCS/Advanced+Queries#AdvancedQueries-%24comment)
 * - [snapshot](http://www.mongodb.org/display/DOCS/Advanced+Queries#AdvancedQueries-%7B%7Bsnapshot%28%29%7D%7D)
 * - [readPreference](http://docs.mongodb.org/manual/applications/replication/#read-preference)
 * - [hint](http://www.mongodb.org/display/DOCS/Advanced+Queries#AdvancedQueries-%24hint)
 *
 * The following options are only for write operations: `update()`, `updateOne()`, `updateMany()`, `replaceOne()`, `findOneAndUpdate()`, and `findByIdAndUpdate()`:
 *
 * - [upsert](https://docs.mongodb.com/manual/reference/method/db.collection.update/)
 * - [writeConcern](https://docs.mongodb.com/manual/reference/method/db.collection.update/)
 * - [timestamps](https://mongoosejs.com/docs/guide.html#timestamps): If `timestamps` is set in the schema, set this option to `false` to skip timestamps for that particular update. Has no effect if `timestamps` is not enabled in the schema options.
 *
 * The following options are only for `find()`, `findOne()`, `findById()`, `findOneAndUpdate()`, and `findByIdAndUpdate()`:
 *
 * - [lean](./api.html#query_Query-lean)
 * - [populate](/docs/populate.html)
 * - [projection](/docs/api/query.html#query_Query-projection)
 *
 * The following options are only for all operations **except** `update()`, `updateOne()`, `updateMany()`, `remove()`, `deleteOne()`, and `deleteMany()`:
 *
 * - [maxTimeMS](https://docs.mongodb.com/manual/reference/operator/meta/maxTimeMS/)
 *
 * The following options are for `findOneAndUpdate()` and `findOneAndRemove()`
 *
 * - rawResult
 *
 * The following options are for all operations:
 *
 * - [collation](https://docs.mongodb.com/manual/reference/collation/)
 * - [session](https://docs.mongodb.com/manual/reference/server-sessions/)
 * - [explain](https://docs.mongodb.com/manual/reference/method/cursor.explain/)
 *
 * @param {Object} options
 * @return {Query} this
 * @api public
 */

Query.prototype.setOptions = function(options, overwrite) {
  // overwrite is only for internal use
  if (overwrite) {
    // ensure that _mongooseOptions & options are two different objects
    this._mongooseOptions = (options && utils.clone(options)) || {};
    this.options = options || {};

    if ('populate' in options) {
      this.populate(this._mongooseOptions);
    }
    return this;
  }

  if (options == null) {
    return this;
  }
  if (typeof options !== 'object') {
    throw new Error('Options must be an object, got "' + options + '"');
  }

  if (Array.isArray(options.populate)) {
    const populate = options.populate;
    delete options.populate;
    const _numPopulate = populate.length;
    for (let i = 0; i < _numPopulate; ++i) {
      this.populate(populate[i]);
    }
  }

  return Query.base.setOptions.call(this, options);
};

/**
 * Sets the [`explain` option](https://docs.mongodb.com/manual/reference/method/cursor.explain/),
 * which makes this query return detailed execution stats instead of the actual
 * query result. This method is useful for determining what index your queries
 * use.
 *
 * Calling `query.explain(v)` is equivalent to `query.setOption({ explain: v })`
 *
 * ####Example:
 *
 *     const query = new Query();
 *     const res = await query.find({ a: 1 }).explain('queryPlanner');
 *     console.log(res);
 *
 * @param {String} [verbose] The verbosity mode. Either 'queryPlanner', 'executionStats', or 'allPlansExecution'. The default is 'queryPlanner'
 * @return {Query} this
 * @api public
 */

Query.prototype.explain = function(verbose) {
  if (arguments.length === 0) {
    this.options.explain = true;
    return this;
  }
  this.options.explain = verbose;
  return this;
};

/**
 * Sets the [maxTimeMS](https://docs.mongodb.com/manual/reference/method/cursor.maxTimeMS/)
 * option. This will tell the MongoDB server to abort if the query or write op
 * has been running for more than `ms` milliseconds.
 *
 * Calling `query.maxTimeMS(v)` is equivalent to `query.setOption({ maxTimeMS: v })`
 *
 * ####Example:
 *
 *     const query = new Query();
 *     // Throws an error 'operation exceeded time limit' as long as there's
 *     // >= 1 doc in the queried collection
 *     const res = await query.find({ $where: 'sleep(1000) || true' }).maxTimeMS(100);
 *
 * @param {Number} [ms] The number of milliseconds
 * @return {Query} this
 * @api public
 */

Query.prototype.maxTimeMS = function(ms) {
  this.options.maxTimeMS = ms;
  return this;
};

/**
 * Returns the current query filter (also known as conditions) as a POJO.
 *
 * ####Example:
 *
 *     const query = new Query();
 *     query.find({ a: 1 }).where('b').gt(2);
 *     query.getFilter(); // { a: 1, b: { $gt: 2 } }
 *
 * @return {Object} current query filter
 * @api public
 */

Query.prototype.getFilter = function() {
  return this._conditions;
};

/**
 * Returns the current query filter. Equivalent to `getFilter()`.
 *
 * You should use `getFilter()` instead of `getQuery()` where possible. `getQuery()`
 * will likely be deprecated in a future release.
 *
 * ####Example:
 *
 *     var query = new Query();
 *     query.find({ a: 1 }).where('b').gt(2);
 *     query.getQuery(); // { a: 1, b: { $gt: 2 } }
 *
 * @return {Object} current query filter
 * @api public
 */

Query.prototype.getQuery = function() {
  return this._conditions;
};

/**
 * Sets the query conditions to the provided JSON object.
 *
 * ####Example:
 *
 *     var query = new Query();
 *     query.find({ a: 1 })
 *     query.setQuery({ a: 2 });
 *     query.getQuery(); // { a: 2 }
 *
 * @param {Object} new query conditions
 * @return {undefined}
 * @api public
 */

Query.prototype.setQuery = function(val) {
  this._conditions = val;
};

/**
 * Returns the current update operations as a JSON object.
 *
 * ####Example:
 *
 *     var query = new Query();
 *     query.update({}, { $set: { a: 5 } });
 *     query.getUpdate(); // { $set: { a: 5 } }
 *
 * @return {Object} current update operations
 * @api public
 */

Query.prototype.getUpdate = function() {
  return this._update;
};

/**
 * Sets the current update operation to new value.
 *
 * ####Example:
 *
 *     var query = new Query();
 *     query.update({}, { $set: { a: 5 } });
 *     query.setUpdate({ $set: { b: 6 } });
 *     query.getUpdate(); // { $set: { b: 6 } }
 *
 * @param {Object} new update operation
 * @return {undefined}
 * @api public
 */

Query.prototype.setUpdate = function(val) {
  this._update = val;
};

/**
 * Returns fields selection for this query.
 *
 * @method _fieldsForExec
 * @return {Object}
 * @api private
 * @receiver Query
 */

Query.prototype._fieldsForExec = function() {
  return utils.clone(this._fields);
};


/**
 * Return an update document with corrected `$set` operations.
 *
 * @method _updateForExec
 * @api private
 * @receiver Query
 */

Query.prototype._updateForExec = function() {
  const update = utils.clone(this._update, {
    transform: false,
    depopulate: true
  });
  const ops = Object.keys(update);
  let i = ops.length;
  const ret = {};

  while (i--) {
    const op = ops[i];

    if (this.options.overwrite) {
      ret[op] = update[op];
      continue;
    }

    if ('$' !== op[0]) {
      // fix up $set sugar
      if (!ret.$set) {
        if (update.$set) {
          ret.$set = update.$set;
        } else {
          ret.$set = {};
        }
      }
      ret.$set[op] = update[op];
      ops.splice(i, 1);
      if (!~ops.indexOf('$set')) ops.push('$set');
    } else if ('$set' === op) {
      if (!ret.$set) {
        ret[op] = update[op];
      }
    } else {
      ret[op] = update[op];
    }
  }

  return ret;
};

/**
 * Makes sure _path is set.
 *
 * @method _ensurePath
 * @param {String} method
 * @api private
 * @receiver Query
 */

/**
 * Determines if `conds` can be merged using `mquery().merge()`
 *
 * @method canMerge
 * @memberOf Query
 * @instance
 * @param {Object} conds
 * @return {Boolean}
 * @api private
 */

/**
 * Returns default options for this query.
 *
 * @param {Model} model
 * @api private
 */

Query.prototype._optionsForExec = function(model) {
  const options = utils.clone(this.options);

  delete options.populate;
  model = model || this.model;

  if (!model) {
    return options;
  }

  const safe = get(model, 'schema.options.safe', null);
  if (!('safe' in options) && safe != null) {
    setSafe(options, safe);
  }

  // Apply schema-level `writeConcern` option
  applyWriteConcern(model.schema, options);

  const readPreference = get(model, 'schema.options.read');
  if (!('readPreference' in options) && readPreference) {
    options.readPreference = readPreference;
  }

  if (options.upsert !== void 0) {
    options.upsert = !!options.upsert;
  }

  return options;
};

/*!
 * ignore
 */

const safeDeprecationWarning = 'Mongoose: the `safe` option is deprecated. ' +
  'Use write concerns instead: http://bit.ly/mongoose-w';

const setSafe = util.deprecate(function setSafe(options, safe) {
  options.safe = safe;
}, safeDeprecationWarning);

/**
 * Sets the lean option.
 *
 * Documents returned from queries with the `lean` option enabled are plain
 * javascript objects, not [Mongoose Documents](/api/document.html). They have no
 * `save` method, getters/setters, virtuals, or other Mongoose features.
 *
 * ####Example:
 *
 *     new Query().lean() // true
 *     new Query().lean(true)
 *     new Query().lean(false)
 *
 *     const docs = await Model.find().lean();
 *     docs[0] instanceof mongoose.Document; // false
 *
 * [Lean is great for high-performance, read-only cases](/docs/tutorials/lean.html),
 * especially when combined
 * with [cursors](/docs/queries.html#streaming).
 *
 * If you need virtuals, getters/setters, or defaults with `lean()`, you need
 * to use a plugin. See:
 *
 * - [mongoose-lean-virtuals](https://plugins.mongoosejs.io/plugins/lean-virtuals)
 * - [mongoose-lean-getters](https://plugins.mongoosejs.io/plugins/lean-getters)
 * - [mongoose-lean-defaults](https://www.npmjs.com/package/mongoose-lean-defaults)
 *
 * @param {Boolean|Object} bool defaults to true
 * @return {Query} this
 * @api public
 */

Query.prototype.lean = function(v) {
  this._mongooseOptions.lean = arguments.length ? v : true;
  return this;
};

/**
 * Returns an object containing the Mongoose-specific options for this query,
 * including `lean` and `populate`.
 *
 * Mongoose-specific options are different from normal options (`sort`, `limit`, etc.)
 * because they are **not** sent to the MongoDB server.
 *
 * ####Example:
 *
 *     const q = new Query();
 *     q.mongooseOptions().lean; // undefined
 *
 *     q.lean();
 *     q.mongooseOptions().lean; // true
 *
 * This function is useful for writing [query middleware](/docs/middleware.html).
 * Below is a full list of properties the return value from this function may have:
 *
 * - `populate`
 * - `lean`
 * - `strict`
 * - `nearSphere`
 *
 * @return {Object} Mongoose-specific options
 * @param public
 */

Query.prototype.mongooseOptions = function() {
  return this._mongooseOptions;
};

/**
 * Adds a `$set` to this query's update without changing the operation.
 * This is useful for query middleware so you can add an update regardless
 * of whether you use `updateOne()`, `updateMany()`, `findOneAndUpdate()`, etc.
 *
 * ####Example:
 *
 *     // Updates `{ $set: { updatedAt: new Date() } }`
 *     new Query().updateOne({}, {}).set('updatedAt', new Date());
 *     new Query().updateMany({}, {}).set({ updatedAt: new Date() });
 *
 * @param {String|Object} path path or object of key/value pairs to set
 * @param {Any} [val] the value to set
 * @return {Query} this
 * @api public
 */

Query.prototype.set = function(path, val) {
  if (typeof path === 'object') {
    const keys = Object.keys(path);
    for (const key of keys) {
      this.set(key, path[key]);
    }
    return this;
  }

  this._update = this._update || {};
  this._update.$set = this._update.$set || {};
  this._update.$set[path] = val;
  return this;
};

/**
 * For update operations, returns the value of a path in the update's `$set`.
 * Useful for writing getters/setters that can work with both update operations
 * and `save()`.
 *
 * ####Example:
 *
 *     const query = Model.updateOne({}, { $set: { name: 'Jean-Luc Picard' } });
 *     query.get('name'); // 'Jean-Luc Picard'
 *
 * @param {String|Object} path path or object of key/value pairs to set
 * @param {Any} [val] the value to set
 * @return {Query} this
 * @api public
 */

Query.prototype.get = function get(path) {
  const update = this._update;
  if (update == null) {
    return void 0;
  }
  const $set = update.$set;
  if ($set == null) {
    return update[path];
  }

  if (utils.hasUserDefinedProperty(update, path)) {
    return update[path];
  }
  if (utils.hasUserDefinedProperty($set, path)) {
    return $set[path];
  }

  return void 0;
};

/**
 * Gets/sets the error flag on this query. If this flag is not null or
 * undefined, the `exec()` promise will reject without executing.
 *
 * ####Example:
 *
 *     Query().error(); // Get current error value
 *     Query().error(null); // Unset the current error
 *     Query().error(new Error('test')); // `exec()` will resolve with test
 *     Schema.pre('find', function() {
 *       if (!this.getQuery().userId) {
 *         this.error(new Error('Not allowed to query without setting userId'));
 *       }
 *     });
 *
 * Note that query casting runs **after** hooks, so cast errors will override
 * custom errors.
 *
 * ####Example:
 *     var TestSchema = new Schema({ num: Number });
 *     var TestModel = db.model('Test', TestSchema);
 *     TestModel.find({ num: 'not a number' }).error(new Error('woops')).exec(function(error) {
 *       // `error` will be a cast error because `num` failed to cast
 *     });
 *
 * @param {Error|null} err if set, `exec()` will fail fast before sending the query to MongoDB
 * @return {Query} this
 * @api public
 */

Query.prototype.error = function error(err) {
  if (arguments.length === 0) {
    return this._error;
  }

  this._error = err;
  return this;
};

/*!
 * ignore
 */

Query.prototype._unsetCastError = function _unsetCastError() {
  if (this._error != null && !(this._error instanceof CastError)) {
    return;
  }
  return this.error(null);
};

/**
 * Getter/setter around the current mongoose-specific options for this query
 * Below are the current Mongoose-specific options.
 *
 * - `populate`: an array representing what paths will be populated. Should have one entry for each call to [`Query.prototype.populate()`](/docs/api.html#query_Query-populate)
 * - `lean`: if truthy, Mongoose will not [hydrate](/docs/api.html#model_Model.hydrate) any documents that are returned from this query. See [`Query.prototype.lean()`](/docs/api.html#query_Query-lean) for more information.
 * - `strict`: controls how Mongoose handles keys that aren't in the schema for updates. This option is `true` by default, which means Mongoose will silently strip any paths in the update that aren't in the schema. See the [`strict` mode docs](/docs/guide.html#strict) for more information.
 * - `strictQuery`: controls how Mongoose handles keys that aren't in the schema for the query `filter`. This option is `false` by default for backwards compatibility, which means Mongoose will allow `Model.find({ foo: 'bar' })` even if `foo` is not in the schema. See the [`strictQuery` docs](/docs/guide.html#strictQuery) for more information.
 * - `nearSphere`: use `$nearSphere` instead of `near()`. See the [`Query.prototype.nearSphere()` docs](/docs/api.html#query_Query-nearSphere)
 *
 * Mongoose maintains a separate object for internal options because
 * Mongoose sends `Query.prototype.options` to the MongoDB server, and the
 * above options are not relevant for the MongoDB server.
 *
 * @param {Object} options if specified, overwrites the current options
 * @return {Object} the options
 * @api public
 */

Query.prototype.mongooseOptions = function(v) {
  if (arguments.length > 0) {
    this._mongooseOptions = v;
  }
  return this._mongooseOptions;
};

/*!
 * ignore
 */

Query.prototype._castConditions = function() {
  try {
    this.cast(this.model);
    this._unsetCastError();
  } catch (err) {
    this.error(err);
  }
};

/*!
 * ignore
 */

function _castArrayFilters(query) {
  try {
    castArrayFilters(query);
  } catch (err) {
    query.error(err);
  }
}

/**
 * Thunk around find()
 *
 * @param {Function} [callback]
 * @return {Query} this
 * @api private
 */
Query.prototype._find = wrapThunk(function(callback) {
  this._castConditions();

  if (this.error() != null) {
    callback(this.error());
    return null;
  }

  callback = _wrapThunkCallback(this, callback);

  this._applyPaths();
  this._fields = this._castFields(this._fields);

  const fields = this._fieldsForExec();
  const mongooseOptions = this._mongooseOptions;
  const _this = this;
  const userProvidedFields = _this._userProvidedFields || {};

  applyGlobalMaxTimeMS(this.options, this.model);

  // Separate options to pass down to `completeMany()` in case we need to
  // set a session on the document
  const completeManyOptions = Object.assign({}, {
    session: get(this, 'options.session', null)
  });

  const cb = (err, docs) => {
    if (err) {
      return callback(err);
    }

    if (docs.length === 0) {
      return callback(null, docs);
    }
    if (this.options.explain) {
      return callback(null, docs);
    }

    if (!mongooseOptions.populate) {
      return mongooseOptions.lean ?
        callback(null, docs) :
        completeMany(_this.model, docs, fields, userProvidedFields, completeManyOptions, callback);
    }

    const pop = helpers.preparePopulationOptionsMQ(_this, mongooseOptions);
    completeManyOptions.populated = pop;
    _this.model.populate(docs, pop, function(err, docs) {
      if (err) return callback(err);
      return mongooseOptions.lean ?
        callback(null, docs) :
        completeMany(_this.model, docs, fields, userProvidedFields, completeManyOptions, callback);
    });
  };

  const options = this._optionsForExec();
  options.projection = this._fieldsForExec();
  const filter = this._conditions;

  this._collection.collection.find(filter, options, (err, cursor) => {
    if (err) {
      return cb(err);
    }
    if (options.explain) {
      return cursor.explain(cb);
    }
    try {
      return cursor.toArray(cb);
    } catch (err) {
      cb(err);
    }
  });
  return null;
});

/**
 * Find all documents that match `selector`. The result will be an array of documents.
 *
 * If there are too many documents in the result to fit in memory, use
 * [`Query.prototype.cursor()`](api.html#query_Query-cursor)
 *
 * ####Example
 *
 *     // Using async/await
 *     const arr = await Movie.find({ year: { $gte: 1980, $lte: 1989 } });
 *
 *     // Using callbacks
 *     Movie.find({ year: { $gte: 1980, $lte: 1989 } }, function(err, arr) {});
 *
 * @param {Object|ObjectId} [filter] mongodb selector. If not specified, returns all documents.
 * @param {Function} [callback]
 * @return {Query} this
 * @api public
 */

Query.prototype.find = function(conditions, callback) {
  this.op = 'find';

  if (typeof conditions === 'function') {
    callback = conditions;
    conditions = {};
  }

  conditions = utils.toObject(conditions);

  if (mquery.canMerge(conditions)) {
    this.merge(conditions);

    prepareDiscriminatorCriteria(this);
  } else if (conditions != null) {
    this.error(new ObjectParameterError(conditions, 'filter', 'find'));
  }

  // if we don't have a callback, then just return the query object
  if (!callback) {
    return Query.base.find.call(this);
  }

  this.exec(callback);

  return this;
};

/**
 * Merges another Query or conditions object into this one.
 *
 * When a Query is passed, conditions, field selection and options are merged.
 *
 * @param {Query|Object} source
 * @return {Query} this
 */

Query.prototype.merge = function(source) {
  if (!source) {
    return this;
  }

  const opts = { overwrite: true };

  if (source instanceof Query) {
    // if source has a feature, apply it to ourselves

    if (source._conditions) {
      utils.merge(this._conditions, source._conditions, opts);
    }

    if (source._fields) {
      this._fields || (this._fields = {});
      utils.merge(this._fields, source._fields, opts);
    }

    if (source.options) {
      this.options || (this.options = {});
      utils.merge(this.options, source.options, opts);
    }

    if (source._update) {
      this._update || (this._update = {});
      utils.mergeClone(this._update, source._update);
    }

    if (source._distinct) {
      this._distinct = source._distinct;
    }

    utils.merge(this._mongooseOptions, source._mongooseOptions);

    return this;
  }

  // plain object
  utils.merge(this._conditions, source, opts);

  return this;
};

/**
 * Adds a collation to this op (MongoDB 3.4 and up)
 *
 * @param {Object} value
 * @return {Query} this
 * @see MongoDB docs https://docs.mongodb.com/manual/reference/method/cursor.collation/#cursor.collation
 * @api public
 */

Query.prototype.collation = function(value) {
  if (this.options == null) {
    this.options = {};
  }
  this.options.collation = value;
  return this;
};

/**
 * Hydrate a single doc from `findOne()`, `findOneAndUpdate()`, etc.
 *
 * @api private
 */

Query.prototype._completeOne = function(doc, res, callback) {
  if (!doc && !this.options.rawResult) {
    return callback(null, null);
  }

  const model = this.model;
  const projection = utils.clone(this._fields);
  const userProvidedFields = this._userProvidedFields || {};
  // `populate`, `lean`
  const mongooseOptions = this._mongooseOptions;
  // `rawResult`
  const options = this.options;

  if (options.explain) {
    return callback(null, doc);
  }

  if (!mongooseOptions.populate) {
    return mongooseOptions.lean ?
      _completeOneLean(doc, res, options, callback) :
      completeOne(model, doc, res, options, projection, userProvidedFields,
        null, callback);
  }

  const pop = helpers.preparePopulationOptionsMQ(this, this._mongooseOptions);
  model.populate(doc, pop, (err, doc) => {
    if (err) {
      return callback(err);
    }
    return mongooseOptions.lean ?
      _completeOneLean(doc, res, options, callback) :
      completeOne(model, doc, res, options, projection, userProvidedFields,
        pop, callback);
  });
};

/**
 * Thunk around findOne()
 *
 * @param {Function} [callback]
 * @see findOne http://docs.mongodb.org/manual/reference/method/db.collection.findOne/
 * @api private
 */

Query.prototype._findOne = wrapThunk(function(callback) {
  this._castConditions();

  if (this.error()) {
    callback(this.error());
    return null;
  }

  this._applyPaths();
  this._fields = this._castFields(this._fields);

  applyGlobalMaxTimeMS(this.options, this.model);

  // don't pass in the conditions because we already merged them in
  Query.base.findOne.call(this, {}, (err, doc) => {
    if (err) {
      callback(err);
      return null;
    }

    this._completeOne(doc, null, _wrapThunkCallback(this, callback));
  });
});

/**
 * Declares the query a findOne operation. When executed, the first found document is passed to the callback.
 *
 * Passing a `callback` executes the query. The result of the query is a single document.
 *
 * * *Note:* `conditions` is optional, and if `conditions` is null or undefined,
 * mongoose will send an empty `findOne` command to MongoDB, which will return
 * an arbitrary document. If you're querying by `_id`, use `Model.findById()`
 * instead.
 *
 * This function triggers the following middleware.
 *
 * - `findOne()`
 *
 * ####Example
 *
 *     var query  = Kitten.where({ color: 'white' });
 *     query.findOne(function (err, kitten) {
 *       if (err) return handleError(err);
 *       if (kitten) {
 *         // doc may be null if no document matched
 *       }
 *     });
 *
 * @param {Object} [filter] mongodb selector
 * @param {Object} [projection] optional fields to return
 * @param {Object} [options] see [`setOptions()`](http://mongoosejs.com/docs/api.html#query_Query-setOptions)
 * @param {Function} [callback] optional params are (error, document)
 * @return {Query} this
 * @see findOne http://docs.mongodb.org/manual/reference/method/db.collection.findOne/
 * @see Query.select #query_Query-select
 * @api public
 */

Query.prototype.findOne = function(conditions, projection, options, callback) {
  this.op = 'findOne';
  this._validateOp();

  if (typeof conditions === 'function') {
    callback = conditions;
    conditions = null;
    projection = null;
    options = null;
  } else if (typeof projection === 'function') {
    callback = projection;
    options = null;
    projection = null;
  } else if (typeof options === 'function') {
    callback = options;
    options = null;
  }

  // make sure we don't send in the whole Document to merge()
  conditions = utils.toObject(conditions);

  if (options) {
    this.setOptions(options);
  }

  if (projection) {
    this.select(projection);
  }

  if (mquery.canMerge(conditions)) {
    this.merge(conditions);

    prepareDiscriminatorCriteria(this);
  } else if (conditions != null) {
    this.error(new ObjectParameterError(conditions, 'filter', 'findOne'));
  }

  if (!callback) {
    // already merged in the conditions, don't need to send them in.
    return Query.base.findOne.call(this);
  }

  this.exec(callback);

  return this;
};

/**
 * Thunk around count()
 *
 * @param {Function} [callback]
 * @see count http://docs.mongodb.org/manual/reference/method/db.collection.count/
 * @api private
 */

Query.prototype._count = wrapThunk(function(callback) {
  try {
    this.cast(this.model);
  } catch (err) {
    this.error(err);
  }

  if (this.error()) {
    return callback(this.error());
  }

  const conds = this._conditions;
  const options = this._optionsForExec();

  this._collection.count(conds, options, utils.tick(callback));
});

/**
 * Thunk around countDocuments()
 *
 * @param {Function} [callback]
 * @see countDocuments http://mongodb.github.io/node-mongodb-native/3.1/api/Collection.html#countDocuments
 * @api private
 */

Query.prototype._countDocuments = wrapThunk(function(callback) {
  try {
    this.cast(this.model);
  } catch (err) {
    this.error(err);
  }

  if (this.error()) {
    return callback(this.error());
  }

  const conds = this._conditions;
  const options = this._optionsForExec();

  this._collection.collection.countDocuments(conds, options, utils.tick(callback));
});

/**
 * Thunk around estimatedDocumentCount()
 *
 * @param {Function} [callback]
 * @see estimatedDocumentCount http://mongodb.github.io/node-mongodb-native/3.1/api/Collection.html#estimatedDocumentCount
 * @api private
 */

Query.prototype._estimatedDocumentCount = wrapThunk(function(callback) {
  if (this.error()) {
    return callback(this.error());
  }

  const options = this._optionsForExec();

  this._collection.collection.estimatedDocumentCount(options, utils.tick(callback));
});

/**
 * Specifies this query as a `count` query.
 *
 * This method is deprecated. If you want to count the number of documents in
 * a collection, e.g. `count({})`, use the [`estimatedDocumentCount()` function](/docs/api.html#query_Query-estimatedDocumentCount)
 * instead. Otherwise, use the [`countDocuments()`](/docs/api.html#query_Query-countDocuments) function instead.
 *
 * Passing a `callback` executes the query.
 *
 * This function triggers the following middleware.
 *
 * - `count()`
 *
 * ####Example:
 *
 *     var countQuery = model.where({ 'color': 'black' }).count();
 *
 *     query.count({ color: 'black' }).count(callback)
 *
 *     query.count({ color: 'black' }, callback)
 *
 *     query.where('color', 'black').count(function (err, count) {
 *       if (err) return handleError(err);
 *       console.log('there are %d kittens', count);
 *     })
 *
 * @deprecated
 * @param {Object} [filter] count documents that match this object
 * @param {Function} [callback] optional params are (error, count)
 * @return {Query} this
 * @see count http://docs.mongodb.org/manual/reference/method/db.collection.count/
 * @api public
 */

Query.prototype.count = function(filter, callback) {
  this.op = 'count';
  this._validateOp();
  if (typeof filter === 'function') {
    callback = filter;
    filter = undefined;
  }

  filter = utils.toObject(filter);

  if (mquery.canMerge(filter)) {
    this.merge(filter);
  }

  if (!callback) {
    return this;
  }

  this.exec(callback);

  return this;
};

/**
 * Specifies this query as a `estimatedDocumentCount()` query. Faster than
 * using `countDocuments()` for large collections because
 * `estimatedDocumentCount()` uses collection metadata rather than scanning
 * the entire collection.
 *
 * `estimatedDocumentCount()` does **not** accept a filter. `Model.find({ foo: bar }).estimatedDocumentCount()`
 * is equivalent to `Model.find().estimatedDocumentCount()`
 *
 * This function triggers the following middleware.
 *
 * - `estimatedDocumentCount()`
 *
 * ####Example:
 *
 *     await Model.find().estimatedDocumentCount();
 *
 * @param {Object} [options] passed transparently to the [MongoDB driver](http://mongodb.github.io/node-mongodb-native/3.1/api/Collection.html#estimatedDocumentCount)
 * @param {Function} [callback] optional params are (error, count)
 * @return {Query} this
 * @see estimatedDocumentCount http://mongodb.github.io/node-mongodb-native/3.1/api/Collection.html#estimatedDocumentCount
 * @api public
 */

Query.prototype.estimatedDocumentCount = function(options, callback) {
  this.op = 'estimatedDocumentCount';
  this._validateOp();
  if (typeof options === 'function') {
    callback = options;
    options = undefined;
  }

  if (typeof options === 'object' && options != null) {
    this.setOptions(options);
  }

  if (!callback) {
    return this;
  }

  this.exec(callback);

  return this;
};

/**
 * Specifies this query as a `countDocuments()` query. Behaves like `count()`,
 * except it always does a full collection scan when passed an empty filter `{}`.
 *
 * There are also minor differences in how `countDocuments()` handles
 * [`$where` and a couple geospatial operators](http://mongodb.github.io/node-mongodb-native/3.1/api/Collection.html#countDocuments).
 * versus `count()`.
 *
 * Passing a `callback` executes the query.
 *
 * This function triggers the following middleware.
 *
 * - `countDocuments()`
 *
 * ####Example:
 *
 *     const countQuery = model.where({ 'color': 'black' }).countDocuments();
 *
 *     query.countDocuments({ color: 'black' }).count(callback);
 *
 *     query.countDocuments({ color: 'black' }, callback);
 *
 *     query.where('color', 'black').countDocuments(function(err, count) {
 *       if (err) return handleError(err);
 *       console.log('there are %d kittens', count);
 *     });
 *
 * The `countDocuments()` function is similar to `count()`, but there are a
 * [few operators that `countDocuments()` does not support](https://mongodb.github.io/node-mongodb-native/3.1/api/Collection.html#countDocuments).
 * Below are the operators that `count()` supports but `countDocuments()` does not,
 * and the suggested replacement:
 *
 * - `$where`: [`$expr`](https://docs.mongodb.com/manual/reference/operator/query/expr/)
 * - `$near`: [`$geoWithin`](https://docs.mongodb.com/manual/reference/operator/query/geoWithin/) with [`$center`](https://docs.mongodb.com/manual/reference/operator/query/center/#op._S_center)
 * - `$nearSphere`: [`$geoWithin`](https://docs.mongodb.com/manual/reference/operator/query/geoWithin/) with [`$centerSphere`](https://docs.mongodb.com/manual/reference/operator/query/centerSphere/#op._S_centerSphere)
 *
 * @param {Object} [filter] mongodb selector
 * @param {Function} [callback] optional params are (error, count)
 * @return {Query} this
 * @see countDocuments http://mongodb.github.io/node-mongodb-native/3.1/api/Collection.html#countDocuments
 * @api public
 */

Query.prototype.countDocuments = function(conditions, callback) {
  this.op = 'countDocuments';
  this._validateOp();
  if (typeof conditions === 'function') {
    callback = conditions;
    conditions = undefined;
  }

  conditions = utils.toObject(conditions);

  if (mquery.canMerge(conditions)) {
    this.merge(conditions);
  }

  if (!callback) {
    return this;
  }

  this.exec(callback);

  return this;
};

/**
 * Thunk around distinct()
 *
 * @param {Function} [callback]
 * @see distinct http://docs.mongodb.org/manual/reference/method/db.collection.distinct/
 * @api private
 */

Query.prototype.__distinct = wrapThunk(function __distinct(callback) {
  this._castConditions();

  if (this.error()) {
    callback(this.error());
    return null;
  }

  const options = this._optionsForExec();

  // don't pass in the conditions because we already merged them in
  this._collection.collection.
    distinct(this._distinct, this._conditions, options, callback);
});

/**
 * Declares or executes a distinct() operation.
 *
 * Passing a `callback` executes the query.
 *
 * This function does not trigger any middleware.
 *
 * ####Example
 *
 *     distinct(field, conditions, callback)
 *     distinct(field, conditions)
 *     distinct(field, callback)
 *     distinct(field)
 *     distinct(callback)
 *     distinct()
 *
 * @param {String} [field]
 * @param {Object|Query} [filter]
 * @param {Function} [callback] optional params are (error, arr)
 * @return {Query} this
 * @see distinct http://docs.mongodb.org/manual/reference/method/db.collection.distinct/
 * @api public
 */

Query.prototype.distinct = function(field, conditions, callback) {
  this.op = 'distinct';
  this._validateOp();
  if (!callback) {
    if (typeof conditions === 'function') {
      callback = conditions;
      conditions = undefined;
    } else if (typeof field === 'function') {
      callback = field;
      field = undefined;
      conditions = undefined;
    }
  }

  conditions = utils.toObject(conditions);

  if (mquery.canMerge(conditions)) {
    this.merge(conditions);

    prepareDiscriminatorCriteria(this);
  } else if (conditions != null) {
    this.error(new ObjectParameterError(conditions, 'filter', 'distinct'));
  }

  if (field != null) {
    this._distinct = field;
  }

  if (callback != null) {
    this.exec(callback);
  }

  return this;
};

/**
 * Sets the sort order
 *
 * If an object is passed, values allowed are `asc`, `desc`, `ascending`, `descending`, `1`, and `-1`.
 *
 * If a string is passed, it must be a space delimited list of path names. The
 * sort order of each path is ascending unless the path name is prefixed with `-`
 * which will be treated as descending.
 *
 * ####Example
 *
 *     // sort by "field" ascending and "test" descending
 *     query.sort({ field: 'asc', test: -1 });
 *
 *     // equivalent
 *     query.sort('field -test');
 *
 * ####Note
 *
 * Cannot be used with `distinct()`
 *
 * @param {Object|String} arg
 * @return {Query} this
 * @see cursor.sort http://docs.mongodb.org/manual/reference/method/cursor.sort/
 * @api public
 */

Query.prototype.sort = function(arg) {
  if (arguments.length > 1) {
    throw new Error('sort() only takes 1 Argument');
  }

  return Query.base.sort.call(this, arg);
};

/**
 * Declare and/or execute this query as a remove() operation. `remove()` is
 * deprecated, you should use [`deleteOne()`](#query_Query-deleteOne)
 * or [`deleteMany()`](#query_Query-deleteMany) instead.
 *
 * This function does not trigger any middleware
 *
 * ####Example
 *
 *     Character.remove({ name: /Stark/ }, callback);
 *
 * This function calls the MongoDB driver's [`Collection#remove()` function](http://mongodb.github.io/node-mongodb-native/3.1/api/Collection.html#remove).
 * The returned [promise](https://mongoosejs.com/docs/queries.html) resolves to an
 * object that contains 3 properties:
 *
 * - `ok`: `1` if no errors occurred
 * - `deletedCount`: the number of documents deleted
 * - `n`: the number of documents deleted. Equal to `deletedCount`.
 *
 * ####Example
 *
 *     const res = await Character.remove({ name: /Stark/ });
 *     // Number of docs deleted
 *     res.deletedCount;
 *
 * ####Note
 *
 * Calling `remove()` creates a [Mongoose query](./queries.html), and a query
 * does not execute until you either pass a callback, call [`Query#then()`](#query_Query-then),
 * or call [`Query#exec()`](#query_Query-exec).
 *
 *     // not executed
 *     const query = Character.remove({ name: /Stark/ });
 *
 *     // executed
 *     Character.remove({ name: /Stark/ }, callback);
 *     Character.remove({ name: /Stark/ }).remove(callback);
 *
 *     // executed without a callback
 *     Character.exec();
 *
 * @param {Object|Query} [filter] mongodb selector
 * @param {Function} [callback] optional params are (error, mongooseDeleteResult)
 * @return {Query} this
 * @deprecated
 * @see deleteWriteOpResult http://mongodb.github.io/node-mongodb-native/3.1/api/Collection.html#~deleteWriteOpResult
 * @see MongoDB driver remove http://mongodb.github.io/node-mongodb-native/3.1/api/Collection.html#remove
 * @api public
 */

Query.prototype.remove = function(filter, callback) {
  this.op = 'remove';
  if (typeof filter === 'function') {
    callback = filter;
    filter = null;
  }

  filter = utils.toObject(filter);

  if (mquery.canMerge(filter)) {
    this.merge(filter);

    prepareDiscriminatorCriteria(this);
  } else if (filter != null) {
    this.error(new ObjectParameterError(filter, 'filter', 'remove'));
  }

  if (!callback) {
    return Query.base.remove.call(this);
  }

  this.exec(callback);
  return this;
};

/*!
 * ignore
 */

Query.prototype._remove = wrapThunk(function(callback) {
  this._castConditions();

  if (this.error() != null) {
    callback(this.error());
    return this;
  }

  callback = _wrapThunkCallback(this, callback);

  return Query.base.remove.call(this, helpers.handleDeleteWriteOpResult(callback));
});

/**
 * Declare and/or execute this query as a `deleteOne()` operation. Works like
 * remove, except it deletes at most one document regardless of the `single`
 * option.
 *
 * This function does not trigger any middleware.
 *
 * ####Example
 *
 *     Character.deleteOne({ name: 'Eddard Stark' }, callback);
 *     Character.deleteOne({ name: 'Eddard Stark' }).then(next);
 *
 * This function calls the MongoDB driver's [`Collection#deleteOne()` function](http://mongodb.github.io/node-mongodb-native/3.1/api/Collection.html#deleteOne).
 * The returned [promise](https://mongoosejs.com/docs/queries.html) resolves to an
 * object that contains 3 properties:
 *
 * - `ok`: `1` if no errors occurred
 * - `deletedCount`: the number of documents deleted
 * - `n`: the number of documents deleted. Equal to `deletedCount`.
 *
 * ####Example
 *
 *     const res = await Character.deleteOne({ name: 'Eddard Stark' });
 *     // `1` if MongoDB deleted a doc, `0` if no docs matched the filter `{ name: ... }`
 *     res.deletedCount;
 *
 * @param {Object|Query} [filter] mongodb selector
 * @param {Object} [options] optional see [`Query.prototype.setOptions()`](http://mongoosejs.com/docs/api.html#query_Query-setOptions)
 * @param {Function} [callback] optional params are (error, mongooseDeleteResult)
 * @return {Query} this
 * @see deleteWriteOpResult http://mongodb.github.io/node-mongodb-native/3.1/api/Collection.html#~deleteWriteOpResult
 * @see MongoDB Driver deleteOne http://mongodb.github.io/node-mongodb-native/3.1/api/Collection.html#deleteOne
 * @api public
 */

Query.prototype.deleteOne = function(filter, options, callback) {
  this.op = 'deleteOne';
  if (typeof filter === 'function') {
    callback = filter;
    filter = null;
    options = null;
  } else if (typeof options === 'function') {
    callback = options;
    options = null;
  } else {
    this.setOptions(options);
  }

  filter = utils.toObject(filter);

  if (mquery.canMerge(filter)) {
    this.merge(filter);

    prepareDiscriminatorCriteria(this);
  } else if (filter != null) {
    this.error(new ObjectParameterError(filter, 'filter', 'deleteOne'));
  }

  if (!callback) {
    return Query.base.deleteOne.call(this);
  }

  this.exec.call(this, callback);

  return this;
};

/*!
 * Internal thunk for `deleteOne()`
 */

Query.prototype._deleteOne = wrapThunk(function(callback) {
  this._castConditions();

  if (this.error() != null) {
    callback(this.error());
    return this;
  }

  callback = _wrapThunkCallback(this, callback);

  return Query.base.deleteOne.call(this, helpers.handleDeleteWriteOpResult(callback));
});

/**
 * Declare and/or execute this query as a `deleteMany()` operation. Works like
 * remove, except it deletes _every_ document that matches `filter` in the
 * collection, regardless of the value of `single`.
 *
 * This function does not trigger any middleware
 *
 * ####Example
 *
 *     Character.deleteMany({ name: /Stark/, age: { $gte: 18 } }, callback)
 *     Character.deleteMany({ name: /Stark/, age: { $gte: 18 } }).then(next)
 *
 * This function calls the MongoDB driver's [`Collection#deleteMany()` function](http://mongodb.github.io/node-mongodb-native/3.1/api/Collection.html#deleteMany).
 * The returned [promise](https://mongoosejs.com/docs/queries.html) resolves to an
 * object that contains 3 properties:
 *
 * - `ok`: `1` if no errors occurred
 * - `deletedCount`: the number of documents deleted
 * - `n`: the number of documents deleted. Equal to `deletedCount`.
 *
 * ####Example
 *
 *     const res = await Character.deleteMany({ name: /Stark/, age: { $gte: 18 } });
 *     // `0` if no docs matched the filter, number of docs deleted otherwise
 *     res.deletedCount;
 *
 * @param {Object|Query} [filter] mongodb selector
 * @param {Object} [options] optional see [`Query.prototype.setOptions()`](http://mongoosejs.com/docs/api.html#query_Query-setOptions)
 * @param {Function} [callback] optional params are (error, mongooseDeleteResult)
 * @return {Query} this
 * @see deleteWriteOpResult http://mongodb.github.io/node-mongodb-native/3.1/api/Collection.html#~deleteWriteOpResult
 * @see MongoDB Driver deleteMany http://mongodb.github.io/node-mongodb-native/3.1/api/Collection.html#deleteMany
 * @api public
 */

Query.prototype.deleteMany = function(filter, options, callback) {
  this.op = 'deleteMany';
  if (typeof filter === 'function') {
    callback = filter;
    filter = null;
    options = null;
  } else if (typeof options === 'function') {
    callback = options;
    options = null;
  } else {
    this.setOptions(options);
  }

  filter = utils.toObject(filter);

  if (mquery.canMerge(filter)) {
    this.merge(filter);

    prepareDiscriminatorCriteria(this);
  } else if (filter != null) {
    this.error(new ObjectParameterError(filter, 'filter', 'deleteMany'));
  }

  if (!callback) {
    return Query.base.deleteMany.call(this);
  }

  this.exec.call(this, callback);

  return this;
};

/*!
 * Internal thunk around `deleteMany()`
 */

Query.prototype._deleteMany = wrapThunk(function(callback) {
  this._castConditions();

  if (this.error() != null) {
    callback(this.error());
    return this;
  }

  callback = _wrapThunkCallback(this, callback);

  return Query.base.deleteMany.call(this, helpers.handleDeleteWriteOpResult(callback));
});

/*!
 * hydrates a document
 *
 * @param {Model} model
 * @param {Document} doc
 * @param {Object} res 3rd parameter to callback
 * @param {Object} fields
 * @param {Query} self
 * @param {Array} [pop] array of paths used in population
 * @param {Function} callback
 */

function completeOne(model, doc, res, options, fields, userProvidedFields, pop, callback) {
  const opts = pop ?
    { populated: pop }
    : undefined;

  if (options.rawResult && doc == null) {
    _init(null);
    return null;
  }

  const casted = helpers.createModel(model, doc, fields, userProvidedFields);
  try {
    casted.init(doc, opts, _init);
  } catch (error) {
    _init(error);
  }

  function _init(err) {
    if (err) {
      return process.nextTick(() => callback(err));
    }


    if (options.rawResult) {
      if (doc && casted) {
        casted.$session(options.session);
        res.value = casted;
      } else {
        res.value = null;
      }
      return process.nextTick(() => callback(null, res));
    }
    casted.$session(options.session);
    process.nextTick(() => callback(null, casted));
  }
}

/*!
 * If the model is a discriminator type and not root, then add the key & value to the criteria.
 */

function prepareDiscriminatorCriteria(query) {
  if (!query || !query.model || !query.model.schema) {
    return;
  }

  const schema = query.model.schema;

  if (schema && schema.discriminatorMapping && !schema.discriminatorMapping.isRoot) {
    query._conditions[schema.discriminatorMapping.key] = schema.discriminatorMapping.value;
  }
}

/**
 * Issues a mongodb [findAndModify](http://www.mongodb.org/display/DOCS/findAndModify+Command) update command.
 *
 * Finds a matching document, updates it according to the `update` arg, passing any `options`, and returns the found
 * document (if any) to the callback. The query executes if
 * `callback` is passed.
 *
 * This function triggers the following middleware.
 *
 * - `findOneAndUpdate()`
 *
 * ####Available options
 *
 * - `new`: bool - if true, return the modified document rather than the original. defaults to false (changed in 4.0)
 * - `upsert`: bool - creates the object if it doesn't exist. defaults to false.
 * - `fields`: {Object|String} - Field selection. Equivalent to `.select(fields).findOneAndUpdate()`
 * - `sort`: if multiple docs are found by the conditions, sets the sort order to choose which doc to update
 * - `maxTimeMS`: puts a time limit on the query - requires mongodb >= 2.6.0
 * - `runValidators`: if true, runs [update validators](/docs/validation.html#update-validators) on this command. Update validators validate the update operation against the model's schema.
 * - `setDefaultsOnInsert`: if this and `upsert` are true, mongoose will apply the [defaults](http://mongoosejs.com/docs/defaults.html) specified in the model's schema if a new document is created. This option only works on MongoDB >= 2.4 because it relies on [MongoDB's `$setOnInsert` operator](https://docs.mongodb.org/v2.4/reference/operator/update/setOnInsert/).
 * - `rawResult`: if true, returns the [raw result from the MongoDB driver](http://mongodb.github.io/node-mongodb-native/2.0/api/Collection.html#findAndModify)
 *
 * ####Callback Signature
 *     function(error, doc) {
 *       // error: any errors that occurred
 *       // doc: the document before updates are applied if `new: false`, or after updates if `new = true`
 *     }
 *
 * ####Examples
 *
 *     query.findOneAndUpdate(conditions, update, options, callback) // executes
 *     query.findOneAndUpdate(conditions, update, options)  // returns Query
 *     query.findOneAndUpdate(conditions, update, callback) // executes
 *     query.findOneAndUpdate(conditions, update)           // returns Query
 *     query.findOneAndUpdate(update, callback)             // returns Query
 *     query.findOneAndUpdate(update)                       // returns Query
 *     query.findOneAndUpdate(callback)                     // executes
 *     query.findOneAndUpdate()                             // returns Query
 *
 * @method findOneAndUpdate
 * @memberOf Query
 * @instance
 * @param {Object|Query} [filter]
 * @param {Object} [doc]
 * @param {Object} [options]
 * @param {Boolean} [options.rawResult] if true, returns the [raw result from the MongoDB driver](http://mongodb.github.io/node-mongodb-native/2.0/api/Collection.html#findAndModify)
 * @param {Boolean|String} [options.strict] overwrites the schema's [strict mode option](http://mongoosejs.com/docs/guide.html#strict)
 * @param {ClientSession} [options.session=null] The session associated with this query. See [transactions docs](/docs/transactions.html).
 * @param {Boolean} [options.multipleCastError] by default, mongoose only returns the first error that occurred in casting the query. Turn on this option to aggregate all the cast errors.
 * @param {Boolean} [options.new=false] By default, `findOneAndUpdate()` returns the document as it was **before** `update` was applied. If you set `new: true`, `findOneAndUpdate()` will instead give you the object after `update` was applied.
 * @param {Object} [options.lean] if truthy, mongoose will return the document as a plain JavaScript object rather than a mongoose document. See [`Query.lean()`](/docs/api.html#query_Query-lean) and [the Mongoose lean tutorial](/docs/tutorials/lean.html).
 * @param {ClientSession} [options.session=null] The session associated with this query. See [transactions docs](/docs/transactions.html).
 * @param {Boolean|String} [options.strict] overwrites the schema's [strict mode option](http://mongoosejs.com/docs/guide.html#strict)
 * @param {Boolean} [options.timestamps=null] If set to `false` and [schema-level timestamps](/docs/guide.html#timestamps) are enabled, skip timestamps for this update. Note that this allows you to overwrite timestamps. Does nothing if schema-level timestamps are not set.
 * @param {Boolean} [options.returnOriginal=null] An alias for the `new` option. `returnOriginal: false` is equivalent to `new: true`.
 * @param {Function} [callback] optional params are (error, doc), _unless_ `rawResult` is used, in which case params are (error, writeOpResult)
 * @see Tutorial /docs/tutorials/findoneandupdate.html
 * @see mongodb http://www.mongodb.org/display/DOCS/findAndModify+Command
 * @see writeOpResult http://mongodb.github.io/node-mongodb-native/2.2/api/Collection.html#~WriteOpResult
 * @return {Query} this
 * @api public
 */

Query.prototype.findOneAndUpdate = function(criteria, doc, options, callback) {
  this.op = 'findOneAndUpdate';
  this._validateOp();
  this._validate();

  switch (arguments.length) {
    case 3:
      if (typeof options === 'function') {
        callback = options;
        options = {};
      }
      break;
    case 2:
      if (typeof doc === 'function') {
        callback = doc;
        doc = criteria;
        criteria = undefined;
      }
      options = undefined;
      break;
    case 1:
      if (typeof criteria === 'function') {
        callback = criteria;
        criteria = options = doc = undefined;
      } else {
        doc = criteria;
        criteria = options = undefined;
      }
  }

  if (mquery.canMerge(criteria)) {
    this.merge(criteria);
  }

  // apply doc
  if (doc) {
    this._mergeUpdate(doc);
  }

  if (options) {
    options = utils.clone(options);
    if (options.projection) {
      this.select(options.projection);
      delete options.projection;
    }
    if (options.fields) {
      this.select(options.fields);
      delete options.fields;
    }

    this.setOptions(options);
  }

  if (!callback) {
    return this;
  }

  this.exec(callback);

  return this;
};

/*!
 * Thunk around findOneAndUpdate()
 *
 * @param {Function} [callback]
 * @api private
 */

Query.prototype._findOneAndUpdate = wrapThunk(function(callback) {
  if (this.error() != null) {
    return callback(this.error());
  }

  this._findAndModify('update', callback);
});

/**
 * Issues a mongodb [findAndModify](http://www.mongodb.org/display/DOCS/findAndModify+Command) remove command.
 *
 * Finds a matching document, removes it, passing the found document (if any) to
 * the callback. Executes if `callback` is passed.
 *
 * This function triggers the following middleware.
 *
 * - `findOneAndRemove()`
 *
 * ####Available options
 *
 * - `sort`: if multiple docs are found by the conditions, sets the sort order to choose which doc to update
 * - `maxTimeMS`: puts a time limit on the query - requires mongodb >= 2.6.0
 * - `rawResult`: if true, resolves to the [raw result from the MongoDB driver](http://mongodb.github.io/node-mongodb-native/2.0/api/Collection.html#findAndModify)
 *
 * ####Callback Signature
 *     function(error, doc) {
 *       // error: any errors that occurred
 *       // doc: the document before updates are applied if `new: false`, or after updates if `new = true`
 *     }
 *
 * ####Examples
 *
 *     A.where().findOneAndRemove(conditions, options, callback) // executes
 *     A.where().findOneAndRemove(conditions, options)  // return Query
 *     A.where().findOneAndRemove(conditions, callback) // executes
 *     A.where().findOneAndRemove(conditions) // returns Query
 *     A.where().findOneAndRemove(callback)   // executes
 *     A.where().findOneAndRemove()           // returns Query
 *
 * @method findOneAndRemove
 * @memberOf Query
 * @instance
 * @param {Object} [conditions]
 * @param {Object} [options]
 * @param {Boolean} [options.rawResult] if true, returns the [raw result from the MongoDB driver](http://mongodb.github.io/node-mongodb-native/2.0/api/Collection.html#findAndModify)
 * @param {ClientSession} [options.session=null] The session associated with this query. See [transactions docs](/docs/transactions.html).
 * @param {Boolean|String} [options.strict] overwrites the schema's [strict mode option](http://mongoosejs.com/docs/guide.html#strict)
 * @param {Function} [callback] optional params are (error, document)
 * @return {Query} this
 * @see mongodb http://www.mongodb.org/display/DOCS/findAndModify+Command
 * @api public
 */

Query.prototype.findOneAndRemove = function(conditions, options, callback) {
  this.op = 'findOneAndRemove';
  this._validateOp();
  this._validate();

  switch (arguments.length) {
    case 2:
      if (typeof options === 'function') {
        callback = options;
        options = {};
      }
      break;
    case 1:
      if (typeof conditions === 'function') {
        callback = conditions;
        conditions = undefined;
        options = undefined;
      }
      break;
  }

  if (mquery.canMerge(conditions)) {
    this.merge(conditions);
  }

  options && this.setOptions(options);

  if (!callback) {
    return this;
  }

  this.exec(callback);

  return this;
};

/**
 * Issues a MongoDB [findOneAndDelete](https://docs.mongodb.com/manual/reference/method/db.collection.findOneAndDelete/) command.
 *
 * Finds a matching document, removes it, and passes the found document (if any)
 * to the callback. Executes if `callback` is passed.
 *
 * This function triggers the following middleware.
 *
 * - `findOneAndDelete()`
 *
 * This function differs slightly from `Model.findOneAndRemove()` in that
 * `findOneAndRemove()` becomes a [MongoDB `findAndModify()` command](https://docs.mongodb.com/manual/reference/method/db.collection.findAndModify/),
 * as opposed to a `findOneAndDelete()` command. For most mongoose use cases,
 * this distinction is purely pedantic. You should use `findOneAndDelete()`
 * unless you have a good reason not to.
 *
 * ####Available options
 *
 * - `sort`: if multiple docs are found by the conditions, sets the sort order to choose which doc to update
 * - `maxTimeMS`: puts a time limit on the query - requires mongodb >= 2.6.0
 * - `rawResult`: if true, resolves to the [raw result from the MongoDB driver](http://mongodb.github.io/node-mongodb-native/2.0/api/Collection.html#findAndModify)
 *
 * ####Callback Signature
 *     function(error, doc) {
 *       // error: any errors that occurred
 *       // doc: the document before updates are applied if `new: false`, or after updates if `new = true`
 *     }
 *
 * ####Examples
 *
 *     A.where().findOneAndDelete(conditions, options, callback) // executes
 *     A.where().findOneAndDelete(conditions, options)  // return Query
 *     A.where().findOneAndDelete(conditions, callback) // executes
 *     A.where().findOneAndDelete(conditions) // returns Query
 *     A.where().findOneAndDelete(callback)   // executes
 *     A.where().findOneAndDelete()           // returns Query
 *
 * @method findOneAndDelete
 * @memberOf Query
 * @param {Object} [conditions]
 * @param {Object} [options]
 * @param {Boolean} [options.rawResult] if true, returns the [raw result from the MongoDB driver](http://mongodb.github.io/node-mongodb-native/2.0/api/Collection.html#findAndModify)
 * @param {ClientSession} [options.session=null] The session associated with this query. See [transactions docs](/docs/transactions.html).
 * @param {Boolean|String} [options.strict] overwrites the schema's [strict mode option](http://mongoosejs.com/docs/guide.html#strict)
 * @param {Function} [callback] optional params are (error, document)
 * @return {Query} this
 * @see mongodb http://www.mongodb.org/display/DOCS/findAndModify+Command
 * @api public
 */

Query.prototype.findOneAndDelete = function(conditions, options, callback) {
  this.op = 'findOneAndDelete';
  this._validateOp();
  this._validate();

  switch (arguments.length) {
    case 2:
      if (typeof options === 'function') {
        callback = options;
        options = {};
      }
      break;
    case 1:
      if (typeof conditions === 'function') {
        callback = conditions;
        conditions = undefined;
        options = undefined;
      }
      break;
  }

  if (mquery.canMerge(conditions)) {
    this.merge(conditions);
  }

  options && this.setOptions(options);

  if (!callback) {
    return this;
  }

  this.exec(callback);

  return this;
};

/*!
 * Thunk around findOneAndDelete()
 *
 * @param {Function} [callback]
 * @return {Query} this
 * @api private
 */
Query.prototype._findOneAndDelete = wrapThunk(function(callback) {
  this._castConditions();

  if (this.error() != null) {
    callback(this.error());
    return null;
  }

  const filter = this._conditions;
  const options = this._optionsForExec();
  let fields = null;

  if (this._fields != null) {
    options.projection = this._castFields(utils.clone(this._fields));
    fields = options.projection;
    if (fields instanceof Error) {
      callback(fields);
      return null;
    }
  }

  this._collection.collection.findOneAndDelete(filter, options, _wrapThunkCallback(this, (err, res) => {
    if (err) {
      return callback(err);
    }

    const doc = res.value;

    return this._completeOne(doc, res, callback);
  }));
});

/**
 * Issues a MongoDB [findOneAndReplace](https://docs.mongodb.com/manual/reference/method/db.collection.findOneAndReplace/) command.
 *
 * Finds a matching document, removes it, and passes the found document (if any)
 * to the callback. Executes if `callback` is passed.
 *
 * This function triggers the following middleware.
 *
 * - `findOneAndReplace()`
 *
 * ####Available options
 *
 * - `sort`: if multiple docs are found by the conditions, sets the sort order to choose which doc to update
 * - `maxTimeMS`: puts a time limit on the query - requires mongodb >= 2.6.0
 * - `rawResult`: if true, resolves to the [raw result from the MongoDB driver](http://mongodb.github.io/node-mongodb-native/2.0/api/Collection.html#findAndModify)
 *
 * ####Callback Signature
 *     function(error, doc) {
 *       // error: any errors that occurred
 *       // doc: the document before updates are applied if `new: false`, or after updates if `new = true`
 *     }
 *
 * ####Examples
 *
 *     A.where().findOneAndReplace(filter, replacement, options, callback); // executes
 *     A.where().findOneAndReplace(filter, replacement, options); // return Query
 *     A.where().findOneAndReplace(filter, replacement, callback); // executes
 *     A.where().findOneAndReplace(filter); // returns Query
 *     A.where().findOneAndReplace(callback); // executes
 *     A.where().findOneAndReplace(); // returns Query
 *
 * @method findOneAndReplace
 * @memberOf Query
 * @param {Object} [filter]
 * @param {Object} [replacement]
 * @param {Object} [options]
 * @param {Boolean} [options.rawResult] if true, returns the [raw result from the MongoDB driver](http://mongodb.github.io/node-mongodb-native/2.0/api/Collection.html#findAndModify)
 * @param {ClientSession} [options.session=null] The session associated with this query. See [transactions docs](/docs/transactions.html).
 * @param {Boolean|String} [options.strict] overwrites the schema's [strict mode option](http://mongoosejs.com/docs/guide.html#strict)
 * @param {Boolean} [options.new=false] By default, `findOneAndUpdate()` returns the document as it was **before** `update` was applied. If you set `new: true`, `findOneAndUpdate()` will instead give you the object after `update` was applied.
 * @param {Object} [options.lean] if truthy, mongoose will return the document as a plain JavaScript object rather than a mongoose document. See [`Query.lean()`](/docs/api.html#query_Query-lean) and [the Mongoose lean tutorial](/docs/tutorials/lean.html).
 * @param {ClientSession} [options.session=null] The session associated with this query. See [transactions docs](/docs/transactions.html).
 * @param {Boolean|String} [options.strict] overwrites the schema's [strict mode option](http://mongoosejs.com/docs/guide.html#strict)
 * @param {Boolean} [options.timestamps=null] If set to `false` and [schema-level timestamps](/docs/guide.html#timestamps) are enabled, skip timestamps for this update. Note that this allows you to overwrite timestamps. Does nothing if schema-level timestamps are not set.
 * @param {Boolean} [options.returnOriginal=null] An alias for the `new` option. `returnOriginal: false` is equivalent to `new: true`.
 * @param {Function} [callback] optional params are (error, document)
 * @return {Query} this
 * @api public
 */

Query.prototype.findOneAndReplace = function(filter, replacement, options, callback) {
  this.op = 'findOneAndReplace';
  this._validateOp();
  this._validate();

  switch (arguments.length) {
    case 3:
      if (typeof options === 'function') {
        callback = options;
        options = void 0;
      }
      break;
    case 2:
      if (typeof replacement === 'function') {
        callback = replacement;
        replacement = void 0;
      }
      break;
    case 1:
      if (typeof filter === 'function') {
        callback = filter;
        filter = void 0;
        replacement = void 0;
        options = void 0;
      }
      break;
  }

  if (mquery.canMerge(filter)) {
    this.merge(filter);
  }

  if (replacement != null) {
    if (hasDollarKeys(replacement)) {
      throw new Error('The replacement document must not contain atomic operators.');
    }
    this._mergeUpdate(replacement);
  }

  options && this.setOptions(options);

  if (!callback) {
    return this;
  }

  this.exec(callback);

  return this;
};

/*!
 * Thunk around findOneAndReplace()
 *
 * @param {Function} [callback]
 * @return {Query} this
 * @api private
 */
Query.prototype._findOneAndReplace = wrapThunk(function(callback) {
  this._castConditions();

  if (this.error() != null) {
    callback(this.error());
    return null;
  }

  const filter = this._conditions;
  const options = this._optionsForExec();
  convertNewToReturnOriginal(options);
  let fields = null;

  let castedDoc = new this.model(this._update, null, true);
  this._update = castedDoc;

  this._applyPaths();
  if (this._fields != null) {
    options.projection = this._castFields(utils.clone(this._fields));
    fields = options.projection;
    if (fields instanceof Error) {
      callback(fields);
      return null;
    }
  }

  castedDoc.validate(err => {
    if (err != null) {
      return callback(err);
    }

    if (castedDoc.toBSON) {
      castedDoc = castedDoc.toBSON();
    }

    this._collection.collection.findOneAndReplace(filter, castedDoc, options, _wrapThunkCallback(this, (err, res) => {
      if (err) {
        return callback(err);
      }

      const doc = res.value;

      return this._completeOne(doc, res, callback);
    }));
  });
});

/*!
 * Support the `new` option as an alternative to `returnOriginal` for backwards
 * compat.
 */

function convertNewToReturnOriginal(options) {
  if ('new' in options) {
    options.returnOriginal = !options['new'];
    delete options['new'];
  }
}

/*!
 * Thunk around findOneAndRemove()
 *
 * @param {Function} [callback]
 * @return {Query} this
 * @api private
 */
Query.prototype._findOneAndRemove = wrapThunk(function(callback) {
  if (this.error() != null) {
    callback(this.error());
    return;
  }

  this._findAndModify('remove', callback);
});

/*!
 * Get options from query opts, falling back to the base mongoose object.
 */

function _getOption(query, option, def) {
  const opts = query._optionsForExec(query.model);

  if (option in opts) {
    return opts[option];
  }
  if (option in query.model.base.options) {
    return query.model.base.options[option];
  }
  return def;
}

/*!
 * Override mquery.prototype._findAndModify to provide casting etc.
 *
 * @param {String} type - either "remove" or "update"
 * @param {Function} callback
 * @api private
 */

Query.prototype._findAndModify = function(type, callback) {
  if (typeof callback !== 'function') {
    throw new Error('Expected callback in _findAndModify');
  }

  const model = this.model;
  const schema = model.schema;
  const _this = this;
  let fields;

  const castedQuery = castQuery(this);
  if (castedQuery instanceof Error) {
    return callback(castedQuery);
  }

  _castArrayFilters(this);

  const opts = this._optionsForExec(model);

  if ('strict' in opts) {
    this._mongooseOptions.strict = opts.strict;
  }

  const isOverwriting = this.options.overwrite && !hasDollarKeys(this._update);
  if (isOverwriting) {
    this._update = new this.model(this._update, null, true);
  }

  if (type === 'remove') {
    opts.remove = true;
  } else {
    if (!('new' in opts) && !('returnOriginal' in opts)) {
      opts.new = false;
    }
    if (!('upsert' in opts)) {
      opts.upsert = false;
    }
    if (opts.upsert || opts['new']) {
      opts.remove = false;
    }

    if (!isOverwriting) {
      this._update = castDoc(this, opts.overwrite);
      this._update = setDefaultsOnInsert(this._conditions, schema, this._update, opts);
      if (!this._update || Object.keys(this._update).length === 0) {
        if (opts.upsert) {
          // still need to do the upsert to empty doc
          const doc = utils.clone(castedQuery);
          delete doc._id;
          this._update = { $set: doc };
        } else {
          this._executionStack = null;
          this.findOne(callback);
          return this;
        }
      } else if (this._update instanceof Error) {
        return callback(this._update);
      } else {
        // In order to make MongoDB 2.6 happy (see
        // https://jira.mongodb.org/browse/SERVER-12266 and related issues)
        // if we have an actual update document but $set is empty, junk the $set.
        if (this._update.$set && Object.keys(this._update.$set).length === 0) {
          delete this._update.$set;
        }
      }
    }
  }

  this._applyPaths();

  if (this._fields) {
    fields = utils.clone(this._fields);
    opts.projection = this._castFields(fields);
    if (opts.projection instanceof Error) {
      return callback(opts.projection);
    }
  }

  if (opts.sort) convertSortToArray(opts);

  const cb = function(err, doc, res) {
    if (err) {
      return callback(err);
    }

    _this._completeOne(doc, res, callback);
  };

  const runValidators = _getOption(this, 'runValidators', false);

  // Bypass mquery
  const collection = _this._collection.collection;
  convertNewToReturnOriginal(opts);

  if (type === 'remove') {
    collection.findOneAndDelete(castedQuery, opts, _wrapThunkCallback(_this, function(error, res) {
      return cb(error, res ? res.value : res, res);
    }));

    return this;
  }

  // honors legacy overwrite option for backward compatibility
  const updateMethod = isOverwriting ? 'findOneAndReplace' : 'findOneAndUpdate';

  if (runValidators) {
    this.validate(this._update, opts, isOverwriting, error => {
      if (error) {
        return callback(error);
      }
      if (this._update && this._update.toBSON) {
        this._update = this._update.toBSON();
      }

      collection[updateMethod](castedQuery, this._update, opts, _wrapThunkCallback(_this, function(error, res) {
        return cb(error, res ? res.value : res, res);
      }));
    });
  } else {
    if (this._update && this._update.toBSON) {
      this._update = this._update.toBSON();
    }
    collection[updateMethod](castedQuery, this._update, opts, _wrapThunkCallback(_this, function(error, res) {
      return cb(error, res ? res.value : res, res);
    }));
  }

  return this;
};

/*!
 * ignore
 */

function _completeOneLean(doc, res, opts, callback) {
  if (opts.rawResult) {
    return callback(null, res);
  }
  return callback(null, doc);
}

/*!
 * Override mquery.prototype._mergeUpdate to handle mongoose objects in
 * updates.
 *
 * @param {Object} doc
 * @api private
 */

Query.prototype._mergeUpdate = function(doc) {
  if (doc == null || (typeof doc === 'object' && Object.keys(doc).length === 0)) {
    return;
  }

  if (!this._update) {
    this._update = Array.isArray(doc) ? [] : {};
  }
  if (doc instanceof Query) {
    if (Array.isArray(this._update)) {
      throw new Error('Cannot mix array and object updates');
    }
    if (doc._update) {
      utils.mergeClone(this._update, doc._update);
    }
  } else if (Array.isArray(doc)) {
    if (!Array.isArray(this._update)) {
      throw new Error('Cannot mix array and object updates');
    }
    this._update = this._update.concat(doc);
  } else {
    if (Array.isArray(this._update)) {
      throw new Error('Cannot mix array and object updates');
    }
    utils.mergeClone(this._update, doc);
  }
};

/*!
 * The mongodb driver 1.3.23 only supports the nested array sort
 * syntax. We must convert it or sorting findAndModify will not work.
 */

function convertSortToArray(opts) {
  if (Array.isArray(opts.sort)) {
    return;
  }
  if (!utils.isObject(opts.sort)) {
    return;
  }

  const sort = [];

  for (const key in opts.sort) {
    if (utils.object.hasOwnProperty(opts.sort, key)) {
      sort.push([key, opts.sort[key]]);
    }
  }

  opts.sort = sort;
}

/*!
 * ignore
 */

function _updateThunk(op, callback) {
  this._castConditions();

  _castArrayFilters(this);

  if (this.error() != null) {
    callback(this.error());
    return null;
  }

  callback = _wrapThunkCallback(this, callback);
  const oldCb = callback;
  callback = function(error, result) {
    oldCb(error, result ? result.result : { ok: 0, n: 0, nModified: 0 });
  };

  const castedQuery = this._conditions;
  const options = this._optionsForExec(this.model);

  this._update = utils.clone(this._update, options);
  const isOverwriting = this.options.overwrite && !hasDollarKeys(this._update);
  if (isOverwriting) {
    if (op === 'updateOne' || op === 'updateMany') {
      return callback(new MongooseError('The MongoDB server disallows ' +
        'overwriting documents using `' + op + '`. See: ' +
        'https://mongoosejs.com/docs/deprecations.html#update'));
    }
    this._update = new this.model(this._update, null, true);
  } else {
    this._update = castDoc(this, options.overwrite);

    if (this._update instanceof Error) {
      callback(this._update);
      return null;
    }

    if (this._update == null || Object.keys(this._update).length === 0) {
      callback(null, 0);
      return null;
    }

    this._update = setDefaultsOnInsert(this._conditions, this.model.schema,
      this._update, options);
  }

  const runValidators = _getOption(this, 'runValidators', false);
  if (runValidators) {
    this.validate(this._update, options, isOverwriting, err => {
      if (err) {
        return callback(err);
      }

      if (this._update.toBSON) {
        this._update = this._update.toBSON();
      }
      this._collection[op](castedQuery, this._update, options, callback);
    });
    return null;
  }

  if (this._update.toBSON) {
    this._update = this._update.toBSON();
  }

  this._collection[op](castedQuery, this._update, options, callback);
  return null;
}

/*!
 * Mongoose calls this function internally to validate the query if
 * `runValidators` is set
 *
 * @param {Object} castedDoc the update, after casting
 * @param {Object} options the options from `_optionsForExec()`
 * @param {Function} callback
 * @api private
 */

Query.prototype.validate = function validate(castedDoc, options, isOverwriting, callback) {
  return promiseOrCallback(callback, cb => {
    try {
      if (isOverwriting) {
        castedDoc.validate(cb);
      } else {
        updateValidators(this, this.model.schema, castedDoc, options, cb);
      }
    } catch (err) {
      process.nextTick(function() {
        cb(err);
      });
    }
  });
};

/*!
 * Internal thunk for .update()
 *
 * @param {Function} callback
 * @see Model.update #model_Model.update
 * @api private
 */
Query.prototype._execUpdate = wrapThunk(function(callback) {
  return _updateThunk.call(this, 'update', callback);
});

/*!
 * Internal thunk for .updateMany()
 *
 * @param {Function} callback
 * @see Model.update #model_Model.update
 * @api private
 */
Query.prototype._updateMany = wrapThunk(function(callback) {
  return _updateThunk.call(this, 'updateMany', callback);
});

/*!
 * Internal thunk for .updateOne()
 *
 * @param {Function} callback
 * @see Model.update #model_Model.update
 * @api private
 */
Query.prototype._updateOne = wrapThunk(function(callback) {
  return _updateThunk.call(this, 'updateOne', callback);
});

/*!
 * Internal thunk for .replaceOne()
 *
 * @param {Function} callback
 * @see Model.replaceOne #model_Model.replaceOne
 * @api private
 */
Query.prototype._replaceOne = wrapThunk(function(callback) {
  return _updateThunk.call(this, 'replaceOne', callback);
});

/**
 * Declare and/or execute this query as an update() operation.
 *
 * _All paths passed that are not [atomic](https://docs.mongodb.com/manual/tutorial/model-data-for-atomic-operations/#pattern) operations will become `$set` ops._
 *
 * This function triggers the following middleware.
 *
 * - `update()`
 *
 * ####Example
 *
 *     Model.where({ _id: id }).update({ title: 'words' })
 *
 *     // becomes
 *
 *     Model.where({ _id: id }).update({ $set: { title: 'words' }})
 *
 * ####Valid options:
 *
 *  - `upsert` (boolean) whether to create the doc if it doesn't match (false)
 *  - `multi` (boolean) whether multiple documents should be updated (false)
 *  - `runValidators`: if true, runs [update validators](/docs/validation.html#update-validators) on this command. Update validators validate the update operation against the model's schema.
 *  - `setDefaultsOnInsert`: if this and `upsert` are true, mongoose will apply the [defaults](http://mongoosejs.com/docs/defaults.html) specified in the model's schema if a new document is created. This option only works on MongoDB >= 2.4 because it relies on [MongoDB's `$setOnInsert` operator](https://docs.mongodb.org/v2.4/reference/operator/update/setOnInsert/).
 *  - `strict` (boolean) overrides the `strict` option for this update
 *  - `overwrite` (boolean) disables update-only mode, allowing you to overwrite the doc (false)
 *  - `read`
 *  - `writeConcern`
 *
 * ####Note
 *
 * Passing an empty object `{}` as the doc will result in a no-op unless the `overwrite` option is passed. Without the `overwrite` option set, the update operation will be ignored and the callback executed without sending the command to MongoDB so as to prevent accidently overwritting documents in the collection.
 *
 * ####Note
 *
 * The operation is only executed when a callback is passed. To force execution without a callback, we must first call update() and then execute it by using the `exec()` method.
 *
 *     var q = Model.where({ _id: id });
 *     q.update({ $set: { name: 'bob' }}).update(); // not executed
 *
 *     q.update({ $set: { name: 'bob' }}).exec(); // executed
 *
 *     // keys that are not [atomic](https://docs.mongodb.com/manual/tutorial/model-data-for-atomic-operations/#pattern) ops become `$set`.
 *     // this executes the same command as the previous example.
 *     q.update({ name: 'bob' }).exec();
 *
 *     // overwriting with empty docs
 *     var q = Model.where({ _id: id }).setOptions({ overwrite: true })
 *     q.update({ }, callback); // executes
 *
 *     // multi update with overwrite to empty doc
 *     var q = Model.where({ _id: id });
 *     q.setOptions({ multi: true, overwrite: true })
 *     q.update({ });
 *     q.update(callback); // executed
 *
 *     // multi updates
 *     Model.where()
 *          .update({ name: /^match/ }, { $set: { arr: [] }}, { multi: true }, callback)
 *
 *     // more multi updates
 *     Model.where()
 *          .setOptions({ multi: true })
 *          .update({ $set: { arr: [] }}, callback)
 *
 *     // single update by default
 *     Model.where({ email: 'address@example.com' })
 *          .update({ $inc: { counter: 1 }}, callback)
 *
 * API summary
 *
 *     update(filter, doc, options, cb) // executes
 *     update(filter, doc, options)
 *     update(filter, doc, cb) // executes
 *     update(filter, doc)
 *     update(doc, cb) // executes
 *     update(doc)
 *     update(cb) // executes
 *     update(true) // executes
 *     update()
 *
 * @param {Object} [filter]
 * @param {Object} [doc] the update command
 * @param {Object} [options]
 * @param {Boolean} [options.multipleCastError] by default, mongoose only returns the first error that occurred in casting the query. Turn on this option to aggregate all the cast errors.
 * @param {Boolean|String} [options.strict] overwrites the schema's [strict mode option](http://mongoosejs.com/docs/guide.html#strict)
 * @param {Boolean} [options.upsert=false] if true, and no documents found, insert a new document
 * @param {Object} [options.writeConcern=null] sets the [write concern](https://docs.mongodb.com/manual/reference/write-concern/) for replica sets. Overrides the [schema-level write concern](/docs/guide.html#writeConcern)
 * @param {Boolean} [options.timestamps=null] If set to `false` and [schema-level timestamps](/docs/guide.html#timestamps) are enabled, skip timestamps for this update. Does nothing if schema-level timestamps are not set.
 * @param {Function} [callback] params are (error, writeOpResult)
 * @return {Query} this
 * @see Model.update #model_Model.update
 * @see Query docs https://mongoosejs.com/docs/queries.html
 * @see update http://docs.mongodb.org/manual/reference/method/db.collection.update/
 * @see writeOpResult http://mongodb.github.io/node-mongodb-native/2.2/api/Collection.html#~WriteOpResult
 * @see MongoDB docs https://docs.mongodb.com/manual/reference/command/update/#update-command-output
 * @api public
 */

Query.prototype.update = function(conditions, doc, options, callback) {
  if (typeof options === 'function') {
    // .update(conditions, doc, callback)
    callback = options;
    options = null;
  } else if (typeof doc === 'function') {
    // .update(doc, callback);
    callback = doc;
    doc = conditions;
    conditions = {};
    options = null;
  } else if (typeof conditions === 'function') {
    // .update(callback)
    callback = conditions;
    conditions = undefined;
    doc = undefined;
    options = undefined;
  } else if (typeof conditions === 'object' && !doc && !options && !callback) {
    // .update(doc)
    doc = conditions;
    conditions = undefined;
    options = undefined;
    callback = undefined;
  }

  return _update(this, 'update', conditions, doc, options, callback);
};

/**
 * Declare and/or execute this query as an updateMany() operation. Same as
 * `update()`, except MongoDB will update _all_ documents that match
 * `filter` (as opposed to just the first one) regardless of the value of
 * the `multi` option.
 *
 * **Note** updateMany will _not_ fire update middleware. Use `pre('updateMany')`
 * and `post('updateMany')` instead.
 *
 * ####Example:
 *     const res = await Person.updateMany({ name: /Stark$/ }, { isDeleted: true });
 *     res.n; // Number of documents matched
 *     res.nModified; // Number of documents modified
 *
 * This function triggers the following middleware.
 *
 * - `updateMany()`
 *
 * @param {Object} [filter]
 * @param {Object} [doc] the update command
 * @param {Object} [options]
 * @param {Boolean} [options.multipleCastError] by default, mongoose only returns the first error that occurred in casting the query. Turn on this option to aggregate all the cast errors.
 * @param {Boolean|String} [options.strict] overwrites the schema's [strict mode option](http://mongoosejs.com/docs/guide.html#strict)
 * @param {Boolean} [options.upsert=false] if true, and no documents found, insert a new document
 * @param {Object} [options.writeConcern=null] sets the [write concern](https://docs.mongodb.com/manual/reference/write-concern/) for replica sets. Overrides the [schema-level write concern](/docs/guide.html#writeConcern)
 * @param {Boolean} [options.timestamps=null] If set to `false` and [schema-level timestamps](/docs/guide.html#timestamps) are enabled, skip timestamps for this update. Does nothing if schema-level timestamps are not set.
 * @param {Function} [callback] params are (error, writeOpResult)
 * @return {Query} this
 * @see Model.update #model_Model.update
 * @see Query docs https://mongoosejs.com/docs/queries.html
 * @see update http://docs.mongodb.org/manual/reference/method/db.collection.update/
 * @see writeOpResult http://mongodb.github.io/node-mongodb-native/2.2/api/Collection.html#~WriteOpResult
 * @see MongoDB docs https://docs.mongodb.com/manual/reference/command/update/#update-command-output
 * @api public
 */

Query.prototype.updateMany = function(conditions, doc, options, callback) {
  if (typeof options === 'function') {
    // .update(conditions, doc, callback)
    callback = options;
    options = null;
  } else if (typeof doc === 'function') {
    // .update(doc, callback);
    callback = doc;
    doc = conditions;
    conditions = {};
    options = null;
  } else if (typeof conditions === 'function') {
    // .update(callback)
    callback = conditions;
    conditions = undefined;
    doc = undefined;
    options = undefined;
  } else if (typeof conditions === 'object' && !doc && !options && !callback) {
    // .update(doc)
    doc = conditions;
    conditions = undefined;
    options = undefined;
    callback = undefined;
  }

  return _update(this, 'updateMany', conditions, doc, options, callback);
};

/**
 * Declare and/or execute this query as an updateOne() operation. Same as
 * `update()`, except it does not support the `multi` or `overwrite` options.
 *
 * - MongoDB will update _only_ the first document that matches `filter` regardless of the value of the `multi` option.
 * - Use `replaceOne()` if you want to overwrite an entire document rather than using [atomic](https://docs.mongodb.com/manual/tutorial/model-data-for-atomic-operations/#pattern) operators like `$set`.
 *
 * **Note** updateOne will _not_ fire update middleware. Use `pre('updateOne')`
 * and `post('updateOne')` instead.
 *
 * ####Example:
 *     const res = await Person.updateOne({ name: 'Jean-Luc Picard' }, { ship: 'USS Enterprise' });
 *     res.n; // Number of documents matched
 *     res.nModified; // Number of documents modified
 *
 * This function triggers the following middleware.
 *
 * - `updateOne()`
 *
 * @param {Object} [filter]
 * @param {Object} [doc] the update command
 * @param {Object} [options]
 * @param {Boolean} [options.multipleCastError] by default, mongoose only returns the first error that occurred in casting the query. Turn on this option to aggregate all the cast errors.
 * @param {Boolean|String} [options.strict] overwrites the schema's [strict mode option](http://mongoosejs.com/docs/guide.html#strict)
 * @param {Boolean} [options.upsert=false] if true, and no documents found, insert a new document
 * @param {Object} [options.writeConcern=null] sets the [write concern](https://docs.mongodb.com/manual/reference/write-concern/) for replica sets. Overrides the [schema-level write concern](/docs/guide.html#writeConcern)
 * @param {Boolean} [options.timestamps=null] If set to `false` and [schema-level timestamps](/docs/guide.html#timestamps) are enabled, skip timestamps for this update. Note that this allows you to overwrite timestamps. Does nothing if schema-level timestamps are not set.
 * @param {Function} [callback] params are (error, writeOpResult)
 * @return {Query} this
 * @see Model.update #model_Model.update
 * @see Query docs https://mongoosejs.com/docs/queries.html
 * @see update http://docs.mongodb.org/manual/reference/method/db.collection.update/
 * @see writeOpResult http://mongodb.github.io/node-mongodb-native/2.2/api/Collection.html#~WriteOpResult
 * @see MongoDB docs https://docs.mongodb.com/manual/reference/command/update/#update-command-output
 * @api public
 */

Query.prototype.updateOne = function(conditions, doc, options, callback) {
  if (typeof options === 'function') {
    // .update(conditions, doc, callback)
    callback = options;
    options = null;
  } else if (typeof doc === 'function') {
    // .update(doc, callback);
    callback = doc;
    doc = conditions;
    conditions = {};
    options = null;
  } else if (typeof conditions === 'function') {
    // .update(callback)
    callback = conditions;
    conditions = undefined;
    doc = undefined;
    options = undefined;
  } else if (typeof conditions === 'object' && !doc && !options && !callback) {
    // .update(doc)
    doc = conditions;
    conditions = undefined;
    options = undefined;
    callback = undefined;
  }

  return _update(this, 'updateOne', conditions, doc, options, callback);
};

/**
 * Declare and/or execute this query as a replaceOne() operation. Same as
 * `update()`, except MongoDB will replace the existing document and will
 * not accept any [atomic](https://docs.mongodb.com/manual/tutorial/model-data-for-atomic-operations/#pattern) operators (`$set`, etc.)
 *
 * **Note** replaceOne will _not_ fire update middleware. Use `pre('replaceOne')`
 * and `post('replaceOne')` instead.
 *
 * ####Example:
 *     const res = await Person.replaceOne({ _id: 24601 }, { name: 'Jean Valjean' });
 *     res.n; // Number of documents matched
 *     res.nModified; // Number of documents modified
 *
 * This function triggers the following middleware.
 *
 * - `replaceOne()`
 *
 * @param {Object} [filter]
 * @param {Object} [doc] the update command
 * @param {Object} [options]
 * @param {Boolean} [options.multipleCastError] by default, mongoose only returns the first error that occurred in casting the query. Turn on this option to aggregate all the cast errors.
 * @param {Boolean|String} [options.strict] overwrites the schema's [strict mode option](http://mongoosejs.com/docs/guide.html#strict)
 * @param {Boolean} [options.upsert=false] if true, and no documents found, insert a new document
 * @param {Object} [options.writeConcern=null] sets the [write concern](https://docs.mongodb.com/manual/reference/write-concern/) for replica sets. Overrides the [schema-level write concern](/docs/guide.html#writeConcern)
 * @param {Boolean} [options.timestamps=null] If set to `false` and [schema-level timestamps](/docs/guide.html#timestamps) are enabled, skip timestamps for this update. Does nothing if schema-level timestamps are not set.
 * @param {Function} [callback] params are (error, writeOpResult)
 * @return {Query} this
 * @see Model.update #model_Model.update
 * @see Query docs https://mongoosejs.com/docs/queries.html
 * @see update http://docs.mongodb.org/manual/reference/method/db.collection.update/
 * @see writeOpResult http://mongodb.github.io/node-mongodb-native/2.2/api/Collection.html#~WriteOpResult
 * @see MongoDB docs https://docs.mongodb.com/manual/reference/command/update/#update-command-output
 * @api public
 */

Query.prototype.replaceOne = function(conditions, doc, options, callback) {
  if (typeof options === 'function') {
    // .update(conditions, doc, callback)
    callback = options;
    options = null;
  } else if (typeof doc === 'function') {
    // .update(doc, callback);
    callback = doc;
    doc = conditions;
    conditions = {};
    options = null;
  } else if (typeof conditions === 'function') {
    // .update(callback)
    callback = conditions;
    conditions = undefined;
    doc = undefined;
    options = undefined;
  } else if (typeof conditions === 'object' && !doc && !options && !callback) {
    // .update(doc)
    doc = conditions;
    conditions = undefined;
    options = undefined;
    callback = undefined;
  }

  this.setOptions({ overwrite: true });
  return _update(this, 'replaceOne', conditions, doc, options, callback);
};

/*!
 * Internal helper for update, updateMany, updateOne, replaceOne
 */

function _update(query, op, filter, doc, options, callback) {
  // make sure we don't send in the whole Document to merge()
  query.op = op;
  query._validateOp();
  filter = utils.toObject(filter);
  doc = doc || {};

  // strict is an option used in the update checking, make sure it gets set
  if (options != null) {
    if ('strict' in options) {
      query._mongooseOptions.strict = options.strict;
    }
  }

  if (!(filter instanceof Query) &&
      filter != null &&
      filter.toString() !== '[object Object]') {
    query.error(new ObjectParameterError(filter, 'filter', op));
  } else {
    query.merge(filter);
  }

  if (utils.isObject(options)) {
    query.setOptions(options);
  }

  query._mergeUpdate(doc);

  // Hooks
  if (callback) {
    query.exec(callback);

    return query;
  }

  return Query.base[op].call(query, filter, void 0, options, callback);
}

/**
 * Runs a function `fn` and treats the return value of `fn` as the new value
 * for the query to resolve to.
 *
 * Any functions you pass to `map()` will run **after** any post hooks.
 *
 * ####Example:
 *
 *     const res = await MyModel.findOne().map(res => {
 *       // Sets a `loadedAt` property on the doc that tells you the time the
 *       // document was loaded.
 *       return res == null ?
 *         res :
 *         Object.assign(res, { loadedAt: new Date() });
 *     });
 *
 * @method map
 * @memberOf Query
 * @instance
 * @param {Function} fn function to run to transform the query result
 * @return {Query} this
 */

Query.prototype.map = function(fn) {
  this._transforms.push(fn);
  return this;
};

/**
 * Make this query throw an error if no documents match the given `filter`.
 * This is handy for integrating with async/await, because `orFail()` saves you
 * an extra `if` statement to check if no document was found.
 *
 * ####Example:
 *
 *     // Throws if no doc returned
 *     await Model.findOne({ foo: 'bar' }).orFail();
 *
 *     // Throws if no document was updated
 *     await Model.updateOne({ foo: 'bar' }, { name: 'test' }).orFail();
 *
 *     // Throws "No docs found!" error if no docs match `{ foo: 'bar' }`
 *     await Model.find({ foo: 'bar' }).orFail(new Error('No docs found!'));
 *
 *     // Throws "Not found" error if no document was found
 *     await Model.findOneAndUpdate({ foo: 'bar' }, { name: 'test' }).
 *       orFail(() => Error('Not found'));
 *
 * @method orFail
 * @memberOf Query
 * @instance
 * @param {Function|Error} [err] optional error to throw if no docs match `filter`. If not specified, `orFail()` will throw a `DocumentNotFoundError`
 * @return {Query} this
 */

Query.prototype.orFail = function(err) {
  this.map(res => {
    switch (this.op) {
      case 'find':
        if (res.length === 0) {
          throw _orFailError(err, this);
        }
        break;
      case 'findOne':
        if (res == null) {
          throw _orFailError(err, this);
        }
        break;
      case 'update':
      case 'updateMany':
      case 'updateOne':
        if (get(res, 'nModified') === 0) {
          throw _orFailError(err, this);
        }
        break;
      case 'findOneAndDelete':
        if (get(res, 'lastErrorObject.n') === 0) {
          throw _orFailError(err, this);
        }
        break;
      case 'findOneAndUpdate':
      case 'findOneAndReplace':
        if (get(res, 'lastErrorObject.updatedExisting') === false) {
          throw _orFailError(err, this);
        }
        break;
      case 'deleteMany':
      case 'deleteOne':
      case 'remove':
        if (res.n === 0) {
          throw _orFailError(err, this);
        }
        break;
      default:
        break;
    }

    return res;
  });
  return this;
};

/*!
 * Get the error to throw for `orFail()`
 */

function _orFailError(err, query) {
  if (typeof err === 'function') {
    err = err.call(query);
  }

  if (err == null) {
    err = new DocumentNotFoundError(query.getQuery(), query.model.modelName);
  }

  return err;
}

/**
 * Executes the query
 *
 * ####Examples:
 *
 *     var promise = query.exec();
 *     var promise = query.exec('update');
 *
 *     query.exec(callback);
 *     query.exec('find', callback);
 *
 * @param {String|Function} [operation]
 * @param {Function} [callback] optional params depend on the function being called
 * @return {Promise}
 * @api public
 */

Query.prototype.exec = function exec(op, callback) {
  const _this = this;
  // Ensure that `exec()` is the first thing that shows up in
  // the stack when cast errors happen.
  const castError = new CastError();

  if (typeof op === 'function') {
    callback = op;
    op = null;
  } else if (typeof op === 'string') {
    this.op = op;
  }

  if (this.op == null) {
    throw new Error('Query must have `op` before executing');
  }
  this._validateOp();

  callback = this.model.$handleCallbackError(callback);

  return promiseOrCallback(callback, (cb) => {
    cb = this.model.$wrapCallback(cb);

    if (!_this.op) {
      cb();
      return;
    }

    this._hooks.execPre('exec', this, [], (error) => {
      if (error != null) {
        return cb(_cleanCastErrorStack(castError, error));
      }
      let thunk = '_' + this.op;
      if (this.op === 'update') {
        thunk = '_execUpdate';
      } else if (this.op === 'distinct') {
        thunk = '__distinct';
      }
      this[thunk].call(this, (error, res) => {
        if (error) {
          return cb(_cleanCastErrorStack(castError, error));
        }

        this._hooks.execPost('exec', this, [], {}, (error) => {
          if (error) {
            return cb(_cleanCastErrorStack(castError, error));
          }

          cb(null, res);
        });
      });
    });
  }, this.model.events);
};

/*!
 * ignore
 */

function _cleanCastErrorStack(castError, error) {
  if (error instanceof CastError) {
    castError.copy(error);
    return castError;
  }

  return error;
}

/*!
 * ignore
 */

function _wrapThunkCallback(query, cb) {
  return function(error, res) {
    if (error != null) {
      return cb(error);
    }

    for (const fn of query._transforms) {
      try {
        res = fn(res);
      } catch (error) {
        return cb(error);
      }
    }

    return cb(null, res);
  };
}

/**
 * Executes the query returning a `Promise` which will be
 * resolved with either the doc(s) or rejected with the error.
 *
 * @param {Function} [resolve]
 * @param {Function} [reject]
 * @return {Promise}
 * @api public
 */

Query.prototype.then = function(resolve, reject) {
  return this.exec().then(resolve, reject);
};

/**
 * Executes the query returning a `Promise` which will be
 * resolved with either the doc(s) or rejected with the error.
 * Like `.then()`, but only takes a rejection handler.
 *
 * @param {Function} [reject]
 * @return {Promise}
 * @api public
 */

Query.prototype.catch = function(reject) {
  return this.exec().then(null, reject);
};

/*!
 * ignore
 */

Query.prototype._pre = function(fn) {
  this._hooks.pre('exec', fn);
  return this;
};

/*!
 * ignore
 */

Query.prototype._post = function(fn) {
  this._hooks.post('exec', fn);
  return this;
};

/*!
 * Casts obj for an update command.
 *
 * @param {Object} obj
 * @return {Object} obj after casting its values
 * @api private
 */

Query.prototype._castUpdate = function _castUpdate(obj, overwrite) {
  let strict;
  if ('strict' in this._mongooseOptions) {
    strict = this._mongooseOptions.strict;
  } else if (this.schema && this.schema.options) {
    strict = this.schema.options.strict;
  } else {
    strict = true;
  }

  let useNestedStrict;
  if ('useNestedStrict' in this.options) {
    useNestedStrict = this.options.useNestedStrict;
  }

  let upsert;
  if ('upsert' in this.options) {
    upsert = this.options.upsert;
  }

  let schema = this.schema;
  const filter = this._conditions;
  if (schema != null &&
      utils.hasUserDefinedProperty(filter, schema.options.discriminatorKey) &&
      typeof filter[schema.options.discriminatorKey] !== 'object' &&
      schema.discriminators != null) {
    const discriminatorValue = filter[schema.options.discriminatorKey];
    const byValue = getDiscriminatorByValue(this.model, discriminatorValue);
    schema = schema.discriminators[discriminatorValue] ||
      (byValue && byValue.schema) ||
      schema;
  }

  return castUpdate(schema, obj, {
    overwrite: overwrite,
    strict: strict,
<<<<<<< HEAD
    useNestedStrict: useNestedStrict
=======
    omitUndefined,
    useNestedStrict: useNestedStrict,
    upsert: upsert
>>>>>>> f6ac2abe
  }, this, this._conditions);
};

/*!
 * castQuery
 * @api private
 */

function castQuery(query) {
  try {
    return query.cast(query.model);
  } catch (err) {
    return err;
  }
}

/*!
 * castDoc
 * @api private
 */

function castDoc(query, overwrite) {
  try {
    return query._castUpdate(query._update, overwrite);
  } catch (err) {
    return err;
  }
}

/**
 * Specifies paths which should be populated with other documents.
 *
 * ####Example:
 *
 *     let book = await Book.findOne().populate('authors');
 *     book.title; // 'Node.js in Action'
 *     book.authors[0].name; // 'TJ Holowaychuk'
 *     book.authors[1].name; // 'Nathan Rajlich'
 *
 *     let books = await Book.find().populate({
 *       path: 'authors',
 *       // `match` and `sort` apply to the Author model,
 *       // not the Book model. These options do not affect
 *       // which documents are in `books`, just the order and
 *       // contents of each book document's `authors`.
 *       match: { name: new RegExp('.*h.*', 'i') },
 *       sort: { name: -1 }
 *     });
 *     books[0].title; // 'Node.js in Action'
 *     // Each book's `authors` are sorted by name, descending.
 *     books[0].authors[0].name; // 'TJ Holowaychuk'
 *     books[0].authors[1].name; // 'Marc Harter'
 *
 *     books[1].title; // 'Professional AngularJS'
 *     // Empty array, no authors' name has the letter 'h'
 *     books[1].authors; // []
 *
 * Paths are populated after the query executes and a response is received. A
 * separate query is then executed for each path specified for population. After
 * a response for each query has also been returned, the results are passed to
 * the callback.
 *
 * @param {Object|String} path either the path to populate or an object specifying all parameters
 * @param {Object|String} [select] Field selection for the population query
 * @param {Model} [model] The model you wish to use for population. If not specified, populate will look up the model by the name in the Schema's `ref` field.
 * @param {Object} [match] Conditions for the population query
 * @param {Object} [options] Options for the population query (sort, etc)
 * @param {String} [options.path=null] The path to populate.
 * @param {boolean} [options.retainNullValues=false] by default, Mongoose removes null and undefined values from populated arrays. Use this option to make `populate()` retain `null` and `undefined` array entries.
 * @param {boolean} [options.getters=false] if true, Mongoose will call any getters defined on the `localField`. By default, Mongoose gets the raw value of `localField`. For example, you would need to set this option to `true` if you wanted to [add a `lowercase` getter to your `localField`](/docs/schematypes.html#schematype-options).
 * @param {boolean} [options.clone=false] When you do `BlogPost.find().populate('author')`, blog posts with the same author will share 1 copy of an `author` doc. Enable this option to make Mongoose clone populated docs before assigning them.
 * @param {Object|Function} [options.match=null] Add an additional filter to the populate query. Can be a filter object containing [MongoDB query syntax](https://docs.mongodb.com/manual/tutorial/query-documents/), or a function that returns a filter object.
 * @param {Object} [options.options=null] Additional options like `limit` and `lean`.
 * @see population ./populate.html
 * @see Query#select #query_Query-select
 * @see Model.populate #model_Model.populate
 * @return {Query} this
 * @api public
 */

Query.prototype.populate = function() {
  // Bail when given no truthy arguments
  if (!Array.from(arguments).some(Boolean)) {
    return this;
  }

  const res = utils.populate.apply(null, arguments);

  // Propagate readConcern and readPreference and lean from parent query,
  // unless one already specified
  if (this.options != null) {
    const readConcern = this.options.readConcern;
    const readPref = this.options.readPreference;

    for (const populateOptions of res) {
      if (readConcern != null && get(populateOptions, 'options.readConcern') == null) {
        populateOptions.options = populateOptions.options || {};
        populateOptions.options.readConcern = readConcern;
      }
      if (readPref != null && get(populateOptions, 'options.readPreference') == null) {
        populateOptions.options = populateOptions.options || {};
        populateOptions.options.readPreference = readPref;
      }
    }
  }

  const opts = this._mongooseOptions;

  if (opts.lean != null) {
    const lean = opts.lean;
    for (const populateOptions of res) {
      if (get(populateOptions, 'options.lean') == null) {
        populateOptions.options = populateOptions.options || {};
        populateOptions.options.lean = lean;
      }
    }
  }

  if (!utils.isObject(opts.populate)) {
    opts.populate = {};
  }

  const pop = opts.populate;

  for (const populateOptions of res) {
    const path = populateOptions.path;
    if (pop[path] && pop[path].populate && populateOptions.populate) {
      populateOptions.populate = pop[path].populate.concat(populateOptions.populate);
    }

    pop[populateOptions.path] = populateOptions;
  }

  return this;
};

/**
 * Gets a list of paths to be populated by this query
 *
 * ####Example:
 *      bookSchema.pre('findOne', function() {
 *        let keys = this.getPopulatedPaths(); // ['author']
 *      });
 *      ...
 *      Book.findOne({}).populate('author');
 *
 * ####Example:
 *      // Deep populate
 *      const q = L1.find().populate({
 *        path: 'level2',
 *        populate: { path: 'level3' }
 *      });
 *      q.getPopulatedPaths(); // ['level2', 'level2.level3']
 *
 * @return {Array} an array of strings representing populated paths
 * @api public
 */

Query.prototype.getPopulatedPaths = function getPopulatedPaths() {
  const obj = this._mongooseOptions.populate || {};
  const ret = Object.keys(obj);
  for (const path of Object.keys(obj)) {
    const pop = obj[path];
    if (!Array.isArray(pop.populate)) {
      continue;
    }
    _getPopulatedPaths(ret, pop.populate, path + '.');
  }
  return ret;
};

/*!
 * ignore
 */

function _getPopulatedPaths(list, arr, prefix) {
  for (const pop of arr) {
    list.push(prefix + pop.path);
    if (!Array.isArray(pop.populate)) {
      continue;
    }
    _getPopulatedPaths(list, pop.populate, prefix + pop.path + '.');
  }
}

/**
 * Casts this query to the schema of `model`
 *
 * ####Note
 *
 * If `obj` is present, it is cast instead of this query.
 *
 * @param {Model} [model] the model to cast to. If not set, defaults to `this.model`
 * @param {Object} [obj]
 * @return {Object}
 * @api public
 */

Query.prototype.cast = function(model, obj) {
  obj || (obj = this._conditions);

  model = model || this.model;

  const discriminatorKey = model.schema.options.discriminatorKey;
  if (obj != null &&
      obj.hasOwnProperty(discriminatorKey)) {
    model = getDiscriminatorByValue(model, obj[discriminatorKey]) || model;
  }

  try {
    return cast(model.schema, obj, {
      upsert: this.options && this.options.upsert,
      strict: (this.options && 'strict' in this.options) ?
        this.options.strict :
        get(model, 'schema.options.strict', null),
      strictQuery: (this.options && this.options.strictQuery) ||
        get(model, 'schema.options.strictQuery', null)
    }, this);
  } catch (err) {
    // CastError, assign model
    if (typeof err.setModel === 'function') {
      err.setModel(model);
    }
    throw err;
  }
};

/**
 * Casts selected field arguments for field selection with mongo 2.2
 *
 *     query.select({ ids: { $elemMatch: { $in: [hexString] }})
 *
 * @param {Object} fields
 * @see https://github.com/Automattic/mongoose/issues/1091
 * @see http://docs.mongodb.org/manual/reference/projection/elemMatch/
 * @api private
 */

Query.prototype._castFields = function _castFields(fields) {
  let selected,
      elemMatchKeys,
      keys,
      key,
      out,
      i;

  if (fields) {
    keys = Object.keys(fields);
    elemMatchKeys = [];
    i = keys.length;

    // collect $elemMatch args
    while (i--) {
      key = keys[i];
      if (fields[key].$elemMatch) {
        selected || (selected = {});
        selected[key] = fields[key];
        elemMatchKeys.push(key);
      }
    }
  }

  if (selected) {
    // they passed $elemMatch, cast em
    try {
      out = this.cast(this.model, selected);
    } catch (err) {
      return err;
    }

    // apply the casted field args
    i = elemMatchKeys.length;
    while (i--) {
      key = elemMatchKeys[i];
      fields[key] = out[key];
    }
  }

  return fields;
};

/**
 * Applies schematype selected options to this query.
 * @api private
 */

Query.prototype._applyPaths = function applyPaths() {
  this._fields = this._fields || {};
  helpers.applyPaths(this._fields, this.model.schema);

  let _selectPopulatedPaths = true;

  if ('selectPopulatedPaths' in this.model.base.options) {
    _selectPopulatedPaths = this.model.base.options.selectPopulatedPaths;
  }
  if ('selectPopulatedPaths' in this.model.schema.options) {
    _selectPopulatedPaths = this.model.schema.options.selectPopulatedPaths;
  }

  if (_selectPopulatedPaths) {
    selectPopulatedFields(this);
  }
};

/**
 * Returns a wrapper around a [mongodb driver cursor](http://mongodb.github.io/node-mongodb-native/2.1/api/Cursor.html).
 * A QueryCursor exposes a Streams3 interface, as well as a `.next()` function.
 *
 * The `.cursor()` function triggers pre find hooks, but **not** post find hooks.
 *
 * ####Example
 *
 *     // There are 2 ways to use a cursor. First, as a stream:
 *     Thing.
 *       find({ name: /^hello/ }).
 *       cursor().
 *       on('data', function(doc) { console.log(doc); }).
 *       on('end', function() { console.log('Done!'); });
 *
 *     // Or you can use `.next()` to manually get the next doc in the stream.
 *     // `.next()` returns a promise, so you can use promises or callbacks.
 *     var cursor = Thing.find({ name: /^hello/ }).cursor();
 *     cursor.next(function(error, doc) {
 *       console.log(doc);
 *     });
 *
 *     // Because `.next()` returns a promise, you can use co
 *     // to easily iterate through all documents without loading them
 *     // all into memory.
 *     co(function*() {
 *       const cursor = Thing.find({ name: /^hello/ }).cursor();
 *       for (let doc = yield cursor.next(); doc != null; doc = yield cursor.next()) {
 *         console.log(doc);
 *       }
 *     });
 *
 * ####Valid options
 *
 *   - `transform`: optional function which accepts a mongoose document. The return value of the function will be emitted on `data` and returned by `.next()`.
 *
 * @return {QueryCursor}
 * @param {Object} [options]
 * @see QueryCursor
 * @api public
 */

Query.prototype.cursor = function cursor(opts) {
  this._applyPaths();
  this._fields = this._castFields(this._fields);
  this.setOptions({ projection: this._fieldsForExec() });
  if (opts) {
    this.setOptions(opts);
  }

  const options = Object.assign({}, this._optionsForExec(), {
    projection: this.projection()
  });
  try {
    this.cast(this.model);
  } catch (err) {
    return (new QueryCursor(this, options))._markError(err);
  }

  return new QueryCursor(this, options);
};

// the rest of these are basically to support older Mongoose syntax with mquery

/**
 * _DEPRECATED_ Alias of `maxScan`
 *
 * @deprecated
 * @see maxScan #query_Query-maxScan
 * @method maxscan
 * @memberOf Query
 * @instance
 */

Query.prototype.maxscan = Query.base.maxScan;

/**
 * Sets the tailable option (for use with capped collections).
 *
 * ####Example
 *
 *     query.tailable() // true
 *     query.tailable(true)
 *     query.tailable(false)
 *
 * ####Note
 *
 * Cannot be used with `distinct()`
 *
 * @param {Boolean} bool defaults to true
 * @param {Object} [opts] options to set
 * @param {Number} [opts.numberOfRetries] if cursor is exhausted, retry this many times before giving up
 * @param {Number} [opts.tailableRetryInterval] if cursor is exhausted, wait this many milliseconds before retrying
 * @see tailable http://docs.mongodb.org/manual/tutorial/create-tailable-cursor/
 * @api public
 */

Query.prototype.tailable = function(val, opts) {
  // we need to support the tailable({ awaitdata : true }) as well as the
  // tailable(true, {awaitdata :true}) syntax that mquery does not support
  if (val && val.constructor.name === 'Object') {
    opts = val;
    val = true;
  }

  if (val === undefined) {
    val = true;
  }

  if (opts && typeof opts === 'object') {
    for (const key in opts) {
      if (key === 'awaitdata') {
        // For backwards compatibility
        this.options[key] = !!opts[key];
      } else {
        this.options[key] = opts[key];
      }
    }
  }

  return Query.base.tailable.call(this, val);
};

/**
 * Declares an intersects query for `geometry()`.
 *
 * ####Example
 *
 *     query.where('path').intersects().geometry({
 *         type: 'LineString'
 *       , coordinates: [[180.0, 11.0], [180, 9.0]]
 *     })
 *
 *     query.where('path').intersects({
 *         type: 'LineString'
 *       , coordinates: [[180.0, 11.0], [180, 9.0]]
 *     })
 *
 * ####NOTE:
 *
 * **MUST** be used after `where()`.
 *
 * ####NOTE:
 *
 * In Mongoose 3.7, `intersects` changed from a getter to a function. If you need the old syntax, use [this](https://github.com/ebensing/mongoose-within).
 *
 * @method intersects
 * @memberOf Query
 * @instance
 * @param {Object} [arg]
 * @return {Query} this
 * @see $geometry http://docs.mongodb.org/manual/reference/operator/geometry/
 * @see geoIntersects http://docs.mongodb.org/manual/reference/operator/geoIntersects/
 * @api public
 */

/**
 * Specifies a `$geometry` condition
 *
 * ####Example
 *
 *     var polyA = [[[ 10, 20 ], [ 10, 40 ], [ 30, 40 ], [ 30, 20 ]]]
 *     query.where('loc').within().geometry({ type: 'Polygon', coordinates: polyA })
 *
 *     // or
 *     var polyB = [[ 0, 0 ], [ 1, 1 ]]
 *     query.where('loc').within().geometry({ type: 'LineString', coordinates: polyB })
 *
 *     // or
 *     var polyC = [ 0, 0 ]
 *     query.where('loc').within().geometry({ type: 'Point', coordinates: polyC })
 *
 *     // or
 *     query.where('loc').intersects().geometry({ type: 'Point', coordinates: polyC })
 *
 * The argument is assigned to the most recent path passed to `where()`.
 *
 * ####NOTE:
 *
 * `geometry()` **must** come after either `intersects()` or `within()`.
 *
 * The `object` argument must contain `type` and `coordinates` properties.
 * - type {String}
 * - coordinates {Array}
 *
 * @method geometry
 * @memberOf Query
 * @instance
 * @param {Object} object Must contain a `type` property which is a String and a `coordinates` property which is an Array. See the examples.
 * @return {Query} this
 * @see $geometry http://docs.mongodb.org/manual/reference/operator/geometry/
 * @see http://docs.mongodb.org/manual/release-notes/2.4/#new-geospatial-indexes-with-geojson-and-improved-spherical-geometry
 * @see http://www.mongodb.org/display/DOCS/Geospatial+Indexing
 * @api public
 */

/**
 * Specifies a `$near` or `$nearSphere` condition
 *
 * These operators return documents sorted by distance.
 *
 * ####Example
 *
 *     query.where('loc').near({ center: [10, 10] });
 *     query.where('loc').near({ center: [10, 10], maxDistance: 5 });
 *     query.where('loc').near({ center: [10, 10], maxDistance: 5, spherical: true });
 *     query.near('loc', { center: [10, 10], maxDistance: 5 });
 *
 * @method near
 * @memberOf Query
 * @instance
 * @param {String} [path]
 * @param {Object} val
 * @return {Query} this
 * @see $near http://docs.mongodb.org/manual/reference/operator/near/
 * @see $nearSphere http://docs.mongodb.org/manual/reference/operator/nearSphere/
 * @see $maxDistance http://docs.mongodb.org/manual/reference/operator/maxDistance/
 * @see http://www.mongodb.org/display/DOCS/Geospatial+Indexing
 * @api public
 */

/*!
 * Overwriting mquery is needed to support a couple different near() forms found in older
 * versions of mongoose
 * near([1,1])
 * near(1,1)
 * near(field, [1,2])
 * near(field, 1, 2)
 * In addition to all of the normal forms supported by mquery
 */

Query.prototype.near = function() {
  const params = [];
  const sphere = this._mongooseOptions.nearSphere;

  // TODO refactor

  if (arguments.length === 1) {
    if (Array.isArray(arguments[0])) {
      params.push({ center: arguments[0], spherical: sphere });
    } else if (typeof arguments[0] === 'string') {
      // just passing a path
      params.push(arguments[0]);
    } else if (utils.isObject(arguments[0])) {
      if (typeof arguments[0].spherical !== 'boolean') {
        arguments[0].spherical = sphere;
      }
      params.push(arguments[0]);
    } else {
      throw new TypeError('invalid argument');
    }
  } else if (arguments.length === 2) {
    if (typeof arguments[0] === 'number' && typeof arguments[1] === 'number') {
      params.push({ center: [arguments[0], arguments[1]], spherical: sphere });
    } else if (typeof arguments[0] === 'string' && Array.isArray(arguments[1])) {
      params.push(arguments[0]);
      params.push({ center: arguments[1], spherical: sphere });
    } else if (typeof arguments[0] === 'string' && utils.isObject(arguments[1])) {
      params.push(arguments[0]);
      if (typeof arguments[1].spherical !== 'boolean') {
        arguments[1].spherical = sphere;
      }
      params.push(arguments[1]);
    } else {
      throw new TypeError('invalid argument');
    }
  } else if (arguments.length === 3) {
    if (typeof arguments[0] === 'string' && typeof arguments[1] === 'number'
        && typeof arguments[2] === 'number') {
      params.push(arguments[0]);
      params.push({ center: [arguments[1], arguments[2]], spherical: sphere });
    } else {
      throw new TypeError('invalid argument');
    }
  } else {
    throw new TypeError('invalid argument');
  }

  return Query.base.near.apply(this, params);
};

/**
 * _DEPRECATED_ Specifies a `$nearSphere` condition
 *
 * ####Example
 *
 *     query.where('loc').nearSphere({ center: [10, 10], maxDistance: 5 });
 *
 * **Deprecated.** Use `query.near()` instead with the `spherical` option set to `true`.
 *
 * ####Example
 *
 *     query.where('loc').near({ center: [10, 10], spherical: true });
 *
 * @deprecated
 * @see near() #query_Query-near
 * @see $near http://docs.mongodb.org/manual/reference/operator/near/
 * @see $nearSphere http://docs.mongodb.org/manual/reference/operator/nearSphere/
 * @see $maxDistance http://docs.mongodb.org/manual/reference/operator/maxDistance/
 */

Query.prototype.nearSphere = function() {
  this._mongooseOptions.nearSphere = true;
  this.near.apply(this, arguments);
  return this;
};

/**
 * Returns an asyncIterator for use with [`for/await/of` loops](http://bit.ly/async-iterators)
 * This function *only* works for `find()` queries.
 * You do not need to call this function explicitly, the JavaScript runtime
 * will call it for you.
 *
 * ####Example
 *
 *     for await (const doc of Model.aggregate([{ $sort: { name: 1 } }])) {
 *       console.log(doc.name);
 *     }
 *
 * Node.js 10.x supports async iterators natively without any flags. You can
 * enable async iterators in Node.js 8.x using the [`--harmony_async_iteration` flag](https://github.com/tc39/proposal-async-iteration/issues/117#issuecomment-346695187).
 *
 * **Note:** This function is not if `Symbol.asyncIterator` is undefined. If
 * `Symbol.asyncIterator` is undefined, that means your Node.js version does not
 * support async iterators.
 *
 * @method Symbol.asyncIterator
 * @memberOf Query
 * @instance
 * @api public
 */

if (Symbol.asyncIterator != null) {
  Query.prototype[Symbol.asyncIterator] = function() {
    return this.cursor().transformNull().map(doc => {
      return doc == null ? { done: true } : { value: doc, done: false };
    });
  };
}

/**
 * Specifies a `$polygon` condition
 *
 * ####Example
 *
 *     query.where('loc').within().polygon([10,20], [13, 25], [7,15])
 *     query.polygon('loc', [10,20], [13, 25], [7,15])
 *
 * @method polygon
 * @memberOf Query
 * @instance
 * @param {String|Array} [path]
 * @param {Array|Object} [coordinatePairs...]
 * @return {Query} this
 * @see $polygon http://docs.mongodb.org/manual/reference/operator/polygon/
 * @see http://www.mongodb.org/display/DOCS/Geospatial+Indexing
 * @api public
 */

/**
 * Specifies a `$box` condition
 *
 * ####Example
 *
 *     var lowerLeft = [40.73083, -73.99756]
 *     var upperRight= [40.741404,  -73.988135]
 *
 *     query.where('loc').within().box(lowerLeft, upperRight)
 *     query.box({ ll : lowerLeft, ur : upperRight })
 *
 * @method box
 * @memberOf Query
 * @instance
 * @see $box http://docs.mongodb.org/manual/reference/operator/box/
 * @see within() Query#within #query_Query-within
 * @see http://www.mongodb.org/display/DOCS/Geospatial+Indexing
 * @param {Object} val
 * @param [Array] Upper Right Coords
 * @return {Query} this
 * @api public
 */

/*!
 * this is needed to support the mongoose syntax of:
 * box(field, { ll : [x,y], ur : [x2,y2] })
 * box({ ll : [x,y], ur : [x2,y2] })
 */

Query.prototype.box = function(ll, ur) {
  if (!Array.isArray(ll) && utils.isObject(ll)) {
    ur = ll.ur;
    ll = ll.ll;
  }
  return Query.base.box.call(this, ll, ur);
};

/**
 * Specifies a `$center` or `$centerSphere` condition.
 *
 * ####Example
 *
 *     var area = { center: [50, 50], radius: 10, unique: true }
 *     query.where('loc').within().circle(area)
 *     // alternatively
 *     query.circle('loc', area);
 *
 *     // spherical calculations
 *     var area = { center: [50, 50], radius: 10, unique: true, spherical: true }
 *     query.where('loc').within().circle(area)
 *     // alternatively
 *     query.circle('loc', area);
 *
 * @method circle
 * @memberOf Query
 * @instance
 * @param {String} [path]
 * @param {Object} area
 * @return {Query} this
 * @see $center http://docs.mongodb.org/manual/reference/operator/center/
 * @see $centerSphere http://docs.mongodb.org/manual/reference/operator/centerSphere/
 * @see $geoWithin http://docs.mongodb.org/manual/reference/operator/geoWithin/
 * @see http://www.mongodb.org/display/DOCS/Geospatial+Indexing
 * @api public
 */

/**
 * _DEPRECATED_ Alias for [circle](#query_Query-circle)
 *
 * **Deprecated.** Use [circle](#query_Query-circle) instead.
 *
 * @deprecated
 * @method center
 * @memberOf Query
 * @instance
 * @api public
 */

Query.prototype.center = Query.base.circle;

/**
 * _DEPRECATED_ Specifies a `$centerSphere` condition
 *
 * **Deprecated.** Use [circle](#query_Query-circle) instead.
 *
 * ####Example
 *
 *     var area = { center: [50, 50], radius: 10 };
 *     query.where('loc').within().centerSphere(area);
 *
 * @deprecated
 * @param {String} [path]
 * @param {Object} val
 * @return {Query} this
 * @see http://www.mongodb.org/display/DOCS/Geospatial+Indexing
 * @see $centerSphere http://docs.mongodb.org/manual/reference/operator/centerSphere/
 * @api public
 */

Query.prototype.centerSphere = function() {
  if (arguments[0] && arguments[0].constructor.name === 'Object') {
    arguments[0].spherical = true;
  }

  if (arguments[1] && arguments[1].constructor.name === 'Object') {
    arguments[1].spherical = true;
  }

  Query.base.circle.apply(this, arguments);
};

/**
 * Determines if field selection has been made.
 *
 * @method selected
 * @memberOf Query
 * @instance
 * @return {Boolean}
 * @api public
 */

/**
 * Determines if inclusive field selection has been made.
 *
 *     query.selectedInclusively() // false
 *     query.select('name')
 *     query.selectedInclusively() // true
 *
 * @method selectedInclusively
 * @memberOf Query
 * @instance
 * @return {Boolean}
 * @api public
 */

Query.prototype.selectedInclusively = function selectedInclusively() {
  return isInclusive(this._fields);
};

/**
 * Determines if exclusive field selection has been made.
 *
 *     query.selectedExclusively() // false
 *     query.select('-name')
 *     query.selectedExclusively() // true
 *     query.selectedInclusively() // false
 *
 * @method selectedExclusively
 * @memberOf Query
 * @instance
 * @return {Boolean}
 * @api public
 */

Query.prototype.selectedExclusively = function selectedExclusively() {
  if (!this._fields) {
    return false;
  }

  const keys = Object.keys(this._fields);
  for (const key of keys) {
    if (key === '_id') {
      continue;
    }
    if (this._fields[key] === 0 || this._fields[key] === false) {
      return true;
    }
  }

  return false;
};

/*!
 * Export
 */

module.exports = Query;<|MERGE_RESOLUTION|>--- conflicted
+++ resolved
@@ -4558,13 +4558,8 @@
   return castUpdate(schema, obj, {
     overwrite: overwrite,
     strict: strict,
-<<<<<<< HEAD
-    useNestedStrict: useNestedStrict
-=======
-    omitUndefined,
     useNestedStrict: useNestedStrict,
     upsert: upsert
->>>>>>> f6ac2abe
   }, this, this._conditions);
 };
 
