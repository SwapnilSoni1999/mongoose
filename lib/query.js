/*!
 * Module dependencies.
 */

var mquery = require('mquery');
// Hack for Automattic/mongoose#2864
delete mquery.prototype.then;
var util = require('util');
var events = require('events');
var mongo = require('mongodb');

var updateValidators = require('./services/updateValidators');
var utils = require('./utils');
var Promise = require('./promise');
var helpers = require('./queryhelpers');
var Types = require('./schema/index');
var Document = require('./document');
var QueryStream = require('./querystream');
var cast = require('./cast');
var ValidationError = require('./error/validation.js');

/**
 * Query constructor used for building queries.
 *
 * ####Example:
 *
 *     var query = new Query();
 *     query.setOptions({ lean : true });
 *     query.collection(model.collection);
 *     query.where('age').gte(21).exec(callback);
 *
 * @param {Object} [options]
 * @param {Object} [model]
 * @param {Object} [conditions]
 * @param {Object} [collection] Mongoose collection
 * @api private
 */

function Query(conditions, options, model, collection) {
  // this stuff is for dealing with custom queries created by #toConstructor
  if (!this._mongooseOptions) {
    this._mongooseOptions = {};
  }

  // this is the case where we have a CustomQuery, we need to check if we got
  // options passed in, and if we did, merge them in
  if (options) {
    var keys = Object.keys(options);
    for (var i=0; i < keys.length; i++) {
      var k = keys[i];
      this._mongooseOptions[k] = options[k];
    }
  }

  if (collection) {
    this.mongooseCollection = collection;
  }

  if (model) {
    this.model = model;
    this.schema = model.schema;
  }

  // this is needed because map reduce returns a model that can be queried, but
  // all of the queries on said model should be lean
  if (this.model && this.model._mapreduce) {
    this.lean();
  }

  // inherit mquery
  mquery.call(this, this.mongooseCollection, options);

  if (conditions) {
    this.find(conditions);
  }

  if (this.schema) {
    this._execUpdate = this.model.hooks.createWrapper('update',
      Query.prototype._execUpdate, this);
  }
}

/*!
 * inherit mquery
 */

Query.prototype = new mquery;
Query.prototype.constructor = Query;
Query.base = mquery.prototype;

/**
 * Flag to opt out of using `$geoWithin`.
 *
 *     mongoose.Query.use$geoWithin = false;
 *
 * MongoDB 2.4 deprecated the use of `$within`, replacing it with `$geoWithin`. Mongoose uses `$geoWithin` by default (which is 100% backward compatible with $within). If you are running an older version of MongoDB, set this flag to `false` so your `within()` queries continue to work.
 *
 * @see http://docs.mongodb.org/manual/reference/operator/geoWithin/
 * @default true
 * @property use$geoWithin
 * @memberOf Query
 * @receiver Query
 * @api public
 */

Query.use$geoWithin = mquery.use$geoWithin;

/**
 * Converts this query to a customized, reusable query constructor with all arguments and options retained.
 *
 * ####Example
 *
 *     // Create a query for adventure movies and read from the primary
 *     // node in the replica-set unless it is down, in which case we'll
 *     // read from a secondary node.
 *     var query = Movie.find({ tags: 'adventure' }).read('primaryPreferred');
 *
 *     // create a custom Query constructor based off these settings
 *     var Adventure = query.toConstructor();
 *
 *     // Adventure is now a subclass of mongoose.Query and works the same way but with the
 *     // default query parameters and options set.
 *     Adventure().exec(callback)
 *
 *     // further narrow down our query results while still using the previous settings
 *     Adventure().where({ name: /^Life/ }).exec(callback);
 *
 *     // since Adventure is a stand-alone constructor we can also add our own
 *     // helper methods and getters without impacting global queries
 *     Adventure.prototype.startsWith = function (prefix) {
 *       this.where({ name: new RegExp('^' + prefix) })
 *       return this;
 *     }
 *     Object.defineProperty(Adventure.prototype, 'highlyRated', {
 *       get: function () {
 *         this.where({ rating: { $gt: 4.5 }});
 *         return this;
 *       }
 *     })
 *     Adventure().highlyRated.startsWith('Life').exec(callback)
 *
 * New in 3.7.3
 *
 * @return {Query} subclass-of-Query
 * @api public
 */

Query.prototype.toConstructor = function toConstructor () {
  var CustomQuery = function(criteria, options) {
    if (!(this instanceof CustomQuery))
      return new CustomQuery(criteria, options);
    Query.call(this, criteria, options || null);
  };

  util.inherits(CustomQuery, Query);

  // set inherited defaults
  var p = CustomQuery.prototype;

  p.options = {};

  p.setOptions(this.options);

  p.op = this.op;
  p._conditions = utils.clone(this._conditions);
  p._fields = utils.clone(this._fields);
  p._update = utils.clone(this._update);
  p._path = this._path;
  p._distinct = this._distinct;
  p._collection = this._collection;
  p.model = this.model;
  p.mongooseCollection = this.mongooseCollection;
  p._mongooseOptions = this._mongooseOptions;

  return CustomQuery;
}

/**
 * Specifies a javascript function or expression to pass to MongoDBs query system.
 *
 * ####Example
 *
 *     query.$where('this.comments.length === 10 || this.name.length === 5')
 *
 *     // or
 *
 *     query.$where(function () {
 *       return this.comments.length === 10 || this.name.length === 5;
 *     })
 *
 * ####NOTE:
 *
 * Only use `$where` when you have a condition that cannot be met using other MongoDB operators like `$lt`.
 * **Be sure to read about all of [its caveats](http://docs.mongodb.org/manual/reference/operator/where/) before using.**
 *
 * @see $where http://docs.mongodb.org/manual/reference/operator/where/
 * @method $where
 * @param {String|Function} js javascript string or function
 * @return {Query} this
 * @memberOf Query
 * @method $where
 * @api public
 */

/**
 * Specifies a `path` for use with chaining.
 *
 * ####Example
 *
 *     // instead of writing:
 *     User.find({age: {$gte: 21, $lte: 65}}, callback);
 *
 *     // we can instead write:
 *     User.where('age').gte(21).lte(65);
 *
 *     // passing query conditions is permitted
 *     User.find().where({ name: 'vonderful' })
 *
 *     // chaining
 *     User
 *     .where('age').gte(21).lte(65)
 *     .where('name', /^vonderful/i)
 *     .where('friends').slice(10)
 *     .exec(callback)
 *
 * @method where
 * @memberOf Query
 * @param {String|Object} [path]
 * @param {any} [val]
 * @return {Query} this
 * @api public
 */

/**
 * Specifies the complementary comparison value for paths specified with `where()`
 *
 * ####Example
 *
 *     User.where('age').equals(49);
 *
 *     // is the same as
 *
 *     User.where('age', 49);
 *
 * @method equals
 * @memberOf Query
 * @param {Object} val
 * @return {Query} this
 * @api public
 */

/**
 * Specifies arguments for an `$or` condition.
 *
 * ####Example
 *
 *     query.or([{ color: 'red' }, { status: 'emergency' }])
 *
 * @see $or http://docs.mongodb.org/manual/reference/operator/or/
 * @method or
 * @memberOf Query
 * @param {Array} array array of conditions
 * @return {Query} this
 * @api public
 */

/**
 * Specifies arguments for a `$nor` condition.
 *
 * ####Example
 *
 *     query.nor([{ color: 'green' }, { status: 'ok' }])
 *
 * @see $nor http://docs.mongodb.org/manual/reference/operator/nor/
 * @method nor
 * @memberOf Query
 * @param {Array} array array of conditions
 * @return {Query} this
 * @api public
 */

/**
 * Specifies arguments for a `$and` condition.
 *
 * ####Example
 *
 *     query.and([{ color: 'green' }, { status: 'ok' }])
 *
 * @method and
 * @memberOf Query
 * @see $and http://docs.mongodb.org/manual/reference/operator/and/
 * @param {Array} array array of conditions
 * @return {Query} this
 * @api public
 */

/**
 * Specifies a $gt query condition.
 *
 * When called with one argument, the most recent path passed to `where()` is used.
 *
 * ####Example
 *
 *     Thing.find().where('age').gt(21)
 *
 *     // or
 *     Thing.find().gt('age', 21)
 *
 * @method gt
 * @memberOf Query
 * @param {String} [path]
 * @param {Number} val
 * @see $gt http://docs.mongodb.org/manual/reference/operator/gt/
 * @api public
 */

/**
 * Specifies a $gte query condition.
 *
 * When called with one argument, the most recent path passed to `where()` is used.
 *
 * @method gte
 * @memberOf Query
 * @param {String} [path]
 * @param {Number} val
 * @see $gte http://docs.mongodb.org/manual/reference/operator/gte/
 * @api public
 */

/**
 * Specifies a $lt query condition.
 *
 * When called with one argument, the most recent path passed to `where()` is used.
 *
 * @method lt
 * @memberOf Query
 * @param {String} [path]
 * @param {Number} val
 * @see $lt http://docs.mongodb.org/manual/reference/operator/lt/
 * @api public
 */

/**
 * Specifies a $lte query condition.
 *
 * When called with one argument, the most recent path passed to `where()` is used.
 *
 * @method lte
 * @see $lte http://docs.mongodb.org/manual/reference/operator/lte/
 * @memberOf Query
 * @param {String} [path]
 * @param {Number} val
 * @api public
 */

/**
 * Specifies a $ne query condition.
 *
 * When called with one argument, the most recent path passed to `where()` is used.
 *
 * @see $ne http://docs.mongodb.org/manual/reference/operator/ne/
 * @method ne
 * @memberOf Query
 * @param {String} [path]
 * @param {Number} val
 * @api public
 */

/**
 * Specifies an $in query condition.
 *
 * When called with one argument, the most recent path passed to `where()` is used.
 *
 * @see $in http://docs.mongodb.org/manual/reference/operator/in/
 * @method in
 * @memberOf Query
 * @param {String} [path]
 * @param {Number} val
 * @api public
 */

/**
 * Specifies an $nin query condition.
 *
 * When called with one argument, the most recent path passed to `where()` is used.
 *
 * @see $nin http://docs.mongodb.org/manual/reference/operator/nin/
 * @method nin
 * @memberOf Query
 * @param {String} [path]
 * @param {Number} val
 * @api public
 */

/**
 * Specifies an $all query condition.
 *
 * When called with one argument, the most recent path passed to `where()` is used.
 *
 * @see $all http://docs.mongodb.org/manual/reference/operator/all/
 * @method all
 * @memberOf Query
 * @param {String} [path]
 * @param {Number} val
 * @api public
 */

/**
 * Specifies a $size query condition.
 *
 * When called with one argument, the most recent path passed to `where()` is used.
 *
 * ####Example
 *
 *     MyModel.where('tags').size(0).exec(function (err, docs) {
 *       if (err) return handleError(err);
 *
 *       assert(Array.isArray(docs));
 *       console.log('documents with 0 tags', docs);
 *     })
 *
 * @see $size http://docs.mongodb.org/manual/reference/operator/size/
 * @method size
 * @memberOf Query
 * @param {String} [path]
 * @param {Number} val
 * @api public
 */

/**
 * Specifies a $regex query condition.
 *
 * When called with one argument, the most recent path passed to `where()` is used.
 *
 * @see $regex http://docs.mongodb.org/manual/reference/operator/regex/
 * @method regex
 * @memberOf Query
 * @param {String} [path]
 * @param {Number} val
 * @api public
 */

/**
 * Specifies a $maxDistance query condition.
 *
 * When called with one argument, the most recent path passed to `where()` is used.
 *
 * @see $maxDistance http://docs.mongodb.org/manual/reference/operator/maxDistance/
 * @method maxDistance
 * @memberOf Query
 * @param {String} [path]
 * @param {Number} val
 * @api public
 */

/**
 * Specifies a `$mod` condition
 *
 * @method mod
 * @memberOf Query
 * @param {String} [path]
 * @param {Number} val
 * @return {Query} this
 * @see $mod http://docs.mongodb.org/manual/reference/operator/mod/
 * @api public
 */

/**
 * Specifies an `$exists` condition
 *
 * ####Example
 *
 *     // { name: { $exists: true }}
 *     Thing.where('name').exists()
 *     Thing.where('name').exists(true)
 *     Thing.find().exists('name')
 *
 *     // { name: { $exists: false }}
 *     Thing.where('name').exists(false);
 *     Thing.find().exists('name', false);
 *
 * @method exists
 * @memberOf Query
 * @param {String} [path]
 * @param {Number} val
 * @return {Query} this
 * @see $exists http://docs.mongodb.org/manual/reference/operator/exists/
 * @api public
 */

/**
 * Specifies an `$elemMatch` condition
 *
 * ####Example
 *
 *     query.elemMatch('comment', { author: 'autobot', votes: {$gte: 5}})
 *
 *     query.where('comment').elemMatch({ author: 'autobot', votes: {$gte: 5}})
 *
 *     query.elemMatch('comment', function (elem) {
 *       elem.where('author').equals('autobot');
 *       elem.where('votes').gte(5);
 *     })
 *
 *     query.where('comment').elemMatch(function (elem) {
 *       elem.where({ author: 'autobot' });
 *       elem.where('votes').gte(5);
 *     })
 *
 * @method elemMatch
 * @memberOf Query
 * @param {String|Object|Function} path
 * @param {Object|Function} criteria
 * @return {Query} this
 * @see $elemMatch http://docs.mongodb.org/manual/reference/operator/elemMatch/
 * @api public
 */

/**
 * Defines a `$within` or `$geoWithin` argument for geo-spatial queries.
 *
 * ####Example
 *
 *     query.where(path).within().box()
 *     query.where(path).within().circle()
 *     query.where(path).within().geometry()
 *
 *     query.where('loc').within({ center: [50,50], radius: 10, unique: true, spherical: true });
 *     query.where('loc').within({ box: [[40.73, -73.9], [40.7, -73.988]] });
 *     query.where('loc').within({ polygon: [[],[],[],[]] });
 *
 *     query.where('loc').within([], [], []) // polygon
 *     query.where('loc').within([], []) // box
 *     query.where('loc').within({ type: 'LineString', coordinates: [...] }); // geometry
 *
 * **MUST** be used after `where()`.
 *
 * ####NOTE:
 *
 * As of Mongoose 3.7, `$geoWithin` is always used for queries. To change this behavior, see [Query.use$geoWithin](#query_Query-use%2524geoWithin).
 *
 * ####NOTE:
 *
 * In Mongoose 3.7, `within` changed from a getter to a function. If you need the old syntax, use [this](https://github.com/ebensing/mongoose-within).
 *
 * @method within
 * @see $polygon http://docs.mongodb.org/manual/reference/operator/polygon/
 * @see $box http://docs.mongodb.org/manual/reference/operator/box/
 * @see $geometry http://docs.mongodb.org/manual/reference/operator/geometry/
 * @see $center http://docs.mongodb.org/manual/reference/operator/center/
 * @see $centerSphere http://docs.mongodb.org/manual/reference/operator/centerSphere/
 * @memberOf Query
 * @return {Query} this
 * @api public
 */

/**
 * Specifies a $slice projection for an array.
 *
 * ####Example
 *
 *     query.slice('comments', 5)
 *     query.slice('comments', -5)
 *     query.slice('comments', [10, 5])
 *     query.where('comments').slice(5)
 *     query.where('comments').slice([-10, 5])
 *
 * @method slice
 * @memberOf Query
 * @param {String} [path]
 * @param {Number} val number/range of elements to slice
 * @return {Query} this
 * @see mongodb http://www.mongodb.org/display/DOCS/Retrieving+a+Subset+of+Fields#RetrievingaSubsetofFields-RetrievingaSubrangeofArrayElements
 * @see $slice http://docs.mongodb.org/manual/reference/projection/slice/#prj._S_slice
 * @api public
 */

/**
 * Specifies the maximum number of documents the query will return.
 *
 * ####Example
 *
 *     query.limit(20)
 *
 * ####Note
 *
 * Cannot be used with `distinct()`
 *
 * @method limit
 * @memberOf Query
 * @param {Number} val
 * @api public
 */

/**
 * Specifies the number of documents to skip.
 *
 * ####Example
 *
 *     query.skip(100).limit(20)
 *
 * ####Note
 *
 * Cannot be used with `distinct()`
 *
 * @method skip
 * @memberOf Query
 * @param {Number} val
 * @see cursor.skip http://docs.mongodb.org/manual/reference/method/cursor.skip/
 * @api public
 */

/**
 * Specifies the maxScan option.
 *
 * ####Example
 *
 *     query.maxScan(100)
 *
 * ####Note
 *
 * Cannot be used with `distinct()`
 *
 * @method maxScan
 * @memberOf Query
 * @param {Number} val
 * @see maxScan http://docs.mongodb.org/manual/reference/operator/maxScan/
 * @api public
 */

/**
 * Specifies the batchSize option.
 *
 * ####Example
 *
 *     query.batchSize(100)
 *
 * ####Note
 *
 * Cannot be used with `distinct()`
 *
 * @method batchSize
 * @memberOf Query
 * @param {Number} val
 * @see batchSize http://docs.mongodb.org/manual/reference/method/cursor.batchSize/
 * @api public
 */

/**
 * Specifies the `comment` option.
 *
 * ####Example
 *
 *     query.comment('login query')
 *
 * ####Note
 *
 * Cannot be used with `distinct()`
 *
 * @method comment
 * @memberOf Query
 * @param {Number} val
 * @see comment http://docs.mongodb.org/manual/reference/operator/comment/
 * @api public
 */

/**
 * Specifies this query as a `snapshot` query.
 *
 * ####Example
 *
 *     query.snapshot() // true
 *     query.snapshot(true)
 *     query.snapshot(false)
 *
 * ####Note
 *
 * Cannot be used with `distinct()`
 *
 * @method snapshot
 * @memberOf Query
 * @see snapshot http://docs.mongodb.org/manual/reference/operator/snapshot/
 * @return {Query} this
 * @api public
 */

/**
 * Sets query hints.
 *
 * ####Example
 *
 *     query.hint({ indexA: 1, indexB: -1})
 *
 * ####Note
 *
 * Cannot be used with `distinct()`
 *
 * @method hint
 * @memberOf Query
 * @param {Object} val a hint object
 * @return {Query} this
 * @see $hint http://docs.mongodb.org/manual/reference/operator/hint/
 * @api public
 */

/**
 * Specifies which document fields to include or exclude (also known as the query "projection")
 *
 * When using string syntax, prefixing a path with `-` will flag that path as excluded. When a path does not have the `-` prefix, it is included. Lastly, if a path is prefixed with `+`, it forces inclusion of the path, which is useful for paths excluded at the [schema level](/docs/api.html#schematype_SchemaType-select).
 *
 * ####Example
 *
 *     // include a and b, exclude other fields
 *     query.select('a b');
 *
 *     // exclude c and d, include other fields
 *     query.select('-c -d');
 *
 *     // or you may use object notation, useful when
 *     // you have keys already prefixed with a "-"
 *     query.select({ a: 1, b: 1 });
 *     query.select({ c: 0, d: 0 });
 *
 *     // force inclusion of field excluded at schema level
 *     query.select('+path')
 *
 * ####NOTE:
 *
 * Cannot be used with `distinct()`.
 *
 * _v2 had slightly different syntax such as allowing arrays of field names. This support was removed in v3._
 *
 * @method select
 * @memberOf Query
 * @param {Object|String} arg
 * @return {Query} this
 * @see SchemaType
 * @api public
 */

/**
 * _DEPRECATED_ Sets the slaveOk option.
 *
 * **Deprecated** in MongoDB 2.2 in favor of [read preferences](#query_Query-read).
 *
 * ####Example:
 *
 *     query.slaveOk() // true
 *     query.slaveOk(true)
 *     query.slaveOk(false)
 *
 * @method slaveOk
 * @memberOf Query
 * @deprecated use read() preferences instead if on mongodb >= 2.2
 * @param {Boolean} v defaults to true
 * @see mongodb http://docs.mongodb.org/manual/applications/replication/#read-preference
 * @see slaveOk http://docs.mongodb.org/manual/reference/method/rs.slaveOk/
 * @see read() #query_Query-read
 * @return {Query} this
 * @api public
 */

/**
 * Determines the MongoDB nodes from which to read.
 *
 * ####Preferences:
 *
 *     primary - (default) Read from primary only. Operations will produce an error if primary is unavailable. Cannot be combined with tags.
 *     secondary            Read from secondary if available, otherwise error.
 *     primaryPreferred     Read from primary if available, otherwise a secondary.
 *     secondaryPreferred   Read from a secondary if available, otherwise read from the primary.
 *     nearest              All operations read from among the nearest candidates, but unlike other modes, this option will include both the primary and all secondaries in the random selection.
 *
 * Aliases
 *
 *     p   primary
 *     pp  primaryPreferred
 *     s   secondary
 *     sp  secondaryPreferred
 *     n   nearest
 *
 * ####Example:
 *
 *     new Query().read('primary')
 *     new Query().read('p')  // same as primary
 *
 *     new Query().read('primaryPreferred')
 *     new Query().read('pp') // same as primaryPreferred
 *
 *     new Query().read('secondary')
 *     new Query().read('s')  // same as secondary
 *
 *     new Query().read('secondaryPreferred')
 *     new Query().read('sp') // same as secondaryPreferred
 *
 *     new Query().read('nearest')
 *     new Query().read('n')  // same as nearest
 *
 *     // read from secondaries with matching tags
 *     new Query().read('s', [{ dc:'sf', s: 1 },{ dc:'ma', s: 2 }])
 *
 * Read more about how to use read preferrences [here](http://docs.mongodb.org/manual/applications/replication/#read-preference) and [here](http://mongodb.github.com/node-mongodb-native/driver-articles/anintroductionto1_1and2_2.html#read-preferences).
 *
 * @method read
 * @memberOf Query
 * @param {String} pref one of the listed preference options or aliases
 * @param {Array} [tags] optional tags for this query
 * @see mongodb http://docs.mongodb.org/manual/applications/replication/#read-preference
 * @see driver http://mongodb.github.com/node-mongodb-native/driver-articles/anintroductionto1_1and2_2.html#read-preferences
 * @return {Query} this
 * @api public
 */

Query.prototype.read = function read (pref, tags) {
  // first cast into a ReadPreference object to support tags
  var readPref = utils.readPref.apply(utils.readPref, arguments);
  return Query.base.read.call(this, readPref);
}

/**
 * Merges another Query or conditions object into this one.
 *
 * When a Query is passed, conditions, field selection and options are merged.
 *
 * New in 3.7.0
 *
 * @method merge
 * @memberOf Query
 * @param {Query|Object} source
 * @return {Query} this
 */

/**
 * Sets query options.
 *
 * ####Options:
 *
 * - [tailable](http://www.mongodb.org/display/DOCS/Tailable+Cursors) *
 * - [sort](http://www.mongodb.org/display/DOCS/Advanced+Queries#AdvancedQueries-%7B%7Bsort(\)%7D%7D) *
 * - [limit](http://www.mongodb.org/display/DOCS/Advanced+Queries#AdvancedQueries-%7B%7Blimit%28%29%7D%7D) *
 * - [skip](http://www.mongodb.org/display/DOCS/Advanced+Queries#AdvancedQueries-%7B%7Bskip%28%29%7D%7D) *
 * - [maxscan](http://www.mongodb.org/display/DOCS/Advanced+Queries#AdvancedQueries-%24maxScan) *
 * - [batchSize](http://www.mongodb.org/display/DOCS/Advanced+Queries#AdvancedQueries-%7B%7BbatchSize%28%29%7D%7D) *
 * - [comment](http://www.mongodb.org/display/DOCS/Advanced+Queries#AdvancedQueries-%24comment) *
 * - [snapshot](http://www.mongodb.org/display/DOCS/Advanced+Queries#AdvancedQueries-%7B%7Bsnapshot%28%29%7D%7D) *
 * - [hint](http://www.mongodb.org/display/DOCS/Advanced+Queries#AdvancedQueries-%24hint) *
 * - [slaveOk](http://docs.mongodb.org/manual/applications/replication/#read-preference) *
 * - [lean](./api.html#query_Query-lean) *
 * - [safe](http://www.mongodb.org/display/DOCS/getLastError+Command)
 *
 * _* denotes a query helper method is also available_
 *
 * @param {Object} options
 * @api public
 */

Query.prototype.setOptions = function (options, overwrite) {
  // overwrite is only for internal use
  if (overwrite) {
    // ensure that _mongooseOptions & options are two different objects
    this._mongooseOptions = (options && utils.clone(options)) || {};
    this.options = options || {};

    if('populate' in options) {
      this.populate(this._mongooseOptions);
    }
    return this;
  }

  if (!(options && 'Object' == options.constructor.name)) {
    return this;
  }

  return Query.base.setOptions.call(this, options);
}

/**
 * Returns fields selection for this query.
 *
 * @method _fieldsForExec
 * @return {Object}
 * @api private
 */

/**
 * Return an update document with corrected $set operations.
 *
 * @method _updateForExec
 * @api private
 */

/**
 * Makes sure _path is set.
 *
 * @method _ensurePath
 * @param {String} method
 * @api private
 */

/**
 * Determines if `conds` can be merged using `mquery().merge()`
 *
 * @method canMerge
 * @memberOf Query
 * @param {Object} conds
 * @return {Boolean}
 * @api private
 */

/**
 * Returns default options for this query.
 *
 * @param {Model} model
 * @api private
 */

Query.prototype._optionsForExec = function (model) {
  var options = Query.base._optionsForExec.call(this);

  delete options.populate;
  model = model || this.model;

  if (!model) {
    return options;
  } else {
    if (!('safe' in options) && model.schema.options.safe) {
      options.safe = model.schema.options.safe;
    }

    if (!('readPreference' in options) && model.schema.options.read) {
      options.readPreference = model.schema.options.read;
    }

    return options;
  }
};

/**
 * Sets the lean option.
 *
 * Documents returned from queries with the `lean` option enabled are plain javascript objects, not [MongooseDocuments](#document-js). They have no `save` method, getters/setters or other Mongoose magic applied.
 *
 * ####Example:
 *
 *     new Query().lean() // true
 *     new Query().lean(true)
 *     new Query().lean(false)
 *
 *     Model.find().lean().exec(function (err, docs) {
 *       docs[0] instanceof mongoose.Document // false
 *     });
 *
 * This is a [great](https://groups.google.com/forum/#!topic/mongoose-orm/u2_DzDydcnA/discussion) option in high-performance read-only scenarios, especially when combined with [stream](#query_Query-stream).
 *
 * @param {Boolean} bool defaults to true
 * @return {Query} this
 * @api public
 */

Query.prototype.lean = function (v) {
  this._mongooseOptions.lean = arguments.length ? !!v : true;
  return this;
}

/**
 * Finds documents.
 *
 * When no `callback` is passed, the query is not executed. When the query is executed, the result will be an array of documents.
 *
 * ####Example
 *
 *     query.find({ name: 'Los Pollos Hermanos' }).find(callback)
 *
 * @param {Object} [criteria] mongodb selector
 * @param {Function} [callback]
 * @return {Query} this
 * @api public
 */

Query.prototype.find = function (conditions, callback) {
  var _this = this;

  if ('function' == typeof conditions) {
    callback = conditions;
    conditions = {};
  } else if (conditions instanceof Document) {
    conditions = conditions.toObject();
  }

  if (mquery.canMerge(conditions)) {
    this.merge(conditions);
  }

  prepareDiscriminatorCriteria(this);

  try {
    this.cast(this.model);
    this._castError = null;
  } catch (err) {
    this._castError = err;
  }

  // if we don't have a callback, then just return the query object
  if (!callback) {
    return Query.base.find.call(this);
  }

  var promise;
  if (this.schema) {
    promise = new Promise(function(error, docs) {
      if (error) {
        return callback(error);
      }
      _this.model.hooks.execPost('find', _this, [docs], callback);
    });
  } else {
    promise = new Promise(callback);
  }
  if (this._castError) {
    promise.error(this._castError);
    return this;
  }

  this._applyPaths();
  this._fields = this._castFields(this._fields);

  var fields = this._fieldsForExec();
  var options = this._mongooseOptions;
  var self = this;

  var cb = function(err, docs) {
    if (err) return promise.error(err);

    if (0 === docs.length) {
      return promise.complete(docs);
    }

    if (!options.populate) {
      return true === options.lean
        ? promise.complete(docs)
        : completeMany(self.model, docs, fields, self, null, promise);
    }

    var pop = helpers.preparePopulationOptionsMQ(self, options);
    self.model.populate(docs, pop, function (err, docs) {
      if(err) return promise.error(err);
      return true === options.lean
        ? promise.complete(docs)
        : completeMany(self.model, docs, fields, self, pop, promise);
    });
  };

  if (this.schema) {
    this.model.hooks.execPre('find', this, function(error) {
      if (error) {
        return cb(error);
      }
      Query.base.find.call(self, {}, cb);
    });
    return this;
  }

  return Query.base.find.call(this, {}, cb);
}

/*!
 * hydrates many documents
 *
 * @param {Model} model
 * @param {Array} docs
 * @param {Object} fields
 * @param {Query} self
 * @param {Array} [pop] array of paths used in population
 * @param {Promise} promise
 */

function completeMany (model, docs, fields, self, pop, promise) {
  var arr = [];
  var count = docs.length;
  var len = count;
  var opts = pop ?
    { populated: pop }
    : undefined;
  for (var i=0; i < len; ++i) {
    arr[i] = helpers.createModel(model, docs[i], fields);
    arr[i].init(docs[i], opts, function (err) {
      if (err) return promise.error(err);
      --count || promise.complete(arr);
    });
  }
}

/**
 * Declares the query a findOne operation. When executed, the first found document is passed to the callback.
 *
 * Passing a `callback` executes the query. The result of the query is a single document.
 *
 * ####Example
 *
 *     var query  = Kitten.where({ color: 'white' });
 *     query.findOne(function (err, kitten) {
 *       if (err) return handleError(err);
 *       if (kitten) {
 *         // doc may be null if no document matched
 *       }
 *     });
 *
 * @param {Object|Query} [criteria] mongodb selector
 * @param {Object} [projection] optional fields to return (http://bit.ly/1HotzBo)
 * @param {Function} [callback]
 * @return {Query} this
 * @see findOne http://docs.mongodb.org/manual/reference/method/db.collection.findOne/
 * @api public
 */

Query.prototype.findOne = function (conditions, projection, options, callback) {
  if ('function' == typeof conditions) {
    callback = conditions;
    conditions = null;
    projection = null;
    options = null;
<<<<<<< HEAD
  } else if ('function' == typeof fields) {
    callback = fields;
    options = null;
    fields = null;
  } else if ('function' == typeof options) {
=======
  }

  if ('function' == typeof projection) {
    callback = projection;
    options = null;
    projection = null;
  }

  if ('function' == typeof options) {
>>>>>>> 7fd67df9
    callback = options;
    options = null;
  }

  // make sure we don't send in the whole Document to merge()
  if (conditions instanceof Document) {
    conditions = conditions.toObject();
  }

  if (options) {
    this.setOptions(options);
  }

  if (projection) {
    this.select(projection);
  }

  if (mquery.canMerge(conditions)) {
    this.merge(conditions);
  }

  prepareDiscriminatorCriteria(this);

  try {
    this.cast(this.model);
    this._castError = null;
  } catch (err) {
    this._castError = err;
  }

  if (!callback) {
    // already merged in the conditions, don't need to send them in.
    return Query.base.findOne.call(this);
  }

  var promise;
  if (this.schema) {
    promise = new Promise(function(error, doc) {
      if (error) {
        return callback(error);
      }
      self.model.hooks.execPost('findOne', self, [doc], function(error, doc) {
        if (error) {
          return callback(error);
        }
        return callback(null, doc);
      });
    });
  } else {
    promise = new Promise(callback);
  }

  if (this._castError) {
    promise.error(this._castError);
    return this;
  }

  this._applyPaths();
  this._fields = this._castFields(this._fields);

  var options = this._mongooseOptions;
  var projection = this._fieldsForExec();
  var self = this;

<<<<<<< HEAD
  this.model.hooks.execPre('findOne', this, function(error) {
    if (error) {
      return promise.error(error);
=======
  // don't pass in the conditions because we already merged them in
  Query.base.findOne.call(this, {}, function cb (err, doc) {
    if (err) return promise.error(err);
    if (!doc) return promise.complete(null);

    if (!options.populate) {
      return true === options.lean
        ? promise.complete(doc)
        : completeOne(self.model, doc, projection, self, null, promise);
>>>>>>> 7fd67df9
    }
    // don't pass in the conditions because we already merged them in
    Query.base.findOne.call(self, {}, function(err, doc) {
      if (err) return promise.error(err);
      if (!doc) return promise.complete(null);

<<<<<<< HEAD
      if (!options.populate) {
        return true === options.lean
          ? promise.complete(doc)
          : completeOne(self.model, doc, fields, self, null, promise);
      }

      var pop = helpers.preparePopulationOptionsMQ(self, options);
      self.model.populate(doc, pop, function(err, doc) {
        if (err) return promise.error(err);

        return true === options.lean
          ? promise.complete(doc)
          : completeOne(self.model, doc, fields, self, pop, promise);
      });
=======
      return true === options.lean
        ? promise.complete(doc)
        : completeOne(self.model, doc, projection, self, pop, promise);
>>>>>>> 7fd67df9
    });
  });

  return this;
}

/**
 * Internal helper for count
 *
 * @param {Object} [criteria] mongodb selector
 * @param {Function} [callback]
 * @return {Query} this
 * @see count http://docs.mongodb.org/manual/reference/method/db.collection.count/
 * @api private
 */

function _count(conditions, callback) {
  try {
    this.cast(this.model);
  } catch (err) {
    process.nextTick(function() {
      callback(err);
    });
    return this;
  }

  var conds = this._conditions;
  var options = this._optionsForExec();

  this._collection.count(conds, options, utils.tick(callback));
}

/**
 * Specifying this query as a `count` query.
 *
 * Passing a `callback` executes the query.
 *
 * ####Example:
 *
 *     var countQuery = model.where({ 'color': 'black' }).count();
 *
 *     query.count({ color: 'black' }).count(callback)
 *
 *     query.count({ color: 'black' }, callback)
 *
 *     query.where('color', 'black').count(function (err, count) {
 *       if (err) return handleError(err);
 *       console.log('there are %d kittens', count);
 *     })
 *
 * @param {Object} [criteria] mongodb selector
 * @param {Function} [callback]
 * @return {Query} this
 * @see count http://docs.mongodb.org/manual/reference/method/db.collection.count/
 * @api public
 */

Query.prototype.count = function (conditions, callback) {
  if ('function' == typeof conditions) {
    callback = conditions;
    conditions = undefined;
  }

  if (mquery.canMerge(conditions)) {
    this.merge(conditions);
  }

  this.op = 'count';
  if (!callback) {
    return this;
  }

  this.model.hooks.wrap('count', _count, this, [conditions, callback]);

  return this;
}

/**
 * Declares or executes a distict() operation.
 *
 * Passing a `callback` executes the query.
 *
 * ####Example
 *
 *     distinct(field, conditions, callback)
 *     distinct(field, conditions)
 *     distinct(field, callback)
 *     distinct(field)
 *     distinct(callback)
 *     distinct()
 *
 * @param {String} [field]
 * @param {Object|Query} [criteria]
 * @param {Function} [callback]
 * @return {Query} this
 * @see distinct http://docs.mongodb.org/manual/reference/method/db.collection.distinct/
 * @api public
 */

Query.prototype.distinct = function (field, conditions, callback) {
  if (!callback) {
    if ('function' === typeof conditions) {
      callback = conditions;
      conditions = undefined;
    } else if ('function' === typeof field) {
      callback = field;
      field = undefined;
      conditions = undefined;
    }
  }

  if (conditions instanceof Document) {
    conditions = conditions.toObject();
  }

  if (mquery.canMerge(conditions)) {
    this.merge(conditions)
  }

  try {
    this.cast(this.model);
  } catch (err) {
    if (!callback) {
      throw err;
    }
    callback(err);
    return this;
  }

  return Query.base.distinct.call(this, {}, field, callback);
}

/**
 * Sets the sort order
 *
 * If an object is passed, values allowed are `asc`, `desc`, `ascending`, `descending`, `1`, and `-1`.
 *
 * If a string is passed, it must be a space delimited list of path names. The
 * sort order of each path is ascending unless the path name is prefixed with `-`
 * which will be treated as descending.
 *
 * ####Example
 *
 *     // sort by "field" ascending and "test" descending
 *     query.sort({ field: 'asc', test: -1 });
 *
 *     // equivalent
 *     query.sort('field -test');
 *
 * ####Note
 *
 * Cannot be used with `distinct()`
 *
 * @param {Object|String} arg
 * @return {Query} this
 * @see cursor.sort http://docs.mongodb.org/manual/reference/method/cursor.sort/
 * @api public
 */

Query.prototype.sort = function (arg) {
  var nArg = {};

  if (arguments.length > 1) {
    throw new Error("sort() only takes 1 Argument");
  }

  if (Array.isArray(arg)) {
    // time to deal with the terrible syntax
    for (var i=0; i < arg.length; i++) {
      if (!Array.isArray(arg[i])) throw new Error("Invalid sort() argument.");
      nArg[arg[i][0]] = arg[i][1];
    }

  } else {
    nArg = arg;
  }

  // workaround for gh-2374 when sort is called after count
  // if previous operation is count, we ignore
  if (this.op == 'count') {
    delete this.op;
  }
  return Query.base.sort.call(this, nArg);
}

/**
 * Declare and/or execute this query as a remove() operation.
 *
 * ####Example
 *
 *     Model.remove({ artist: 'Anne Murray' }, callback)
 *
 * ####Note
 *
 * The operation is only executed when a callback is passed. To force execution without a callback (which would be an unsafe write), we must first call remove() and then execute it by using the `exec()` method.
 *
 *     // not executed
 *     var query = Model.find().remove({ name: 'Anne Murray' })
 *
 *     // executed
 *     query.remove({ name: 'Anne Murray' }, callback)
 *     query.remove({ name: 'Anne Murray' }).remove(callback)
 *
 *     // executed without a callback (unsafe write)
 *     query.exec()
 *
 *     // summary
 *     query.remove(conds, fn); // executes
 *     query.remove(conds)
 *     query.remove(fn) // executes
 *     query.remove()
 *
 * @param {Object|Query} [criteria] mongodb selector
 * @param {Function} [callback]
 * @return {Query} this
 * @see remove http://docs.mongodb.org/manual/reference/method/db.collection.remove/
 * @api public
 */

Query.prototype.remove = function (cond, callback) {
  if ('function' == typeof cond) {
    callback = cond;
    cond = null;
  }

  var cb = 'function' == typeof callback;

  try {
    this.cast(this.model);
  } catch (err) {
    if (cb) return process.nextTick(callback.bind(null, err));
    return this;
  }

  return Query.base.remove.call(this, cond, callback);
}

/*!
 * hydrates a document
 *
 * @param {Model} model
 * @param {Document} doc
 * @param {Object} fields
 * @param {Query} self
 * @param {Array} [pop] array of paths used in population
 * @param {Promise} promise
 */

function completeOne (model, doc, fields, self, pop, promise) {
  var opts = pop ?
    { populated: pop }
    : undefined;

  var casted = helpers.createModel(model, doc, fields);
  casted.init(doc, opts, function (err) {
    if (err) return promise.error(err);
    promise.complete(casted);
  });
}

/*!
 * If the model is a discriminator type and not root, then add the key & value to the criteria.
 */

function prepareDiscriminatorCriteria(query) {
  if (!query || !query.model || !query.model.schema) {
    return;
  }

  var schema = query.model.schema;

  if (schema && schema.discriminatorMapping && !schema.discriminatorMapping.isRoot) {
    query._conditions[schema.discriminatorMapping.key] = schema.discriminatorMapping.value;
  }
}

/**
 * Issues a mongodb [findAndModify](http://www.mongodb.org/display/DOCS/findAndModify+Command) update command.
 *
 * Finds a matching document, updates it according to the `update` arg, passing any `options`, and returns the found document (if any) to the callback. The query executes immediately if `callback` is passed.
 *
 * ####Available options
 *
 * - `new`: bool - if true, return the modified document rather than the original. defaults to false (changed in 4.0)
 * - `upsert`: bool - creates the object if it doesn't exist. defaults to false.
 * - `sort`: if multiple docs are found by the conditions, sets the sort order to choose which doc to update
 *
 * ####Examples
 *
 *     query.findOneAndUpdate(conditions, update, options, callback) // executes
 *     query.findOneAndUpdate(conditions, update, options)  // returns Query
 *     query.findOneAndUpdate(conditions, update, callback) // executes
 *     query.findOneAndUpdate(conditions, update)           // returns Query
 *     query.findOneAndUpdate(update, callback)             // returns Query
 *     query.findOneAndUpdate(update)                       // returns Query
 *     query.findOneAndUpdate(callback)                     // executes
 *     query.findOneAndUpdate()                             // returns Query
 *
 * @method findOneAndUpdate
 * @memberOf Query
 * @param {Object|Query} [query]
 * @param {Object} [doc]
 * @param {Object} [options]
 * @param {Function} [callback]
 * @see mongodb http://www.mongodb.org/display/DOCS/findAndModify+Command
 * @return {Query} this
 * @api public
 */

Query.prototype.findOneAndUpdate = function() {
  var hasCallback = arguments.length &&
    typeof arguments[arguments.length - 1] === 'function';

  if (hasCallback && this.schema) {
    this.model.hooks.wrap('findOneAndUpdate', Query.base.findOneAndUpdate,
      this, Array.prototype.slice.call(arguments));
  } else {
    Query.base.findOneAndUpdate.apply(this, arguments);
  }

  return this;
};

/**
 * Issues a mongodb [findAndModify](http://www.mongodb.org/display/DOCS/findAndModify+Command) remove command.
 *
 * Finds a matching document, removes it, passing the found document (if any) to the callback. Executes immediately if `callback` is passed.
 *
 * ####Available options
 *
 * - `sort`: if multiple docs are found by the conditions, sets the sort order to choose which doc to update
 *
 * ####Examples
 *
 *     A.where().findOneAndRemove(conditions, options, callback) // executes
 *     A.where().findOneAndRemove(conditions, options)  // return Query
 *     A.where().findOneAndRemove(conditions, callback) // executes
 *     A.where().findOneAndRemove(conditions) // returns Query
 *     A.where().findOneAndRemove(callback)   // executes
 *     A.where().findOneAndRemove()           // returns Query
 *
 * @method findOneAndRemove
 * @memberOf Query
 * @param {Object} [conditions]
 * @param {Object} [options]
 * @param {Function} [callback]
 * @return {Query} this
 * @see mongodb http://www.mongodb.org/display/DOCS/findAndModify+Command
 * @api public
 */

Query.prototype.findOneAndRemove = function() {
  var hasCallback = arguments.length &&
    typeof arguments[arguments.length - 1] === 'function';

  if (hasCallback && this.schema) {
    this.model.hooks.wrap('findOneAndRemove', Query.base.findOneAndRemove,
      this, Array.prototype.slice.call(arguments));
  } else {
    Query.base.findOneAndRemove.apply(this, arguments);
  }

  return this;
};

/**
 * Override mquery.prototype._findAndModify to provide casting etc.
 *
 * @param {String} type - either "remove" or "update"
 * @param {Function} callback
 * @api private
 */

Query.prototype._findAndModify = function (type, callback) {
  if ('function' != typeof callback) {
    throw new Error("Expected callback in _findAndModify");
  }

  var model = this.model;
  var schema = model.schema;
  var promise = new Promise(callback);
  var self = this;
  var castedQuery;
  var castedDoc;
  var fields;
  var opts;
  var doValidate;

  castedQuery = castQuery(this);
  if (castedQuery instanceof Error) {
    process.nextTick(promise.error.bind(promise, castedQuery));
    return promise;
  }

  opts = this._optionsForExec(model);

  if ('strict' in opts) {
    this._mongooseOptions.strict = opts.strict;
  }

  if ('remove' == type) {
    opts.remove = true;
  } else {
    if (!('new' in opts)) {
      opts.new = false;
    }
    if (!('upsert' in opts)) {
      opts.upsert = false;
    }
    if (opts.upsert || opts['new']) {
      opts.remove = false;
    }

    castedDoc = castDoc(this, opts.overwrite);
    if (!castedDoc) {
      if (opts.upsert) {
        // still need to do the upsert to empty doc
        var doc = utils.clone(castedQuery);
        delete doc._id;
        castedDoc = { $set: doc };
      } else {
        return this.findOne(callback);
      }
    } else if (castedDoc instanceof Error) {
      process.nextTick(promise.error.bind(promise, castedDoc));
      return promise;
    } else {
      // In order to make MongoDB 2.6 happy (see
      // https://jira.mongodb.org/browse/SERVER-12266 and related issues)
      // if we have an actual update document but $set is empty, junk the $set.
      if (castedDoc.$set && Object.keys(castedDoc.$set).length === 0) {
        delete castedDoc.$set;
      }
    }

    doValidate = updateValidators(this, schema, castedDoc, options);
  }

  this._applyPaths();

  var self = this;
  var options = this._mongooseOptions;

  if (this._fields) {
    fields = utils.clone(this._fields);
    opts.fields = this._castFields(fields);
    if (opts.fields instanceof Error) {
      process.nextTick(promise.error.bind(promise, opts.fields));
      return promise;
    }
  }

  if (opts.sort) convertSortToArray(opts);

  var cb = function(err, doc) {
    if (err) return promise.error(err);

    if (!doc || (utils.isObject(doc) && Object.keys(doc).length === 0)) {
      return promise.complete(null);
    }

    if (!options.populate) {
      return true === options.lean
        ? promise.complete(doc)
        : completeOne(self.model, doc, fields, self, null, promise);
    }

    var pop = helpers.preparePopulationOptionsMQ(self, options);
    self.model.populate(doc, pop, function (err, doc) {
      if (err) return promise.error(err);

      return true === options.lean
        ? promise.complete(doc)
        : completeOne(self.model, doc, fields, self, pop, promise);
    });
  };

  if (opts.runValidators && doValidate) {
    doValidate(function(error) {
      if (error) {
        return promise.error(error);
      }
      self._collection.findAndModify(castedQuery, castedDoc, opts, utils.tick(function(error, res) {
        return cb(error, res ? res.value : res);
      }));
    });
  } else {
    this._collection.findAndModify(castedQuery, castedDoc, opts, utils.tick(function(error, res) {
      return cb(error, res ? res.value : res);
    }));
  }

  return promise;
}

/**
 * Override mquery.prototype._mergeUpdate to handle mongoose objects in
 * updates.
 *
 * @param {Object} doc
 * @api private
 */

Query.prototype._mergeUpdate = function(doc) {
  if (!this._update) this._update = {};
  if (doc instanceof Query) {
    if (doc._update) {
      utils.mergeClone(this._update, doc._update);
    }
  } else {
    utils.mergeClone(this._update, doc);
  }
};

/*!
 * The mongodb driver 1.3.23 only supports the nested array sort
 * syntax. We must convert it or sorting findAndModify will not work.
 */

function convertSortToArray (opts) {
  if (Array.isArray(opts.sort)) return;
  if (!utils.isObject(opts.sort)) return;

  var sort = [];

  for (var key in opts.sort) if (utils.object.hasOwnProperty(opts.sort, key)) {
    sort.push([ key, opts.sort[key] ]);
  }

  opts.sort = sort;
};

/**
 * Internal helper for update
 *
 * @param {Object} castedQuery
 * @param {Object} castedDoc the update command
 * @param {Object} options
 * @param {Function} callback
 * @return {Query} this
 * @see Model.update #model_Model.update
 * @api private
 */
Query.prototype._execUpdate = function(castedQuery, castedDoc, options, callback) {
  var schema = this.model.schema;
  var doValidate;
  var _this;

  if (this.options.runValidators || this.options.setDefaultsOnInsert) {
    _this = this;
    doValidate = updateValidators(this, schema, castedDoc, options);
    doValidate(function(err) {
      if (err) {
        return callback(err);
      }

      Query.base.update.call(_this, castedQuery, castedDoc, options, callback);
    });
    return this;
  }

  Query.base.update.call(this, castedQuery, castedDoc, options, callback);
  return this;
};

/**
 * Declare and/or execute this query as an update() operation.
 *
 * _All paths passed that are not $atomic operations will become $set ops._
 *
 * ####Example
 *
 *     Model.where({ _id: id }).update({ title: 'words' })
 *
 *     // becomes
 *
 *     Model.where({ _id: id }).update({ $set: { title: 'words' }})
 *
 * ####Note
 *
 * Passing an empty object `{}` as the doc will result in a no-op unless the `overwrite` option is passed. Without the `overwrite` option set, the update operation will be ignored and the callback executed without sending the command to MongoDB so as to prevent accidently overwritting documents in the collection.
 *
 * ####Note
 *
 * The operation is only executed when a callback is passed. To force execution without a callback (which would be an unsafe write), we must first call update() and then execute it by using the `exec()` method.
 *
 *     var q = Model.where({ _id: id });
 *     q.update({ $set: { name: 'bob' }}).update(); // not executed
 *
 *     q.update({ $set: { name: 'bob' }}).exec(); // executed as unsafe
 *
 *     // keys that are not $atomic ops become $set.
 *     // this executes the same command as the previous example.
 *     q.update({ name: 'bob' }).exec();
 *
 *     // overwriting with empty docs
 *     var q = Model.where({ _id: id }).setOptions({ overwrite: true })
 *     q.update({ }, callback); // executes
 *
 *     // multi update with overwrite to empty doc
 *     var q = Model.where({ _id: id });
 *     q.setOptions({ multi: true, overwrite: true })
 *     q.update({ });
 *     q.update(callback); // executed
 *
 *     // multi updates
 *     Model.where()
 *          .update({ name: /^match/ }, { $set: { arr: [] }}, { multi: true }, callback)
 *
 *     // more multi updates
 *     Model.where()
 *          .setOptions({ multi: true })
 *          .update({ $set: { arr: [] }}, callback)
 *
 *     // single update by default
 *     Model.where({ email: 'address@example.com' })
 *          .update({ $inc: { counter: 1 }}, callback)
 *
 * API summary
 *
 *     update(criteria, doc, options, cb) // executes
 *     update(criteria, doc, options)
 *     update(criteria, doc, cb) // executes
 *     update(criteria, doc)
 *     update(doc, cb) // executes
 *     update(doc)
 *     update(cb) // executes
 *     update(true) // executes (unsafe write)
 *     update()
 *
 * @param {Object} [criteria]
 * @param {Object} [doc] the update command
 * @param {Object} [options]
 * @param {Function} [callback]
 * @return {Query} this
 * @see Model.update #model_Model.update
 * @see update http://docs.mongodb.org/manual/reference/method/db.collection.update/
 * @api public
 */

Query.prototype.update = function (conditions, doc, options, callback) {
  if ('function' === typeof options) {
    // Scenario: update(conditions, doc, callback)
    callback = options;
    options = null;
  } else if ('function' === typeof doc) {
    // Scenario: update(doc, callback);
    callback = doc;
    doc = conditions;
    conditions = {};
    options = null;
  } else if ('function' === typeof conditions) {
    callback = conditions;
    conditions = undefined;
    doc = undefined;
    options = undefined;
  }

  // make sure we don't send in the whole Document to merge()
  if (conditions instanceof Document) {
    conditions = conditions.toObject();
  }

  var oldCb = callback;
  if (oldCb) {
    callback = function(error, result) {
      oldCb(error, result ? result.result : { ok: 0, n: 0, nModified: 0 });
    };
  }

  // strict is an option used in the update checking, make sure it gets set
  if (options) {
    if ('strict' in options) {
      this._mongooseOptions.strict = options.strict;
    }
  }

  // if doc is undefined at this point, this means this function is being
  // executed by exec(not always see below). Grab the update doc from here in
  // order to validate
  // This could also be somebody calling update() or update({}). Probably not a
  // common use case, check for _update to make sure we don't do anything bad
  if (!doc && this._update) {
    doc = this._updateForExec();
  }

  if (mquery.canMerge(conditions)) {
    this.merge(conditions);
  }

  // validate the selector part of the query
  var castedQuery = castQuery(this);
  if (castedQuery instanceof Error) {
    if(callback) {
      callback(castedQuery);
      return this;
    } else {
      throw castedQuery;
    }
  }

  // validate the update part of the query
  var castedDoc;
  try {
    castedDoc = this._castUpdate(doc, options && options.overwrite);
  } catch (err) {
    if (callback) {
      callback(err);
      return this;
    } else {
      throw err;
    }
  }

  if (!castedDoc) {
    // Make sure promises know that this is still an update, see gh-2796
    this.op = 'update';
    callback && callback(null);
    return this;
  }

  if (utils.isObject(options)) {
    this.setOptions(options);
  }

  // Hooks
  if (callback) {
    return this._execUpdate(castedQuery, castedDoc, options, callback);
  }

  return Query.base.update.call(this, castedQuery, castedDoc, options, callback);
}

/**
 * Executes the query
 *
 * ####Examples:
 *
 *     var promise = query.exec();
 *     var promise = query.exec('update');
 *
 *     query.exec(callback);
 *     query.exec('find', callback);
 *
 * @param {String|Function} [operation]
 * @param {Function} [callback]
 * @return {Promise}
 * @api public
 */

Query.prototype.exec = function exec (op, callback) {
  var promise = new Promise();
  var _this = this;

  if ('function' == typeof op) {
    callback = op;
    op = null;
  } else if ('string' == typeof op) {
    this.op = op;
  }

  if (callback) promise.addBack(callback);

  if (!this.op) {
    promise.complete();
    return promise;
  }

  this[this.op].call(this, promise.resolve.bind(promise));

  return promise;
}

/**
 * Finds the schema for `path`. This is different than
 * calling `schema.path` as it also resolves paths with
 * positional selectors (something.$.another.$.path).
 *
 * @param {String} path
 * @api private
 */

Query.prototype._getSchema = function _getSchema (path) {
  return this.model._getSchema(path);
}

/*!
 * These operators require casting docs
 * to real Documents for Update operations.
 */

var castOps = {
    $push: 1
  , $pushAll: 1
  , $addToSet: 1
  , $set: 1
};

/*!
 * These operators should be cast to numbers instead
 * of their path schema type.
 */

var numberOps = {
    $pop: 1
  , $unset: 1
  , $inc: 1
};

/**
 * Casts obj for an update command.
 *
 * @param {Object} obj
 * @return {Object} obj after casting its values
 * @api private
 */

Query.prototype._castUpdate = function _castUpdate (obj, overwrite) {
  if (!obj) return undefined;

  var ops = Object.keys(obj)
    , i = ops.length
    , ret = {}
    , hasKeys
    , val;

  while (i--) {
    var op = ops[i];
    // if overwrite is set, don't do any of the special $set stuff
    if ('$' !== op[0] && !overwrite) {
      // fix up $set sugar
      if (!ret.$set) {
        if (obj.$set) {
          ret.$set = obj.$set;
        } else {
          ret.$set = {};
        }
      }
      ret.$set[op] = obj[op];
      ops.splice(i, 1);
      if (!~ops.indexOf('$set')) ops.push('$set');
    } else if ('$set' === op) {
      if (!ret.$set) {
        ret[op] = obj[op];
      }
    } else {
      ret[op] = obj[op];
    }
  }

  // cast each value
  i = ops.length;

  // if we get passed {} for the update, we still need to respect that when it
  // is an overwrite scenario
  if (overwrite) {
    hasKeys = true;
  }

  while (i--) {
    op = ops[i];
    val = ret[op];
    if (val && 'Object' === val.constructor.name && !overwrite) {
      hasKeys |= this._walkUpdatePath(val, op);
    } else if (overwrite && 'Object' === ret.constructor.name) {
      // if we are just using overwrite, cast the query and then we will
      // *always* return the value, even if it is an empty object. We need to
      // set hasKeys above because we need to account for the case where the
      // user passes {} and wants to clobber the whole document
      // Also, _walkUpdatePath expects an operation, so give it $set since that
      // is basically what we're doing
      this._walkUpdatePath(ret.$set || ret, '$set');
    } else {
      var msg = 'Invalid atomic update value for ' + op + '. '
              + 'Expected an object, received ' + typeof val;
      throw new Error(msg);
    }
  }

  return hasKeys && ret;
}

/**
 * Walk each path of obj and cast its values
 * according to its schema.
 *
 * @param {Object} obj - part of a query
 * @param {String} op - the atomic operator ($pull, $set, etc)
 * @param {String} pref - path prefix (internal only)
 * @return {Bool} true if this path has keys to update
 * @api private
 */

Query.prototype._walkUpdatePath = function _walkUpdatePath (obj, op, pref) {
  var prefix = pref ? pref + '.' : ''
    , keys = Object.keys(obj)
    , i = keys.length
    , hasKeys = false
    , schema
    , key
    , val;

  var strict = 'strict' in this._mongooseOptions
    ? this._mongooseOptions.strict
    : this.model.schema.options.strict;

  while (i--) {
    key = keys[i];
    val = obj[key];

    if (val && 'Object' === val.constructor.name) {
      // watch for embedded doc schemas
      schema = this._getSchema(prefix + key);
      if (schema && schema.caster && op in castOps) {
        // embedded doc schema

        if (strict && !schema) {
          // path is not in our strict schema
          if ('throw' == strict) {
            throw new Error('Field `' + key + '` is not in schema.');
          } else {
            // ignore paths not specified in schema
            delete obj[key];
          }
        } else {
          hasKeys = true;

          if ('$each' in val) {
            obj[key] = {
                $each: this._castUpdateVal(schema, val.$each, op)
            }

            if (val.$slice) {
              obj[key].$slice = val.$slice | 0;
            }

            if (val.$sort) {
              obj[key].$sort = val.$sort;
            }

            if (!!val.$position || val.$position === 0) {
              obj[key].$position = val.$position;
            }
          } else {
            obj[key] = this._castUpdateVal(schema, val, op);
          }
        }
      } else if (op === '$currentDate') {
        // $currentDate can take an object
        obj[key] = this._castUpdateVal(schema, val, op);
        hasKeys = true;
      } else if (op === '$set' && schema) {
        obj[key] = this._castUpdateVal(schema, val, op);
        hasKeys = true;
      }  else {
        // gh-2314
        // we should be able to set a schema-less field
        // to an empty object literal
        hasKeys |= this._walkUpdatePath(val, op, prefix + key) ||
                   (utils.isObject(val) && Object.keys(val).length === 0);
      }
    } else {
      schema = ('$each' === key || '$or' === key || '$and' === key)
        ? this._getSchema(pref)
        : this._getSchema(prefix + key);

      var skip = strict &&
                 !schema &&
                 !/real|nested/.test(this.model.schema.pathType(prefix + key));

      if (skip) {
        if ('throw' == strict) {
          throw new Error('Field `' + prefix + key + '` is not in schema.');
        } else {
          delete obj[key];
        }
      } else {
        hasKeys = true;
        obj[key] = this._castUpdateVal(schema, val, op, key);
      }
    }
  }
  return hasKeys;
}

/**
 * Casts `val` according to `schema` and atomic `op`.
 *
 * @param {Schema} schema
 * @param {Object} val
 * @param {String} op - the atomic operator ($pull, $set, etc)
 * @param {String} [$conditional]
 * @api private
 */

Query.prototype._castUpdateVal = function _castUpdateVal (schema, val, op, $conditional) {
  if (!schema) {
    // non-existing schema path
    return op in numberOps
      ? Number(val)
      : val
  }

  var cond = schema.caster && op in castOps &&
    (utils.isObject(val) || Array.isArray(val));
  if (cond) {
    // Cast values for ops that add data to MongoDB.
    // Ensures embedded documents get ObjectIds etc.
    var tmp = schema.cast(val);

    if (Array.isArray(val)) {
      val = tmp;
    } else {
      val = tmp[0];
    }
  }

  if (op in numberOps) {
    return Number(val);
  }
  if (op === '$currentDate') {
    if (typeof val === 'object') {
      return { $type: val.$type };
    }
    return Boolean(val);
  }
  if (/^\$/.test($conditional)) {
    return schema.castForQuery($conditional, val);
  }
  return schema.castForQuery(val)
}

/*!
 * castQuery
 * @api private
 */

function castQuery (query) {
  try {
    return query.cast(query.model);
  } catch (err) {
    return err;
  }
}

/*!
 * castDoc
 * @api private
 */

function castDoc (query, overwrite) {
  try {
    return query._castUpdate(query._update, overwrite);
  } catch (err) {
    return err;
  }
}

/**
 * Specifies paths which should be populated with other documents.
 *
 * ####Example:
 *
 *     Kitten.findOne().populate('owner').exec(function (err, kitten) {
 *       console.log(kitten.owner.name) // Max
 *     })
 *
 *     Kitten.find().populate({
 *         path: 'owner'
 *       , select: 'name'
 *       , match: { color: 'black' }
 *       , options: { sort: { name: -1 }}
 *     }).exec(function (err, kittens) {
 *       console.log(kittens[0].owner.name) // Zoopa
 *     })
 *
 *     // alternatively
 *     Kitten.find().populate('owner', 'name', null, {sort: { name: -1 }}).exec(function (err, kittens) {
 *       console.log(kittens[0].owner.name) // Zoopa
 *     })
 *
 * Paths are populated after the query executes and a response is received. A separate query is then executed for each path specified for population. After a response for each query has also been returned, the results are passed to the callback.
 *
 * @param {Object|String} path either the path to populate or an object specifying all parameters
 * @param {Object|String} [select] Field selection for the population query
 * @param {Model} [model] The name of the model you wish to use for population. If not specified, the name is looked up from the Schema ref.
 * @param {Object} [match] Conditions for the population query
 * @param {Object} [options] Options for the population query (sort, etc)
 * @see population ./populate.html
 * @see Query#select #query_Query-select
 * @see Model.populate #model_Model.populate
 * @return {Query} this
 * @api public
 */

Query.prototype.populate = function () {
  var res = utils.populate.apply(null, arguments);
  var opts = this._mongooseOptions;

  if (!utils.isObject(opts.populate)) {
    opts.populate = {};
  }

  for (var i = 0; i < res.length; ++i) {
    opts.populate[res[i].path] = res[i];
  }

  return this;
}

/**
 * Casts this query to the schema of `model`
 *
 * ####Note
 *
 * If `obj` is present, it is cast instead of this query.
 *
 * @param {Model} model
 * @param {Object} [obj]
 * @return {Object}
 * @api public
 */

Query.prototype.cast = function (model, obj) {
  obj || (obj = this._conditions);

  return cast(model.schema, obj);
}

/**
 * Casts selected field arguments for field selection with mongo 2.2
 *
 *     query.select({ ids: { $elemMatch: { $in: [hexString] }})
 *
 * @param {Object} fields
 * @see https://github.com/Automattic/mongoose/issues/1091
 * @see http://docs.mongodb.org/manual/reference/projection/elemMatch/
 * @api private
 */

Query.prototype._castFields = function _castFields (fields) {
  var selected
    , elemMatchKeys
    , keys
    , key
    , out
    , i

  if (fields) {
    keys = Object.keys(fields);
    elemMatchKeys = [];
    i = keys.length;

    // collect $elemMatch args
    while (i--) {
      key = keys[i];
      if (fields[key].$elemMatch) {
        selected || (selected = {});
        selected[key] = fields[key];
        elemMatchKeys.push(key);
      }
    }
  }

  if (selected) {
    // they passed $elemMatch, cast em
    try {
      out = this.cast(this.model, selected);
    } catch (err) {
      return err;
    }

    // apply the casted field args
    i = elemMatchKeys.length;
    while (i--) {
      key = elemMatchKeys[i];
      fields[key] = out[key];
    }
  }

  return fields;
}

/**
 * Applies schematype selected options to this query.
 * @api private
 */

Query.prototype._applyPaths = function applyPaths () {
  // determine if query is selecting or excluding fields

  var fields = this._fields
    , exclude
    , keys
    , ki

  if (fields) {
    keys = Object.keys(fields);
    ki = keys.length;

    while (ki--) {
      if ('+' == keys[ki][0]) continue;
      exclude = 0 === fields[keys[ki]];
      break;
    }
  }

  // if selecting, apply default schematype select:true fields
  // if excluding, apply schematype select:false fields

  var selected = []
    , excluded = []
    , seen = [];

  var analyzePath = function(path, type) {
    if ('boolean' != typeof type.selected) return;

    var plusPath = '+' + path;
    if (fields && plusPath in fields) {
      // forced inclusion
      delete fields[plusPath];

      // if there are other fields being included, add this one
      // if no other included fields, leave this out (implied inclusion)
      if (false === exclude && keys.length > 1 && !~keys.indexOf(path)) {
        fields[path] = 1;
      }

      return
    };

    // check for parent exclusions
    var root = path.split('.')[0];
    if (~excluded.indexOf(root)) return;

    ;(type.selected ? selected : excluded).push(path);
  };

  var analyzeSchema = function(schema, prefix) {
    prefix || (prefix = '');

    // avoid recursion
    if (~seen.indexOf(schema)) return;
    seen.push(schema);

    schema.eachPath(function (path, type) {
      if (prefix) path = prefix + '.' + path;

      analyzePath(path, type);

      // array of subdocs?
      if (type.schema) {
        analyzeSchema(type.schema, path);
      }

    });
  };

  analyzeSchema(this.model.schema);

  switch (exclude) {
    case true:
      excluded.length && this.select('-' + excluded.join(' -'));
      break;
    case false:
      selected.length && this.select(selected.join(' '));
      break;
    case undefined:
      // user didn't specify fields, implies returning all fields.
      // only need to apply excluded fields
      excluded.length && this.select('-' + excluded.join(' -'));
      break;
  }

  return seen = excluded = selected = keys = fields = null;
}

/**
 * Returns a Node.js 0.8 style [read stream](http://nodejs.org/docs/v0.8.21/api/stream.html#stream_readable_stream) interface.
 *
 * ####Example
 *
 *     // follows the nodejs 0.8 stream api
 *     Thing.find({ name: /^hello/ }).stream().pipe(res)
 *
 *     // manual streaming
 *     var stream = Thing.find({ name: /^hello/ }).stream();
 *
 *     stream.on('data', function (doc) {
 *       // do something with the mongoose document
 *     }).on('error', function (err) {
 *       // handle the error
 *     }).on('close', function () {
 *       // the stream is closed
 *     });
 *
 * ####Valid options
 *
 *   - `transform`: optional function which accepts a mongoose document. The return value of the function will be emitted on `data`.
 *
 * ####Example
 *
 *     // JSON.stringify all documents before emitting
 *     var stream = Thing.find().stream({ transform: JSON.stringify });
 *     stream.pipe(writeStream);
 *
 * @return {QueryStream}
 * @param {Object} [options]
 * @see QueryStream
 * @api public
 */

Query.prototype.stream = function stream (opts) {
  this._applyPaths();
  this._fields = this._castFields(this._fields);
  return new QueryStream(this, opts);
}

// the rest of these are basically to support older Mongoose syntax with mquery

/**
 * _DEPRECATED_ Alias of `maxScan`
 *
 * @deprecated
 * @see maxScan #query_Query-maxScan
 * @method maxscan
 * @memberOf Query
 */

Query.prototype.maxscan = Query.base.maxScan;

/**
 * Sets the tailable option (for use with capped collections).
 *
 * ####Example
 *
 *     query.tailable() // true
 *     query.tailable(true)
 *     query.tailable(false)
 *
 * ####Note
 *
 * Cannot be used with `distinct()`
 *
 * @param {Boolean} bool defaults to true
 * @see tailable http://docs.mongodb.org/manual/tutorial/create-tailable-cursor/
 * @api public
 */

Query.prototype.tailable = function (val, opts) {
  // we need to support the tailable({ awaitdata : true }) as well as the
  // tailable(true, {awaitdata :true}) syntax that mquery does not support
  if (val && val.constructor.name == 'Object') {
    opts = val;
    val = true;
  }

  if (val === undefined) {
    val = true;
  }

  if (opts && opts.awaitdata) this.options.awaitdata = true;
  return Query.base.tailable.call(this, val);
}

/**
 * Declares an intersects query for `geometry()`.
 *
 * ####Example
 *
 *     query.where('path').intersects().geometry({
 *         type: 'LineString'
 *       , coordinates: [[180.0, 11.0], [180, 9.0]]
 *     })
 *
 *     query.where('path').intersects({
 *         type: 'LineString'
 *       , coordinates: [[180.0, 11.0], [180, 9.0]]
 *     })
 *
 * ####NOTE:
 *
 * **MUST** be used after `where()`.
 *
 * ####NOTE:
 *
 * In Mongoose 3.7, `intersects` changed from a getter to a function. If you need the old syntax, use [this](https://github.com/ebensing/mongoose-within).
 *
 * @method intersects
 * @memberOf Query
 * @param {Object} [arg]
 * @return {Query} this
 * @see $geometry http://docs.mongodb.org/manual/reference/operator/geometry/
 * @see geoIntersects http://docs.mongodb.org/manual/reference/operator/geoIntersects/
 * @api public
 */

/**
 * Specifies a `$geometry` condition
 *
 * ####Example
 *
 *     var polyA = [[[ 10, 20 ], [ 10, 40 ], [ 30, 40 ], [ 30, 20 ]]]
 *     query.where('loc').within().geometry({ type: 'Polygon', coordinates: polyA })
 *
 *     // or
 *     var polyB = [[ 0, 0 ], [ 1, 1 ]]
 *     query.where('loc').within().geometry({ type: 'LineString', coordinates: polyB })
 *
 *     // or
 *     var polyC = [ 0, 0 ]
 *     query.where('loc').within().geometry({ type: 'Point', coordinates: polyC })
 *
 *     // or
 *     query.where('loc').intersects().geometry({ type: 'Point', coordinates: polyC })
 *
 * The argument is assigned to the most recent path passed to `where()`.
 *
 * ####NOTE:
 *
 * `geometry()` **must** come after either `intersects()` or `within()`.
 *
 * The `object` argument must contain `type` and `coordinates` properties.
 * - type {String}
 * - coordinates {Array}
 *
 * @method geometry
 * @memberOf Query
 * @param {Object} object Must contain a `type` property which is a String and a `coordinates` property which is an Array. See the examples.
 * @return {Query} this
 * @see $geometry http://docs.mongodb.org/manual/reference/operator/geometry/
 * @see http://docs.mongodb.org/manual/release-notes/2.4/#new-geospatial-indexes-with-geojson-and-improved-spherical-geometry
 * @see http://www.mongodb.org/display/DOCS/Geospatial+Indexing
 * @api public
 */

/**
 * Specifies a `$near` or `$nearSphere` condition
 *
 * These operators return documents sorted by distance.
 *
 * ####Example
 *
 *     query.where('loc').near({ center: [10, 10] });
 *     query.where('loc').near({ center: [10, 10], maxDistance: 5 });
 *     query.where('loc').near({ center: [10, 10], maxDistance: 5, spherical: true });
 *     query.near('loc', { center: [10, 10], maxDistance: 5 });
 *
 * @method near
 * @memberOf Query
 * @param {String} [path]
 * @param {Object} val
 * @return {Query} this
 * @see $near http://docs.mongodb.org/manual/reference/operator/near/
 * @see $nearSphere http://docs.mongodb.org/manual/reference/operator/nearSphere/
 * @see $maxDistance http://docs.mongodb.org/manual/reference/operator/maxDistance/
 * @see http://www.mongodb.org/display/DOCS/Geospatial+Indexing
 * @api public
 */

/*!
 * Overwriting mquery is needed to support a couple different near() forms found in older
 * versions of mongoose
 * near([1,1])
 * near(1,1)
 * near(field, [1,2])
 * near(field, 1, 2)
 * In addition to all of the normal forms supported by mquery
 */

Query.prototype.near = function () {
  var params = [];
  var sphere = this._mongooseOptions.nearSphere;

  // TODO refactor

  if (arguments.length === 1) {
    if (Array.isArray(arguments[0])) {
      params.push({ center: arguments[0], spherical: sphere });
    } else if ('string' == typeof arguments[0]) {
      // just passing a path
      params.push(arguments[0]);
    } else if (utils.isObject(arguments[0])) {
      if ('boolean' != typeof arguments[0].spherical) {
        arguments[0].spherical = sphere;
      }
      params.push(arguments[0]);
    } else {
      throw new TypeError('invalid argument');
    }
  } else if (arguments.length === 2) {
    if ('number' == typeof arguments[0] && 'number' == typeof arguments[1]) {
      params.push({ center: [arguments[0], arguments[1]], spherical: sphere});
    } else if ('string' == typeof arguments[0] && Array.isArray(arguments[1])) {
      params.push(arguments[0]);
      params.push({ center: arguments[1], spherical: sphere });
    } else if ('string' == typeof arguments[0] && utils.isObject(arguments[1])) {
      params.push(arguments[0]);
      if ('boolean' != typeof arguments[1].spherical) {
        arguments[1].spherical = sphere;
      }
      params.push(arguments[1]);
    } else {
      throw new TypeError('invalid argument');
    }
  } else if (arguments.length === 3) {
    if ('string' == typeof arguments[0] && 'number' == typeof arguments[1]
        && 'number' == typeof arguments[2]) {
      params.push(arguments[0]);
      params.push({ center: [arguments[1], arguments[2]], spherical: sphere });
    } else {
      throw new TypeError('invalid argument');
    }
  } else {
    throw new TypeError('invalid argument');
  }

  return Query.base.near.apply(this, params);
}

/**
 * _DEPRECATED_ Specifies a `$nearSphere` condition
 *
 * ####Example
 *
 *     query.where('loc').nearSphere({ center: [10, 10], maxDistance: 5 });
 *
 * **Deprecated.** Use `query.near()` instead with the `spherical` option set to `true`.
 *
 * ####Example
 *
 *     query.where('loc').near({ center: [10, 10], spherical: true });
 *
 * @deprecated
 * @see near() #query_Query-near
 * @see $near http://docs.mongodb.org/manual/reference/operator/near/
 * @see $nearSphere http://docs.mongodb.org/manual/reference/operator/nearSphere/
 * @see $maxDistance http://docs.mongodb.org/manual/reference/operator/maxDistance/
 */

Query.prototype.nearSphere = function () {
  this._mongooseOptions.nearSphere = true;
  this.near.apply(this, arguments);
  return this;
}

/**
 * Specifies a $polygon condition
 *
 * ####Example
 *
 *     query.where('loc').within().polygon([10,20], [13, 25], [7,15])
 *     query.polygon('loc', [10,20], [13, 25], [7,15])
 *
 * @method polygon
 * @memberOf Query
 * @param {String|Array} [path]
 * @param {Array|Object} [coordinatePairs...]
 * @return {Query} this
 * @see $polygon http://docs.mongodb.org/manual/reference/operator/polygon/
 * @see http://www.mongodb.org/display/DOCS/Geospatial+Indexing
 * @api public
 */

/**
 * Specifies a $box condition
 *
 * ####Example
 *
 *     var lowerLeft = [40.73083, -73.99756]
 *     var upperRight= [40.741404,  -73.988135]
 *
 *     query.where('loc').within().box(lowerLeft, upperRight)
 *     query.box({ ll : lowerLeft, ur : upperRight })
 *
 * @method box
 * @memberOf Query
 * @see $box http://docs.mongodb.org/manual/reference/operator/box/
 * @see within() Query#within #query_Query-within
 * @see http://www.mongodb.org/display/DOCS/Geospatial+Indexing
 * @param {Object} val
 * @param [Array] Upper Right Coords
 * @return {Query} this
 * @api public
 */

/*!
 * this is needed to support the mongoose syntax of:
 * box(field, { ll : [x,y], ur : [x2,y2] })
 * box({ ll : [x,y], ur : [x2,y2] })
 */

Query.prototype.box = function (ll, ur) {
  if (!Array.isArray(ll) && utils.isObject(ll)) {
    ur = ll.ur;
    ll = ll.ll;
  }
  return Query.base.box.call(this, ll, ur);
}

/**
 * Specifies a $center or $centerSphere condition.
 *
 * ####Example
 *
 *     var area = { center: [50, 50], radius: 10, unique: true }
 *     query.where('loc').within().circle(area)
 *     // alternatively
 *     query.circle('loc', area);
 *
 *     // spherical calculations
 *     var area = { center: [50, 50], radius: 10, unique: true, spherical: true }
 *     query.where('loc').within().circle(area)
 *     // alternatively
 *     query.circle('loc', area);
 *
 * New in 3.7.0
 *
 * @method circle
 * @memberOf Query
 * @param {String} [path]
 * @param {Object} area
 * @return {Query} this
 * @see $center http://docs.mongodb.org/manual/reference/operator/center/
 * @see $centerSphere http://docs.mongodb.org/manual/reference/operator/centerSphere/
 * @see $geoWithin http://docs.mongodb.org/manual/reference/operator/within/
 * @see http://www.mongodb.org/display/DOCS/Geospatial+Indexing
 * @api public
 */

/**
 * _DEPRECATED_ Alias for [circle](#query_Query-circle)
 *
 * **Deprecated.** Use [circle](#query_Query-circle) instead.
 *
 * @deprecated
 * @method center
 * @memberOf Query
 * @api public
 */

Query.prototype.center = Query.base.circle;

/**
 * _DEPRECATED_ Specifies a $centerSphere condition
 *
 * **Deprecated.** Use [circle](#query_Query-circle) instead.
 *
 * ####Example
 *
 *     var area = { center: [50, 50], radius: 10 };
 *     query.where('loc').within().centerSphere(area);
 *
 * @deprecated
 * @param {String} [path]
 * @param {Object} val
 * @return {Query} this
 * @see http://www.mongodb.org/display/DOCS/Geospatial+Indexing
 * @see $centerSphere http://docs.mongodb.org/manual/reference/operator/centerSphere/
 * @api public
 */

Query.prototype.centerSphere = function () {
  if (arguments[0] && arguments[0].constructor.name == 'Object') {
    arguments[0].spherical = true;
  }

  if (arguments[1] && arguments[1].constructor.name == 'Object') {
    arguments[1].spherical = true;
  }

  Query.base.circle.apply(this, arguments);
}

/**
 * Determines if field selection has been made.
 *
 * @method selected
 * @memberOf Query
 * @return {Boolean}
 * @api public
 */

/**
 * Determines if inclusive field selection has been made.
 *
 *     query.selectedInclusively() // false
 *     query.select('name')
 *     query.selectedInclusively() // true
 *
 * @method selectedInclusively
 * @memberOf Query
 * @return {Boolean}
 * @api public
 */

/**
 * Determines if exclusive field selection has been made.
 *
 *     query.selectedExclusively() // false
 *     query.select('-name')
 *     query.selectedExclusively() // true
 *     query.selectedInclusively() // false
 *
 * @method selectedExclusively
 * @memberOf Query
 * @return {Boolean}
 * @api public
 */

/*!
 * Export
 */

module.exports = Query;<|MERGE_RESOLUTION|>--- conflicted
+++ resolved
@@ -1119,23 +1119,11 @@
     conditions = null;
     projection = null;
     options = null;
-<<<<<<< HEAD
-  } else if ('function' == typeof fields) {
-    callback = fields;
+  } else if ('function' == typeof projection) {
+    callback = projection;
     options = null;
     fields = null;
   } else if ('function' == typeof options) {
-=======
-  }
-
-  if ('function' == typeof projection) {
-    callback = projection;
-    options = null;
-    projection = null;
-  }
-
-  if ('function' == typeof options) {
->>>>>>> 7fd67df9
     callback = options;
     options = null;
   }
@@ -1200,32 +1188,19 @@
   var projection = this._fieldsForExec();
   var self = this;
 
-<<<<<<< HEAD
   this.model.hooks.execPre('findOne', this, function(error) {
     if (error) {
       return promise.error(error);
-=======
-  // don't pass in the conditions because we already merged them in
-  Query.base.findOne.call(this, {}, function cb (err, doc) {
-    if (err) return promise.error(err);
-    if (!doc) return promise.complete(null);
-
-    if (!options.populate) {
-      return true === options.lean
-        ? promise.complete(doc)
-        : completeOne(self.model, doc, projection, self, null, promise);
->>>>>>> 7fd67df9
     }
     // don't pass in the conditions because we already merged them in
     Query.base.findOne.call(self, {}, function(err, doc) {
       if (err) return promise.error(err);
       if (!doc) return promise.complete(null);
 
-<<<<<<< HEAD
       if (!options.populate) {
         return true === options.lean
           ? promise.complete(doc)
-          : completeOne(self.model, doc, fields, self, null, promise);
+          : completeOne(self.model, doc, projection, self, null, promise);
       }
 
       var pop = helpers.preparePopulationOptionsMQ(self, options);
@@ -1234,13 +1209,8 @@
 
         return true === options.lean
           ? promise.complete(doc)
-          : completeOne(self.model, doc, fields, self, pop, promise);
+          : completeOne(self.model, doc, projection, self, pop, promise);
       });
-=======
-      return true === options.lean
-        ? promise.complete(doc)
-        : completeOne(self.model, doc, projection, self, pop, promise);
->>>>>>> 7fd67df9
     });
   });
 
