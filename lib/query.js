--- conflicted
+++ resolved
@@ -2356,11 +2356,8 @@
 
 Query.prototype.findOne = function(conditions, projection, options, callback) {
   this.op = 'findOne';
-<<<<<<< HEAD
   this._validateOp();
 
-=======
->>>>>>> 7b514436
   if (typeof conditions === 'function') {
     callback = conditions;
     conditions = null;
@@ -3759,28 +3756,10 @@
   };
 
   const runValidators = _getOption(this, 'runValidators', false);
-<<<<<<< HEAD
-=======
-  const base = _this.model && _this.model.base;
-  const conn = get(model, 'collection.conn', {});
-  if ('useFindAndModify' in base.options) {
-    useFindAndModify = base.get('useFindAndModify');
-  }
-  if ('useFindAndModify' in conn.config) {
-    useFindAndModify = conn.config.useFindAndModify;
-  }
-  if ('useFindAndModify' in options) {
-    useFindAndModify = options.useFindAndModify;
-  }
-  if (useFindAndModify === false) {
-    // Bypass mquery
-    const collection = _this._collection.collection;
-    convertNewToReturnDocument(opts);
->>>>>>> 7b514436
 
   // Bypass mquery
   const collection = _this._collection.collection;
-  convertNewToReturnOriginal(opts);
+  convertNewToReturnDocument(opts);
 
   if (type === 'remove') {
     collection.findOneAndDelete(castedQuery, opts, _wrapThunkCallback(_this, function(error, res) {
@@ -4735,16 +4714,11 @@
 
   return castUpdate(schema, obj, {
     overwrite: overwrite,
-<<<<<<< HEAD
     strict: this._mongooseOptions.strict,
-    upsert: upsert
-=======
-    strict: strict,
     omitUndefined,
     useNestedStrict: useNestedStrict,
     upsert: upsert,
     arrayFilters: this.options.arrayFilters
->>>>>>> 7b514436
   }, this, this._conditions);
 };
 
