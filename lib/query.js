--- conflicted
+++ resolved
@@ -1440,22 +1440,11 @@
     }
   }
 
-<<<<<<< HEAD
-=======
-  if ('useFindAndModify' in options) {
-    this._mongooseOptions.useFindAndModify = options.useFindAndModify;
-    delete options.useFindAndModify;
-  }
-  if ('omitUndefined' in options) {
-    this._mongooseOptions.omitUndefined = options.omitUndefined;
-    delete options.omitUndefined;
-  }
   if ('setDefaultsOnInsert' in options) {
     this._mongooseOptions.setDefaultsOnInsert = options.setDefaultsOnInsert;
     delete options.setDefaultsOnInsert;
   }
 
->>>>>>> 2d2e0a8c
   return Query.base.setOptions.call(this, options);
 };
 
