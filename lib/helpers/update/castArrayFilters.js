'use strict';

const castFilterPath = require('../query/castFilterPath');
const cleanPositionalOperators = require('../schema/cleanPositionalOperators');
const getPath = require('../schema/getPath');
const modifiedPaths = require('./modifiedPaths');

module.exports = function castArrayFilters(query) {
  const arrayFilters = query.options.arrayFilters;
  if (!Array.isArray(arrayFilters)) {
    return;
  }
  const update = query.getUpdate();
  const schema = query.schema;
  const strict = schema.options.strict;
  const updatedPaths = modifiedPaths(update);
  const updatedPathsByFilter = Object.keys(updatedPaths).reduce((cur, path) => {
    const matches = path.match(/\$\[[^\]]+\]/g);
    if (matches == null) {
      return cur;
    }
    for (const match of matches) {
      const firstMatch = path.indexOf(match);
      if (firstMatch !== path.lastIndexOf(match)) {
        throw new Error(`Path '${path}' contains the same array filter multiple times`);
      }
      cur[match.substring(2, match.length - 1)] = path.
        substr(0, firstMatch - 1).
        replace(/\$\[[^\]]+\]/g, '0');
    }
    return cur;
  }, {});
  for (const filter of arrayFilters) {
    if (filter == null) {
      throw new Error(`Got null array filter in ${arrayFilters}`);
    }
<<<<<<< HEAD

    for (const key in filter) {
=======
    for (const key of Object.keys(filter)) {
>>>>>>> 94a2a7f8
      if (filter[key] == null) {
        continue;
      }
      if (updatedPathsByFilter[key] === null) {
        continue;
      }
      if (Object.keys(updatedPathsByFilter).length === 0) continue;
      const dot = key.indexOf('.');
      let filterPath = dot === -1 ?
        updatedPathsByFilter[key] + '.0' :
        updatedPathsByFilter[key.substr(0, dot)] + '.0' + key.substr(dot);
      if (filterPath == null) {
        throw new Error(`Filter path not found for ${key}`);
      }

      // If there are multiple array filters in the path being updated, make sure
      // to replace them so we can get the schema path.
      filterPath = cleanPositionalOperators(filterPath);
      const schematype = getPath(schema, filterPath);
      if (schematype == null) {
        if (!strict) {
          return;
        }
        // For now, treat `strict = true` and `strict = 'throw'` as
        // equivalent for casting array filters. `strict = true` doesn't
        // quite work in this context because we never want to silently strip out
        // array filters, even if the path isn't in the schema.
        throw new Error(`Could not find path "${filterPath}" in schema`);
      }
      if (typeof filter[key] === 'object') {
        filter[key] = castFilterPath(query, schematype, filter[key]);
      } else {
        filter[key] = schematype.castForQuery(filter[key]);
      }
    }
  }
};<|MERGE_RESOLUTION|>--- conflicted
+++ resolved
@@ -34,12 +34,7 @@
     if (filter == null) {
       throw new Error(`Got null array filter in ${arrayFilters}`);
     }
-<<<<<<< HEAD
-
-    for (const key in filter) {
-=======
     for (const key of Object.keys(filter)) {
->>>>>>> 94a2a7f8
       if (filter[key] == null) {
         continue;
       }
