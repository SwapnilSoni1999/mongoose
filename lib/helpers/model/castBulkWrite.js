'use strict';

const getDiscriminatorByValue = require('../../helpers/discriminator/getDiscriminatorByValue');
const applyTimestampsToChildren = require('../update/applyTimestampsToChildren');
const applyTimestampsToUpdate = require('../update/applyTimestampsToUpdate');
const cast = require('../../cast');
const castUpdate = require('../query/castUpdate');
const setDefaultsOnInsert = require('../setDefaultsOnInsert');

/*!
 * Given a model and a bulkWrite op, return a thunk that handles casting and
 * validating the individual op.
 */

module.exports = function castBulkWrite(originalModel, op, options) {
  const now = originalModel.base.now();

  if (op['insertOne']) {
    return (callback) => {
      const model = decideModelByObject(originalModel, op['insertOne']['document']);

      const doc = new model(op['insertOne']['document']);
      if (model.schema.options.timestamps != null) {
        doc.initializeTimestamps();
      }
      if (options.session != null) {
        doc.$session(options.session);
      }
      op['insertOne']['document'] = doc;
      op['insertOne']['document'].validate({ __noPromise: true }, function(error) {
        if (error) {
          return callback(error, null);
        }
        callback(null);
      });
    };
  } else if (op['updateOne']) {
    return (callback) => {
      try {
        if (!op['updateOne']['filter']) {
          throw new Error('Must provide a filter object.');
        }
        if (!op['updateOne']['update']) {
          throw new Error('Must provide an update object.');
        }

        const model = decideModelByObject(originalModel, op['updateOne']['filter']);
        const schema = model.schema;
        const strict = options.strict != null ? options.strict : model.schema.options.strict;

        _addDiscriminatorToObject(schema, op['updateOne']['filter']);

        if (model.schema.$timestamps != null && op['updateOne'].timestamps !== false) {
          const createdAt = model.schema.$timestamps.createdAt;
          const updatedAt = model.schema.$timestamps.updatedAt;
          applyTimestampsToUpdate(now, createdAt, updatedAt, op['updateOne']['update'], {});
        }

        applyTimestampsToChildren(now, op['updateOne']['update'], model.schema);

        if (op['updateOne'].setDefaultsOnInsert !== false) {
          setDefaultsOnInsert(op['updateOne']['filter'], model.schema, op['updateOne']['update'], {
            setDefaultsOnInsert: true,
            upsert: op['updateOne'].upsert
          });
        }

        op['updateOne']['filter'] = cast(model.schema, op['updateOne']['filter'], {
          strict: strict,
          upsert: op['updateOne'].upsert
        });

        op['updateOne']['update'] = castUpdate(model.schema, op['updateOne']['update'], {
          strict: strict,
          overwrite: false,
          upsert: op['updateOne'].upsert
<<<<<<< HEAD
        });
=======
        }, model, op['updateOne']['filter']);
>>>>>>> 8066fd26
      } catch (error) {
        return callback(error, null);
      }

      callback(null);
    };
  } else if (op['updateMany']) {
    return (callback) => {
      try {
        if (!op['updateMany']['filter']) {
          throw new Error('Must provide a filter object.');
        }
        if (!op['updateMany']['update']) {
          throw new Error('Must provide an update object.');
        }

        const model = decideModelByObject(originalModel, op['updateMany']['filter']);
        const schema = model.schema;
        const strict = options.strict != null ? options.strict : model.schema.options.strict;

        if (op['updateMany'].setDefaultsOnInsert !== false) {
          setDefaultsOnInsert(op['updateMany']['filter'], model.schema, op['updateMany']['update'], {
            setDefaultsOnInsert: true,
            upsert: op['updateMany'].upsert
          });
        }

        if (model.schema.$timestamps != null && op['updateMany'].timestamps !== false) {
          const createdAt = model.schema.$timestamps.createdAt;
          const updatedAt = model.schema.$timestamps.updatedAt;
          applyTimestampsToUpdate(now, createdAt, updatedAt, op['updateMany']['update'], {});
        }

        applyTimestampsToChildren(now, op['updateMany']['update'], model.schema);

        _addDiscriminatorToObject(schema, op['updateMany']['filter']);

        op['updateMany']['filter'] = cast(model.schema, op['updateMany']['filter'], {
          strict: strict,
          upsert: op['updateMany'].upsert
        });

        op['updateMany']['update'] = castUpdate(model.schema, op['updateMany']['update'], {
          strict: strict,
          overwrite: false,
          upsert: op['updateMany'].upsert
<<<<<<< HEAD
        });
=======
        }, model, op['updateMany']['filter']);

>>>>>>> 8066fd26
      } catch (error) {
        return callback(error, null);
      }

      callback(null);
    };
  } else if (op['replaceOne']) {
    return (callback) => {
      const model = decideModelByObject(originalModel, op['replaceOne']['filter']);
      const schema = model.schema;
      const strict = options.strict != null ? options.strict : model.schema.options.strict;

      _addDiscriminatorToObject(schema, op['replaceOne']['filter']);
      try {
        op['replaceOne']['filter'] = cast(model.schema, op['replaceOne']['filter'], {
          strict: strict,
          upsert: op['replaceOne'].upsert
        });
      } catch (error) {
        return callback(error, null);
      }

      // set `skipId`, otherwise we get "_id field cannot be changed"
      const doc = new model(op['replaceOne']['replacement'], strict, true);
      if (model.schema.options.timestamps != null) {
        doc.initializeTimestamps();
      }
      if (options.session != null) {
        doc.$session(options.session);
      }
      op['replaceOne']['replacement'] = doc;

      op['replaceOne']['replacement'].validate({ __noPromise: true }, function(error) {
        if (error) {
          return callback(error, null);
        }
        op['replaceOne']['replacement'] = op['replaceOne']['replacement'].toBSON();
        callback(null);
      });
    };
  } else if (op['deleteOne']) {
    return (callback) => {
      const model = decideModelByObject(originalModel, op['deleteOne']['filter']);
      const schema = model.schema;

      _addDiscriminatorToObject(schema, op['deleteOne']['filter']);

      try {
        op['deleteOne']['filter'] = cast(model.schema,
          op['deleteOne']['filter']);
      } catch (error) {
        return callback(error, null);
      }

      callback(null);
    };
  } else if (op['deleteMany']) {
    return (callback) => {
      const model = decideModelByObject(originalModel, op['deleteMany']['filter']);
      const schema = model.schema;

      _addDiscriminatorToObject(schema, op['deleteMany']['filter']);

      try {
        op['deleteMany']['filter'] = cast(model.schema,
          op['deleteMany']['filter']);
      } catch (error) {
        return callback(error, null);
      }

      callback(null);
    };
  } else {
    return (callback) => {
      callback(new Error('Invalid op passed to `bulkWrite()`'), null);
    };
  }
};

function _addDiscriminatorToObject(schema, obj) {
  if (schema == null) {
    return;
  }
  if (schema.discriminatorMapping && !schema.discriminatorMapping.isRoot) {
    obj[schema.discriminatorMapping.key] = schema.discriminatorMapping.value;
  }
}

/*!
 * gets discriminator model if discriminator key is present in object
 */

function decideModelByObject(model, object) {
  const discriminatorKey = model.schema.options.discriminatorKey;
  if (object != null && object.hasOwnProperty(discriminatorKey)) {
    model = getDiscriminatorByValue(model, object[discriminatorKey]) || model;
  }
  return model;
}<|MERGE_RESOLUTION|>--- conflicted
+++ resolved
@@ -74,11 +74,7 @@
           strict: strict,
           overwrite: false,
           upsert: op['updateOne'].upsert
-<<<<<<< HEAD
-        });
-=======
         }, model, op['updateOne']['filter']);
->>>>>>> 8066fd26
       } catch (error) {
         return callback(error, null);
       }
@@ -125,12 +121,7 @@
           strict: strict,
           overwrite: false,
           upsert: op['updateMany'].upsert
-<<<<<<< HEAD
-        });
-=======
         }, model, op['updateMany']['filter']);
-
->>>>>>> 8066fd26
       } catch (error) {
         return callback(error, null);
       }
