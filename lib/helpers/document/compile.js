--- conflicted
+++ resolved
@@ -183,18 +183,7 @@
   const result = {};
 
   Object.getOwnPropertyNames(object).forEach(function(key) {
-<<<<<<< HEAD
-    result[key] = Object.getOwnPropertyDescriptor(object, key);
-    // Assume these are schema paths, ignore them re: #5470
-    if (result[key].get) {
-      delete result[key];
-      return;
-    }
-    result[key].enumerable = [
-      '$isNew',
-=======
     const skip = [
->>>>>>> 4bcbc9ed
       'isNew',
       '$__',
       '$errors',
