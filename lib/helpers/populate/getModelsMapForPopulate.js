'use strict';

const MongooseError = require('../../error/index');
const SkipPopulateValue = require('./SkipPopulateValue');
const get = require('../get');
const isPathExcluded = require('../projection/isPathExcluded');
const getSchemaTypes = require('./getSchemaTypes');
const getVirtual = require('./getVirtual');
const lookupLocalFields = require('./lookupLocalFields');
const mpath = require('mpath');
const normalizeRefPath = require('./normalizeRefPath');
const util = require('util');
const utils = require('../../utils');

const modelSymbol = require('../symbols').modelSymbol;
const populateModelSymbol = require('../symbols').populateModelSymbol;
const schemaMixedSymbol = require('../../schema/symbols').schemaMixedSymbol;

module.exports = function getModelsMapForPopulate(model, docs, options) {
  let doc;
  const len = docs.length;
  const map = [];
  const modelNameFromQuery = options.model && options.model.modelName || options.model;
  let schema;
  let refPath;
  let modelNames;
  const available = {};

  const modelSchema = model.schema;

  // Populating a nested path should always be a no-op re: #9073.
  // People shouldn't do this, but apparently they do.
  if (modelSchema.nested[options.path]) {
    return [];
  }

  const _virtualRes = getVirtual(model.schema, options.path);
  const virtual = _virtualRes == null ? null : _virtualRes.virtual;
  if (virtual != null) {
    return _virtualPopulate(model, docs, options, _virtualRes);
  }

  let allSchemaTypes = getSchemaTypes(model, modelSchema, null, options.path);
  allSchemaTypes = Array.isArray(allSchemaTypes) ? allSchemaTypes : [allSchemaTypes].filter(v => v != null);

  if (allSchemaTypes.length <= 0 && options.strictPopulate !== false) {
    return new MongooseError('Cannot populate path `' + options.path +
      '` because it is not in your schema. Set the `strictPopulate` option ' +
      'to false to override.');
  }

  for (let i = 0; i < len; i++) {
    doc = docs[i];
    let justOne = null;
<<<<<<< HEAD

    const docSchema = doc != null && doc.$__ != null ? doc.schema : modelSchema;
    schema = getSchemaTypes(model, docSchema, doc, options.path);

=======
    schema = getSchemaTypes(modelSchema, doc, options.path);
>>>>>>> 9c84ef00
    // Special case: populating a path that's a DocumentArray unless
    // there's an explicit `ref` or `refPath` re: gh-8946
    if (schema != null &&
        schema.$isMongooseDocumentArray &&
        schema.options.ref == null &&
        schema.options.refPath == null) {
      continue;
    }
    const isUnderneathDocArray = schema && schema.$isUnderneathDocArray;
    if (isUnderneathDocArray && get(options, 'options.sort') != null) {
      return new MongooseError('Cannot populate with `sort` on path ' + options.path +
        ' because it is a subproperty of a document array');
    }

    modelNames = null;
    let isRefPath = false;
    let normalizedRefPath = null;
    let schemaOptions = null;

    if (Array.isArray(schema)) {
      const schemasArray = schema;
      for (const _schema of schemasArray) {
        let _modelNames;
        let res;
        try {
          res = _getModelNames(doc, _schema, modelNameFromQuery);
          _modelNames = res.modelNames;
          isRefPath = isRefPath || res.isRefPath;
          normalizedRefPath = normalizeRefPath(normalizedRefPath, doc, options.path) ||
            res.refPath;
          justOne = res.justOne;
        } catch (error) {
          return error;
        }

        if (isRefPath && !res.isRefPath) {
          continue;
        }
        if (!_modelNames) {
          continue;
        }
        modelNames = modelNames || [];
        for (const modelName of _modelNames) {
          if (modelNames.indexOf(modelName) === -1) {
            modelNames.push(modelName);
          }
        }
      }
    } else {
      try {
        const res = _getModelNames(doc, schema, modelNameFromQuery);
        modelNames = res.modelNames;
        isRefPath = res.isRefPath;
        normalizedRefPath = res.refPath;
        justOne = res.justOne;
        schemaOptions = get(schema, 'options.populate', null);
      } catch (error) {
        return error;
      }

      if (!modelNames) {
        continue;
      }
    }

    const data = {};
    const localField = options.path;
    const foreignField = '_id';

    // `justOne = null` means we don't know from the schema whether the end
    // result should be an array or a single doc. This can result from
    // populating a POJO using `Model.populate()`
    if ('justOne' in options && options.justOne !== void 0) {
      justOne = options.justOne;
    } else if (schema && !schema[schemaMixedSymbol]) {
      // Skip Mixed types because we explicitly don't do casting on those.
      if (options.path.endsWith('.' + schema.path)) {
        justOne = Array.isArray(schema) ?
          schema.every(schema => !schema.$isMongooseArray) :
          !schema.$isMongooseArray;
      }
    }

    if (!modelNames) {
      continue;
    }

    data.isVirtual = false;
    data.justOne = justOne;
    data.localField = localField;
    data.foreignField = foreignField;

    // Get local fields
    const ret = _getLocalFieldValues(doc, localField, model, options, null, schema);

    const id = String(utils.getValue(foreignField, doc));
    options._docs[id] = Array.isArray(ret) ? ret.slice() : ret;

    let match = get(options, 'match', null);

    const hasMatchFunction = typeof match === 'function';
    if (hasMatchFunction) {
      match = match.call(doc, doc);
    }
    data.match = match;
    data.hasMatchFunction = hasMatchFunction;
    data.isRefPath = isRefPath;

    const embeddedDiscriminatorModelNames = _findRefPathForDiscriminators(doc,
      modelSchema, data, options, normalizedRefPath, ret);

    modelNames = embeddedDiscriminatorModelNames || modelNames;

    try {
      addModelNamesToMap(model, map, available, modelNames, options, data, ret, doc, schemaOptions);
    } catch (err) {
      return err;
    }
  }
  return map;

  function _getModelNames(doc, schema, modelNameFromQuery) {
    let modelNames;
    let isRefPath = false;
    const justOne = null;

    if (schema && schema.caster) {
      schema = schema.caster;
    }
    if (schema && schema.$isSchemaMap) {
      schema = schema.$__schemaType;
    }

    const ref = schema && schema.options && schema.options.ref;
    refPath = schema && schema.options && schema.options.refPath;
    if (schema != null &&
        schema[schemaMixedSymbol] &&
        !ref &&
        !refPath &&
        !modelNameFromQuery) {
      return { modelNames: null };
    }

    const normalizedRefPath = normalizeRefPath(refPath, doc, options.path);

    if (modelNameFromQuery) {
      modelNames = [modelNameFromQuery]; // query options
    } else if (normalizedRefPath) {
      if (options._queryProjection != null && isPathExcluded(options._queryProjection, normalizedRefPath)) {
        throw new MongooseError('refPath `' + normalizedRefPath +
          '` must not be excluded in projection, got ' +
          util.inspect(options._queryProjection));
      }

      if (modelSchema.virtuals.hasOwnProperty(normalizedRefPath) && doc.$__ == null) {
        modelNames = [modelSchema.virtuals[normalizedRefPath].applyGetters(void 0, doc)];
      } else {
        modelNames = utils.getValue(normalizedRefPath, doc);
      }

      if (Array.isArray(modelNames)) {
        modelNames = utils.array.flatten(modelNames);
      }

      isRefPath = true;
    } else {
      let ref;
      let refPath;

      if ((ref = get(schema, 'options.ref')) != null) {
        ref = handleRefFunction(ref, doc);
        modelNames = [ref];
      } else if ((refPath = get(schema, 'options.refPath')) != null) {
        isRefPath = true;
        refPath = normalizeRefPath(refPath, doc, options.path);
        modelNames = utils.getValue(refPath, doc);
        if (Array.isArray(modelNames)) {
          modelNames = utils.array.flatten(modelNames);
        }
      }
    }

    if (!modelNames) {
      return { modelNames: modelNames, isRefPath: isRefPath, refPath: normalizedRefPath, justOne: justOne };
    }

    if (!Array.isArray(modelNames)) {
      modelNames = [modelNames];
    }

    return { modelNames: modelNames, isRefPath: isRefPath, refPath: normalizedRefPath, justOne: justOne };
  }
};

/*!
 * ignore
 */

function _virtualPopulate(model, docs, options, _virtualRes) {
  const map = [];
  const available = {};
  const virtual = _virtualRes.virtual;

  for (const doc of docs) {
    let modelNames = null;
    const data = {};

    // localField and foreignField
    let localField;
    const virtualPrefix = _virtualRes.nestedSchemaPath ?
      _virtualRes.nestedSchemaPath + '.' : '';
    if (typeof virtual.options.localField === 'function') {
      localField = virtualPrefix + virtual.options.localField.call(doc, doc);
    } else if (Array.isArray(virtual.options.localField)) {
      localField = virtual.options.localField.map(field => virtualPrefix + field);
    } else {
      localField = virtualPrefix + virtual.options.localField;
    }
    data.count = virtual.options.count;

    if (virtual.options.skip != null && !options.hasOwnProperty('skip')) {
      options.skip = virtual.options.skip;
    }
    if (virtual.options.limit != null && !options.hasOwnProperty('limit')) {
      options.limit = virtual.options.limit;
    }
    if (virtual.options.perDocumentLimit != null && !options.hasOwnProperty('perDocumentLimit')) {
      options.perDocumentLimit = virtual.options.perDocumentLimit;
    }
    let foreignField = virtual.options.foreignField;

    if (!localField || !foreignField) {
      return new MongooseError('If you are populating a virtual, you must set the ' +
        'localField and foreignField options');
    }

    if (typeof localField === 'function') {
      localField = localField.call(doc, doc);
    }
    if (typeof foreignField === 'function') {
      foreignField = foreignField.call(doc);
    }

    data.isRefPath = false;

    // `justOne = null` means we don't know from the schema whether the end
    // result should be an array or a single doc. This can result from
    // populating a POJO using `Model.populate()`
    let justOne = null;
    if ('justOne' in options && options.justOne !== void 0) {
      justOne = options.justOne;
    }

    if (virtual.options.refPath) {
      const normalizedRefPath =
        normalizeRefPath(virtual.options.refPath, doc, options.path);
      justOne = !!virtual.options.justOne;
      data.isRefPath = true;
      const refValue = utils.getValue(normalizedRefPath, doc);
      modelNames = Array.isArray(refValue) ? refValue : [refValue];
    } else if (virtual.options.ref) {
      let normalizedRef;
      if (typeof virtual.options.ref === 'function') {
        normalizedRef = virtual.options.ref.call(doc, doc);
      } else {
        normalizedRef = virtual.options.ref;
      }
      justOne = !!virtual.options.justOne;
      // When referencing nested arrays, the ref should be an Array
      // of modelNames.
      if (Array.isArray(normalizedRef)) {
        modelNames = normalizedRef;
      } else {
        modelNames = [normalizedRef];
      }
    }

    data.isVirtual = true;
    data.virtual = virtual;
    data.justOne = justOne;

    // `match`
    let match = get(options, 'match', null) ||
      get(data, 'virtual.options.match', null) ||
      get(data, 'virtual.options.options.match', null);

    let hasMatchFunction = typeof match === 'function';
    if (hasMatchFunction) {
      match = match.call(doc, doc);
    }

    if (Array.isArray(localField) && Array.isArray(foreignField) && localField.length === foreignField.length) {
      match = Object.assign({}, match);
      for (let i = 1; i < localField.length; ++i) {
        match[foreignField[i]] = convertTo_id(mpath.get(localField[i], doc, lookupLocalFields), model.schema);
        hasMatchFunction = true;
      }

      localField = localField[0];
      foreignField = foreignField[0];
    }

    data.localField = localField;
    data.foreignField = foreignField;
    data.match = match;
    data.hasMatchFunction = hasMatchFunction;

    // Get local fields
    const ret = _getLocalFieldValues(doc, localField, model, options, virtual);

    try {
      addModelNamesToMap(model, map, available, modelNames, options, data, ret, doc);
    } catch (err) {
      return err;
    }
  }

  return map;
}

/*!
 * ignore
 */

function addModelNamesToMap(model, map, available, modelNames, options, data, ret, doc, schemaOptions) {
  // `PopulateOptions#connection`: if the model is passed as a string, the
  // connection matters because different connections have different models.
  const connection = options.connection != null ? options.connection : model.db;

  if (modelNames == null) {
    return;
  }

  let k = modelNames.length;
  while (k--) {
    const modelName = modelNames[k];
    if (modelName == null) {
      continue;
    }

    let Model;
    if (options.model && options.model[modelSymbol]) {
      Model = options.model;
    } else if (modelName[modelSymbol]) {
      Model = modelName;
    } else {
      try {
        Model = connection.model(modelName);
      } catch (err) {
        if (ret !== void 0) {
          throw err;
        }
        Model = null;
      }
    }

    let ids = ret;
    const flat = Array.isArray(ret) ? utils.array.flatten(ret) : [];

    if (data.isRefPath && Array.isArray(ret) && flat.length === modelNames.length) {
      ids = flat.filter((val, i) => modelNames[i] === modelName);
    }

    const perDocumentLimit = options.perDocumentLimit == null ?
      get(options, 'options.perDocumentLimit', null) :
      options.perDocumentLimit;

    if (!available[modelName] || perDocumentLimit != null) {
      const currentOptions = {
        model: Model
      };

      if (data.isVirtual && get(data.virtual, 'options.options')) {
        currentOptions.options = utils.clone(data.virtual.options.options);
      } else if (schemaOptions != null) {
        currentOptions.options = Object.assign({}, schemaOptions);
      }
      utils.merge(currentOptions, options);

      // Used internally for checking what model was used to populate this
      // path.
      options[populateModelSymbol] = Model;

      available[modelName] = {
        model: Model,
        options: currentOptions,
        match: data.hasMatchFunction ? [data.match] : data.match,
        docs: [doc],
        ids: [ids],
        allIds: [ret],
        localField: new Set([data.localField]),
        foreignField: new Set([data.foreignField]),
        justOne: data.justOne,
        isVirtual: data.isVirtual,
        virtual: data.virtual,
        count: data.count,
        [populateModelSymbol]: Model
      };
      map.push(available[modelName]);
    } else {
      available[modelName].localField.add(data.localField);
      available[modelName].foreignField.add(data.foreignField);
      available[modelName].docs.push(doc);
      available[modelName].ids.push(ids);
      available[modelName].allIds.push(ret);
      if (data.hasMatchFunction) {
        available[modelName].match.push(data.match);
      }
    }
  }
}

/*!
 * ignore
 */

function _findRefPathForDiscriminators(doc, modelSchema, data, options, normalizedRefPath, ret) {
  // Re: gh-8452. Embedded discriminators may not have `refPath`, so clear
  // out embedded discriminator docs that don't have a `refPath` on the
  // populated path.
  if (!data.isRefPath || normalizedRefPath == null) {
    return;
  }

  const pieces = normalizedRefPath.split('.');
  let cur = '';
  let modelNames = void 0;
  for (let i = 0; i < pieces.length; ++i) {
    const piece = pieces[i];
    cur = cur + (cur.length === 0 ? '' : '.') + piece;
    const schematype = modelSchema.path(cur);
    if (schematype != null &&
        schematype.$isMongooseArray &&
        schematype.caster.discriminators != null &&
        Object.keys(schematype.caster.discriminators).length > 0) {
      const subdocs = utils.getValue(cur, doc);
      const remnant = options.path.substr(cur.length + 1);
      const discriminatorKey = schematype.caster.schema.options.discriminatorKey;
      modelNames = [];
      for (const subdoc of subdocs) {
        const discriminatorName = utils.getValue(discriminatorKey, subdoc);
        const discriminator = schematype.caster.discriminators[discriminatorName];
        const discriminatorSchema = discriminator && discriminator.schema;
        if (discriminatorSchema == null) {
          continue;
        }
        const _path = discriminatorSchema.path(remnant);
        if (_path == null || _path.options.refPath == null) {
          const docValue = utils.getValue(data.localField.substr(cur.length + 1), subdoc);
          ret.forEach((v, i) => {
            if (v === docValue) {
              ret[i] = SkipPopulateValue(v);
            }
          });
          continue;
        }
        const modelName = utils.getValue(pieces.slice(i + 1).join('.'), subdoc);
        modelNames.push(modelName);
      }
    }
  }

  return modelNames;
}

/*!
 * ignore
 */

function handleRefFunction(ref, doc) {
  if (typeof ref === 'function' && !ref[modelSymbol]) {
    return ref.call(doc, doc);
  }
  return ref;
}

/*!
 * ignore
 */

function _getLocalFieldValues(doc, localField, model, options, virtual, schema) {
  // Get Local fields
  const localFieldPathType = model.schema._getPathType(localField);
  const localFieldPath = localFieldPathType === 'real' ?
    model.schema.path(localField) :
    localFieldPathType.schema;
  const localFieldGetters = localFieldPath && localFieldPath.getters ?
    localFieldPath.getters : [];

  const _populateOptions = get(options, 'options', {});

  const getters = 'getters' in _populateOptions ?
    _populateOptions.getters :
    get(virtual, 'options.getters', false);
  if (localFieldGetters.length > 0 && getters) {
    const hydratedDoc = (doc.$__ != null) ? doc : model.hydrate(doc);
    const localFieldValue = utils.getValue(localField, doc);
    if (Array.isArray(localFieldValue)) {
      const localFieldHydratedValue = utils.getValue(localField.split('.').slice(0, -1), hydratedDoc);
      return localFieldValue.map((localFieldArrVal, localFieldArrIndex) =>
        localFieldPath.applyGetters(localFieldArrVal, localFieldHydratedValue[localFieldArrIndex]));
    } else {
      return localFieldPath.applyGetters(localFieldValue, hydratedDoc);
    }
  } else {
    return convertTo_id(mpath.get(localField, doc, lookupLocalFields), schema);
  }
}

/*!
 * Retrieve the _id of `val` if a Document or Array of Documents.
 *
 * @param {Array|Document|Any} val
 * @return {Array|Document|Any}
 */

function convertTo_id(val, schema) {
  if (val != null && val.$__ != null) return val._id;

  if (Array.isArray(val)) {
    for (let i = 0; i < val.length; ++i) {
      if (val[i] != null && val[i].$__ != null) {
        val[i] = val[i]._id;
      }
    }
    if (val.isMongooseArray && val.$schema()) {
      return val.$schema().cast(val, val.$parent());
    }

    return [].concat(val);
  }

  // `populate('map')` may be an object if populating on a doc that hasn't
  // been hydrated yet
  if (val != null &&
      val.constructor.name === 'Object' &&
      // The intent here is we should only flatten the object if we expect
      // to get a Map in the end. Avoid doing this for mixed types.
      (schema == null || schema[schemaMixedSymbol] == null)) {
    const ret = [];
    for (const key of Object.keys(val)) {
      ret.push(val[key]);
    }
    return ret;
  }
  // If doc has already been hydrated, e.g. `doc.populate('map')`
  // then `val` will already be a map
  if (val instanceof Map) {
    return Array.from(val.values());
  }

  return val;
}<|MERGE_RESOLUTION|>--- conflicted
+++ resolved
@@ -52,14 +52,10 @@
   for (let i = 0; i < len; i++) {
     doc = docs[i];
     let justOne = null;
-<<<<<<< HEAD
 
     const docSchema = doc != null && doc.$__ != null ? doc.schema : modelSchema;
     schema = getSchemaTypes(model, docSchema, doc, options.path);
 
-=======
-    schema = getSchemaTypes(modelSchema, doc, options.path);
->>>>>>> 9c84ef00
     // Special case: populating a path that's a DocumentArray unless
     // there's an explicit `ref` or `refPath` re: gh-8946
     if (schema != null &&
