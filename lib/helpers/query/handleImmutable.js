'use strict';

const StrictModeError = require('../../error/strict');

<<<<<<< HEAD
module.exports = function handleImmutable(schematype, strict, obj, key, fullPath, ctx) {
  if (schematype == null || !schematype.options.immutable) {
=======
module.exports = function handleImmutable(schematype, strict, obj, key, fullPath) {
  if (!schematype || !schematype.options || !schematype.options.immutable) {
>>>>>>> 64825fa0
    return false;
  }
  let immutable = schematype.options.immutable;

  if (typeof immutable === 'function') {
    immutable = immutable.call(ctx, ctx);
  }
  if (!immutable) {
    return false;
  }

  if (strict === false) {
    return false;
  }
  if (strict === 'throw') {
    throw new StrictModeError(null,
      `Field ${fullPath} is immutable and strict = 'throw'`);
  }
  delete obj[key];
  return true;
};<|MERGE_RESOLUTION|>--- conflicted
+++ resolved
@@ -2,13 +2,8 @@
 
 const StrictModeError = require('../../error/strict');
 
-<<<<<<< HEAD
 module.exports = function handleImmutable(schematype, strict, obj, key, fullPath, ctx) {
-  if (schematype == null || !schematype.options.immutable) {
-=======
-module.exports = function handleImmutable(schematype, strict, obj, key, fullPath) {
-  if (!schematype || !schematype.options || !schematype.options.immutable) {
->>>>>>> 64825fa0
+  if (schematype == null || !schematype.options || !schematype.options.immutable) {
     return false;
   }
   let immutable = schematype.options.immutable;
