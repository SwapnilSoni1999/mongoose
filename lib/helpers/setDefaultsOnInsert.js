--- conflicted
+++ resolved
@@ -33,15 +33,12 @@
 
   let hasDollarUpdate = false;
 
-<<<<<<< HEAD
   options = options || {};
 
   if (!options.upsert || options.setDefaultsOnInsert === false) {
     return castedDoc;
   }
 
-=======
->>>>>>> 8066fd26
   for (let i = 0; i < numKeys; ++i) {
     if (keys[i].startsWith('$')) {
       modifiedPaths(castedDoc[keys[i]], '', modified);
