--- conflicted
+++ resolved
@@ -1061,11 +1061,7 @@
  * @api private
  */
 
-<<<<<<< HEAD
 SchemaType.prototype._applySetters = function(value, scope, init, priorVal) {
-=======
-SchemaType.prototype._applySetters = function(value, scope, init) {
->>>>>>> 94a2a7f8
   let v = value;
   if (init) {
     return v;
