/**
 * Module dependencies.
 */

var MongooseError = require('./error');
var utils = require('./utils');

/**
 * SchemaType constructor
 *
 * @param {String} path
 * @api public
 */

function SchemaType (path, options, instance) {
  this.path = path;
  this.instance = instance;
  this.validators = [];
  this.setters = [];
  this.getters = [];
  this.options = options;
  this._index = null;

  for (var i in options) if (this[i] && 'function' == typeof this[i]) {
    var opts = Array.isArray(options[i])
      ? options[i]
      : [options[i]];

    this[i].apply(this, opts);
  }
};

/**
 * Base schema. Set by Schema when instantiated.
 *
 * @api private
 */

SchemaType.prototype.base;

/**
 * Sets a default
 *
 * @param {Object} default value
 * @api public
 */

SchemaType.prototype.default = function (val) {
  if (1 === arguments.length) {
    this.defaultValue = typeof val === 'function'
      ? val
      : this.cast(val);
    return this;
  } else if (arguments.length > 1) {
    this.defaultValue = utils.args(arguments);
  }
  return this.defaultValue;
};

/**
 * Sets index. It can be a boolean or a hash of options
 * Example:
 *    Schema.path('my.path').index(true);
 *    Schema.path('my.path').index({ unique: true });
 *
 * "Direction doesn't matter for single key indexes"
 * http://www.mongodb.org/display/DOCS/Indexes#Indexes-CompoundKeysIndexes
 *
 * @param {Object} true/
 * @api public
 */

SchemaType.prototype.index = function (index) {
  this._index = index;
  return this;
};

/**
 * Adds an unique index
 *
 * @param {Boolean}
 * @api private
 */

SchemaType.prototype.unique = function (bool) {
  if (!this._index || 'Object' !== this._index.constructor.name) {
    this._index = {};
  }

  this._index.unique = bool;
  return this;
};

/**
 * Adds an unique index
 *
 * @param {Boolean}
 * @api private
 */

SchemaType.prototype.sparse = function (bool) {
  if (!this._index || 'Object' !== this._index.constructor.name) {
    this._index = {};
  }

  this._index.sparse = bool;
  return this;
};

/**
 * Adds a setter
 *
 * @param {Function} setter
 * @api public
 */

SchemaType.prototype.set = function (fn) {
  if ('function' != typeof fn)
    throw new Error('A setter must be a function.');
  this.setters.push(fn);
  return this;
};

/**
 * Adds a getter
 *
 * @param {Function} getter
 * @api public
 */

SchemaType.prototype.get = function (fn) {
  if ('function' != typeof fn)
    throw new Error('A getter must be a function.');
  this.getters.push(fn);
  return this;
};

/**
 * ##validate
 *
 * Adds validators.
 *
 * Examples:
 *
<<<<<<< HEAD
 *    function validator () { ... }
 *
 *    var single = [validator, 'failed']
 *    new Schema({ name: { type: String, validate: single }});
 *
 *    var many = [
 *        { validator: validator, msg: 'uh oh' }
 *      , { validator: fn, msg: 'failed' }
 *    ]
 *    new Schema({ name: { type: String, validate: many }});
=======
 *     function validator () { ... }
 *
 *     var single = [validator, 'failed']
 *     new Schema({ name: { type: String, validate: single }});
 *
 *     var many = [
 *         { validator: validator, msg: 'uh oh' }
 *       , { validator: fn, msg: 'failed' }
 *     ]
 *     new Schema({ name: { type: String, validate: many }});
>>>>>>> 09a6c6d9
 *
 * @param {Object} validator
 * @param {String} optional error message
 * @api public
 */

SchemaType.prototype.validate = function (obj, error) {
<<<<<<< HEAD
  if ('function' == typeof obj) {
=======
  if ('function' == typeof obj || obj && 'RegExp' === obj.constructor.name) {
>>>>>>> 09a6c6d9
    this.validators.push([obj, error]);
    return this;
  }

  var i = arguments.length
    , arg

  while (i--) {
    arg = arguments[i];
    this.validators.push([arg.validator, arg.msg]);
  }

  return this;
};

/**
 * Adds a required validator
 *
 * @param {Boolean} enable/disable the validator
 * @api public
 */

SchemaType.prototype.required = function (required) {
  var self = this;

  function __checkRequired (v) {
    return self.checkRequired(v);
  }

  if (false === required) {
    this.isRequired = false;
    this.validators = this.validators.filter(function (v) {
      return v[0].name !== '__checkRequired';
    });
  } else {
    this.isRequired = true;
    this.validators.push([__checkRequired, 'required']);
  }

  return this;
};

/**
 * Gets the default value
 *
 * @param {Object} scope for callback defaults
 * @api private
 */

SchemaType.prototype.getDefault = function (scope) {
  var ret = 'function' === typeof this.defaultValue
    ? this.defaultValue.call(scope)
    : this.defaultValue;

  if (null !== ret && undefined !== ret) {
    return this.cast(ret, scope);
  } else {
    return ret;
  }
};

/**
 * Applies setters
 *
 * @param {Object} value
 * @param {Object} scope
 * @api private
 */

SchemaType.prototype.applySetters = function (value, scope, init) {
  if (SchemaType._isRef(this, value, init)) return value;

  var v = value
    , setters = this.setters
    , len = setters.length;

  for (var k = len - 1; k >= 0; k--) {
    v = setters[k].call(scope, v);
    if (null === v || undefined === v) return v;
    v = this.cast(v, scope);
  }

  if (!len) {
    if (null === v || undefined === v) return v;
    if (!init) {
      // if we just initialized we dont recast
      v = this.cast(v, scope, init);
    }
  }

  return v;
};

/**
 * Applies getters to a value
 *
 * @param {Object} value
 * @param {Object} scope
 * @api private
 */

SchemaType.prototype.applyGetters = function (value, scope) {
  if (SchemaType._isRef(this, value, true)) return value;

  var v = value
    , getters = this.getters
    , len = getters.length;

  for (var k = len - 1; k >= 0; k--) {
    v = this.getters[k].call(scope, v);
    if (null === v || undefined === v) return v;
    v = this.cast(v, scope);
  }

  if (!len) {
    if (null === v || undefined === v) return v;
    v = this.cast(v, scope);
  }

  return v;
};

/**
 * Performs a validation
 *
 * @param {Function} callback
 * @param {Object} scope
 * @api private
 */

SchemaType.prototype.doValidate = function (value, fn, scope) {
  var err = false
    , path = this.path
    , count = this.validators.length;

  if (!count) return fn(null);

  function validate (val, msg) {
    if (err) return;
    if (val === undefined || val) {
      --count || fn(null);
    } else {
      fn(new ValidatorError(path, msg));
      err = true;
    }
  }

  this.validators.forEach(function (v) {
    var validator = v[0]
      , message   = v[1];

    if (validator instanceof RegExp) {
      validate(validator.test(value), message);
    } else if ('function' === typeof validator) {
      if (2 === validator.length) {
        validator.call(scope, value, function (val) {
          validate(val, message);
        });
      } else {
        validate(validator.call(scope, value), message);
      }
    }
  });
};

/**
 * Determines if value is a valid Reference.
 *
 * @param {SchemaType} self
 * @param {object} value
 * @param {Boolean} init
 * @param {MongooseType} instance
 * @return Boolean
 * @private
 */

SchemaType._isRef = function (self, value, init) {
  if (self.options && self.options.ref && init) {
    if (null == value) return true;
    if (value._id && value._id.constructor.name === self.instance) return true;
  }

  return false;
}

/**
 * Schema validator error
 *
 * @param {String} path
 * @param {String} msg
 * @api private
 */

function ValidatorError (path, type) {
  var msg = type
    ? '"' + type + '" '
    : '';
  MongooseError.call(this, 'Validator ' + msg + 'failed for path ' + path);
  Error.captureStackTrace(this, arguments.callee);
  this.name = 'ValidatorError';
  this.path = path;
  this.type = type;
};

ValidatorError.prototype.toString = function() {
  return this.message;
}

/**
 * Inherits from MongooseError
 */

ValidatorError.prototype.__proto__ = MongooseError.prototype;

/**
 * Cast error
 *
 * @api private
 */

function CastError (type, value) {
  MongooseError.call(this, 'Cast to ' + type + ' failed for value "' + value + '"');
  Error.captureStackTrace(this, arguments.callee);
  this.name = 'CastError';
  this.type = type;
  this.value = value;
};

/**
 * Inherits from MongooseError.
 */

CastError.prototype.__proto__ = MongooseError.prototype;

/**
 * Module exports.
 */

module.exports = exports = SchemaType;

exports.CastError = CastError;

exports.ValidatorError = ValidatorError;<|MERGE_RESOLUTION|>--- conflicted
+++ resolved
@@ -142,18 +142,6 @@
  *
  * Examples:
  *
-<<<<<<< HEAD
- *    function validator () { ... }
- *
- *    var single = [validator, 'failed']
- *    new Schema({ name: { type: String, validate: single }});
- *
- *    var many = [
- *        { validator: validator, msg: 'uh oh' }
- *      , { validator: fn, msg: 'failed' }
- *    ]
- *    new Schema({ name: { type: String, validate: many }});
-=======
  *     function validator () { ... }
  *
  *     var single = [validator, 'failed']
@@ -164,7 +152,6 @@
  *       , { validator: fn, msg: 'failed' }
  *     ]
  *     new Schema({ name: { type: String, validate: many }});
->>>>>>> 09a6c6d9
  *
  * @param {Object} validator
  * @param {String} optional error message
@@ -172,11 +159,7 @@
  */
 
 SchemaType.prototype.validate = function (obj, error) {
-<<<<<<< HEAD
-  if ('function' == typeof obj) {
-=======
   if ('function' == typeof obj || obj && 'RegExp' === obj.constructor.name) {
->>>>>>> 09a6c6d9
     this.validators.push([obj, error]);
     return this;
   }
