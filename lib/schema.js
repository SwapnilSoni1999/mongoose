/*!
 * Module dependencies.
 */

var readPref = require('./drivers').ReadPreference;
var EventEmitter = require('events').EventEmitter;
var VirtualType = require('./virtualtype');
var utils = require('./utils');
var MongooseTypes;
var Kareem = require('kareem');
var async = require('async');

var IS_QUERY_HOOK = {
  count: true,
  find: true,
  findOne: true,
  findOneAndUpdate: true,
  findOneAndRemove: true,
  update: true
};

/**
 * Schema constructor.
 *
 * ####Example:
 *
 *     var child = new Schema({ name: String });
 *     var schema = new Schema({ name: String, age: Number, children: [child] });
 *     var Tree = mongoose.model('Tree', schema);
 *
 *     // setting schema options
 *     new Schema({ name: String }, { _id: false, autoIndex: false })
 *
 * ####Options:
 *
 * - [autoIndex](/docs/guide.html#autoIndex): bool - defaults to null (which means use the connection's autoIndex option)
 * - [bufferCommands](/docs/guide.html#bufferCommands): bool - defaults to true
 * - [capped](/docs/guide.html#capped): bool - defaults to false
 * - [collection](/docs/guide.html#collection): string - no default
 * - [emitIndexErrors](/docs/guide.html#emitIndexErrors): bool - defaults to false.
 * - [id](/docs/guide.html#id): bool - defaults to true
 * - [_id](/docs/guide.html#_id): bool - defaults to true
 * - `minimize`: bool - controls [document#toObject](#document_Document-toObject) behavior when called manually - defaults to true
 * - [read](/docs/guide.html#read): string
 * - [safe](/docs/guide.html#safe): bool - defaults to true.
 * - [shardKey](/docs/guide.html#shardKey): bool - defaults to `null`
 * - [strict](/docs/guide.html#strict): bool - defaults to true
 * - [toJSON](/docs/guide.html#toJSON) - object - no default
 * - [toObject](/docs/guide.html#toObject) - object - no default
 * - [typeKey](/docs/guide.html#typeKey) - string - defaults to 'type'
 * - [useNestedStrict](/docs/guide.html#useNestedStrict) - boolean - defaults to false
 * - [validateBeforeSave](/docs/guide.html#validateBeforeSave) - bool - defaults to `true`
 * - [versionKey](/docs/guide.html#versionKey): string - defaults to "__v"
 *
 * ####Note:
 *
 * _When nesting schemas, (`children` in the example above), always declare the child schema first before passing it into its parent._
 *
 * @param {Object} definition
 * @inherits NodeJS EventEmitter http://nodejs.org/api/events.html#events_class_events_eventemitter
 * @event `init`: Emitted after the schema is compiled into a `Model`.
 * @api public
 */

function Schema(obj, options) {
  if (!(this instanceof Schema)) {
    return new Schema(obj, options);
  }

  this.paths = {};
  this.subpaths = {};
  this.virtuals = {};
  this.singleNestedPaths = {};
  this.nested = {};
  this.inherits = {};
  this.callQueue = [];
  this._indexes = [];
  this.methods = {};
  this.statics = {};
  this.tree = {};
  this._requiredpaths = undefined;
  this.discriminatorMapping = undefined;
  this._indexedpaths = undefined;

  this.s = {
    hooks: new Kareem(),
    queryHooks: IS_QUERY_HOOK
  };

  this.options = this.defaultOptions(options);

  // build paths
  if (obj) {
    this.add(obj);
  }

  // check if _id's value is a subdocument (gh-2276)
  var _idSubDoc = obj && obj._id && utils.isObject(obj._id);

  // ensure the documents get an auto _id unless disabled
  var auto_id = !this.paths['_id'] &&
      (!this.options.noId && this.options._id) && !_idSubDoc;

  if (auto_id) {
    obj = {_id: {auto: true}};
    obj._id[this.options.typeKey] = Schema.ObjectId;
    this.add(obj);
  }

  // ensure the documents receive an id getter unless disabled
  var autoid = !this.paths['id'] &&
      (!this.options.noVirtualId && this.options.id);
  if (autoid) {
    this.virtual('id').get(idGetter);
  }

  for (var i = 0; i < this._defaultMiddleware.length; ++i) {
    var m = this._defaultMiddleware[i];
    this[m.kind](m.hook, !!m.isAsync, m.fn);
  }

  if (this.options.timestamps) {
    this.setupTimestamp(this.options.timestamps);
  }
}

/*!
 * Returns this documents _id cast to a string.
 */

function idGetter() {
  if (this.$__._id) {
    return this.$__._id;
  }

  this.$__._id = this._id == null
      ? null
      : String(this._id);
  return this.$__._id;
}

/*!
 * Inherit from EventEmitter.
 */
Schema.prototype = Object.create(EventEmitter.prototype);
Schema.prototype.constructor = Schema;
Schema.prototype.instanceOfSchema = true;

/**
 * Default middleware attached to a schema. Cannot be changed.
 *
 * This field is used to make sure discriminators don't get multiple copies of
 * built-in middleware. Declared as a constant because changing this at runtime
 * may lead to instability with Model.prototype.discriminator().
 *
 * @api private
 * @property _defaultMiddleware
 */
Object.defineProperty(Schema.prototype, '_defaultMiddleware', {
  configurable: false,
  enumerable: false,
  writable: false,
  value: [
    {
      kind: 'pre',
      hook: 'save',
      fn: function(next, options) {
        var _this = this;
        // Nested docs have their own presave
        if (this.ownerDocument) {
          return next();
        }

        var hasValidateBeforeSaveOption = options &&
            (typeof options === 'object') &&
            ('validateBeforeSave' in options);

        var shouldValidate;
        if (hasValidateBeforeSaveOption) {
          shouldValidate = !!options.validateBeforeSave;
        } else {
          shouldValidate = this.schema.options.validateBeforeSave;
        }

<<<<<<< HEAD
      // Validate
      if (shouldValidate) {
        // HACK: use $__original_validate to avoid promises so bluebird doesn't
        // complain
        if (this.$__original_validate) {
          this.$__original_validate({__noPromise: true}, function(error) {
            return _this.schema.s.hooks.execPost('save:error', _this, [_this], { error: error }, function(error) {
              next(error);
            });
          });
        } else {
          this.validate({__noPromise: true}, function(error) {
            return _this.schema.s.hooks.execPost('save:error', _this, [ _this], { error: error }, function(error) {
              next(error);
            });
          });
=======
        // Validate
        if (shouldValidate) {
          // HACK: use $__original_validate to avoid promises so bluebird doesn't
          // complain
          if (this.$__original_validate) {
            this.$__original_validate({__noPromise: true}, function(error) {
              if (error) {
                error = _this.schema.options.processError(error);
              }
              next(error);
            });
          } else {
            this.validate({__noPromise: true}, function(error) {
              if (error) {
                error = _this.schema.options.processError(error);
              }
              next(error);
            });
          }
        } else {
          next();
>>>>>>> 33fdac06
        }
      }
    },
    {
      kind: 'pre',
      hook: 'save',
      isAsync: true,
      fn: function(next, done) {
        var _this = this;
        var subdocs = this.$__getAllSubdocs();

        if (!subdocs.length || this.$__preSavingFromParent) {
          done();
          next();
          return;
        }

        async.each(subdocs, function(subdoc, cb) {
          subdoc.$__preSavingFromParent = true;
          subdoc.save(function(err) {
            cb(err);
          });
        }, function(error) {
          for (var i = 0; i < subdocs.length; ++i) {
            delete subdocs[i].$__preSavingFromParent;
          }
          if (error) {
            error = _this.schema.options.processError(error);
            done(error);
            return;
          }
          next();
          done();
        });
      }
    },
    {
      kind: 'pre',
      hook: 'remove',
      isAsync: true,
      fn: function(next, done) {
        if (this.ownerDocument) {
          done();
          next();
          return;
        }
<<<<<<< HEAD

        if (error) {
          return _this.schema.s.hooks.execPost('save:error', _this, [_this], { error: error }, function(error) {
            done(error);
          });
=======
        var subdocs = this.$__getAllSubdocs();

        if (!subdocs.length) {
          done();
          next();
          return;
>>>>>>> 33fdac06
        }

        async.each(subdocs, function(subdoc, cb) {
          subdoc.remove({ noop: true }, function(err) {
            cb(err);
          });
        }, function(error) {
          if (error) {
            done(error);
            return;
          }
          next();
          done();
        });
      }
    }
  ]
});

/**
 * Schema as flat paths
 *
 * ####Example:
 *     {
 *         '_id'        : SchemaType,
 *       , 'nested.key' : SchemaType,
 *     }
 *
 * @api private
 * @property paths
 */

Schema.prototype.paths;

/**
 * Schema as a tree
 *
 * ####Example:
 *     {
 *         '_id'     : ObjectId
 *       , 'nested'  : {
 *             'key' : String
 *         }
 *     }
 *
 * @api private
 * @property tree
 */

Schema.prototype.tree;

/**
 * Returns default options for this schema, merged with `options`.
 *
 * @param {Object} options
 * @return {Object}
 * @api private
 */

Schema.prototype.defaultOptions = function(options) {
  if (options && options.safe === false) {
    options.safe = {w: 0};
  }

  if (options && options.safe && options.safe.w === 0) {
    // if you turn off safe writes, then versioning goes off as well
    options.versionKey = false;
  }

  options = utils.options({
    strict: true,
    bufferCommands: true,
    capped: false, // { size, max, autoIndexId }
    versionKey: '__v',
    discriminatorKey: '__t',
    minimize: true,
    autoIndex: null,
    shardKey: null,
    read: null,
    validateBeforeSave: true,
    // the following are only applied at construction time
    noId: false, // deprecated, use { _id: false }
    _id: true,
    noVirtualId: false, // deprecated, use { id: false }
    id: true,
    typeKey: 'type'
  }, options);

  if (options.read) {
    options.read = readPref(options.read);
  }

  return options;
};

/**
 * Adds key path / schema type pairs to this schema.
 *
 * ####Example:
 *
 *     var ToySchema = new Schema;
 *     ToySchema.add({ name: 'string', color: 'string', price: 'number' });
 *
 * @param {Object} obj
 * @param {String} prefix
 * @api public
 */

Schema.prototype.add = function add(obj, prefix) {
  prefix = prefix || '';
  var keys = Object.keys(obj);

  for (var i = 0; i < keys.length; ++i) {
    var key = keys[i];

    if (obj[key] == null) {
      throw new TypeError('Invalid value for schema path `' + prefix + key + '`');
    }

    if (Array.isArray(obj[key]) && obj[key].length === 1 && obj[key][0] == null) {
      throw new TypeError('Invalid value for schema Array path `' + prefix + key + '`');
    }

    if (utils.isObject(obj[key]) &&
        (!obj[key].constructor || utils.getFunctionName(obj[key].constructor) === 'Object') &&
        (!obj[key][this.options.typeKey] || (this.options.typeKey === 'type' && obj[key].type.type))) {
      if (Object.keys(obj[key]).length) {
        // nested object { last: { name: String }}
        this.nested[prefix + key] = true;
        this.add(obj[key], prefix + key + '.');
      } else {
        this.path(prefix + key, obj[key]); // mixed type
      }
    } else {
      this.path(prefix + key, obj[key]);
    }
  }
};

/**
 * Reserved document keys.
 *
 * Keys in this object are names that are rejected in schema declarations b/c they conflict with mongoose functionality. Using these key name will throw an error.
 *
 *      on, emit, _events, db, get, set, init, isNew, errors, schema, options, modelName, collection, _pres, _posts, toObject
 *
 * _NOTE:_ Use of these terms as method names is permitted, but play at your own risk, as they may be existing mongoose document methods you are stomping on.
 *
 *      var schema = new Schema(..);
 *      schema.methods.init = function () {} // potentially breaking
 */

Schema.reserved = Object.create(null);
var reserved = Schema.reserved;
// EventEmitter
reserved.emit =
reserved.on =
reserved.once =
reserved.listeners =
reserved.removeListener =
// document properties and functions
reserved.collection =
reserved.db =
reserved.errors =
reserved.init =
reserved.isModified =
reserved.isNew =
reserved.get =
reserved.modelName =
reserved.save =
reserved.schema =
reserved.set =
reserved.toObject =
reserved.validate =
// hooks.js
reserved._pres = reserved._posts = 1;

/**
 * Document keys to print warnings for
 */

var warnings = {};
warnings.increment = '`increment` should not be used as a schema path name ' +
    'unless you have disabled versioning.';

/**
 * Gets/sets schema paths.
 *
 * Sets a path (if arity 2)
 * Gets a path (if arity 1)
 *
 * ####Example
 *
 *     schema.path('name') // returns a SchemaType
 *     schema.path('name', Number) // changes the schemaType of `name` to Number
 *
 * @param {String} path
 * @param {Object} constructor
 * @api public
 */

Schema.prototype.path = function(path, obj) {
  if (obj === undefined) {
    if (this.paths[path]) {
      return this.paths[path];
    }
    if (this.subpaths[path]) {
      return this.subpaths[path];
    }
    if (this.singleNestedPaths[path]) {
      return this.singleNestedPaths[path];
    }

    // subpaths?
    return /\.\d+\.?.*$/.test(path)
        ? getPositionalPath(this, path)
        : undefined;
  }

  // some path names conflict with document methods
  if (reserved[path]) {
    throw new Error('`' + path + '` may not be used as a schema pathname');
  }

  if (warnings[path]) {
    console.log('WARN: ' + warnings[path]);
  }

  // update the tree
  var subpaths = path.split(/\./),
      last = subpaths.pop(),
      branch = this.tree;

  subpaths.forEach(function(sub, i) {
    if (!branch[sub]) {
      branch[sub] = {};
    }
    if (typeof branch[sub] !== 'object') {
      var msg = 'Cannot set nested path `' + path + '`. '
          + 'Parent path `'
          + subpaths.slice(0, i).concat([sub]).join('.')
          + '` already set to type ' + branch[sub].name
          + '.';
      throw new Error(msg);
    }
    branch = branch[sub];
  });

  branch[last] = utils.clone(obj);

  this.paths[path] = Schema.interpretAsType(path, obj, this.options);
  if (this.paths[path].$isSingleNested) {
    for (var key in this.paths[path].schema.paths) {
      this.singleNestedPaths[path + '.' + key] =
          this.paths[path].schema.paths[key];
    }
    for (key in this.paths[path].schema.singleNestedPaths) {
      this.singleNestedPaths[path + '.' + key] =
          this.paths[path].schema.singleNestedPaths[key];
    }
  }
  return this;
};

/**
 * Converts type arguments into Mongoose Types.
 *
 * @param {String} path
 * @param {Object} obj constructor
 * @api private
 */

Schema.interpretAsType = function(path, obj, options) {
  if (obj.constructor) {
    var constructorName = utils.getFunctionName(obj.constructor);
    if (constructorName !== 'Object') {
      var oldObj = obj;
      obj = {};
      obj[options.typeKey] = oldObj;
    }
  }

  // Get the type making sure to allow keys named "type"
  // and default to mixed if not specified.
  // { type: { type: String, default: 'freshcut' } }
  var type = obj[options.typeKey] && (options.typeKey !== 'type' || !obj.type.type)
      ? obj[options.typeKey]
      : {};

  if (utils.getFunctionName(type.constructor) === 'Object' || type === 'mixed') {
    return new MongooseTypes.Mixed(path, obj);
  }

  if (Array.isArray(type) || Array === type || type === 'array') {
    // if it was specified through { type } look for `cast`
    var cast = (Array === type || type === 'array')
        ? obj.cast
        : type[0];

    if (cast && cast.instanceOfSchema) {
      return new MongooseTypes.DocumentArray(path, cast, obj);
    }

    if (Array.isArray(cast)) {
      return new MongooseTypes.Array(path, Schema.interpretAsType(path, cast, options), obj);
    }

    if (typeof cast === 'string') {
      cast = MongooseTypes[cast.charAt(0).toUpperCase() + cast.substring(1)];
    } else if (cast && (!cast[options.typeKey] || (options.typeKey === 'type' && cast.type.type))
        && utils.getFunctionName(cast.constructor) === 'Object'
        && Object.keys(cast).length) {
      // The `minimize` and `typeKey` options propagate to child schemas
      // declared inline, like `{ arr: [{ val: { $type: String } }] }`.
      // See gh-3560
      var childSchemaOptions = {minimize: options.minimize};
      if (options.typeKey) {
        childSchemaOptions.typeKey = options.typeKey;
      }
      var childSchema = new Schema(cast, childSchemaOptions);
      return new MongooseTypes.DocumentArray(path, childSchema, obj);
    }

    return new MongooseTypes.Array(path, cast || MongooseTypes.Mixed, obj);
  }

  if (type && type.instanceOfSchema) {
    return new MongooseTypes.Embedded(type, path, obj);
  }

  var name;
  if (Buffer.isBuffer(type)) {
    name = 'Buffer';
  } else {
    name = typeof type === 'string'
        ? type
      // If not string, `type` is a function. Outside of IE, function.name
      // gives you the function name. In IE, you need to compute it
        : type.schemaName || utils.getFunctionName(type);
  }

  if (name) {
    name = name.charAt(0).toUpperCase() + name.substring(1);
  }

  if (undefined == MongooseTypes[name]) {
    throw new TypeError('Undefined type `' + name + '` at `' + path +
        '`\n  Did you try nesting Schemas? ' +
        'You can only nest using refs or arrays.');
  }

  return new MongooseTypes[name](path, obj);
};

/**
 * Iterates the schemas paths similar to Array#forEach.
 *
 * The callback is passed the pathname and schemaType as arguments on each iteration.
 *
 * @param {Function} fn callback function
 * @return {Schema} this
 * @api public
 */

Schema.prototype.eachPath = function(fn) {
  var keys = Object.keys(this.paths),
      len = keys.length;

  for (var i = 0; i < len; ++i) {
    fn(keys[i], this.paths[keys[i]]);
  }

  return this;
};

/**
 * Returns an Array of path strings that are required by this schema.
 *
 * @api public
 * @param {Boolean} invalidate refresh the cache
 * @return {Array}
 */

Schema.prototype.requiredPaths = function requiredPaths(invalidate) {
  if (this._requiredpaths && !invalidate) {
    return this._requiredpaths;
  }

  var paths = Object.keys(this.paths),
      i = paths.length,
      ret = [];

  while (i--) {
    var path = paths[i];
    if (this.paths[path].isRequired) {
      ret.push(path);
    }
  }
  this._requiredpaths = ret;
  return this._requiredpaths;
};

/**
 * Returns indexes from fields and schema-level indexes (cached).
 *
 * @api private
 * @return {Array}
 */

Schema.prototype.indexedPaths = function indexedPaths() {
  if (this._indexedpaths) {
    return this._indexedpaths;
  }
  this._indexedpaths = this.indexes();
  return this._indexedpaths;
};

/**
 * Returns the pathType of `path` for this schema.
 *
 * Given a path, returns whether it is a real, virtual, nested, or ad-hoc/undefined path.
 *
 * @param {String} path
 * @return {String}
 * @api public
 */

Schema.prototype.pathType = function(path) {
  if (path in this.paths) {
    return 'real';
  }
  if (path in this.virtuals) {
    return 'virtual';
  }
  if (path in this.nested) {
    return 'nested';
  }
  if (path in this.subpaths) {
    return 'real';
  }
  if (path in this.singleNestedPaths) {
    return 'real';
  }

  if (/\.\d+\.|\.\d+$/.test(path)) {
    return getPositionalPathType(this, path);
  }
  return 'adhocOrUndefined';
};

/**
 * Returns true iff this path is a child of a mixed schema.
 *
 * @param {String} path
 * @return {Boolean}
 * @api private
 */

Schema.prototype.hasMixedParent = function(path) {
  var subpaths = path.split(/\./g);
  path = '';
  for (var i = 0; i < subpaths.length; ++i) {
    path = i > 0 ? path + '.' + subpaths[i] : subpaths[i];
    if (path in this.paths &&
        this.paths[path] instanceof MongooseTypes.Mixed) {
      return true;
    }
  }

  return false;
};

/**
 * Setup updatedAt and createdAt timestamps to documents if enabled
 *
 * @param {Boolean|Object} timestamps timestamps options
 * @api private
 */
Schema.prototype.setupTimestamp = function(timestamps) {
  if (timestamps) {
    var createdAt = timestamps.createdAt || 'createdAt',
        updatedAt = timestamps.updatedAt || 'updatedAt',
        schemaAdditions = {};

    schemaAdditions[updatedAt] = Date;

    if (!this.paths[createdAt]) {
      schemaAdditions[createdAt] = Date;
    }

    this.add(schemaAdditions);

    this.pre('save', function(next) {
      var defaultTimestamp = new Date();
      var auto_id = this._id && this._id.auto;

      if (!this[createdAt]) {
        this[createdAt] = auto_id ? this._id.getTimestamp() : defaultTimestamp;
      }

      if (this.isNew || this.isModified()) {
        this[updatedAt] = this.isNew ? this[createdAt] : defaultTimestamp;
      }

      next();
    });

    var genUpdates = function() {
      var now = new Date();
      var updates = {$set: {}, $setOnInsert: {}};
      updates.$set[updatedAt] = now;
      updates.$setOnInsert[createdAt] = now;

      return updates;
    };

    this.pre('findOneAndUpdate', function(next) {
      this.findOneAndUpdate({}, genUpdates());
      next();
    });

    this.pre('update', function(next) {
      this.update({}, genUpdates());
      next();
    });
  }
};

/*!
 * ignore
 */

function getPositionalPathType(self, path) {
  var subpaths = path.split(/\.(\d+)\.|\.(\d+)$/).filter(Boolean);
  if (subpaths.length < 2) {
    return self.paths[subpaths[0]];
  }

  var val = self.path(subpaths[0]);
  var isNested = false;
  if (!val) {
    return val;
  }

  var last = subpaths.length - 1,
      subpath,
      i = 1;

  for (; i < subpaths.length; ++i) {
    isNested = false;
    subpath = subpaths[i];

    if (i === last && val && !val.schema && !/\D/.test(subpath)) {
      if (val instanceof MongooseTypes.Array) {
        // StringSchema, NumberSchema, etc
        val = val.caster;
      } else {
        val = undefined;
      }
      break;
    }

    // ignore if its just a position segment: path.0.subpath
    if (!/\D/.test(subpath)) {
      continue;
    }

    if (!(val && val.schema)) {
      val = undefined;
      break;
    }

    var type = val.schema.pathType(subpath);
    isNested = (type === 'nested');
    val = val.schema.path(subpath);
  }

  self.subpaths[path] = val;
  if (val) {
    return 'real';
  }
  if (isNested) {
    return 'nested';
  }
  return 'adhocOrUndefined';
}


/*!
 * ignore
 */

function getPositionalPath(self, path) {
  getPositionalPathType(self, path);
  return self.subpaths[path];
}

/**
 * Adds a method call to the queue.
 *
 * @param {String} name name of the document method to call later
 * @param {Array} args arguments to pass to the method
 * @api public
 */

Schema.prototype.queue = function(name, args) {
  this.callQueue.push([name, args]);
  return this;
};

/**
 * Defines a pre hook for the document.
 *
 * ####Example
 *
 *     var toySchema = new Schema(..);
 *
 *     toySchema.pre('save', function (next) {
 *       if (!this.created) this.created = new Date;
 *       next();
 *     })
 *
 *     toySchema.pre('validate', function (next) {
 *       if (this.name !== 'Woody') this.name = 'Woody';
 *       next();
 *     })
 *
 * @param {String} method
 * @param {Function} callback
 * @see hooks.js https://github.com/bnoguchi/hooks-js/tree/31ec571cef0332e21121ee7157e0cf9728572cc3
 * @api public
 */

Schema.prototype.pre = function() {
  var name = arguments[0];
  if (IS_QUERY_HOOK[name]) {
    this.s.hooks.pre.apply(this.s.hooks, arguments);
    return this;
  }
  return this.queue('pre', arguments);
};

/**
 * Defines a post hook for the document
 *
 * Post hooks fire `on` the event emitted from document instances of Models compiled from this schema.
 *
 *     var schema = new Schema(..);
 *     schema.post('save', function (doc) {
 *       console.log('this fired after a document was saved');
 *     });
 *
 *     var Model = mongoose.model('Model', schema);
 *
 *     var m = new Model(..);
 *     m.save(function (err) {
 *       console.log('this fires after the `post` hook');
 *     });
 *
 * @param {String} method name of the method to hook
 * @param {Function} fn callback
 * @see hooks.js https://github.com/bnoguchi/hooks-js/tree/31ec571cef0332e21121ee7157e0cf9728572cc3
 * @api public
 */

Schema.prototype.post = function(method, fn) {
  if (IS_QUERY_HOOK[method]) {
    this.s.hooks.post.apply(this.s.hooks, arguments);
    return this;
  }
  // assuming that all callbacks with arity < 2 are synchronous post hooks
  if (fn.length < 2) {
    return this.queue('on', [arguments[0], function(doc) {
      return fn.call(doc, doc);
    }]);
  }

  if (fn.length === 3) {
    this.s.hooks.post(method + ':error', fn);
    return this;
  }

  return this.queue('post', [arguments[0], function(next) {
    // wrap original function so that the callback goes last,
    // for compatibility with old code that is using synchronous post hooks
    var _this = this;
    var args = Array.prototype.slice.call(arguments, 1);
    fn.call(this, this, function(err) {
      return next.apply(_this, [err].concat(args));
    });
  }]);
};

/**
 * Registers a plugin for this schema.
 *
 * @param {Function} plugin callback
 * @param {Object} [opts]
 * @see plugins
 * @api public
 */

Schema.prototype.plugin = function(fn, opts) {
  fn(this, opts);
  return this;
};

/**
 * Adds an instance method to documents constructed from Models compiled from this schema.
 *
 * ####Example
 *
 *     var schema = kittySchema = new Schema(..);
 *
 *     schema.method('meow', function () {
 *       console.log('meeeeeoooooooooooow');
 *     })
 *
 *     var Kitty = mongoose.model('Kitty', schema);
 *
 *     var fizz = new Kitty;
 *     fizz.meow(); // meeeeeooooooooooooow
 *
 * If a hash of name/fn pairs is passed as the only argument, each name/fn pair will be added as methods.
 *
 *     schema.method({
 *         purr: function () {}
 *       , scratch: function () {}
 *     });
 *
 *     // later
 *     fizz.purr();
 *     fizz.scratch();
 *
 * @param {String|Object} method name
 * @param {Function} [fn]
 * @api public
 */

Schema.prototype.method = function(name, fn) {
  if (typeof name !== 'string') {
    for (var i in name) {
      this.methods[i] = name[i];
    }
  } else {
    this.methods[name] = fn;
  }
  return this;
};

/**
 * Adds static "class" methods to Models compiled from this schema.
 *
 * ####Example
 *
 *     var schema = new Schema(..);
 *     schema.static('findByName', function (name, callback) {
 *       return this.find({ name: name }, callback);
 *     });
 *
 *     var Drink = mongoose.model('Drink', schema);
 *     Drink.findByName('sanpellegrino', function (err, drinks) {
 *       //
 *     });
 *
 * If a hash of name/fn pairs is passed as the only argument, each name/fn pair will be added as statics.
 *
 * @param {String} name
 * @param {Function} fn
 * @api public
 */

Schema.prototype.static = function(name, fn) {
  if (typeof name !== 'string') {
    for (var i in name) {
      this.statics[i] = name[i];
    }
  } else {
    this.statics[name] = fn;
  }
  return this;
};

/**
 * Defines an index (most likely compound) for this schema.
 *
 * ####Example
 *
 *     schema.index({ first: 1, last: -1 })
 *
 * @param {Object} fields
 * @param {Object} [options] Options to pass to [MongoDB driver's `createIndex()` function](http://mongodb.github.io/node-mongodb-native/2.0/api/Collection.html#createIndex)
 * @param {String} [options.expires=null] Mongoose-specific syntactic sugar, uses [ms](https://www.npmjs.com/package/ms) to convert `expires` option into seconds for the `expireAfterSeconds` in the above link.
 * @api public
 */

Schema.prototype.index = function(fields, options) {
  options || (options = {});

  if (options.expires) {
    utils.expires(options);
  }

  this._indexes.push([fields, options]);
  return this;
};

/**
 * Sets/gets a schema option.
 *
 * ####Example
 *
 *     schema.set('strict'); // 'true' by default
 *     schema.set('strict', false); // Sets 'strict' to false
 *     schema.set('strict'); // 'false'
 *
 * @param {String} key option name
 * @param {Object} [value] if not passed, the current option value is returned
 * @see Schema ./
 * @api public
 */

Schema.prototype.set = function(key, value, _tags) {
  if (arguments.length === 1) {
    return this.options[key];
  }

  switch (key) {
    case 'read':
      this.options[key] = readPref(value, _tags);
      break;
    case 'safe':
      this.options[key] = value === false
          ? {w: 0}
          : value;
      break;
    case 'timestamps':
      this.setupTimestamp(value);
      this.options[key] = value;
      break;
    default:
      this.options[key] = value;
  }

  return this;
};

/**
 * Gets a schema option.
 *
 * @param {String} key option name
 * @api public
 */

Schema.prototype.get = function(key) {
  return this.options[key];
};

/**
 * The allowed index types
 *
 * @static indexTypes
 * @receiver Schema
 * @api public
 */

var indexTypes = '2d 2dsphere hashed text'.split(' ');

Object.defineProperty(Schema, 'indexTypes', {
  get: function() {
    return indexTypes;
  },
  set: function() {
    throw new Error('Cannot overwrite Schema.indexTypes');
  }
});

/**
 * Compiles indexes from fields and schema-level indexes
 *
 * @api public
 */

Schema.prototype.indexes = function() {
  'use strict';

  var indexes = [];
  var seenPrefix = {};

  var collectIndexes = function(schema, prefix) {
    if (seenPrefix[prefix]) {
      return;
    }
    seenPrefix[prefix] = true;

    prefix = prefix || '';
    var key, path, index, field, isObject, options, type;
    var keys = Object.keys(schema.paths);

    for (var i = 0; i < keys.length; ++i) {
      key = keys[i];
      path = schema.paths[key];

      if ((path instanceof MongooseTypes.DocumentArray) || path.$isSingleNested) {
        collectIndexes(path.schema, key + '.');
      } else {
        index = path._index;

        if (index !== false && index !== null && index !== undefined) {
          field = {};
          isObject = utils.isObject(index);
          options = isObject ? index : {};
          type = typeof index === 'string' ? index :
              isObject ? index.type :
                  false;

          if (type && ~Schema.indexTypes.indexOf(type)) {
            field[prefix + key] = type;
          } else if (options.text) {
            field[prefix + key] = 'text';
            delete options.text;
          } else {
            field[prefix + key] = 1;
          }

          delete options.type;
          if (!('background' in options)) {
            options.background = true;
          }

          indexes.push([field, options]);
        }
      }
    }

    if (prefix) {
      fixSubIndexPaths(schema, prefix);
    } else {
      schema._indexes.forEach(function(index) {
        if (!('background' in index[1])) {
          index[1].background = true;
        }
      });
      indexes = indexes.concat(schema._indexes);
    }
  };

  collectIndexes(this);
  return indexes;

  /*!
   * Checks for indexes added to subdocs using Schema.index().
   * These indexes need their paths prefixed properly.
   *
   * schema._indexes = [ [indexObj, options], [indexObj, options] ..]
   */

  function fixSubIndexPaths(schema, prefix) {
    var subindexes = schema._indexes,
        len = subindexes.length,
        indexObj,
        newindex,
        klen,
        keys,
        key,
        i = 0,
        j;

    for (i = 0; i < len; ++i) {
      indexObj = subindexes[i][0];
      keys = Object.keys(indexObj);
      klen = keys.length;
      newindex = {};

      // use forward iteration, order matters
      for (j = 0; j < klen; ++j) {
        key = keys[j];
        newindex[prefix + key] = indexObj[key];
      }

      indexes.push([newindex, subindexes[i][1]]);
    }
  }
};

/**
 * Creates a virtual type with the given name.
 *
 * @param {String} name
 * @param {Object} [options]
 * @return {VirtualType}
 */

Schema.prototype.virtual = function(name, options) {
  var virtuals = this.virtuals;
  var parts = name.split('.');
  virtuals[name] = parts.reduce(function(mem, part, i) {
    mem[part] || (mem[part] = (i === parts.length - 1)
        ? new VirtualType(options, name)
        : {});
    return mem[part];
  }, this.tree);
  return virtuals[name];
};

/**
 * Returns the virtual type with the given `name`.
 *
 * @param {String} name
 * @return {VirtualType}
 */

Schema.prototype.virtualpath = function(name) {
  return this.virtuals[name];
};

/**
 * Removes the given `path` (or [`paths`]).
 *
 * @param {String|Array} path
 *
 * @api public
 */
Schema.prototype.remove = function(path) {
  if (typeof path === 'string') {
    path = [path];
  }
  if (Array.isArray(path)) {
    path.forEach(function(name) {
      if (this.path(name)) {
        delete this.paths[name];

        var pieces = name.split('.');
        var last = pieces.pop();
        var branch = this.tree;
        for (var i = 0; i < pieces.length; ++i) {
          branch = branch[pieces[i]];
        }
        delete branch[last];
      }
    }, this);
  }
};

/*!
 * ignore
 */

Schema.prototype._getSchema = function(path) {
  var _this = this;
  var pathschema = _this.path(path);

  if (pathschema) {
    return pathschema;
  }

  function search(parts, schema) {
    var p = parts.length + 1,
        foundschema,
        trypath;

    while (p--) {
      trypath = parts.slice(0, p).join('.');
      foundschema = schema.path(trypath);
      if (foundschema) {
        if (foundschema.caster) {
          // array of Mixed?
          if (foundschema.caster instanceof MongooseTypes.Mixed) {
            return foundschema.caster;
          }

          // Now that we found the array, we need to check if there
          // are remaining document paths to look up for casting.
          // Also we need to handle array.$.path since schema.path
          // doesn't work for that.
          // If there is no foundschema.schema we are dealing with
          // a path like array.$
          if (p !== parts.length && foundschema.schema) {
            if (parts[p] === '$') {
              // comments.$.comments.$.title
              return search(parts.slice(p + 1), foundschema.schema);
            }
            // this is the last path of the selector
            return search(parts.slice(p), foundschema.schema);
          }
        }
        return foundschema;
      }
    }
  }

  // look for arrays
  return search(path.split('.'), _this);
};

/*!
 * ignore
 */

Schema.prototype._getPathType = function(path) {
  var _this = this;
  var pathschema = _this.path(path);

  if (pathschema) {
    return 'real';
  }

  function search(parts, schema) {
    var p = parts.length + 1,
        foundschema,
        trypath;

    while (p--) {
      trypath = parts.slice(0, p).join('.');
      foundschema = schema.path(trypath);
      if (foundschema) {
        if (foundschema.caster) {
          // array of Mixed?
          if (foundschema.caster instanceof MongooseTypes.Mixed) {
            return { schema: foundschema, pathType: 'mixed' };
          }

          // Now that we found the array, we need to check if there
          // are remaining document paths to look up for casting.
          // Also we need to handle array.$.path since schema.path
          // doesn't work for that.
          // If there is no foundschema.schema we are dealing with
          // a path like array.$
          if (p !== parts.length && foundschema.schema) {
            if (parts[p] === '$') {
              if (p === parts.length - 1) {
                return { schema: foundschema, pathType: 'nested' };
              }
              // comments.$.comments.$.title
              return search(parts.slice(p + 1), foundschema.schema);
            }
            // this is the last path of the selector
            return search(parts.slice(p), foundschema.schema);
          }
          return {
            schema: foundschema,
            pathType: foundschema.$isSingleNested ? 'nested' : 'array'
          };
        }
        return { schema: foundschema, pathType: 'real' };
      } else if (p === parts.length && schema.nested[trypath]) {
        return { schema: schema, pathType: 'nested' };
      }
    }
    return { schema: foundschema || schema, pathType: 'undefined' };
  }

  // look for arrays
  return search(path.split('.'), _this);
};


/*!
 * Module exports.
 */

module.exports = exports = Schema;

// require down here because of reference issues

/**
 * The various built-in Mongoose Schema Types.
 *
 * ####Example:
 *
 *     var mongoose = require('mongoose');
 *     var ObjectId = mongoose.Schema.Types.ObjectId;
 *
 * ####Types:
 *
 * - [String](#schema-string-js)
 * - [Number](#schema-number-js)
 * - [Boolean](#schema-boolean-js) | Bool
 * - [Array](#schema-array-js)
 * - [Buffer](#schema-buffer-js)
 * - [Date](#schema-date-js)
 * - [ObjectId](#schema-objectid-js) | Oid
 * - [Mixed](#schema-mixed-js)
 *
 * Using this exposed access to the `Mixed` SchemaType, we can use them in our schema.
 *
 *     var Mixed = mongoose.Schema.Types.Mixed;
 *     new mongoose.Schema({ _user: Mixed })
 *
 * @api public
 */

Schema.Types = MongooseTypes = require('./schema/index');

/*!
 * ignore
 */

exports.ObjectId = MongooseTypes.ObjectId;<|MERGE_RESOLUTION|>--- conflicted
+++ resolved
@@ -182,46 +182,25 @@
           shouldValidate = this.schema.options.validateBeforeSave;
         }
 
-<<<<<<< HEAD
-      // Validate
-      if (shouldValidate) {
-        // HACK: use $__original_validate to avoid promises so bluebird doesn't
-        // complain
-        if (this.$__original_validate) {
-          this.$__original_validate({__noPromise: true}, function(error) {
-            return _this.schema.s.hooks.execPost('save:error', _this, [_this], { error: error }, function(error) {
-              next(error);
-            });
-          });
-        } else {
-          this.validate({__noPromise: true}, function(error) {
-            return _this.schema.s.hooks.execPost('save:error', _this, [ _this], { error: error }, function(error) {
-              next(error);
-            });
-          });
-=======
         // Validate
         if (shouldValidate) {
           // HACK: use $__original_validate to avoid promises so bluebird doesn't
           // complain
           if (this.$__original_validate) {
             this.$__original_validate({__noPromise: true}, function(error) {
-              if (error) {
-                error = _this.schema.options.processError(error);
-              }
-              next(error);
+              return _this.schema.s.hooks.execPost('save:error', _this, [_this], { error: error }, function(error) {
+                next(error);
+              });
             });
           } else {
             this.validate({__noPromise: true}, function(error) {
-              if (error) {
-                error = _this.schema.options.processError(error);
-              }
-              next(error);
+              return _this.schema.s.hooks.execPost('save:error', _this, [ _this], { error: error }, function(error) {
+                next(error);
+              });
             });
           }
         } else {
           next();
->>>>>>> 33fdac06
         }
       }
     },
@@ -249,9 +228,9 @@
             delete subdocs[i].$__preSavingFromParent;
           }
           if (error) {
-            error = _this.schema.options.processError(error);
-            done(error);
-            return;
+            return _this.schema.s.hooks.execPost('save:error', _this, [_this], { error: error }, function(error) {
+              done(error);
+            });
           }
           next();
           done();
@@ -268,20 +247,13 @@
           next();
           return;
         }
-<<<<<<< HEAD
-
-        if (error) {
-          return _this.schema.s.hooks.execPost('save:error', _this, [_this], { error: error }, function(error) {
-            done(error);
-          });
-=======
+
         var subdocs = this.$__getAllSubdocs();
 
-        if (!subdocs.length) {
+        if (!subdocs.length || this.$__preSavingFromParent) {
           done();
           next();
           return;
->>>>>>> 33fdac06
         }
 
         async.each(subdocs, function(subdoc, cb) {
