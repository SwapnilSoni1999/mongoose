--- conflicted
+++ resolved
@@ -730,10 +730,6 @@
  */
 Schema.prototype.setupTimestamp = function(timestamps) {
   if (timestamps) {
-<<<<<<< HEAD
-
-=======
->>>>>>> c28ce330
     var createdAt = handleTimestampOption(timestamps, 'createdAt');
     var updatedAt = handleTimestampOption(timestamps, 'updatedAt');
     var schemaAdditions = {};
