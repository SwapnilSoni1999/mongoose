'use strict';

/*!
 * Module dependencies.
 */

const EventEmitter = require('events').EventEmitter;
const Kareem = require('kareem');
const MongooseError = require('./error/mongooseError');
const SchemaType = require('./schematype');
const SchemaTypeOptions = require('./options/SchemaTypeOptions');
const VirtualOptions = require('./options/VirtualOptions');
const VirtualType = require('./virtualtype');
const addAutoId = require('./helpers/schema/addAutoId');
const arrayParentSymbol = require('./helpers/symbols').arrayParentSymbol;
const get = require('./helpers/get');
const getIndexes = require('./helpers/schema/getIndexes');
const merge = require('./helpers/schema/merge');
const mpath = require('mpath');
const readPref = require('./driver').get().ReadPreference;
const setupTimestamps = require('./helpers/timestamps/setupTimestamps');
const util = require('util');
const utils = require('./utils');
const validateRef = require('./helpers/populate/validateRef');

let MongooseTypes;

const queryHooks = require('./helpers/query/applyQueryMiddleware').
  middlewareFunctions;
const documentHooks = require('./helpers/model/applyHooks').middlewareFunctions;
const hookNames = queryHooks.concat(documentHooks).
  reduce((s, hook) => s.add(hook), new Set());

let id = 0;

/**
 * Schema constructor.
 *
 * ####Example:
 *
 *     const child = new Schema({ name: String });
 *     const schema = new Schema({ name: String, age: Number, children: [child] });
 *     const Tree = mongoose.model('Tree', schema);
 *
 *     // setting schema options
 *     new Schema({ name: String }, { _id: false, autoIndex: false })
 *
 * ####Options:
 *
 * - [autoIndex](/docs/guide.html#autoIndex): bool - defaults to null (which means use the connection's autoIndex option)
 * - [autoCreate](/docs/guide.html#autoCreate): bool - defaults to null (which means use the connection's autoCreate option)
 * - [bufferCommands](/docs/guide.html#bufferCommands): bool - defaults to true
 * - [bufferTimeoutMS](/docs/guide.html#bufferTimeoutMS): number - defaults to 10000 (10 seconds). If `bufferCommands` is enabled, the amount of time Mongoose will wait for connectivity to be restablished before erroring out.
 * - [capped](/docs/guide.html#capped): bool - defaults to false
 * - [collection](/docs/guide.html#collection): string - no default
 * - [id](/docs/guide.html#id): bool - defaults to true
 * - [_id](/docs/guide.html#_id): bool - defaults to true
 * - [minimize](/docs/guide.html#minimize): bool - controls [document#toObject](#document_Document-toObject) behavior when called manually - defaults to true
 * - [read](/docs/guide.html#read): string
 * - [writeConcern](/docs/guide.html#writeConcern): object - defaults to null, use to override [the MongoDB server's default write concern settings](https://docs.mongodb.com/manual/reference/write-concern/)
 * - [shardKey](/docs/guide.html#shardKey): object - defaults to `null`
 * - [strict](/docs/guide.html#strict): bool - defaults to true
 * - [strictQuery](/docs/guide.html#strictQuery): bool - defaults to false
 * - [toJSON](/docs/guide.html#toJSON) - object - no default
 * - [toObject](/docs/guide.html#toObject) - object - no default
 * - [typeKey](/docs/guide.html#typeKey) - string - defaults to 'type'
 * - [validateBeforeSave](/docs/guide.html#validateBeforeSave) - bool - defaults to `true`
 * - [versionKey](/docs/guide.html#versionKey): string or object - defaults to "__v"
 * - [optimisticConcurrency](/docs/guide.html#optimisticConcurrency): bool - defaults to false. Set to true to enable [optimistic concurrency](https://thecodebarbarian.com/whats-new-in-mongoose-5-10-optimistic-concurrency.html).
 * - [collation](/docs/guide.html#collation): object - defaults to null (which means use no collation)
 * - [selectPopulatedPaths](/docs/guide.html#selectPopulatedPaths): boolean - defaults to `true`
 * - [skipVersioning](/docs/guide.html#skipVersioning): object - paths to exclude from versioning
 * - [timestamps](/docs/guide.html#timestamps): object or boolean - defaults to `false`. If true, Mongoose adds `createdAt` and `updatedAt` properties to your schema and manages those properties for you.
 *
 * ####Options for Nested Schemas:
 * - `excludeIndexes`: bool - defaults to `false`. If `true`, skip building indexes on this schema's paths.
 *
 * ####Note:
 *
 * _When nesting schemas, (`children` in the example above), always declare the child schema first before passing it into its parent._
 *
 * @param {Object|Schema|Array} [definition] Can be one of: object describing schema paths, or schema to copy, or array of objects and schemas
 * @param {Object} [options]
 * @inherits NodeJS EventEmitter http://nodejs.org/api/events.html#events_class_events_eventemitter
 * @event `init`: Emitted after the schema is compiled into a `Model`.
 * @api public
 */

function Schema(obj, options) {
  if (!(this instanceof Schema)) {
    return new Schema(obj, options);
  }

  this.obj = obj;
  this.paths = {};
  this.aliases = {};
  this.subpaths = {};
  this.virtuals = {};
  this.singleNestedPaths = {};
  this.nested = {};
  this.inherits = {};
  this.callQueue = [];
  this._indexes = [];
  this.methods = {};
  this.methodOptions = {};
  this.statics = {};
  this.tree = {};
  this.query = {};
  this.childSchemas = [];
  this.plugins = [];
  // For internal debugging. Do not use this to try to save a schema in MDB.
  this.$id = ++id;

  this.s = {
    hooks: new Kareem()
  };

  this.options = this.defaultOptions(options);

  // build paths
  if (Array.isArray(obj)) {
    for (const definition of obj) {
      this.add(definition);
    }
  } else if (obj) {
    this.add(obj);
  }

  // check if _id's value is a subdocument (gh-2276)
  const _idSubDoc = obj && obj._id && utils.isObject(obj._id);

  // ensure the documents get an auto _id unless disabled
  const auto_id = !this.paths['_id'] &&
      (!this.options.noId && this.options._id) && !_idSubDoc;

  if (auto_id) {
    addAutoId(this);
  }

  this.setupTimestamp(this.options.timestamps);
}

/*!
 * Create virtual properties with alias field
 */
function aliasFields(schema, paths) {
  paths = paths || Object.keys(schema.paths);
  for (const path of paths) {
    const options = get(schema.paths[path], 'options');
    if (options == null) {
      continue;
    }

    const prop = schema.paths[path].path;
    const alias = options.alias;

    if (!alias) {
      continue;
    }

    if (typeof alias !== 'string') {
      throw new Error('Invalid value for alias option on ' + prop + ', got ' + alias);
    }

    schema.aliases[alias] = prop;

    schema.
      virtual(alias).
      get((function(p) {
        return function() {
          if (typeof this.get === 'function') {
            return this.get(p);
          }
          return this[p];
        };
      })(prop)).
      set((function(p) {
        return function(v) {
          return this.$set(p, v);
        };
      })(prop));
  }
}

/*!
 * Inherit from EventEmitter.
 */
Schema.prototype = Object.create(EventEmitter.prototype);
Schema.prototype.constructor = Schema;
Schema.prototype.instanceOfSchema = true;

/*!
 * ignore
 */

Object.defineProperty(Schema.prototype, '$schemaType', {
  configurable: false,
  enumerable: false,
  writable: true
});

/**
 * Array of child schemas (from document arrays and single nested subdocs)
 * and their corresponding compiled models. Each element of the array is
 * an object with 2 properties: `schema` and `model`.
 *
 * This property is typically only useful for plugin authors and advanced users.
 * You do not need to interact with this property at all to use mongoose.
 *
 * @api public
 * @property childSchemas
 * @memberOf Schema
 * @instance
 */

Object.defineProperty(Schema.prototype, 'childSchemas', {
  configurable: false,
  enumerable: true,
  writable: true
});

/**
 * The original object passed to the schema constructor
 *
 * ####Example:
 *
 *     const schema = new Schema({ a: String }).add({ b: String });
 *     schema.obj; // { a: String }
 *
 * @api public
 * @property obj
 * @memberOf Schema
 * @instance
 */

Schema.prototype.obj;

/**
 * The paths defined on this schema. The keys are the top-level paths
 * in this schema, and the values are instances of the SchemaType class.
 *
 * ####Example:
 *     const schema = new Schema({ name: String }, { _id: false });
 *     schema.paths; // { name: SchemaString { ... } }
 *
 *     schema.add({ age: Number });
 *     schema.paths; // { name: SchemaString { ... }, age: SchemaNumber { ... } }
 *
 * @api public
 * @property paths
 * @memberOf Schema
 * @instance
 */

Schema.prototype.paths;

/**
 * Schema as a tree
 *
 * ####Example:
 *     {
 *         '_id'     : ObjectId
 *       , 'nested'  : {
 *             'key' : String
 *         }
 *     }
 *
 * @api private
 * @property tree
 * @memberOf Schema
 * @instance
 */

Schema.prototype.tree;

/**
 * Returns a deep copy of the schema
 *
 * ####Example:
 *
 *     const schema = new Schema({ name: String });
 *     const clone = schema.clone();
 *     clone === schema; // false
 *     clone.path('name'); // SchemaString { ... }
 *
 * @return {Schema} the cloned schema
 * @api public
 * @memberOf Schema
 * @instance
 */

Schema.prototype.clone = function() {
  const Constructor = this.base == null ? Schema : this.base.Schema;

  const s = new Constructor({}, this._userProvidedOptions);
  s.base = this.base;
  s.obj = this.obj;
  s.options = utils.clone(this.options);
  s.callQueue = this.callQueue.map(function(f) { return f; });
  s.methods = utils.clone(this.methods);
  s.methodOptions = utils.clone(this.methodOptions);
  s.statics = utils.clone(this.statics);
  s.query = utils.clone(this.query);
  s.plugins = Array.prototype.slice.call(this.plugins);
  s._indexes = utils.clone(this._indexes);
  s.s.hooks = this.s.hooks.clone();

  s.tree = utils.clone(this.tree);
  s.paths = utils.clone(this.paths);
  s.nested = utils.clone(this.nested);
  s.subpaths = utils.clone(this.subpaths);
  s.singleNestedPaths = utils.clone(this.singleNestedPaths);
  s.childSchemas = gatherChildSchemas(s);

  s.virtuals = utils.clone(this.virtuals);
  s.$globalPluginsApplied = this.$globalPluginsApplied;
  s.$isRootDiscriminator = this.$isRootDiscriminator;
  s.$implicitlyCreated = this.$implicitlyCreated;
  s.$id = ++id;
  s.$originalSchemaId = this.$id;

  if (this.discriminatorMapping != null) {
    s.discriminatorMapping = Object.assign({}, this.discriminatorMapping);
  }
  if (this.discriminators != null) {
    s.discriminators = Object.assign({}, this.discriminators);
  }

  s.aliases = Object.assign({}, this.aliases);

  // Bubble up `init` for backwards compat
  s.on('init', v => this.emit('init', v));

  return s;
};

/**
 * Returns a new schema that has the picked `paths` from this schema.
 *
 * This method is analagous to [Lodash's `pick()` function](https://lodash.com/docs/4.17.15#pick) for Mongoose schemas.
 *
 * ####Example:
 *
 *     const schema = Schema({ name: String, age: Number });
 *     // Creates a new schema with the same `name` path as `schema`,
 *     // but no `age` path.
 *     const newSchema = schema.pick(['name']);
 *
 *     newSchema.path('name'); // SchemaString { ... }
 *     newSchema.path('age'); // undefined
 *
 * @param {Array} paths list of paths to pick
 * @param {Object} [options] options to pass to the schema constructor. Defaults to `this.options` if not set.
 * @return {Schema}
 * @api public
 */

Schema.prototype.pick = function(paths, options) {
  const newSchema = new Schema({}, options || this.options);
  if (!Array.isArray(paths)) {
    throw new MongooseError('Schema#pick() only accepts an array argument, ' +
      'got "' + typeof paths + '"');
  }

  for (const path of paths) {
    if (this.nested[path]) {
      newSchema.add({ [path]: get(this.tree, path) });
    } else {
      const schematype = this.path(path);
      if (schematype == null) {
        throw new MongooseError('Path `' + path + '` is not in the schema');
      }
      newSchema.add({ [path]: schematype });
    }
  }

  return newSchema;
};

/**
 * Returns default options for this schema, merged with `options`.
 *
 * @param {Object} options
 * @return {Object}
 * @api private
 */

Schema.prototype.defaultOptions = function(options) {
  if (options && options.safe === false) {
    options.safe = { w: 0 };
  }

  if (options && options.safe && options.safe.w === 0) {
    // if you turn off safe writes, then versioning goes off as well
    options.versionKey = false;
  }

  this._userProvidedOptions = options == null ? {} : utils.clone(options);

  const baseOptions = get(this, 'base.options', {});
  options = utils.options({
    strict: 'strict' in baseOptions ? baseOptions.strict : true,
    strictQuery: 'strictQuery' in baseOptions ? baseOptions.strictQuery : false,
    bufferCommands: true,
    capped: false, // { size, max, autoIndexId }
    versionKey: '__v',
    optimisticConcurrency: false,
    discriminatorKey: '__t',
    minimize: true,
    autoIndex: null,
    shardKey: null,
    read: null,
    validateBeforeSave: true,
    // the following are only applied at construction time
    noId: false, // deprecated, use { _id: false }
    _id: true,
    noVirtualId: false, // deprecated, use { id: false }
    id: true,
    typeKey: 'type'
  }, utils.clone(options));

  if (options.read) {
    options.read = readPref(options.read);
  }

  if (options.optimisticConcurrency && !options.versionKey) {
    throw new MongooseError('Must set `versionKey` if using `optimisticConcurrency`');
  }

  return options;
};

/**
 * Adds key path / schema type pairs to this schema.
 *
 * ####Example:
 *
 *     const ToySchema = new Schema();
 *     ToySchema.add({ name: 'string', color: 'string', price: 'number' });
 *
 *     const TurboManSchema = new Schema();
 *     // You can also `add()` another schema and copy over all paths, virtuals,
 *     // getters, setters, indexes, methods, and statics.
 *     TurboManSchema.add(ToySchema).add({ year: Number });
 *
 * @param {Object|Schema} obj plain object with paths to add, or another schema
 * @param {String} [prefix] path to prefix the newly added paths with
 * @return {Schema} the Schema instance
 * @api public
 */

Schema.prototype.add = function add(obj, prefix) {
  if (obj instanceof Schema || (obj != null && obj.instanceOfSchema)) {
    merge(this, obj);

    return this;
  }

  // Special case: setting top-level `_id` to false should convert to disabling
  // the `_id` option. This behavior never worked before 5.4.11 but numerous
  // codebases use it (see gh-7516, gh-7512).
  if (obj._id === false && prefix == null) {
    this.options._id = false;
  }

  prefix = prefix || '';
  const keys = Object.keys(obj);

  for (const key of keys) {
    const fullPath = prefix + key;

    if (obj[key] == null) {
      throw new TypeError('Invalid value for schema path `' + fullPath +
        '`, got value "' + obj[key] + '"');
    }
    // Retain `_id: false` but don't set it as a path, re: gh-8274.
    if (key === '_id' && obj[key] === false) {
      continue;
    }
    if (obj[key] instanceof VirtualType || get(obj[key], 'constructor.name', null) === 'VirtualType') {
      this.virtual(obj[key]);
      continue;
    }

    if (Array.isArray(obj[key]) && obj[key].length === 1 && obj[key][0] == null) {
      throw new TypeError('Invalid value for schema Array path `' + fullPath +
        '`, got value "' + obj[key][0] + '"');
    }

    if (!(utils.isPOJO(obj[key]) || obj[key] instanceof SchemaTypeOptions)) {
      // Special-case: Non-options definitely a path so leaf at this node
      // Examples: Schema instances, SchemaType instances
      if (prefix) {
        this.nested[prefix.substr(0, prefix.length - 1)] = true;
      }
      this.path(prefix + key, obj[key]);
    } else if (Object.keys(obj[key]).length < 1) {
      // Special-case: {} always interpreted as Mixed path so leaf at this node
      if (prefix) {
        this.nested[prefix.substr(0, prefix.length - 1)] = true;
      }
      this.path(fullPath, obj[key]); // mixed type
    } else if (!obj[key][this.options.typeKey] || (this.options.typeKey === 'type' && obj[key].type.type)) {
      // Special-case: POJO with no bona-fide type key - interpret as tree of deep paths so recurse
      // nested object { last: { name: String }}
      this.nested[fullPath] = true;
      this.add(obj[key], fullPath + '.');
    } else {
      // There IS a bona-fide type key that may also be a POJO
      const _typeDef = obj[key][this.options.typeKey];
      if (utils.isPOJO(_typeDef) && Object.keys(_typeDef).length > 0) {
        // If a POJO is the value of a type key, make it a subdocument
        if (prefix) {
          this.nested[prefix.substr(0, prefix.length - 1)] = true;
        }
        const _schema = new Schema(_typeDef);
        const schemaWrappedPath = Object.assign({}, obj[key], { type: _schema });
        this.path(prefix + key, schemaWrappedPath);
      } else {
        // Either the type is non-POJO or we interpret it as Mixed anyway
        if (prefix) {
          this.nested[prefix.substr(0, prefix.length - 1)] = true;
        }
        this.path(prefix + key, obj[key]);
      }
    }
  }

  const addedKeys = Object.keys(obj).
    map(key => prefix ? prefix + key : key);
  aliasFields(this, addedKeys);
  return this;
};

/**
 * Reserved document keys.
 *
 * Keys in this object are names that are rejected in schema declarations
 * because they conflict with Mongoose functionality. If you create a schema
 * using `new Schema()` with one of these property names, Mongoose will throw
 * an error.
 *
 * - _posts
 * - _pres
 * - collection
 * - emit
 * - errors
 * - get
 * - init
 * - isModified
 * - isNew
 * - listeners
 * - modelName
 * - on
 * - once
 * - populated
 * - prototype
 * - remove
 * - removeListener
 * - save
 * - schema
 * - toObject
 * - validate
 *
 * _NOTE:_ Use of these terms as method names is permitted, but play at your own risk, as they may be existing mongoose document methods you are stomping on.
 *
 *      const schema = new Schema(..);
 *      schema.methods.init = function () {} // potentially breaking
 */

Schema.reserved = Object.create(null);
Schema.prototype.reserved = Schema.reserved;
const reserved = Schema.reserved;
// Core object
reserved['prototype'] =
// EventEmitter
reserved.emit =
reserved.listeners =
reserved.on =
reserved.removeListener =
// document properties and functions
reserved.collection =
reserved.errors =
reserved.get =
reserved.init =
reserved.isModified =
reserved.isNew =
reserved.populated =
reserved.remove =
reserved.save =
reserved.schema =
reserved.toObject =
reserved.validate = 1;

/**
 * Gets/sets schema paths.
 *
 * Sets a path (if arity 2)
 * Gets a path (if arity 1)
 *
 * ####Example
 *
 *     schema.path('name') // returns a SchemaType
 *     schema.path('name', Number) // changes the schemaType of `name` to Number
 *
 * @param {String} path
 * @param {Object} constructor
 * @api public
 */

Schema.prototype.path = function(path, obj) {
  // Convert to '.$' to check subpaths re: gh-6405
  const cleanPath = _pathToPositionalSyntax(path);
  if (obj === undefined) {
    let schematype = _getPath(this, path, cleanPath);
    if (schematype != null) {
      return schematype;
    }

    // Look for maps
    const mapPath = getMapPath(this, path);
    if (mapPath != null) {
      return mapPath;
    }

    // Look if a parent of this path is mixed
    schematype = this.hasMixedParent(cleanPath);
    if (schematype != null) {
      return schematype;
    }

    // subpaths?
    return /\.\d+\.?.*$/.test(path)
      ? getPositionalPath(this, path)
      : undefined;
  }

  // some path names conflict with document methods
  const firstPieceOfPath = path.split('.')[0];
  if (reserved[firstPieceOfPath]) {
    throw new Error('`' + firstPieceOfPath + '` may not be used as a schema pathname');
  }

  if (typeof obj === 'object' && utils.hasUserDefinedProperty(obj, 'ref')) {
    validateRef(obj.ref, path);
  }

  // update the tree
  const subpaths = path.split(/\./);
  const last = subpaths.pop();
  let branch = this.tree;
  let fullPath = '';

  for (const sub of subpaths) {
    fullPath = fullPath += (fullPath.length > 0 ? '.' : '') + sub;
    if (!branch[sub]) {
      this.nested[fullPath] = true;
      branch[sub] = {};
    }
    if (typeof branch[sub] !== 'object') {
      const msg = 'Cannot set nested path `' + path + '`. '
          + 'Parent path `'
          + fullPath
          + '` already set to type ' + branch[sub].name
          + '.';
      throw new Error(msg);
    }
    branch = branch[sub];
  }

  branch[last] = utils.clone(obj);

  this.paths[path] = this.interpretAsType(path, obj, this.options);
  const schemaType = this.paths[path];

  if (schemaType.$isSchemaMap) {
    // Maps can have arbitrary keys, so `$*` is internal shorthand for "any key"
    // The '$' is to imply this path should never be stored in MongoDB so we
    // can easily build a regexp out of this path, and '*' to imply "any key."
    const mapPath = path + '.$*';
    let _mapType = { type: {} };
    if (utils.hasUserDefinedProperty(obj, 'of')) {
      const isInlineSchema = utils.isPOJO(obj.of) &&
        Object.keys(obj.of).length > 0 &&
        !utils.hasUserDefinedProperty(obj.of, this.options.typeKey);
      _mapType = isInlineSchema ? new Schema(obj.of) : obj.of;
    }
    this.paths[mapPath] = this.interpretAsType(mapPath,
      _mapType, this.options);
    schemaType.$__schemaType = this.paths[mapPath];
  }

  if (schemaType.$isSingleNested) {
    for (const key in schemaType.schema.paths) {
      this.singleNestedPaths[path + '.' + key] = schemaType.schema.paths[key];
    }
    for (const key in schemaType.schema.singleNestedPaths) {
      this.singleNestedPaths[path + '.' + key] =
        schemaType.schema.singleNestedPaths[key];
    }
    for (const key in schemaType.schema.subpaths) {
      this.singleNestedPaths[path + '.' + key] =
        schemaType.schema.subpaths[key];
    }
    for (const key in schemaType.schema.nested) {
      this.singleNestedPaths[path + '.' + key] = 'nested';
    }

    Object.defineProperty(schemaType.schema, 'base', {
      configurable: true,
      enumerable: false,
      writable: false,
      value: this.base
    });

    schemaType.caster.base = this.base;
    this.childSchemas.push({
      schema: schemaType.schema,
      model: schemaType.caster
    });
  } else if (schemaType.$isMongooseDocumentArray) {
    Object.defineProperty(schemaType.schema, 'base', {
      configurable: true,
      enumerable: false,
      writable: false,
      value: this.base
    });

    schemaType.casterConstructor.base = this.base;
    this.childSchemas.push({
      schema: schemaType.schema,
      model: schemaType.casterConstructor
    });
  }

  if (schemaType.$isMongooseArray && schemaType.caster instanceof SchemaType) {
    let arrayPath = path;
    let _schemaType = schemaType;

    const toAdd = [];
    while (_schemaType.$isMongooseArray) {
      arrayPath = arrayPath + '.$';

      // Skip arrays of document arrays
      if (_schemaType.$isMongooseDocumentArray) {
        _schemaType.$embeddedSchemaType._arrayPath = arrayPath;
        _schemaType.$embeddedSchemaType._arrayParentPath = path;
        _schemaType = _schemaType.$embeddedSchemaType.clone();
      } else {
        _schemaType.caster._arrayPath = arrayPath;
        _schemaType.caster._arrayParentPath = path;
        _schemaType = _schemaType.caster.clone();
      }

      _schemaType.path = arrayPath;
      toAdd.push(_schemaType);
    }

    for (const _schemaType of toAdd) {
      this.subpaths[_schemaType.path] = _schemaType;
    }
  }

  if (schemaType.$isMongooseDocumentArray) {
    for (const key of Object.keys(schemaType.schema.paths)) {
      this.subpaths[path + '.' + key] = schemaType.schema.paths[key];
      schemaType.schema.paths[key].$isUnderneathDocArray = true;
    }
    for (const key of Object.keys(schemaType.schema.subpaths)) {
      this.subpaths[path + '.' + key] = schemaType.schema.subpaths[key];
      schemaType.schema.subpaths[key].$isUnderneathDocArray = true;
    }
    for (const key of Object.keys(schemaType.schema.singleNestedPaths)) {
      if (typeof schemaType.schema.singleNestedPaths[cleanPath] !== 'object') {
        continue;
      }
      this.subpaths[path + '.' + key] = schemaType.schema.singleNestedPaths[key];
      schemaType.schema.singleNestedPaths[key].$isUnderneathDocArray = true;
    }
  }

  return this;
};

/*!
 * ignore
 */

function gatherChildSchemas(schema) {
  const childSchemas = [];

  for (const path of Object.keys(schema.paths)) {
    const schematype = schema.paths[path];
    if (schematype.$isMongooseDocumentArray || schematype.$isSingleNested) {
      childSchemas.push({ schema: schematype.schema, model: schematype.caster });
    }
  }

  return childSchemas;
}

/*!
 * ignore
 */

function _getPath(schema, path, cleanPath) {
  if (schema.paths.hasOwnProperty(path)) {
    return schema.paths[path];
  }
  if (schema.subpaths.hasOwnProperty(cleanPath)) {
    return schema.subpaths[cleanPath];
  }
  if (schema.singleNestedPaths.hasOwnProperty(cleanPath) && typeof schema.singleNestedPaths[cleanPath] === 'object') {
    return schema.singleNestedPaths[cleanPath];
  }

  return null;
}

/*!
 * ignore
 */

function _pathToPositionalSyntax(path) {
  if (!/\.\d+/.test(path)) {
    return path;
  }
  return path.replace(/\.\d+\./g, '.$.').replace(/\.\d+$/, '.$');
}

/*!
 * ignore
 */

function getMapPath(schema, path) {
  for (const _path of Object.keys(schema.paths)) {
    if (!_path.includes('.$*')) {
      continue;
    }
    const re = new RegExp('^' + _path.replace(/\.\$\*/g, '\\.[^.]+') + '$');
    if (re.test(path)) {
      return schema.paths[_path];
    }
  }

  return null;
}

/**
 * The Mongoose instance this schema is associated with
 *
 * @property base
 * @api private
 */

Object.defineProperty(Schema.prototype, 'base', {
  configurable: true,
  enumerable: false,
  writable: true,
  value: null
});

/**
 * Converts type arguments into Mongoose Types.
 *
 * @param {String} path
 * @param {Object} obj constructor
 * @api private
 */

Schema.prototype.interpretAsType = function(path, obj, options) {
  if (obj instanceof SchemaType) {
    if (obj.path === path) {
      return obj;
    }
    const clone = obj.clone();
    clone.path = path;
    return clone;
  }

  // If this schema has an associated Mongoose object, use the Mongoose object's
  // copy of SchemaTypes re: gh-7158 gh-6933
  const MongooseTypes = this.base != null ? this.base.Schema.Types : Schema.Types;

  if (!utils.isPOJO(obj) && !(obj instanceof SchemaTypeOptions)) {
    const constructorName = utils.getFunctionName(obj.constructor);
    if (constructorName !== 'Object') {
      const oldObj = obj;
      obj = {};
      obj[options.typeKey] = oldObj;
    }
  }

  // Get the type making sure to allow keys named "type"
  // and default to mixed if not specified.
  // { type: { type: String, default: 'freshcut' } }
  let type = obj[options.typeKey] && (options.typeKey !== 'type' || !obj.type.type)
    ? obj[options.typeKey]
    : {};
  let name;

  if (utils.isPOJO(type) || type === 'mixed') {
    return new MongooseTypes.Mixed(path, obj);
  }

  if (Array.isArray(type) || type === Array || type === 'array' || type === MongooseTypes.Array) {
    // if it was specified through { type } look for `cast`
    let cast = (type === Array || type === 'array')
      ? obj.cast || obj.of
      : type[0];

    if (cast && cast.instanceOfSchema) {
      return new MongooseTypes.DocumentArray(path, cast, obj);
    }
    if (cast &&
        cast[options.typeKey] &&
        cast[options.typeKey].instanceOfSchema) {
      return new MongooseTypes.DocumentArray(path, cast[options.typeKey], obj, cast);
    }

    if (Array.isArray(cast)) {
      return new MongooseTypes.Array(path, this.interpretAsType(path, cast, options), obj);
    }

    if (typeof cast === 'string') {
      cast = MongooseTypes[cast.charAt(0).toUpperCase() + cast.substring(1)];
    } else if (cast && (!cast[options.typeKey] || (options.typeKey === 'type' && cast.type.type))
        && utils.isPOJO(cast)) {
      if (Object.keys(cast).length) {
        // The `minimize` and `typeKey` options propagate to child schemas
        // declared inline, like `{ arr: [{ val: { $type: String } }] }`.
        // See gh-3560
        const childSchemaOptions = { minimize: options.minimize };
        if (options.typeKey) {
          childSchemaOptions.typeKey = options.typeKey;
        }
        // propagate 'strict' option to child schema
        if (options.hasOwnProperty('strict')) {
          childSchemaOptions.strict = options.strict;
        }
<<<<<<< HEAD
=======
        if (options.hasOwnProperty('typePojoToMixed')) {
          childSchemaOptions.typePojoToMixed = options.typePojoToMixed;
        }

        if (this._userProvidedOptions.hasOwnProperty('_id')) {
          childSchemaOptions._id = this._userProvidedOptions._id;
        } else if (Schema.Types.DocumentArray.defaultOptions &&
            Schema.Types.DocumentArray.defaultOptions._id != null) {
          childSchemaOptions._id = Schema.Types.DocumentArray.defaultOptions._id;
        }

>>>>>>> 8066fd26
        const childSchema = new Schema(cast, childSchemaOptions);
        childSchema.$implicitlyCreated = true;
        return new MongooseTypes.DocumentArray(path, childSchema, obj);
      } else {
        // Special case: empty object becomes mixed
        return new MongooseTypes.Array(path, MongooseTypes.Mixed, obj);
      }
    }

    if (cast) {
      type = cast[options.typeKey] && (options.typeKey !== 'type' || !cast.type.type)
        ? cast[options.typeKey]
        : cast;

      name = typeof type === 'string'
        ? type
        : type.schemaName || utils.getFunctionName(type);

      if (!MongooseTypes.hasOwnProperty(name)) {
        throw new TypeError('Invalid schema configuration: ' +
          `\`${name}\` is not a valid type within the array \`${path}\`.` +
          'See http://bit.ly/mongoose-schematypes for a list of valid schema types.');
      }
    }

    return new MongooseTypes.Array(path, cast || MongooseTypes.Mixed, obj, options);
  }

  if (type && type.instanceOfSchema) {
    return new MongooseTypes.Embedded(type, path, obj);
  }

  if (Buffer.isBuffer(type)) {
    name = 'Buffer';
  } else if (typeof type === 'function' || typeof type === 'object') {
    name = type.schemaName || utils.getFunctionName(type);
  } else {
    name = type == null ? '' + type : type.toString();
  }

  if (name) {
    name = name.charAt(0).toUpperCase() + name.substring(1);
  }
  // Special case re: gh-7049 because the bson `ObjectID` class' capitalization
  // doesn't line up with Mongoose's.
  if (name === 'ObjectID') {
    name = 'ObjectId';
  }

  if (MongooseTypes[name] == null) {
    throw new TypeError(`Invalid schema configuration: \`${name}\` is not ` +
      `a valid type at path \`${path}\`. See ` +
      'http://bit.ly/mongoose-schematypes for a list of valid schema types.');
  }

  return new MongooseTypes[name](path, obj);
};

/**
 * Iterates the schemas paths similar to Array#forEach.
 *
 * The callback is passed the pathname and the schemaType instance.
 *
 * ####Example:
 *
 *     const userSchema = new Schema({ name: String, registeredAt: Date });
 *     userSchema.eachPath((pathname, schematype) => {
 *       // Prints twice:
 *       // name SchemaString { ... }
 *       // registeredAt SchemaDate { ... }
 *       console.log(pathname, schematype);
 *     });
 *
 * @param {Function} fn callback function
 * @return {Schema} this
 * @api public
 */

Schema.prototype.eachPath = function(fn) {
  const keys = Object.keys(this.paths);
  const len = keys.length;

  for (let i = 0; i < len; ++i) {
    fn(keys[i], this.paths[keys[i]]);
  }

  return this;
};

/**
 * Returns an Array of path strings that are required by this schema.
 *
 * ####Example:
 *     const s = new Schema({
 *       name: { type: String, required: true },
 *       age: { type: String, required: true },
 *       notes: String
 *     });
 *     s.requiredPaths(); // [ 'age', 'name' ]
 *
 * @api public
 * @param {Boolean} invalidate refresh the cache
 * @return {Array}
 */

Schema.prototype.requiredPaths = function requiredPaths(invalidate) {
  if (this._requiredpaths && !invalidate) {
    return this._requiredpaths;
  }

  const paths = Object.keys(this.paths);
  let i = paths.length;
  const ret = [];

  while (i--) {
    const path = paths[i];
    if (this.paths[path].isRequired) {
      ret.push(path);
    }
  }
  this._requiredpaths = ret;
  return this._requiredpaths;
};

/**
 * Returns indexes from fields and schema-level indexes (cached).
 *
 * @api private
 * @return {Array}
 */

Schema.prototype.indexedPaths = function indexedPaths() {
  if (this._indexedpaths) {
    return this._indexedpaths;
  }
  this._indexedpaths = this.indexes();
  return this._indexedpaths;
};

/**
 * Returns the pathType of `path` for this schema.
 *
 * Given a path, returns whether it is a real, virtual, nested, or ad-hoc/undefined path.
 *
 * ####Example:
 *     const s = new Schema({ name: String, nested: { foo: String } });
 *     s.virtual('foo').get(() => 42);
 *     s.pathType('name'); // "real"
 *     s.pathType('nested'); // "nested"
 *     s.pathType('foo'); // "virtual"
 *     s.pathType('fail'); // "adhocOrUndefined"
 *
 * @param {String} path
 * @return {String}
 * @api public
 */

Schema.prototype.pathType = function(path) {
  // Convert to '.$' to check subpaths re: gh-6405
  const cleanPath = _pathToPositionalSyntax(path);

  if (this.paths.hasOwnProperty(path)) {
    return 'real';
  }
  if (this.virtuals.hasOwnProperty(path)) {
    return 'virtual';
  }
  if (this.nested.hasOwnProperty(path)) {
    return 'nested';
  }
  if (this.subpaths.hasOwnProperty(cleanPath) || this.subpaths.hasOwnProperty(path)) {
    return 'real';
  }

  const singleNestedPath = this.singleNestedPaths.hasOwnProperty(cleanPath) || this.singleNestedPaths.hasOwnProperty(path);
  if (singleNestedPath) {
    return singleNestedPath === 'nested' ? 'nested' : 'real';
  }

  // Look for maps
  const mapPath = getMapPath(this, path);
  if (mapPath != null) {
    return 'real';
  }

  if (/\.\d+\.|\.\d+$/.test(path)) {
    return getPositionalPathType(this, path);
  }
  return 'adhocOrUndefined';
};

/**
 * Returns true iff this path is a child of a mixed schema.
 *
 * @param {String} path
 * @return {Boolean}
 * @api private
 */

Schema.prototype.hasMixedParent = function(path) {
  const subpaths = path.split(/\./g);
  path = '';
  for (let i = 0; i < subpaths.length; ++i) {
    path = i > 0 ? path + '.' + subpaths[i] : subpaths[i];
    if (path in this.paths &&
        this.paths[path] instanceof MongooseTypes.Mixed) {
      return this.paths[path];
    }
  }

  return null;
};

/**
 * Setup updatedAt and createdAt timestamps to documents if enabled
 *
 * @param {Boolean|Object} timestamps timestamps options
 * @api private
 */
Schema.prototype.setupTimestamp = function(timestamps) {
  return setupTimestamps(this, timestamps);
};

/*!
 * ignore. Deprecated re: #6405
 */

function getPositionalPathType(self, path) {
  const subpaths = path.split(/\.(\d+)\.|\.(\d+)$/).filter(Boolean);
  if (subpaths.length < 2) {
    return self.paths.hasOwnProperty(subpaths[0]) ?
      self.paths[subpaths[0]] :
      'adhocOrUndefined';
  }

  let val = self.path(subpaths[0]);
  let isNested = false;
  if (!val) {
    return 'adhocOrUndefined';
  }

  const last = subpaths.length - 1;

  for (let i = 1; i < subpaths.length; ++i) {
    isNested = false;
    const subpath = subpaths[i];

    if (i === last && val && !/\D/.test(subpath)) {
      if (val.$isMongooseDocumentArray) {
        val = val.$embeddedSchemaType;
      } else if (val instanceof MongooseTypes.Array) {
        // StringSchema, NumberSchema, etc
        val = val.caster;
      } else {
        val = undefined;
      }
      break;
    }

    // ignore if its just a position segment: path.0.subpath
    if (!/\D/.test(subpath)) {
      // Nested array
      if (val instanceof MongooseTypes.Array && i !== last) {
        val = val.caster;
      }
      continue;
    }

    if (!(val && val.schema)) {
      val = undefined;
      break;
    }

    const type = val.schema.pathType(subpath);
    isNested = (type === 'nested');
    val = val.schema.path(subpath);
  }

  self.subpaths[path] = val;
  if (val) {
    return 'real';
  }
  if (isNested) {
    return 'nested';
  }
  return 'adhocOrUndefined';
}


/*!
 * ignore
 */

function getPositionalPath(self, path) {
  getPositionalPathType(self, path);
  return self.subpaths[path];
}

/**
 * Adds a method call to the queue.
 *
 * ####Example:
 *
 *     schema.methods.print = function() { console.log(this); };
 *     schema.queue('print', []); // Print the doc every one is instantiated
 *
 *     const Model = mongoose.model('Test', schema);
 *     new Model({ name: 'test' }); // Prints '{"_id": ..., "name": "test" }'
 *
 * @param {String} name name of the document method to call later
 * @param {Array} args arguments to pass to the method
 * @api public
 */

Schema.prototype.queue = function(name, args) {
  this.callQueue.push([name, args]);
  return this;
};

/**
 * Defines a pre hook for the model.
 *
 * ####Example
 *
 *     const toySchema = new Schema({ name: String, created: Date });
 *
 *     toySchema.pre('save', function(next) {
 *       if (!this.created) this.created = new Date;
 *       next();
 *     });
 *
 *     toySchema.pre('validate', function(next) {
 *       if (this.name !== 'Woody') this.name = 'Woody';
 *       next();
 *     });
 *
 *     // Equivalent to calling `pre()` on `find`, `findOne`, `findOneAndUpdate`.
 *     toySchema.pre(/^find/, function(next) {
 *       console.log(this.getFilter());
 *     });
 *
 *     // Equivalent to calling `pre()` on `updateOne`, `findOneAndUpdate`.
 *     toySchema.pre(['updateOne', 'findOneAndUpdate'], function(next) {
 *       console.log(this.getFilter());
 *     });
 *
 *     toySchema.pre('deleteOne', function() {
 *       // Runs when you call `Toy.deleteOne()`
 *     });
 *
 *     toySchema.pre('deleteOne', { document: true }, function() {
 *       // Runs when you call `doc.deleteOne()`
 *     });
 *
 * @param {String|RegExp} The method name or regular expression to match method name
 * @param {Object} [options]
 * @param {Boolean} [options.document] If `name` is a hook for both document and query middleware, set to `true` to run on document middleware. For example, set `options.document` to `true` to apply this hook to `Document#deleteOne()` rather than `Query#deleteOne()`.
 * @param {Boolean} [options.query] If `name` is a hook for both document and query middleware, set to `true` to run on query middleware.
 * @param {Function} callback
 * @api public
 */

Schema.prototype.pre = function(name) {
  if (name instanceof RegExp) {
    const remainingArgs = Array.prototype.slice.call(arguments, 1);
    for (const fn of hookNames) {
      if (name.test(fn)) {
        this.pre.apply(this, [fn].concat(remainingArgs));
      }
    }
    return this;
  }
  if (Array.isArray(name)) {
    const remainingArgs = Array.prototype.slice.call(arguments, 1);
    for (const el of name) {
      this.pre.apply(this, [el].concat(remainingArgs));
    }
    return this;
  }
  this.s.hooks.pre.apply(this.s.hooks, arguments);
  return this;
};

/**
 * Defines a post hook for the document
 *
 *     const schema = new Schema(..);
 *     schema.post('save', function (doc) {
 *       console.log('this fired after a document was saved');
 *     });
 *
 *     schema.post('find', function(docs) {
 *       console.log('this fired after you ran a find query');
 *     });
 *
 *     schema.post(/Many$/, function(res) {
 *       console.log('this fired after you ran `updateMany()` or `deleteMany()`);
 *     });
 *
 *     const Model = mongoose.model('Model', schema);
 *
 *     const m = new Model(..);
 *     m.save(function(err) {
 *       console.log('this fires after the `post` hook');
 *     });
 *
 *     m.find(function(err, docs) {
 *       console.log('this fires after the post find hook');
 *     });
 *
 * @param {String|RegExp} The method name or regular expression to match method name
 * @param {Object} [options]
 * @param {Boolean} [options.document] If `name` is a hook for both document and query middleware, set to `true` to run on document middleware.
 * @param {Boolean} [options.query] If `name` is a hook for both document and query middleware, set to `true` to run on query middleware.
 * @param {Function} fn callback
 * @see middleware http://mongoosejs.com/docs/middleware.html
 * @see kareem http://npmjs.org/package/kareem
 * @api public
 */

Schema.prototype.post = function(name) {
  if (name instanceof RegExp) {
    const remainingArgs = Array.prototype.slice.call(arguments, 1);
    for (const fn of hookNames) {
      if (name.test(fn)) {
        this.post.apply(this, [fn].concat(remainingArgs));
      }
    }
    return this;
  }
  if (Array.isArray(name)) {
    const remainingArgs = Array.prototype.slice.call(arguments, 1);
    for (const el of name) {
      this.post.apply(this, [el].concat(remainingArgs));
    }
    return this;
  }
  this.s.hooks.post.apply(this.s.hooks, arguments);
  return this;
};

/**
 * Registers a plugin for this schema.
 *
 * ####Example:
 *
 *     const s = new Schema({ name: String });
 *     s.plugin(schema => console.log(schema.path('name').path));
 *     mongoose.model('Test', s); // Prints 'name'
 *
 * @param {Function} plugin callback
 * @param {Object} [opts]
 * @see plugins
 * @api public
 */

Schema.prototype.plugin = function(fn, opts) {
  if (typeof fn !== 'function') {
    throw new Error('First param to `schema.plugin()` must be a function, ' +
      'got "' + (typeof fn) + '"');
  }

  if (opts && opts.deduplicate) {
    for (const plugin of this.plugins) {
      if (plugin.fn === fn) {
        return this;
      }
    }
  }
  this.plugins.push({ fn: fn, opts: opts });

  fn(this, opts);
  return this;
};

/**
 * Adds an instance method to documents constructed from Models compiled from this schema.
 *
 * ####Example
 *
 *     const schema = kittySchema = new Schema(..);
 *
 *     schema.method('meow', function () {
 *       console.log('meeeeeoooooooooooow');
 *     })
 *
 *     const Kitty = mongoose.model('Kitty', schema);
 *
 *     const fizz = new Kitty;
 *     fizz.meow(); // meeeeeooooooooooooow
 *
 * If a hash of name/fn pairs is passed as the only argument, each name/fn pair will be added as methods.
 *
 *     schema.method({
 *         purr: function () {}
 *       , scratch: function () {}
 *     });
 *
 *     // later
 *     fizz.purr();
 *     fizz.scratch();
 *
 * NOTE: `Schema.method()` adds instance methods to the `Schema.methods` object. You can also add instance methods directly to the `Schema.methods` object as seen in the [guide](./guide.html#methods)
 *
 * @param {String|Object} method name
 * @param {Function} [fn]
 * @api public
 */

Schema.prototype.method = function(name, fn, options) {
  if (typeof name !== 'string') {
    for (const i in name) {
      this.methods[i] = name[i];
      this.methodOptions[i] = utils.clone(options);
    }
  } else {
    this.methods[name] = fn;
    this.methodOptions[name] = utils.clone(options);
  }
  return this;
};

/**
 * Adds static "class" methods to Models compiled from this schema.
 *
 * ####Example
 *
 *     const schema = new Schema(..);
 *     // Equivalent to `schema.statics.findByName = function(name) {}`;
 *     schema.static('findByName', function(name) {
 *       return this.find({ name: name });
 *     });
 *
 *     const Drink = mongoose.model('Drink', schema);
 *     await Drink.findByName('LaCroix');
 *
 * If a hash of name/fn pairs is passed as the only argument, each name/fn pair will be added as statics.
 *
 * @param {String|Object} name
 * @param {Function} [fn]
 * @api public
 * @see Statics /docs/guide.html#statics
 */

Schema.prototype.static = function(name, fn) {
  if (typeof name !== 'string') {
    for (const i in name) {
      this.statics[i] = name[i];
    }
  } else {
    this.statics[name] = fn;
  }
  return this;
};

/**
 * Defines an index (most likely compound) for this schema.
 *
 * ####Example
 *
 *     schema.index({ first: 1, last: -1 })
 *
 * @param {Object} fields
 * @param {Object} [options] Options to pass to [MongoDB driver's `createIndex()` function](http://mongodb.github.io/node-mongodb-native/2.0/api/Collection.html#createIndex)
 * @param {String} [options.expires=null] Mongoose-specific syntactic sugar, uses [ms](https://www.npmjs.com/package/ms) to convert `expires` option into seconds for the `expireAfterSeconds` in the above link.
 * @api public
 */

Schema.prototype.index = function(fields, options) {
  fields || (fields = {});
  options || (options = {});

  if (options.expires) {
    utils.expires(options);
  }

  this._indexes.push([fields, options]);
  return this;
};

/**
 * Sets a schema option.
 *
 * ####Example
 *
 *     schema.set('strict'); // 'true' by default
 *     schema.set('strict', false); // Sets 'strict' to false
 *     schema.set('strict'); // 'false'
 *
 * @param {String} key option name
 * @param {Object} [value] if not passed, the current option value is returned
 * @see Schema ./
 * @api public
 */

Schema.prototype.set = function(key, value, _tags) {
  if (arguments.length === 1) {
    return this.options[key];
  }

  switch (key) {
    case 'read':
      this.options[key] = readPref(value, _tags);
      this._userProvidedOptions[key] = this.options[key];
      break;
    case 'safe':
      setSafe(this.options, value);
      this._userProvidedOptions[key] = this.options[key];
      break;
    case 'timestamps':
      this.setupTimestamp(value);
      this.options[key] = value;
      this._userProvidedOptions[key] = this.options[key];
      break;
    case '_id':
      this.options[key] = value;
      this._userProvidedOptions[key] = this.options[key];

      if (value && !this.paths['_id']) {
        addAutoId(this);
      } else if (!value && this.paths['_id'] != null && this.paths['_id'].auto) {
        this.remove('_id');
      }
      break;
    default:
      this.options[key] = value;
      this._userProvidedOptions[key] = this.options[key];
      break;
  }

  return this;
};

/*!
 * ignore
 */

const safeDeprecationWarning = 'Mongoose: The `safe` option for schemas is ' +
  'deprecated. Use the `writeConcern` option instead: ' +
  'http://bit.ly/mongoose-write-concern';

const setSafe = util.deprecate(function setSafe(options, value) {
  options.safe = value === false ?
    { w: 0 } :
    value;
}, safeDeprecationWarning);

/**
 * Gets a schema option.
 *
 * ####Example:
 *
 *     schema.get('strict'); // true
 *     schema.set('strict', false);
 *     schema.get('strict'); // false
 *
 * @param {String} key option name
 * @api public
 * @return {Any} the option's value
 */

Schema.prototype.get = function(key) {
  return this.options[key];
};

/**
 * The allowed index types
 *
 * @receiver Schema
 * @static indexTypes
 * @api public
 */

const indexTypes = '2d 2dsphere hashed text'.split(' ');

Object.defineProperty(Schema, 'indexTypes', {
  get: function() {
    return indexTypes;
  },
  set: function() {
    throw new Error('Cannot overwrite Schema.indexTypes');
  }
});

/**
 * Returns a list of indexes that this schema declares, via `schema.index()`
 * or by `index: true` in a path's options.
 *
 * ####Example:
 *
 *     const userSchema = new Schema({
 *       email: { type: String, required: true, unique: true },
 *       registeredAt: { type: Date, index: true }
 *     });
 *
 *     // [ [ { email: 1 }, { unique: true, background: true } ],
 *     //   [ { registeredAt: 1 }, { background: true } ] ]
 *     userSchema.indexes();
 *
 * @api public
 * @return {Array} list of indexes defined in the schema
 */

Schema.prototype.indexes = function() {
  return getIndexes(this);
};

/**
 * Creates a virtual type with the given name.
 *
 * @param {String} name
 * @param {Object} [options]
 * @param {String|Model} [options.ref] model name or model instance. Marks this as a [populate virtual](populate.html#populate-virtuals).
 * @param {String|Function} [options.localField] Required for populate virtuals. See [populate virtual docs](populate.html#populate-virtuals) for more information.
 * @param {String|Function} [options.foreignField] Required for populate virtuals. See [populate virtual docs](populate.html#populate-virtuals) for more information.
 * @param {Boolean|Function} [options.justOne=false] Only works with populate virtuals. If [truthy](https://masteringjs.io/tutorials/fundamentals/truthy), will be a single doc or `null`. Otherwise, the populate virtual will be an array.
 * @param {Boolean} [options.count=false] Only works with populate virtuals. If [truthy](https://masteringjs.io/tutorials/fundamentals/truthy), this populate virtual will contain the number of documents rather than the documents themselves when you `populate()`.
 * @param {Function|null} [options.get=null] Adds a [getter](/docs/tutorials/getters-setters.html) to this virtual to transform the populated doc.
 * @return {VirtualType}
 */

Schema.prototype.virtual = function(name, options) {
  if (name instanceof VirtualType || (name != null && name.constructor.name === 'VirtualType')) {
    return this.virtual(name.path, name.options);
  }

  options = new VirtualOptions(options);

  if (utils.hasUserDefinedProperty(options, ['ref', 'refPath'])) {
    if (options.localField == null) {
      throw new Error('Reference virtuals require `localField` option');
    }

    if (options.foreignField == null) {
      throw new Error('Reference virtuals require `foreignField` option');
    }

    this.pre('init', function(obj) {
      if (mpath.has(name, obj)) {
        const _v = mpath.get(name, obj);
        if (!this.$$populatedVirtuals) {
          this.$$populatedVirtuals = {};
        }

        if (options.justOne || options.count) {
          this.$$populatedVirtuals[name] = Array.isArray(_v) ?
            _v[0] :
            _v;
        } else {
          this.$$populatedVirtuals[name] = Array.isArray(_v) ?
            _v :
            _v == null ? [] : [_v];
        }

        mpath.unset(name, obj);
      }
    });

    const virtual = this.virtual(name);
    virtual.options = options;

    virtual.
      set(function(_v) {
        if (!this.$$populatedVirtuals) {
          this.$$populatedVirtuals = {};
        }

        if (options.justOne || options.count) {
          this.$$populatedVirtuals[name] = Array.isArray(_v) ?
            _v[0] :
            _v;

          if (typeof this.$$populatedVirtuals[name] !== 'object') {
            this.$$populatedVirtuals[name] = options.count ? _v : null;
          }
        } else {
          this.$$populatedVirtuals[name] = Array.isArray(_v) ?
            _v :
            _v == null ? [] : [_v];

          this.$$populatedVirtuals[name] = this.$$populatedVirtuals[name].filter(function(doc) {
            return doc && typeof doc === 'object';
          });
        }
      });

    if (typeof options.get === 'function') {
      virtual.get(options.get);
    }

    return virtual;
  }

  const virtuals = this.virtuals;
  const parts = name.split('.');

  if (this.pathType(name) === 'real') {
    throw new Error('Virtual path "' + name + '"' +
      ' conflicts with a real path in the schema');
  }

  virtuals[name] = parts.reduce(function(mem, part, i) {
    mem[part] || (mem[part] = (i === parts.length - 1)
      ? new VirtualType(options, name)
      : {});
    return mem[part];
  }, this.tree);

  // Workaround for gh-8198: if virtual is under document array, make a fake
  // virtual. See gh-8210
  let cur = parts[0];
  for (let i = 0; i < parts.length - 1; ++i) {
    if (this.paths[cur] != null && this.paths[cur].$isMongooseDocumentArray) {
      const remnant = parts.slice(i + 1).join('.');
      const v = this.paths[cur].schema.virtual(remnant);
      v.get((v, virtual, doc) => {
        const parent = doc.__parentArray[arrayParentSymbol];
        const path = cur + '.' + doc.__index + '.' + remnant;
        return parent.get(path);
      });
      break;
    }

    cur += '.' + parts[i + 1];
  }

  return virtuals[name];
};

/**
 * Returns the virtual type with the given `name`.
 *
 * @param {String} name
 * @return {VirtualType}
 */

Schema.prototype.virtualpath = function(name) {
  return this.virtuals.hasOwnProperty(name) ? this.virtuals[name] : null;
};

/**
 * Removes the given `path` (or [`paths`]).
 *
 * ####Example:
 *
 *     const schema = new Schema({ name: String, age: Number });
 *     schema.remove('name');
 *     schema.path('name'); // Undefined
 *     schema.path('age'); // SchemaNumber { ... }
 *
 * @param {String|Array} path
 * @return {Schema} the Schema instance
 * @api public
 */
Schema.prototype.remove = function(path) {
  if (typeof path === 'string') {
    path = [path];
  }
  if (Array.isArray(path)) {
    path.forEach(function(name) {
      if (this.path(name) == null && !this.nested[name]) {
        return;
      }
      if (this.nested[name]) {
        const allKeys = Object.keys(this.paths).
          concat(Object.keys(this.nested));
        for (const path of allKeys) {
          if (path.startsWith(name + '.')) {
            delete this.paths[path];
            delete this.nested[path];
            _deletePath(this, path);
          }
        }

        delete this.nested[name];
        _deletePath(this, name);
        return;
      }

      delete this.paths[name];
      _deletePath(this, name);
    }, this);
  }
  return this;
};

/*!
 * ignore
 */

function _deletePath(schema, name) {
  const pieces = name.split('.');
  const last = pieces.pop();

  let branch = schema.tree;

  for (const piece of pieces) {
    branch = branch[piece];
  }

  delete branch[last];
}

/**
 * Loads an ES6 class into a schema. Maps [setters](https://developer.mozilla.org/en-US/docs/Web/JavaScript/Reference/Functions/set) + [getters](https://developer.mozilla.org/en-US/docs/Web/JavaScript/Reference/Functions/get), [static methods](https://developer.mozilla.org/en-US/docs/Web/JavaScript/Reference/Classes/static),
 * and [instance methods](https://developer.mozilla.org/en-US/docs/Web/JavaScript/Reference/Classes#Class_body_and_method_definitions)
 * to schema [virtuals](http://mongoosejs.com/docs/guide.html#virtuals),
 * [statics](http://mongoosejs.com/docs/guide.html#statics), and
 * [methods](http://mongoosejs.com/docs/guide.html#methods).
 *
 * ####Example:
 *
 * ```javascript
 * const md5 = require('md5');
 * const userSchema = new Schema({ email: String });
 * class UserClass {
 *   // `gravatarImage` becomes a virtual
 *   get gravatarImage() {
 *     const hash = md5(this.email.toLowerCase());
 *     return `https://www.gravatar.com/avatar/${hash}`;
 *   }
 *
 *   // `getProfileUrl()` becomes a document method
 *   getProfileUrl() {
 *     return `https://mysite.com/${this.email}`;
 *   }
 *
 *   // `findByEmail()` becomes a static
 *   static findByEmail(email) {
 *     return this.findOne({ email });
 *   }
 * }
 *
 * // `schema` will now have a `gravatarImage` virtual, a `getProfileUrl()` method,
 * // and a `findByEmail()` static
 * userSchema.loadClass(UserClass);
 * ```
 *
 * @param {Function} model
 * @param {Boolean} [virtualsOnly] if truthy, only pulls virtuals from the class, not methods or statics
 */
Schema.prototype.loadClass = function(model, virtualsOnly) {
  if (model === Object.prototype ||
      model === Function.prototype ||
      model.prototype.hasOwnProperty('$isMongooseModelPrototype')) {
    return this;
  }

  this.loadClass(Object.getPrototypeOf(model));

  // Add static methods
  if (!virtualsOnly) {
    Object.getOwnPropertyNames(model).forEach(function(name) {
      if (name.match(/^(length|name|prototype)$/)) {
        return;
      }
      const method = Object.getOwnPropertyDescriptor(model, name);
      if (typeof method.value === 'function') {
        this.static(name, method.value);
      }
    }, this);
  }

  // Add methods and virtuals
  Object.getOwnPropertyNames(model.prototype).forEach(function(name) {
    if (name.match(/^(constructor)$/)) {
      return;
    }
    const method = Object.getOwnPropertyDescriptor(model.prototype, name);
    if (!virtualsOnly) {
      if (typeof method.value === 'function') {
        this.method(name, method.value);
      }
    }
    if (typeof method.get === 'function') {
      this.virtual(name).get(method.get);
    }
    if (typeof method.set === 'function') {
      this.virtual(name).set(method.set);
    }
  }, this);

  return this;
};

/*!
 * ignore
 */

Schema.prototype._getSchema = function(path) {
  const _this = this;
  const pathschema = _this.path(path);
  const resultPath = [];

  if (pathschema) {
    pathschema.$fullPath = path;
    return pathschema;
  }

  function search(parts, schema) {
    let p = parts.length + 1;
    let foundschema;
    let trypath;

    while (p--) {
      trypath = parts.slice(0, p).join('.');
      foundschema = schema.path(trypath);
      if (foundschema) {
        resultPath.push(trypath);

        if (foundschema.caster) {
          // array of Mixed?
          if (foundschema.caster instanceof MongooseTypes.Mixed) {
            foundschema.caster.$fullPath = resultPath.join('.');
            return foundschema.caster;
          }

          // Now that we found the array, we need to check if there
          // are remaining document paths to look up for casting.
          // Also we need to handle array.$.path since schema.path
          // doesn't work for that.
          // If there is no foundschema.schema we are dealing with
          // a path like array.$
          if (p !== parts.length) {
            if (foundschema.schema) {
              let ret;
              if (parts[p] === '$' || isArrayFilter(parts[p])) {
                if (p + 1 === parts.length) {
                  // comments.$
                  return foundschema;
                }
                // comments.$.comments.$.title
                ret = search(parts.slice(p + 1), foundschema.schema);
                if (ret) {
                  ret.$isUnderneathDocArray = ret.$isUnderneathDocArray ||
                    !foundschema.schema.$isSingleNested;
                }
                return ret;
              }
              // this is the last path of the selector
              ret = search(parts.slice(p), foundschema.schema);
              if (ret) {
                ret.$isUnderneathDocArray = ret.$isUnderneathDocArray ||
                  !foundschema.schema.$isSingleNested;
              }
              return ret;
            }
          }
        } else if (foundschema.$isSchemaMap) {
          if (p + 1 >= parts.length) {
            return foundschema.$__schemaType;
          }
          const ret = search(parts.slice(p + 1), foundschema.$__schemaType.schema);
          return ret;
        }

        foundschema.$fullPath = resultPath.join('.');

        return foundschema;
      }
    }
  }

  // look for arrays
  const parts = path.split('.');
  for (let i = 0; i < parts.length; ++i) {
    if (parts[i] === '$' || isArrayFilter(parts[i])) {
      // Re: gh-5628, because `schema.path()` doesn't take $ into account.
      parts[i] = '0';
    }
  }
  return search(parts, _this);
};

/*!
 * ignore
 */

Schema.prototype._getPathType = function(path) {
  const _this = this;
  const pathschema = _this.path(path);

  if (pathschema) {
    return 'real';
  }

  function search(parts, schema) {
    let p = parts.length + 1,
        foundschema,
        trypath;

    while (p--) {
      trypath = parts.slice(0, p).join('.');
      foundschema = schema.path(trypath);
      if (foundschema) {
        if (foundschema.caster) {
          // array of Mixed?
          if (foundschema.caster instanceof MongooseTypes.Mixed) {
            return { schema: foundschema, pathType: 'mixed' };
          }

          // Now that we found the array, we need to check if there
          // are remaining document paths to look up for casting.
          // Also we need to handle array.$.path since schema.path
          // doesn't work for that.
          // If there is no foundschema.schema we are dealing with
          // a path like array.$
          if (p !== parts.length && foundschema.schema) {
            if (parts[p] === '$' || isArrayFilter(parts[p])) {
              if (p === parts.length - 1) {
                return { schema: foundschema, pathType: 'nested' };
              }
              // comments.$.comments.$.title
              return search(parts.slice(p + 1), foundschema.schema);
            }
            // this is the last path of the selector
            return search(parts.slice(p), foundschema.schema);
          }
          return {
            schema: foundschema,
            pathType: foundschema.$isSingleNested ? 'nested' : 'array'
          };
        }
        return { schema: foundschema, pathType: 'real' };
      } else if (p === parts.length && schema.nested[trypath]) {
        return { schema: schema, pathType: 'nested' };
      }
    }
    return { schema: foundschema || schema, pathType: 'undefined' };
  }

  // look for arrays
  return search(path.split('.'), _this);
};

/*!
 * ignore
 */

function isArrayFilter(piece) {
  return piece.startsWith('$[') && piece.endsWith(']');
}

/*!
 * Module exports.
 */

module.exports = exports = Schema;

// require down here because of reference issues

/**
 * The various built-in Mongoose Schema Types.
 *
 * ####Example:
 *
 *     const mongoose = require('mongoose');
 *     const ObjectId = mongoose.Schema.Types.ObjectId;
 *
 * ####Types:
 *
 * - [String](#schema-string-js)
 * - [Number](#schema-number-js)
 * - [Boolean](#schema-boolean-js) | Bool
 * - [Array](#schema-array-js)
 * - [Buffer](#schema-buffer-js)
 * - [Date](#schema-date-js)
 * - [ObjectId](#schema-objectid-js) | Oid
 * - [Mixed](#schema-mixed-js)
 *
 * Using this exposed access to the `Mixed` SchemaType, we can use them in our schema.
 *
 *     const Mixed = mongoose.Schema.Types.Mixed;
 *     new mongoose.Schema({ _user: Mixed })
 *
 * @api public
 */

Schema.Types = MongooseTypes = require('./schema/index');

/*!
 * ignore
 */

exports.ObjectId = MongooseTypes.ObjectId;<|MERGE_RESOLUTION|>--- conflicted
+++ resolved
@@ -938,20 +938,6 @@
         if (options.hasOwnProperty('strict')) {
           childSchemaOptions.strict = options.strict;
         }
-<<<<<<< HEAD
-=======
-        if (options.hasOwnProperty('typePojoToMixed')) {
-          childSchemaOptions.typePojoToMixed = options.typePojoToMixed;
-        }
-
-        if (this._userProvidedOptions.hasOwnProperty('_id')) {
-          childSchemaOptions._id = this._userProvidedOptions._id;
-        } else if (Schema.Types.DocumentArray.defaultOptions &&
-            Schema.Types.DocumentArray.defaultOptions._id != null) {
-          childSchemaOptions._id = Schema.Types.DocumentArray.defaultOptions._id;
-        }
-
->>>>>>> 8066fd26
         const childSchema = new Schema(cast, childSchemaOptions);
         childSchema.$implicitlyCreated = true;
         return new MongooseTypes.DocumentArray(path, childSchema, obj);
