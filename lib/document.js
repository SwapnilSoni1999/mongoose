/*!
 * Module dependencies.
 */

var EventEmitter = require('events').EventEmitter
  , setMaxListeners = EventEmitter.prototype.setMaxListeners
  , MongooseError = require('./error')
  , MixedSchema = require('./schema/mixed')
  , Schema = require('./schema')
  , ValidatorError = require('./schematype').ValidatorError
  , utils = require('./utils')
  , clone = utils.clone
  , isMongooseObject = utils.isMongooseObject
  , inspect = require('util').inspect
  , ValidationError = MongooseError.ValidationError
  , InternalCache = require('./internal')
  , deepEqual = utils.deepEqual
  , hooks = require('hooks')
  , Promise = require('./promise')
  , DocumentArray
  , MongooseArray
  , Embedded

/**
 * Document constructor.
 *
 * @param {Object} obj the values to set
 * @param {Object} [fields] optional object containing the fields which were selected in the query returning this document and any populated paths data
 * @param {Boolean} [skipId] bool, should we auto create an ObjectId _id
 * @inherits NodeJS EventEmitter http://nodejs.org/api/events.html#events_class_events_eventemitter
 * @event `init`: Emitted on a document after it has was retreived from the db and fully hydrated by Mongoose.
 * @event `save`: Emitted when the document is successfully saved
 * @api private
 */

function Document (obj, fields, skipId) {
  this.$__ = new InternalCache;
  this.isNew = true;
  this.errors = undefined;

  var schema = this.schema;

  if ('boolean' === typeof fields) {
    this.$__.strictMode = fields;
    fields = undefined;
  } else {
    this.$__.strictMode = schema.options && schema.options.strict;
    this.$__.selected = fields;
  }

  var required = schema.requiredPaths();
  for (var i = 0; i < required.length; ++i) {
    this.$__.activePaths.require(required[i]);
  }

  setMaxListeners.call(this, 0);
  this._doc = this.$__buildDoc(obj, fields, skipId);

  if (obj) {
    this.set(obj, undefined, true);
  }

  this.$__registerHooksFromSchema();
}

/*!
 * Inherit from EventEmitter.
 */

Document.prototype.__proto__ = EventEmitter.prototype;

/**
 * The documents schema.
 *
 * @api public
 * @property schema
 */

Document.prototype.schema;

/**
 * Boolean flag specifying if the document is new.
 *
 * @api public
 * @property isNew
 */

Document.prototype.isNew;

/**
 * The string version of this documents _id.
 *
 * ####Note:
 *
 * This getter exists on all documents by default. The getter can be disabled by setting the `id` [option](/docs/guide.html#id) of its `Schema` to false at construction time.
 *
 *     new Schema({ name: String }, { id: false });
 *
 * @api public
 * @see Schema options /docs/guide.html#options
 * @property id
 */

Document.prototype.id;

/**
 * Hash containing current validation errors.
 *
 * @api public
 * @property errors
 */

Document.prototype.errors;

/**
 * Builds the default doc structure
 *
 * @param {Object} obj
 * @param {Object} [fields]
 * @param {Boolean} [skipId]
 * @return {Object}
 * @api private
 * @method $__buildDoc
 * @memberOf Document
 */

Document.prototype.$__buildDoc = function (obj, fields, skipId) {
  var doc = {}
    , self = this
    , exclude
    , keys
    , key
    , ki

  // determine if this doc is a result of a query with
  // excluded fields
  if (fields && 'Object' === fields.constructor.name) {
    keys = Object.keys(fields);
    ki = keys.length;

    while (ki--) {
      if ('_id' !== keys[ki]) {
        exclude = 0 === fields[keys[ki]];
        break;
      }
    }
  }

  var paths = Object.keys(this.schema.paths)
    , plen = paths.length
    , ii = 0

  for (; ii < plen; ++ii) {
    var p = paths[ii];

    if ('_id' == p) {
      if (skipId) continue;
      if (obj && '_id' in obj) continue;
    }

    var type = this.schema.paths[p]
      , path = p.split('.')
      , len = path.length
      , last = len-1
      , curPath = ''
      , doc_ = doc
      , i = 0

    for (; i < len; ++i) {
      var piece = path[i]
        , def

      // support excluding intermediary levels
      if (exclude) {
        curPath += piece;
        if (curPath in fields) break;
        curPath += '.';
      }

      if (i === last) {
        if (fields) {
          if (exclude) {
            // apply defaults to all non-excluded fields
            if (p in fields) continue;

            def = type.getDefault(self, true);
            if ('undefined' !== typeof def) {
              doc_[piece] = def;
              self.$__.activePaths.default(p);
            }

          } else if (p in fields) {
            // selected field
            def = type.getDefault(self, true);
            if ('undefined' !== typeof def) {
              doc_[piece] = def;
              self.$__.activePaths.default(p);
            }
          }
        } else {
          def = type.getDefault(self, true);
          if ('undefined' !== typeof def) {
            doc_[piece] = def;
            self.$__.activePaths.default(p);
          }
        }
      } else {
        doc_ = doc_[piece] || (doc_[piece] = {});
      }
    }
  };

  return doc;
};

/**
 * Initializes the document without setters or marking anything modified.
 *
 * Called internally after a document is returned from mongodb.
 *
 * @param {Object} doc document returned by mongo
 * @param {Function} fn callback
 * @api private
 */

Document.prototype.init = function (doc, opts, fn) {
  // do not prefix this method with $__ since its
  // used by public hooks

  if ('function' == typeof opts) {
    fn = opts;
    opts = null;
  }

  this.isNew = false;

  // handle docs with populated paths
  if (doc._id && opts && opts.populated && opts.populated.length) {
    var id = String(doc._id);
    for (var i = 0; i < opts.populated.length; ++i) {
      var item = opts.populated[i];
      this.populated(item.path, item._docs[id], item);
    }
  }

  init(this, doc, this._doc);
  this.$__storeShard();

  this.emit('init', this);
  if (fn) fn(null);
  return this;
};

/*!
 * Init helper.
 *
 * @param {Object} self document instance
 * @param {Object} obj raw mongodb doc
 * @param {Object} doc object we are initializing
 * @api private
 */

function init (self, obj, doc, prefix) {
  prefix = prefix || '';

  var keys = Object.keys(obj)
    , len = keys.length
    , schema
    , path
    , i;

  while (len--) {
    i = keys[len];
    path = prefix + i;
    schema = self.schema.path(path);

    if (!schema && utils.isObject(obj[i]) &&
        (!obj[i].constructor || 'Object' == obj[i].constructor.name)) {
      // assume nested object
      if (!doc[i]) doc[i] = {};
      init(self, obj[i], doc[i], path + '.');
    } else {
      if (obj[i] === null) {
        doc[i] = null;
      } else if (obj[i] !== undefined) {
        if (schema) {
          self.$__try(function(){
            doc[i] = schema.cast(obj[i], self, true);
          });
        } else {
          doc[i] = obj[i];
        }
      }
      // mark as hydrated
      self.$__.activePaths.init(path);
    }
  }
};

/**
 * Stores the current values of the shard keys.
 *
 * ####Note:
 *
 * _Shard key values do not / are not allowed to change._
 *
 * @api private
 * @method $__storeShard
 * @memberOf Document
 */

Document.prototype.$__storeShard = function () {
  // backwards compat
  var key = this.schema.options.shardKey || this.schema.options.shardkey;
  if (!(key && 'Object' == key.constructor.name)) return;

  var orig = this.$__.shardval = {}
    , paths = Object.keys(key)
    , len = paths.length
    , val

  for (var i = 0; i < len; ++i) {
    val = this.getValue(paths[i]);
    if (isMongooseObject(val)) {
      orig[paths[i]] = val.toObject({ depopulate: true })
    } else if (null != val && val.valueOf) {
      orig[paths[i]] = val.valueOf();
    } else {
      orig[paths[i]] = val;
    }
  }
}

/*!
 * Set up middleware support
 */

for (var k in hooks) {
  Document.prototype[k] = Document[k] = hooks[k];
}

/**
 * Sends an update command with this document `_id` as the query selector.
 *
 * ####Example:
 *
 *     weirdCar.update({$inc: {wheels:1}}, { w: 1 }, callback);
 *
 * ####Valid options:
 *
 *  - same as in [Model.update](#model_Model.update)
 *
 * @see Model.update #model_Model.update
 * @param {Object} doc
 * @param {Object} options
 * @param {Function} callback
 * @return {Query}
 * @api public
 */

Document.prototype.update = function update () {
  var args = utils.args(arguments);
  args.unshift({_id: this._id});
  return this.constructor.update.apply(this.constructor, args);
}

/**
 * Sets the value of a path, or many paths.
 *
 * ####Example:
 *
 *     // path, value
 *     doc.set(path, value)
 *
 *     // object
 *     doc.set({
 *         path  : value
 *       , path2 : {
 *            path  : value
 *         }
 *     })
 *
 *     // only-the-fly cast to number
 *     doc.set(path, value, Number)
 *
 *     // only-the-fly cast to string
 *     doc.set(path, value, String)
 *
 *     // changing strict mode behavior
 *     doc.set(path, value, { strict: false });
 *
 * @param {String|Object} path path or object of key/vals to set
 * @param {Any} val the value to set
 * @param {Schema|String|Number|Buffer|etc..} [type] optionally specify a type for "on-the-fly" attributes
 * @param {Object} [options] optionally specify options that modify the behavior of the set
 * @api public
 */

Document.prototype.set = function (path, val, type, options) {
  if (type && 'Object' == type.constructor.name) {
    options = type;
    type = undefined;
  }

  var merge = options && options.merge
    , adhoc = type && true !== type
    , constructing = true === type
    , adhocs

  var strict = options && 'strict' in options
    ? options.strict
    : this.$__.strictMode;

  if (adhoc) {
    adhocs = this.$__.adhocPaths || (this.$__.adhocPaths = {});
    adhocs[path] = Schema.interpretAsType(path, type);
  }

  if ('string' !== typeof path) {
    // new Document({ key: val })

    if (null === path || undefined === path) {
      var _ = path;
      path = val;
      val = _;

    } else {
      var prefix = val
        ? val + '.'
        : '';

      if (path instanceof Document) path = path._doc;

      var keys = Object.keys(path)
        , i = keys.length
        , pathtype
        , key


      while (i--) {
        key = keys[i];
        pathtype = this.schema.pathType(prefix + key);
        if (null != path[key]
            // need to know if plain object - no Buffer, ObjectId, ref, etc
            && utils.isObject(path[key])
            && (!path[key].constructor || 'Object' == path[key].constructor.name)
            && 'virtual' != pathtype
            && !(this.$__path(prefix + key) instanceof MixedSchema)
            && !(this.schema.paths[key] && this.schema.paths[key].options.ref)
          ) {
          this.set(path[key], prefix + key, constructing);
        } else if (strict) {
          if ('real' === pathtype || 'virtual' === pathtype) {
            this.set(prefix + key, path[key], constructing);
          } else if ('throw' == strict) {
            throw new Error("Field `" + key + "` is not in schema.");
          }
        } else if (undefined !== path[key]) {
          this.set(prefix + key, path[key], constructing);
        }
      }

      return this;
    }
  }

  // ensure _strict is honored for obj props
  // docschema = new Schema({ path: { nest: 'string' }})
  // doc.set('path', obj);
  var pathType = this.schema.pathType(path);
  if ('nested' == pathType && val && utils.isObject(val) &&
      (!val.constructor || 'Object' == val.constructor.name)) {
    if (!merge) this.setValue(path, null);
    this.set(val, path, constructing);
    return this;
  }

  var schema;
  var parts = path.split('.');

  if ('adhocOrUndefined' == pathType && strict) {

    // check for roots that are Mixed types
    var mixed;

    for (var i = 0; i < parts.length; ++i) {
      var subpath = parts.slice(0, i+1).join('.');
      schema = this.schema.path(subpath);
      if (schema instanceof MixedSchema) {
        // allow changes to sub paths of mixed types
        mixed = true;
        break;
      }
    }

    if (!mixed) {
      if ('throw' == strict) {
        throw new Error("Field `" + path + "` is not in schema.");
      }
      return this;
    }

  } else if ('virtual' == pathType) {
    schema = this.schema.virtualpath(path);
    schema.applySetters(val, this);
    return this;
  } else {
    schema = this.$__path(path);
  }

  var pathToMark;

  // When using the $set operator the path to the field must already exist.
  // Else mongodb throws: "LEFT_SUBFIELD only supports Object"

  if (parts.length <= 1) {
    pathToMark = path;
  } else {
    for (var i = 0; i < parts.length; ++i) {
      var subpath = parts.slice(0, i+1).join('.');
      if (this.isDirectModified(subpath) // earlier prefixes that are already
                                         // marked as dirty have precedence
          || this.get(subpath) === null) {
        pathToMark = subpath;
        break;
      }
    }

    if (!pathToMark) pathToMark = path;
  }

  // if this doc is being constructed we should not trigger getters
  var priorVal = constructing
    ? undefined
    : this.get(path);

  if (!schema || undefined === val) {
    this.$__set(pathToMark, path, constructing, parts, schema, val, priorVal);
    return this;
  }

  var self = this;
  var shouldSet = this.$__try(function(){
    val = schema.applySetters(val, self, false, priorVal);
  });

  if (shouldSet) {
    this.$__set(pathToMark, path, constructing, parts, schema, val, priorVal);
  }

  return this;
}

/**
 * Determine if we should mark this change as modified.
 *
 * @return {Boolean}
 * @api private
 * @method $__shouldModify
 * @memberOf Document
 */

Document.prototype.$__shouldModify = function (
    pathToMark, path, constructing, parts, schema, val, priorVal) {

  if (this.isNew) return true;
  if (this.isDirectModified(pathToMark)) return false;

  if (undefined === val && !this.isSelected(path)) {
    // when a path is not selected in a query, its initial
    // value will be undefined.
    return true;
  }

  if (undefined === val && path in this.$__.activePaths.states.default) {
    // we're just unsetting the default value which was never saved
    return false;
  }

  if (!deepEqual(val, priorVal || this.get(path))) {
    return true;
  }

  if (!constructing &&
      null != val &&
      path in this.$__.activePaths.states.default &&
      deepEqual(val, schema.getDefault(this, constructing))) {
    // a path with a default was $unset on the server
    // and the user is setting it to the same value again
    return true;
  }

  return false;
}

/**
 * Handles the actual setting of the value and marking the path modified if appropriate.
 *
 * @api private
 * @method $__set
 * @memberOf Document
 */

Document.prototype.$__set = function (
    pathToMark, path, constructing, parts, schema, val, priorVal) {

  var shouldModify = this.$__shouldModify.apply(this, arguments);

  if (shouldModify) {
    this.markModified(pathToMark, val);

    // handle directly setting arrays (gh-1126)
    MongooseArray || (MongooseArray = require('./types/array'));
    if (val instanceof MongooseArray) {
      val._registerAtomic('$set', val);
    }
  }

  var obj = this._doc
    , i = 0
    , l = parts.length

  for (; i < l; i++) {
    var next = i + 1
      , last = next === l;

    if (last) {
      obj[parts[i]] = val;
    } else {
      if (obj[parts[i]] && 'Object' === obj[parts[i]].constructor.name) {
        obj = obj[parts[i]];
      } else if (obj[parts[i]] && Array.isArray(obj[parts[i]])) {
        obj = obj[parts[i]];
      } else {
        obj = obj[parts[i]] = {};
      }
    }
  }
}

/**
 * Gets a raw value from a path (no getters)
 *
 * @param {String} path
 * @api private
 */

Document.prototype.getValue = function (path) {
  return utils.getValue(path, this._doc);
}

/**
 * Sets a raw value for a path (no casting, setters, transformations)
 *
 * @param {String} path
 * @param {Object} value
 * @api private
 */

Document.prototype.setValue = function (path, val) {
  utils.setValue(path, val, this._doc);
  return this;
}

/**
 * Returns the value of a path.
 *
 * ####Example
 *
 *     // path
 *     doc.get('age') // 47
 *
 *     // dynamic casting to a string
 *     doc.get('age', String) // "47"
 *
 * @param {String} path
 * @param {Schema|String|Number|Buffer|etc..} [type] optionally specify a type for on-the-fly attributes
 * @api public
 */

Document.prototype.get = function (path, type) {
  var adhocs;
  if (type) {
    adhocs = this.$__.adhocPaths || (this.$__.adhocPaths = {});
    adhocs[path] = Schema.interpretAsType(path, type);
  }

  var schema = this.$__path(path) || this.schema.virtualpath(path)
    , pieces = path.split('.')
    , obj = this._doc;

  for (var i = 0, l = pieces.length; i < l; i++) {
    obj = undefined === obj || null === obj
      ? undefined
      : obj[pieces[i]];
  }

  if (schema) {
    obj = schema.applyGetters(obj, this);
  }

  return obj;
};

/**
 * Returns the schematype for the given `path`.
 *
 * @param {String} path
 * @api private
 * @method $__path
 * @memberOf Document
 */

Document.prototype.$__path = function (path) {
  var adhocs = this.$__.adhocPaths
    , adhocType = adhocs && adhocs[path];

  if (adhocType) {
    return adhocType;
  } else {
    return this.schema.path(path);
  }
};

/**
 * Marks the path as having pending changes to write to the db.
 *
 * _Very helpful when using [Mixed](./schematypes.html#mixed) types._
 *
 * ####Example:
 *
 *     doc.mixed.type = 'changed';
 *     doc.markModified('mixed.type');
 *     doc.save() // changes to mixed.type are now persisted
 *
 * @param {String} path the path to mark modified
 * @api public
 */

Document.prototype.markModified = function (path) {
  this.$__.activePaths.modify(path);
}

/**
 * Catches errors that occur during execution of `fn` and stores them to later be passed when `save()` is executed.
 *
 * @param {Function} fn function to execute
 * @param {Object} scope the scope with which to call fn
 * @api private
 * @method $__try
 * @memberOf Document
 */

Document.prototype.$__try = function (fn, scope) {
  var res;
  try {
    fn.call(scope);
    res = true;
  } catch (e) {
    this.$__error(e);
    res = false;
  }
  return res;
};

/**
 * Returns the list of paths that have been modified.
 *
 * @return {Array}
 * @api public
 */

Document.prototype.modifiedPaths = function () {
  var directModifiedPaths = Object.keys(this.$__.activePaths.states.modify);

  return directModifiedPaths.reduce(function (list, path) {
    var parts = path.split('.');
    return list.concat(parts.reduce(function (chains, part, i) {
      return chains.concat(parts.slice(0, i).concat(part).join('.'));
    }, []));
  }, []);
};

/**
 * Returns true if this document was modified, else false.
 *
 * If `path` is given, checks if a path or any full path containing `path` as part of its path chain has been modified.
 *
 * ####Example
 *
 *     doc.set('documents.0.title', 'changed');
 *     doc.isModified()                    // true
 *     doc.isModified('documents')         // true
 *     doc.isModified('documents.0.title') // true
 *     doc.isDirectModified('documents')   // false
 *
 * @param {String} [path] optional
 * @return {Boolean}
 * @api public
 */

Document.prototype.isModified = function (path) {
  return path
    ? !!~this.modifiedPaths().indexOf(path)
    : this.$__.activePaths.some('modify');
};

/**
 * Returns true if `path` was directly set and modified, else false.
 *
 * ####Example
 *
 *     doc.set('documents.0.title', 'changed');
 *     doc.isDirectModified('documents.0.title') // true
 *     doc.isDirectModified('documents') // false
 *
 * @param {String} path
 * @return {Boolean}
 * @api public
 */

Document.prototype.isDirectModified = function (path) {
  return (path in this.$__.activePaths.states.modify);
};

/**
 * Checks if `path` was initialized.
 *
 * @param {String} path
 * @return {Boolean}
 * @api public
 */

Document.prototype.isInit = function (path) {
  return (path in this.$__.activePaths.states.init);
};

/**
 * Checks if `path` was selected in the source query which initialized this document.
 *
 * ####Example
 *
 *     Thing.findOne().select('name').exec(function (err, doc) {
 *        doc.isSelected('name') // true
 *        doc.isSelected('age')  // false
 *     })
 *
 * @param {String} path
 * @return {Boolean}
 * @api public
 */

Document.prototype.isSelected = function isSelected (path) {
  if (this.$__.selected) {

    if ('_id' === path) {
      return 0 !== this.$__.selected._id;
    }

    var paths = Object.keys(this.$__.selected)
      , i = paths.length
      , inclusive = false
      , cur

    if (1 === i && '_id' === paths[0]) {
      // only _id was selected.
      return 0 === this.$__.selected._id;
    }

    while (i--) {
      cur = paths[i];
      if ('_id' == cur) continue;
      inclusive = !! this.$__.selected[cur];
      break;
    }

    if (path in this.$__.selected) {
      return inclusive;
    }

    i = paths.length;
    var pathDot = path + '.';

    while (i--) {
      cur = paths[i];
      if ('_id' == cur) continue;

      if (0 === cur.indexOf(pathDot)) {
        return inclusive;
      }

      if (0 === pathDot.indexOf(cur + '.')) {
        return inclusive;
      }
    }

    return ! inclusive;
  }

  return true;
}

/**
 * Executes registered validation rules for this document.
 *
 * ####Note:
 *
 * This method is called `pre` save and if a validation rule is violated, [save](#model_Model-save) is aborted and the error is returned to your `callback`.
 *
 * ####Example:
 *
 *     doc.validate(function (err) {
 *       if (err) handleError(err);
 *       else // validation passed
 *     });
 *
 * @param {Function} cb called after validation completes, passing an error if one occurred
 * @api public
 */

Document.prototype.validate = function (cb) {
  var self = this

  // only validate required fields when necessary
  var paths = Object.keys(this.$__.activePaths.states.require).filter(function (path) {
    if (!self.isSelected(path) && !self.isModified(path)) return false;
    return true;
  });

  paths = paths.concat(Object.keys(this.$__.activePaths.states.init));
  paths = paths.concat(Object.keys(this.$__.activePaths.states.modify));
  paths = paths.concat(Object.keys(this.$__.activePaths.states.default));

  if (0 === paths.length) {
    complete();
    return this;
  }

  var validating = {}
    , total = 0;

  paths.forEach(validatePath);
  return this;

  function validatePath (path) {
    if (validating[path]) return;

    validating[path] = true;
    total++;

    process.nextTick(function(){
      var p = self.schema.path(path);
      if (!p) return --total || complete();

      var val = self.getValue(path);
      p.doValidate(val, function (err) {
        if (err) {
          self.invalidate(
              path
            , err
            , undefined
            , true // embedded docs
            );
        }
        --total || complete();
      }, self);
    });
  }

  function complete () {
    var err = self.$__.validationError;
    self.$__.validationError = undefined;
    self.emit('validate', self);
    cb(err);
  }
};

/**
 * Marks a path as invalid, causing validation to fail.
 *
 * The `errorMsg` argument will become the message of the `ValidationError`.
 *
 * The `value` argument (if passed) will be available through the `ValidationError.value` property.
 *
 *     doc.invalidate('size', 'must be less than 20', 14);

 *     doc.validate(function (err) {
 *       console.log(err)
 *       // prints
 *       { message: 'Validation failed',
 *         name: 'ValidationError',
 *         errors:
 *          { size:
 *             { message: 'must be less than 20',
 *               name: 'ValidatorError',
 *               path: 'size',
 *               type: 'user defined',
 *               value: 14 } } }
 *     })
 *
 * @param {String} path the field to invalidate
 * @param {String|Error} errorMsg the error which states the reason `path` was invalid
 * @param {Object|String|Number|any} value optional invalid value
 * @api public
 */

Document.prototype.invalidate = function (path, err, val) {
  if (!this.$__.validationError) {
    this.$__.validationError = new ValidationError(this);
  }

  if (!err || 'string' === typeof err) {
    err = new ValidatorError(path, err, 'user defined', val)
  }

  if (this.$__.validationError == err) return;

  this.$__.validationError.errors[path] = err;
}

/**
 * Resets the internal modified state of this document.
 *
 * @api private
 * @return {Document}
 * @method $__reset
 * @memberOf Document
 */

Document.prototype.$__reset = function reset () {
  var self = this;
  DocumentArray || (DocumentArray = require('./types/documentarray'));

  this.$__.activePaths
  .map('init', 'modify', function (i) {
    return self.getValue(i);
  })
  .filter(function (val) {
    return val && val instanceof DocumentArray && val.length;
  })
  .forEach(function (array) {
    var i = array.length;
    while (i--) {
      var doc = array[i];
      if (!doc) continue;
      doc.$__reset();
    }
  });

  // clear atomics
  this.$__dirty().forEach(function (dirt) {
    var type = dirt.value;
    if (type && type._atomics) {
      type._atomics = {};
    }
  });

  // Clear 'modify'('dirty') cache
  this.$__.activePaths.clear('modify');
  this.$__.validationError = undefined;
  this.errors = undefined;
  var self = this;
  this.schema.requiredPaths().forEach(function (path) {
    self.$__.activePaths.require(path);
  });

  return this;
}

/**
 * Returns this documents dirty paths / vals.
 *
 * @api private
 * @method $__dirty
 * @memberOf Document
 */

Document.prototype.$__dirty = function () {
  var self = this;

  var all = this.$__.activePaths.map('modify', function (path) {
    return { path: path
           , value: self.getValue(path)
           , schema: self.$__path(path) };
  });

  // Sort dirty paths in a flat hierarchy.
  all.sort(function (a, b) {
    return (a.path < b.path ? -1 : (a.path > b.path ? 1 : 0));
  });

  // Ignore "foo.a" if "foo" is dirty already.
  var minimal = []
    , lastPath
    , top;

  all.forEach(function (item, i) {
    if (item.path.indexOf(lastPath) !== 0) {
      lastPath = item.path + '.';
      minimal.push(item);
      top = item;
    } else {
      // special case for top level MongooseArrays
      if (top.value && top.value._atomics && top.value.hasAtomics()) {
        // the `top` array itself and a sub path of `top` are being modified.
        // the only way to honor all of both modifications is through a $set
        // of entire array.
        top.value._atomics = {};
        top.value._atomics.$set = top.value;
      }
    }
  });

  top = lastPath = null;
  return minimal;
}

/*!
 * Compiles schemas.
 */

function compile (tree, proto, prefix) {
  var keys = Object.keys(tree)
    , i = keys.length
    , limb
    , key;

  while (i--) {
    key = keys[i];
    limb = tree[key];

    define(key
        , (('Object' === limb.constructor.name
               && Object.keys(limb).length)
               && (!limb.type || limb.type.type)
               ? limb
               : null)
        , proto
        , prefix
        , keys);
  }
};

/*!
 * Defines the accessor named prop on the incoming prototype.
 */

function define (prop, subprops, prototype, prefix, keys) {
  var prefix = prefix || ''
    , path = (prefix ? prefix + '.' : '') + prop;

  if (subprops) {

    Object.defineProperty(prototype, prop, {
        enumerable: true
      , get: function () {
          if (!this.$__.getters)
            this.$__.getters = {};

          if (!this.$__.getters[path]) {
            var nested = Object.create(this);

            // save scope for nested getters/setters
            if (!prefix) nested.$__.scope = this;

            // shadow inherited getters from sub-objects so
            // thing.nested.nested.nested... doesn't occur (gh-366)
            var i = 0
              , len = keys.length;

            for (; i < len; ++i) {
              // over-write the parents getter without triggering it
              Object.defineProperty(nested, keys[i], {
                  enumerable: false   // It doesn't show up.
                , writable: true      // We can set it later.
                , configurable: true  // We can Object.defineProperty again.
                , value: undefined    // It shadows its parent.
              });
            }

            nested.toObject = function () {
              return this.get(path);
            };

            compile(subprops, nested, path);
            this.$__.getters[path] = nested;
          }

          return this.$__.getters[path];
        }
      , set: function (v) {
          if (v instanceof Document) v = v.toObject();
          return (this.$__.scope || this).set(path, v);
        }
    });

  } else {

    Object.defineProperty(prototype, prop, {
        enumerable: true
      , get: function ( ) { return this.get.call(this.$__.scope || this, path); }
      , set: function (v) { return this.set.call(this.$__.scope || this, path, v); }
    });
  }
};

/**
 * Assigns/compiles `schema` into this documents prototype.
 *
 * @param {Schema} schema
 * @api private
 * @method $__setSchema
 * @memberOf Document
 */

Document.prototype.$__setSchema = function (schema) {
  compile(schema.tree, this);
  this.schema = schema;
}


/**
 * Get active path that were changed and are arrays
 *
 * @api private
 * @method $__getArrayPathsToValidate
 * @memberOf Document
 */

Document.prototype.$__getArrayPathsToValidate = function () {
  DocumentArray || (DocumentArray = require('./types/documentarray'));

  // validate all document arrays.
  return this.$__.activePaths
    .map('init', 'modify', function (i) {
      return this.getValue(i);
    }.bind(this))
    .filter(function (val) {
      return val && val instanceof DocumentArray && val.length;
    }).reduce(function(seed, array) {
      return seed.concat(array);
    }, [])
    .filter(function (doc) {return doc});
};


/**
 * Get all subdocs (by bfs)
 *
 * @api private
 * @method $__getAllSubdocs
 * @memberOf Document
 */

Document.prototype.$__getAllSubdocs = function () {
  DocumentArray || (DocumentArray = require('./types/documentarray'));
  Embedded = Embedded || require('./types/embedded');

  function docReducer(seed, path) {
    var val = this[path];
    if (val instanceof Embedded) seed.push(val);
    if (val instanceof DocumentArray)
      val.forEach(function _docReduce(doc) {
        if (!doc || !doc._doc) return;
        if (doc instanceof Embedded) seed.push(doc);
        seed = Object.keys(doc._doc).reduce(docReducer.bind(doc._doc), seed);
      });
    return seed;
  }

  var subDocs = Object.keys(this._doc).reduce(docReducer.bind(this), []);

  return subDocs;
};


/**
 * Handle generic save stuff.
 * to solve #1446 use use hierarchy instead of hooks
 *
 * @api private
 * @method $__presaveValidate
 * @memberOf Document
 */

Document.prototype.$__presaveValidate = function $__presaveValidate() {
  // if any doc.set() calls failed

  var docs = this.$__getArrayPathsToValidate();

<<<<<<< HEAD
  var e2 = docs.map(function (doc) {
    return doc.$__presaveValidate();
=======
  }, function (err) {
    // emit on the Model if listening
    if (this.constructor.listeners('error').length) {
      this.constructor.emit('error', err);
    } else {
      // emit on the connection
      if (!this.db.listeners('error').length) {
        err.stack = 'No listeners detected, throwing. '
                  + 'Consider adding an error listener to your connection.\n'
                  + err.stack
      }
      this.db.emit('error', err);
    }
  }).pre('save', function checkForExistingErrors (next) {
    // if any doc.set() calls failed
    var err = this.$__.saveError;
    if (err) {
      this.$__.saveError = null;
      next(err);
    } else {
      next();
    }
>>>>>>> 47492941
  });
  var e1 = [this.$__.saveError].concat(e2);
  var err = e1.filter(function (x) {return x})[0];
  this.$__.saveError = null;

<<<<<<< HEAD
  return err;
=======
  if (this.schema.options.validateBeforeSave) {
    this.pre('save', function validation(next) {
      return this.validate(next);
    });
  }

  // add user defined queues
  this.$__doQueue();
>>>>>>> 47492941
};


/**
 * Registers an error
 *
 * @param {Error} err
 * @api private
 * @method $__error
 * @memberOf Document
 */

Document.prototype.$__error = function (err) {
  this.$__.saveError = err;
  return this;
};

/**
 * Executes methods queued from the Schema definition
 *
 * @api private
 * @method $__registerHooksFromSchema
 * @memberOf Document
 */

Document.prototype.$__registerHooksFromSchema = function () {
  Embedded = Embedded || require('./types/embedded');

  var self = this;
  var q = self.schema && self.schema.callQueue;
  if (!q.length) return self;

  // we are only interested in 'pre' hooks, and group by point-cut
  var toWrap = q.reduce(function (seed, pair) {
    var args = [].slice.call(pair[1]);
    var pointCut = pair[0] === 'on' ? 'post' : args[0];
    if (!(pointCut in seed)) seed[pointCut] = [];
    seed[pointCut].push(args);
    return seed;
  }, {post: []});

  // 'post' hooks are simpler
  toWrap.post.forEach(function (args) {
    self.on.apply(self, args);
  });
  delete toWrap.post;

  Object.keys(toWrap).forEach(function (pointCut) {

    // skip weird handlers
    if (~"set ".indexOf(pointCut)) {
      toWrap[pointCut].forEach(function (args) {
        self.pre.apply(self, args);
      });
      return;
    }

    // this is so we can wrap everything into a promise;
    var newName = ('$__original_' + pointCut);
    self[newName] = self[pointCut];
    self[pointCut] = function wrappedPointCut () {
      var args = [].slice.call(arguments);
      var lastArg = args.pop();

      var wrapingPromise = new Promise;
      wrapingPromise.end();
      if (typeof lastArg == 'function') {
        wrapingPromise.onResolve(lastArg);
      }
      if (!(this instanceof Embedded) && wrapingPromise.reject == Promise.prototype.reject && wrapingPromise.listeners(Promise.FAILURE).length === 0) {
        wrapingPromise.onReject(self.$__handleReject.bind(self));
      }
      args.push(function () {
        return wrapingPromise.resolve.apply(wrapingPromise, arguments);
      });

      // fire original
      self[newName].apply(self, args);
      return wrapingPromise;
    };

    toWrap[pointCut].forEach(function (args) {
      args[0] = newName;
      self.pre.apply(self, args);
    });
  })
  return self;
};


Document.prototype.$__handleReject = function handleReject(err) {
  // emit on the Model if listening
  if (this.listeners('error').length) {
    this.emit('error', err);
  } else if (this.constructor.listeners && this.constructor.listeners('error').length) {
    this.constructor.emit('error', err);
  } else if (this.listeners && this.listeners('error').length) {
    this.emit('error', err);
  } else if (this.db) {
    // emit on the connection
    if (!this.db.listeners('error').length) {
      err.stack = 'No listeners detected, throwing. Consider adding an error listener to your connection.\n' + err.stack
    }
    this.db.emit('error', err);
  } else {
    throw err;
  }
}



/**
 * Converts this document into a plain javascript object, ready for storage in MongoDB.
 *
 * Buffers are converted to instances of [mongodb.Binary](http://mongodb.github.com/node-mongodb-native/api-bson-generated/binary.html) for proper storage.
 *
 * ####Options:
 *
 * - `getters` apply all getters (path and virtual getters)
 * - `virtuals` apply virtual getters (can override `getters` option)
 * - `minimize` remove empty objects (defaults to true)
 * - `transform` a transform function to apply to the resulting document before returning
 * - `depopulate` depopulate any populated paths, replacing them with their original refs (defaults to false)
 *
 * ####Getters/Virtuals
 *
 * Example of only applying path getters
 *
 *     doc.toObject({ getters: true, virtuals: false })
 *
 * Example of only applying virtual getters
 *
 *     doc.toObject({ virtuals: true })
 *
 * Example of applying both path and virtual getters
 *
 *     doc.toObject({ getters: true })
 *
 * To apply these options to every document of your schema by default, set your [schemas](#schema_Schema) `toObject` option to the same argument.
 *
 *     schema.set('toObject', { virtuals: true })
 *
 * ####Transform
 *
 * We may need to perform a transformation of the resulting object based on some criteria, say to remove some sensitive information or return a custom object. In this case we set the optional `transform` function.
 *
 * Transform functions receive three arguments
 *
 *     function (doc, ret, options) {}
 *
 * - `doc` The mongoose document which is being converted
 * - `ret` The plain object representation which has been converted
 * - `options` The options in use (either schema options or the options passed inline)
 *
 * ####Example
 *
 *     // specify the transform schema option
 *     if (!schema.options.toObject) schema.options.toObject = {};
 *     schema.options.toObject.transform = function (doc, ret, options) {
 *       // remove the _id of every document before returning the result
 *       delete ret._id;
 *     }
 *
 *     // without the transformation in the schema
 *     doc.toObject(); // { _id: 'anId', name: 'Wreck-it Ralph' }
 *
 *     // with the transformation
 *     doc.toObject(); // { name: 'Wreck-it Ralph' }
 *
 * With transformations we can do a lot more than remove properties. We can even return completely new customized objects:
 *
 *     if (!schema.options.toObject) schema.options.toObject = {};
 *     schema.options.toObject.transform = function (doc, ret, options) {
 *       return { movie: ret.name }
 *     }
 *
 *     // without the transformation in the schema
 *     doc.toObject(); // { _id: 'anId', name: 'Wreck-it Ralph' }
 *
 *     // with the transformation
 *     doc.toObject(); // { movie: 'Wreck-it Ralph' }
 *
 * _Note: if a transform function returns `undefined`, the return value will be ignored._
 *
 * Transformations may also be applied inline, overridding any transform set in the options:
 *
 *     function xform (doc, ret, options) {
 *       return { inline: ret.name, custom: true }
 *     }
 *
 *     // pass the transform as an inline option
 *     doc.toObject({ transform: xform }); // { inline: 'Wreck-it Ralph', custom: true }
 *
 * _Note: if you call `toObject` and pass any options, the transform declared in your schema options will __not__ be applied. To force its application pass `transform: true`_
 *
 *     if (!schema.options.toObject) schema.options.toObject = {};
 *     schema.options.toObject.hide = '_id';
 *     schema.options.toObject.transform = function (doc, ret, options) {
 *       if (options.hide) {
 *         options.hide.split(' ').forEach(function (prop) {
 *           delete ret[prop];
 *         });
 *       }
 *     }
 *
 *     var doc = new Doc({ _id: 'anId', secret: 47, name: 'Wreck-it Ralph' });
 *     doc.toObject();                                        // { secret: 47, name: 'Wreck-it Ralph' }
 *     doc.toObject({ hide: 'secret _id' });                  // { _id: 'anId', secret: 47, name: 'Wreck-it Ralph' }
 *     doc.toObject({ hide: 'secret _id', transform: true }); // { name: 'Wreck-it Ralph' }
 *
 * Transforms are applied to the document _and each of its sub-documents_. To determine whether or not you are currently operating on a sub-document you might use the following guard:
 *
 *     if ('function' == typeof doc.ownerDocument) {
 *       // working with a sub doc
 *     }
 *
 * Transforms, like all of these options, are also available for `toJSON`.
 *
 * See [schema options](/docs/guide.html#toObject) for some more details.
 *
 * _During save, no custom options are applied to the document before being sent to the database._
 *
 * @param {Object} [options]
 * @return {Object} js object
 * @see mongodb.Binary http://mongodb.github.com/node-mongodb-native/api-bson-generated/binary.html
 * @api public
 */

Document.prototype.toObject = function (options) {
  if (options && options.depopulate && this.$__.wasPopulated) {
    // populated paths that we set to a document
    return clone(this._id, options);
  }

  // When internally saving this document we always pass options,
  // bypassing the custom schema options.
  if (!(options && 'Object' == options.constructor.name)) {
    options = this.schema.options.toObject
      ? clone(this.schema.options.toObject)
      : {};
  }

  ;('minimize' in options) || (options.minimize = this.schema.options.minimize);

  var ret = clone(this._doc, options);

  if (options.virtuals || options.getters && false !== options.virtuals) {
    applyGetters(this, ret, 'virtuals', options);
  }

  if (options.getters) {
    applyGetters(this, ret, 'paths', options);
    // applyGetters for paths will add nested empty objects;
    // if minimize is set, we need to remove them.
    if (options.minimize) {
      ret = minimize(ret) || {};
    }
  }

  // In the case where a subdocument has its own transform function, we need to
  // check and see if the parent has a transform (options.transform) and if the
  // child schema has a transform (this.schema.options.toObject) In this case,
  // we need to adjust options.transform to be the child schema's transform and
  // not the parent schema's
  if (true === options.transform ||
      (this.schema.options.toObject && options.transform)) {
    var opts = options.json
      ? this.schema.options.toJSON
      : this.schema.options.toObject;
    if (opts) {
      options.transform = opts.transform;
    }
  }

  if ('function' == typeof options.transform) {
    var xformed = options.transform(this, ret, options);
    if ('undefined' != typeof xformed) ret = xformed;
  }

  return ret;
};

/*!
 * Minimizes an object, removing undefined values and empty objects
 *
 * @param {Object} object to minimize
 * @return {Object}
 */

function minimize (obj) {
  var keys = Object.keys(obj)
    , i = keys.length
    , hasKeys
    , key
    , val

  while (i--) {
    key = keys[i];
    val = obj[key];

    if (utils.isObject(val)) {
      obj[key] = minimize(val);
    }

    if (undefined === obj[key]) {
      delete obj[key];
      continue;
    }

    hasKeys = true;
  }

  return hasKeys
    ? obj
    : undefined;
}

/*!
 * Applies virtuals properties to `json`.
 *
 * @param {Document} self
 * @param {Object} json
 * @param {String} type either `virtuals` or `paths`
 * @return {Object} `json`
 */

function applyGetters (self, json, type, options) {
  var schema = self.schema
    , paths = Object.keys(schema[type])
    , i = paths.length
    , path

  while (i--) {
    path = paths[i];

    var parts = path.split('.')
      , plen = parts.length
      , last = plen - 1
      , branch = json
      , part

    for (var ii = 0; ii < plen; ++ii) {
      part = parts[ii];
      if (ii === last) {
        branch[part] = clone(self.get(path), options);
      } else {
        branch = branch[part] || (branch[part] = {});
      }
    }
  }

  return json;
}

/**
 * The return value of this method is used in calls to JSON.stringify(doc).
 *
 * This method accepts the same options as [Document#toObject](#document_Document-toObject). To apply the options to every document of your schema by default, set your [schemas](#schema_Schema) `toJSON` option to the same argument.
 *
 *     schema.set('toJSON', { virtuals: true })
 *
 * See [schema options](/docs/guide.html#toJSON) for details.
 *
 * @param {Object} options
 * @return {Object}
 * @see Document#toObject #document_Document-toObject
 * @api public
 */

Document.prototype.toJSON = function (options) {
  // check for object type since an array of documents
  // being stringified passes array indexes instead
  // of options objects. JSON.stringify([doc, doc])
  // The second check here is to make sure that populated documents (or
  // subdocuments) use their own options for `.toJSON()` instead of their
  // parent's
  if (!(options && 'Object' == options.constructor.name)
      || ((!options || options.json) && this.schema.options.toJSON)) {
    options = this.schema.options.toJSON
      ? clone(this.schema.options.toJSON)
      : {};
  }
  options.json = true;

  return this.toObject(options);
};

/**
 * Helper for console.log
 *
 * @api public
 */

Document.prototype.inspect = function (options) {
  var opts = options && 'Object' == options.constructor.name ? options :
      this.schema.options.toObject ? clone(this.schema.options.toObject) :
      {};
  opts.minimize = false;
  return inspect(this.toObject(opts));
};

/**
 * Helper for console.log
 *
 * @api public
 * @method toString
 */

Document.prototype.toString = Document.prototype.inspect;

/**
 * Returns true if the Document stores the same data as doc.
 *
 * Documents are considered equal when they have matching `_id`s.
 *
 * @param {Document} doc a document to compare
 * @return {Boolean}
 * @api public
 */

Document.prototype.equals = function (doc) {
  var tid = this.get('_id');
  var docid = doc.get('_id');
  return tid && tid.equals
    ? tid.equals(docid)
    : tid === docid;
}

/**
 * Populates document references, executing the `callback` when complete.
 *
 * ####Example:
 *
 *     doc
 *     .populate('company')
 *     .populate({
 *       path: 'notes',
 *       match: /airline/,
 *       select: 'text',
 *       model: 'modelName'
 *       options: opts
 *     }, function (err, user) {
 *       assert(doc._id == user._id) // the document itself is passed
 *     })
 *
 *     // summary
 *     doc.populate(path)               // not executed
 *     doc.populate(options);           // not executed
 *     doc.populate(path, callback)     // executed
 *     doc.populate(options, callback); // executed
 *     doc.populate(callback);          // executed
 *
 *
 * ####NOTE:
 *
 * Population does not occur unless a `callback` is passed.
 * Passing the same path a second time will overwrite the previous path options.
 * See [Model.populate()](#model_Model.populate) for explaination of options.
 *
 * @see Model.populate #model_Model.populate
 * @param {String|Object} [path] The path to populate or an options object
 * @param {Function} [callback] When passed, population is invoked
 * @api public
 * @return {Document} this
 */

Document.prototype.populate = function populate () {
  if (0 === arguments.length) return this;

  var pop = this.$__.populate || (this.$__.populate = {});
  var args = utils.args(arguments);
  var fn;

  if ('function' == typeof args[args.length-1]) {
    fn = args.pop();
  }

  // allow `doc.populate(callback)`
  if (args.length) {
    // use hash to remove duplicate paths
    var res = utils.populate.apply(null, args);
    for (var i = 0; i < res.length; ++i) {
      pop[res[i].path] = res[i];
    }
  }

  if (fn) {
    var paths = utils.object.vals(pop);
    this.$__.populate = undefined;
    this.constructor.populate(this, paths, fn);
  }

  return this;
}

/**
 * Gets _id(s) used during population of the given `path`.
 *
 * ####Example:
 *
 *     Model.findOne().populate('author').exec(function (err, doc) {
 *       console.log(doc.author.name)         // Dr.Seuss
 *       console.log(doc.populated('author')) // '5144cf8050f071d979c118a7'
 *     })
 *
 * If the path was not populated, undefined is returned.
 *
 * @param {String} path
 * @return {Array|ObjectId|Number|Buffer|String|undefined}
 * @api public
 */

Document.prototype.populated = function (path, val, options) {
  // val and options are internal

  if (null == val) {
    if (!this.$__.populated) return undefined;
    var v = this.$__.populated[path];
    if (v) return v.value;
    return undefined;
  }

  // internal

  if (true === val) {
    if (!this.$__.populated) return undefined;
    return this.$__.populated[path];
  }

  this.$__.populated || (this.$__.populated = {});
  this.$__.populated[path] = { value: val, options: options };
  return val;
}

/**
 * Returns the full path to this document.
 *
 * @param {String} [path]
 * @return {String}
 * @api private
 * @method $__fullPath
 * @memberOf Document
 */

Document.prototype.$__fullPath = function (path) {
  // overridden in SubDocuments
  return path || '';
}

/*!
 * Module exports.
 */

Document.ValidationError = ValidationError;
module.exports = exports = Document;<|MERGE_RESOLUTION|>--- conflicted
+++ resolved
@@ -1288,50 +1288,14 @@
 
   var docs = this.$__getArrayPathsToValidate();
 
-<<<<<<< HEAD
   var e2 = docs.map(function (doc) {
     return doc.$__presaveValidate();
-=======
-  }, function (err) {
-    // emit on the Model if listening
-    if (this.constructor.listeners('error').length) {
-      this.constructor.emit('error', err);
-    } else {
-      // emit on the connection
-      if (!this.db.listeners('error').length) {
-        err.stack = 'No listeners detected, throwing. '
-                  + 'Consider adding an error listener to your connection.\n'
-                  + err.stack
-      }
-      this.db.emit('error', err);
-    }
-  }).pre('save', function checkForExistingErrors (next) {
-    // if any doc.set() calls failed
-    var err = this.$__.saveError;
-    if (err) {
-      this.$__.saveError = null;
-      next(err);
-    } else {
-      next();
-    }
->>>>>>> 47492941
   });
   var e1 = [this.$__.saveError].concat(e2);
   var err = e1.filter(function (x) {return x})[0];
   this.$__.saveError = null;
 
-<<<<<<< HEAD
   return err;
-=======
-  if (this.schema.options.validateBeforeSave) {
-    this.pre('save', function validation(next) {
-      return this.validate(next);
-    });
-  }
-
-  // add user defined queues
-  this.$__doQueue();
->>>>>>> 47492941
 };
 
 
