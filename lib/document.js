--- conflicted
+++ resolved
@@ -3541,45 +3541,14 @@
     }
   }
 
-<<<<<<< HEAD
   const paths = utils.object.vals(pop);
   let topLevelModel = this.constructor;
   if (this.$__isNested) {
-    topLevelModel = this.$__.scope.constructor;
+    topLevelModel = this.$__[scopeSymbol].constructor;
     const nestedPath = this.$__.nestedPath;
     paths.forEach(function(populateOptions) {
       populateOptions.path = nestedPath + '.' + populateOptions.path;
     });
-=======
-  if (fn) {
-    const paths = utils.object.vals(pop);
-    this.$__.populate = undefined;
-    let topLevelModel = this.constructor;
-    if (this.$__isNested) {
-      topLevelModel = this.$__[scopeSymbol].constructor;
-      const nestedPath = this.$__.nestedPath;
-      paths.forEach(function(populateOptions) {
-        populateOptions.path = nestedPath + '.' + populateOptions.path;
-      });
-    }
-
-    // Use `$session()` by default if the document has an associated session
-    // See gh-6754
-    if (this.$session() != null) {
-      const session = this.$session();
-      paths.forEach(path => {
-        if (path.options == null) {
-          path.options = { session: session };
-          return;
-        }
-        if (!('session' in path.options)) {
-          path.options.session = session;
-        }
-      });
-    }
-
-    topLevelModel.populate(this, paths, fn);
->>>>>>> f1e42011
   }
 
   // Use `$session()` by default if the document has an associated session
