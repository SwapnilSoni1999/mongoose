'use strict';

/*!
 * Module dependencies.
 */

const EventEmitter = require('events').EventEmitter;
const InternalCache = require('./internal');
const MongooseError = require('./error/index');
const MixedSchema = require('./schema/mixed');
const ObjectExpectedError = require('./error/objectExpected');
const ObjectParameterError = require('./error/objectParameter');
const ParallelValidateError = require('./error/parallelValidate');
const Schema = require('./schema');
const StrictModeError = require('./error/strict');
const ValidationError = require('./error/validation');
const ValidatorError = require('./error/validator');
const VirtualType = require('./virtualtype');
const promiseOrCallback = require('./helpers/promiseOrCallback');
const cleanModifiedSubpaths = require('./helpers/document/cleanModifiedSubpaths');
const compile = require('./helpers/document/compile').compile;
const defineKey = require('./helpers/document/compile').defineKey;
const flatten = require('./helpers/common').flatten;
const get = require('./helpers/get');
const getEmbeddedDiscriminatorPath = require('./helpers/document/getEmbeddedDiscriminatorPath');
const handleSpreadDoc = require('./helpers/document/handleSpreadDoc');
const idGetter = require('./plugins/idGetter');
const isDefiningProjection = require('./helpers/projection/isDefiningProjection');
const isExclusive = require('./helpers/projection/isExclusive');
const inspect = require('util').inspect;
const internalToObjectOptions = require('./options').internalToObjectOptions;
const mpath = require('mpath');
const utils = require('./utils');

const clone = utils.clone;
const deepEqual = utils.deepEqual;
const isMongooseObject = utils.isMongooseObject;

const arrayAtomicsSymbol = require('./helpers/symbols').arrayAtomicsSymbol;
const documentArrayParent = require('./helpers/symbols').documentArrayParent;
const documentSchemaSymbol = require('./helpers/symbols').documentSchemaSymbol;
const getSymbol = require('./helpers/symbols').getSymbol;
const populateModelSymbol = require('./helpers/symbols').populateModelSymbol;

let DocumentArray;
let MongooseArray;
let Embedded;

const specialProperties = utils.specialProperties;

/**
 * The core Mongoose document constructor. You should not call this directly,
 * the Mongoose [Model constructor](./api.html#Model) calls this for you.
 *
 * @param {Object} obj the values to set
 * @param {Object} [fields] optional object containing the fields which were selected in the query returning this document and any populated paths data
 * @param {Boolean} [skipId] bool, should we auto create an ObjectId _id
 * @inherits NodeJS EventEmitter http://nodejs.org/api/events.html#events_class_events_eventemitter
 * @event `init`: Emitted on a document after it has been retrieved from the db and fully hydrated by Mongoose.
 * @event `save`: Emitted when the document is successfully saved
 * @api private
 */

function Document(obj, fields, skipId, options) {
  if (typeof skipId === 'object' && skipId != null) {
    options = skipId;
    skipId = options.skipId;
  }
  options = options || {};

  // Support `browserDocument.js` syntax
  if (this.schema == null) {
    const _schema = utils.isObject(fields) && !fields.instanceOfSchema ?
      new Schema(fields) :
      fields;
    this.$__setSchema(_schema);
    fields = skipId;
    skipId = options;
    options = arguments[4] || {};
  }

  this.$__ = new InternalCache;
  this.$__.emitter = new EventEmitter();
  this.isNew = 'isNew' in options ? options.isNew : true;
  this.errors = undefined;
  this.$__.$options = options || {};

  if (obj != null && typeof obj !== 'object') {
    throw new ObjectParameterError(obj, 'obj', 'Document');
  }

  const schema = this.schema;

  if (typeof fields === 'boolean' || fields === 'throw') {
    this.$__.strictMode = fields;
    fields = undefined;
  } else {
    this.$__.strictMode = schema.options.strict;
    this.$__.selected = fields;
  }

  const requiredPaths = schema.requiredPaths(true);
  for (const path of requiredPaths) {
    this.$__.activePaths.require(path);
  }

  this.$__.emitter.setMaxListeners(0);

  let exclude = null;

  // determine if this doc is a result of a query with
  // excluded fields
  if (utils.isPOJO(fields)) {
    exclude = isExclusive(fields);
  }

  const hasIncludedChildren = exclude === false && fields ?
    $__hasIncludedChildren(fields) :
    {};

  if (this._doc == null) {
    this.$__buildDoc(obj, fields, skipId, exclude, hasIncludedChildren, false);

    // By default, defaults get applied **before** setting initial values
    // Re: gh-6155
    $__applyDefaults(this, fields, skipId, exclude, hasIncludedChildren, true, {
      isNew: this.isNew
    });
  }

  if (obj) {
    // Skip set hooks
    if (this.$__original_set) {
      this.$__original_set(obj, undefined, true);
    } else {
      this.$set(obj, undefined, true);
    }

    if (obj instanceof Document) {
      this.isNew = obj.isNew;
    }
  }

  // Function defaults get applied **after** setting initial values so they
  // see the full doc rather than an empty one, unless they opt out.
  // Re: gh-3781, gh-6155
  if (options.willInit) {
    EventEmitter.prototype.once.call(this, 'init', () => {
      $__applyDefaults(this, fields, skipId, exclude, hasIncludedChildren, false, options.skipDefaults, {
        isNew: this.isNew
      });
    });
  } else {
    $__applyDefaults(this, fields, skipId, exclude, hasIncludedChildren, false, options.skipDefaults, {
      isNew: this.isNew
    });
  }

  this.$__._id = this._id;
  this.$locals = {};
  this.$op = null;

  if (!this.$__.strictMode && obj) {
    const _this = this;
    const keys = Object.keys(this._doc);

    keys.forEach(function(key) {
      if (!(key in schema.tree)) {
        defineKey(key, null, _this);
      }
    });
  }

  applyQueue(this);
}

/*!
 * Document exposes the NodeJS event emitter API, so you can use
 * `on`, `once`, etc.
 */
utils.each(
  ['on', 'once', 'emit', 'listeners', 'removeListener', 'setMaxListeners',
    'removeAllListeners', 'addListener'],
  function(emitterFn) {
    Document.prototype[emitterFn] = function() {
      return this.$__.emitter[emitterFn].apply(this.$__.emitter, arguments);
    };
  });

Document.prototype.constructor = Document;

for (const i in EventEmitter.prototype) {
  Document[i] = EventEmitter.prototype[i];
}

/**
 * The documents schema.
 *
 * @api public
 * @property schema
 * @memberOf Document
 * @instance
 */

Document.prototype.schema;

/**
 * Empty object that you can use for storing properties on the document. This
 * is handy for passing data to middleware without conflicting with Mongoose
 * internals.
 *
 * ####Example:
 *
 *     schema.pre('save', function() {
 *       // Mongoose will set `isNew` to `false` if `save()` succeeds
 *       this.$locals.wasNew = this.isNew;
 *     });
 *
 *     schema.post('save', function() {
 *       // Prints true if `isNew` was set before `save()`
 *       console.log(this.$locals.wasNew);
 *     });
 *
 * @api public
 * @property $locals
 * @memberOf Document
 * @instance
 */

Object.defineProperty(Document.prototype, '$locals', {
  configurable: false,
  enumerable: false,
  writable: true
});

/**
 * Boolean flag specifying if the document is new.
 *
 * @api public
 * @property isNew
 * @memberOf Document
 * @instance
 */

Document.prototype.isNew;

/**
 * The string version of this documents _id.
 *
 * ####Note:
 *
 * This getter exists on all documents by default. The getter can be disabled by setting the `id` [option](/docs/guide.html#id) of its `Schema` to false at construction time.
 *
 *     new Schema({ name: String }, { id: false });
 *
 * @api public
 * @see Schema options /docs/guide.html#options
 * @property id
 * @memberOf Document
 * @instance
 */

Document.prototype.id;

/**
 * Hash containing current validation errors.
 *
 * @api public
 * @property errors
 * @memberOf Document
 * @instance
 */

Document.prototype.errors;

/**
 * A string containing the current operation that Mongoose is executing
 * on this document. May be `null`, `'save'`, `'validate'`, or `'remove'`.
 *
 * ####Example:
 *
 *     const doc = new Model({ name: 'test' });
 *     doc.$op; // null
 *
 *     const promise = doc.save();
 *     doc.$op; // 'save'
 *
 *     await promise;
 *     doc.$op; // null
 *
 * @api public
 * @property $op
 * @memberOf Document
 * @instance
 */

Document.prototype.$op;

/*!
 * ignore
 */

function $__hasIncludedChildren(fields) {
  const hasIncludedChildren = {};
  const keys = Object.keys(fields);

  for (const key of keys) {
    const parts = key.split('.');
    const c = [];

    for (const part of parts) {
      c.push(part);
      hasIncludedChildren[c.join('.')] = 1;
    }
  }

  return hasIncludedChildren;
}

/*!
 * ignore
 */

function $__applyDefaults(doc, fields, skipId, exclude, hasIncludedChildren, isBeforeSetters, pathsToSkip) {
  const paths = Object.keys(doc.schema.paths);
  const plen = paths.length;

  for (let i = 0; i < plen; ++i) {
    let def;
    let curPath = '';
    const p = paths[i];

    if (p === '_id' && skipId) {
      continue;
    }

    const type = doc.schema.paths[p];
    const path = p.indexOf('.') === -1 ? [p] : p.split('.');
    const len = path.length;
    let included = false;
    let doc_ = doc._doc;

    for (let j = 0; j < len; ++j) {
      if (doc_ == null) {
        break;
      }

      const piece = path[j];
      curPath += (!curPath.length ? '' : '.') + piece;

      if (exclude === true) {
        if (curPath in fields) {
          break;
        }
      } else if (exclude === false && fields && !included) {
        if (curPath in fields) {
          included = true;
        } else if (!hasIncludedChildren[curPath]) {
          break;
        }
      }

      if (j === len - 1) {
        if (doc_[piece] !== void 0) {
          break;
        }

        if (typeof type.defaultValue === 'function') {
          if (!type.defaultValue.$runBeforeSetters && isBeforeSetters) {
            break;
          }
          if (type.defaultValue.$runBeforeSetters && !isBeforeSetters) {
            break;
          }
        } else if (!isBeforeSetters) {
          // Non-function defaults should always run **before** setters
          continue;
        }

        if (pathsToSkip && pathsToSkip[curPath]) {
          break;
        }

        if (fields && exclude !== null) {
          if (exclude === true) {
            // apply defaults to all non-excluded fields
            if (p in fields) {
              continue;
            }

            def = type.getDefault(doc, false);
            if (typeof def !== 'undefined') {
              doc_[piece] = def;
              doc.$__.activePaths.default(p);
            }
          } else if (included) {
            // selected field
            def = type.getDefault(doc, false);
            if (typeof def !== 'undefined') {
              doc_[piece] = def;
              doc.$__.activePaths.default(p);
            }
          }
        } else {
          def = type.getDefault(doc, false);
          if (typeof def !== 'undefined') {
            doc_[piece] = def;
            doc.$__.activePaths.default(p);
          }
        }
      } else {
        doc_ = doc_[piece];
      }
    }
  }
}

/**
 * Builds the default doc structure
 *
 * @param {Object} obj
 * @param {Object} [fields]
 * @param {Boolean} [skipId]
 * @api private
 * @method $__buildDoc
 * @memberOf Document
 * @instance
 */

Document.prototype.$__buildDoc = function(obj, fields, skipId, exclude, hasIncludedChildren) {
  const doc = {};

  const paths = Object.keys(this.schema.paths).
    // Don't build up any paths that are underneath a map, we don't know
    // what the keys will be
    filter(p => !p.includes('$*'));
  const plen = paths.length;
  let ii = 0;

  for (; ii < plen; ++ii) {
    const p = paths[ii];

    if (p === '_id') {
      if (skipId) {
        continue;
      }
      if (obj && '_id' in obj) {
        continue;
      }
    }

    const path = p.split('.');
    const len = path.length;
    const last = len - 1;
    let curPath = '';
    let doc_ = doc;
    let included = false;

    for (let i = 0; i < len; ++i) {
      const piece = path[i];

      curPath += (!curPath.length ? '' : '.') + piece;

      // support excluding intermediary levels
      if (exclude === true) {
        if (curPath in fields) {
          break;
        }
      } else if (exclude === false && fields && !included) {
        if (curPath in fields) {
          included = true;
        } else if (!hasIncludedChildren[curPath]) {
          break;
        }
      }

      if (i < last) {
        doc_ = doc_[piece] || (doc_[piece] = {});
      }
    }
  }

  this._doc = doc;
};

/*!
 * Converts to POJO when you use the document for querying
 */

Document.prototype.toBSON = function() {
  return this.toObject(internalToObjectOptions);
};

/**
 * Initializes the document without setters or marking anything modified.
 *
 * Called internally after a document is returned from mongodb. Normally,
 * you do **not** need to call this function on your own.
 *
 * This function triggers `init` [middleware](/docs/middleware.html).
 * Note that `init` hooks are [synchronous](/docs/middleware.html#synchronous).
 *
 * @param {Object} doc document returned by mongo
 * @api public
 * @memberOf Document
 * @instance
 */

Document.prototype.init = function(doc, opts, fn) {
  if (typeof opts === 'function') {
    fn = opts;
    opts = null;
  }

  this.$__init(doc, opts);

  if (fn) {
    fn(null, this);
  }

  return this;
};

/*!
 * ignore
 */

Document.prototype.$__init = function(doc, opts) {
  this.isNew = false;
  this.$init = true;
  opts = opts || {};

  // handle docs with populated paths
  // If doc._id is not null or undefined
  if (doc._id != null && opts.populated && opts.populated.length) {
    const id = String(doc._id);
    for (const item of opts.populated) {
      if (item.isVirtual) {
        this.populated(item.path, utils.getValue(item.path, doc), item);
      } else {
        this.populated(item.path, item._docs[id], item);
      }
    }
  }

  init(this, doc, this._doc, opts);

  markArraySubdocsPopulated(this, opts.populated);

  this.emit('init', this);
  this.constructor.emit('init', this);

  this.$__._id = this._id;

  return this;
};

/*!
 * If populating a path within a document array, make sure each
 * subdoc within the array knows its subpaths are populated.
 *
 * ####Example:
 *     const doc = await Article.findOne().populate('comments.author');
 *     doc.comments[0].populated('author'); // Should be set
 */

function markArraySubdocsPopulated(doc, populated) {
  if (doc._id == null || populated == null || populated.length === 0) {
    return;
  }

  const id = String(doc._id);
  for (const item of populated) {
    if (item.isVirtual) {
      continue;
    }
    const path = item.path;
    const pieces = path.split('.');
    for (let i = 0; i < pieces.length - 1; ++i) {
      const subpath = pieces.slice(0, i + 1).join('.');
      const rest = pieces.slice(i + 1).join('.');
      const val = doc.get(subpath);
      if (val == null) {
        continue;
      }

      if (val.isMongooseDocumentArray) {
        for (let j = 0; j < val.length; ++j) {
          val[j].populated(rest, item._docs[id] == null ? [] : item._docs[id][j], item);
        }
        break;
      }
    }
  }
}

/*!
 * Init helper.
 *
 * @param {Object} self document instance
 * @param {Object} obj raw mongodb doc
 * @param {Object} doc object we are initializing
 * @api private
 */

function init(self, obj, doc, opts, prefix) {
  prefix = prefix || '';

  const keys = Object.keys(obj);
  const len = keys.length;
  let schema;
  let path;
  let i;
  let index = 0;

  while (index < len) {
    _init(index++);
  }

  function _init(index) {
    i = keys[index];
    path = prefix + i;
    schema = self.schema.path(path);

    // Should still work if not a model-level discriminator, but should not be
    // necessary. This is *only* to catch the case where we queried using the
    // base model and the discriminated model has a projection
    if (self.schema.$isRootDiscriminator && !self.isSelected(path)) {
      return;
    }

    if (!schema && utils.isPOJO(obj[i])) {
      // assume nested object
      if (!doc[i]) {
        doc[i] = {};
      }
      init(self, obj[i], doc[i], opts, path + '.');
    } else if (!schema) {
      doc[i] = obj[i];
    } else {
      if (obj[i] === null) {
        doc[i] = null;
      } else if (obj[i] !== undefined) {
        const intCache = obj[i].$__ || {};
        const wasPopulated = intCache.wasPopulated || null;

        if (schema && !wasPopulated) {
          try {
            doc[i] = schema.cast(obj[i], self, true);
          } catch (e) {
            self.invalidate(e.path, new ValidatorError({
              path: e.path,
              message: e.message,
              type: 'cast',
              value: e.value
            }));
          }
        } else {
          doc[i] = obj[i];
        }
      }
      // mark as hydrated
      if (!self.isModified(path)) {
        self.$__.activePaths.init(path);
      }
    }
  }
}

/**
 * Sends an update command with this document `_id` as the query selector.
 *
 * ####Example:
 *
 *     weirdCar.update({$inc: {wheels:1}}, { w: 1 }, callback);
 *
 * ####Valid options:
 *
 *  - same as in [Model.update](#model_Model.update)
 *
 * @see Model.update #model_Model.update
 * @param {Object} doc
 * @param {Object} options
 * @param {Function} callback
 * @return {Query}
 * @api public
 * @memberOf Document
 * @instance
 */

Document.prototype.update = function update() {
  const args = utils.args(arguments);
  args.unshift({ _id: this._id });
  const query = this.constructor.update.apply(this.constructor, args);

  if (this.$session() != null) {
    if (!('session' in query.options)) {
      query.options.session = this.$session();
    }
  }

  return query;
};

/**
 * Sends an updateOne command with this document `_id` as the query selector.
 *
 * ####Example:
 *
 *     weirdCar.updateOne({$inc: {wheels:1}}, { w: 1 }, callback);
 *
 * ####Valid options:
 *
 *  - same as in [Model.updateOne](#model_Model.updateOne)
 *
 * @see Model.updateOne #model_Model.updateOne
 * @param {Object} doc
 * @param {Object} [options] optional see [`Query.prototype.setOptions()`](http://mongoosejs.com/docs/api.html#query_Query-setOptions)
 * @param {Object} [options.lean] if truthy, mongoose will return the document as a plain JavaScript object rather than a mongoose document. See [`Query.lean()`](/docs/api.html#query_Query-lean) and the [Mongoose lean tutorial](/docs/tutorials/lean.html).
 * @param {Boolean|String} [options.strict] overwrites the schema's [strict mode option](http://mongoosejs.com/docs/guide.html#strict)
 * @param {Boolean} [options.timestamps=null] If set to `false` and [schema-level timestamps](/docs/guide.html#timestamps) are enabled, skip timestamps for this update. Note that this allows you to overwrite timestamps. Does nothing if schema-level timestamps are not set.
 * @param {Function} callback
 * @return {Query}
 * @api public
 * @memberOf Document
 * @instance
 */

Document.prototype.updateOne = function updateOne(doc, options, callback) {
  const query = this.constructor.updateOne({ _id: this._id }, doc, options);
  query._pre(cb => {
    this.constructor._middleware.execPre('updateOne', this, [this], cb);
  });
  query._post(cb => {
    this.constructor._middleware.execPost('updateOne', this, [this], {}, cb);
  });

  if (this.$session() != null) {
    if (!('session' in query.options)) {
      query.options.session = this.$session();
    }
  }

  if (callback != null) {
    return query.exec(callback);
  }

  return query;
};

/**
 * Sends a replaceOne command with this document `_id` as the query selector.
 *
 * ####Valid options:
 *
 *  - same as in [Model.replaceOne](#model_Model.replaceOne)
 *
 * @see Model.replaceOne #model_Model.replaceOne
 * @param {Object} doc
 * @param {Object} options
 * @param {Function} callback
 * @return {Query}
 * @api public
 * @memberOf Document
 * @instance
 */

Document.prototype.replaceOne = function replaceOne() {
  const args = utils.args(arguments);
  args.unshift({ _id: this._id });
  return this.constructor.replaceOne.apply(this.constructor, args);
};

/**
 * Getter/setter around the session associated with this document. Used to
 * automatically set `session` if you `save()` a doc that you got from a
 * query with an associated session.
 *
 * ####Example:
 *
 *     const session = MyModel.startSession();
 *     const doc = await MyModel.findOne().session(session);
 *     doc.$session() === session; // true
 *     doc.$session(null);
 *     doc.$session() === null; // true
 *
 * If this is a top-level document, setting the session propagates to all child
 * docs.
 *
 * @param {ClientSession} [session] overwrite the current session
 * @return {ClientSession}
 * @method $session
 * @api public
 * @memberOf Document
 */

Document.prototype.$session = function $session(session) {
  if (arguments.length === 0) {
    return this.$__.session;
  }
  this.$__.session = session;

  if (!this.ownerDocument) {
    const subdocs = this.$__getAllSubdocs();
    for (const child of subdocs) {
      child.$session(session);
    }
  }

  return session;
};

/**
 * Overwrite all values in this document with the values of `obj`, except
 * for immutable properties. Behaves similarly to `set()`, except for it
 * unsets all properties that aren't in `obj`.
 *
 * @param {Object} obj the object to overwrite this document with
 * @method overwrite
 * @name overwrite
 * @memberOf Document
 * @instance
 * @api public
 */

Document.prototype.overwrite = function overwrite(obj) {
  const keys = Array.from(new Set(Object.keys(this._doc).concat(Object.keys(obj))));

  for (const key of keys) {
    if (key === '_id') {
      continue;
    }
    // Explicitly skip version key
    if (this.schema.options.versionKey && key === this.schema.options.versionKey) {
      continue;
    }
    if (this.schema.options.discriminatorKey && key === this.schema.options.discriminatorKey) {
      continue;
    }
    this.$set(key, obj[key]);
  }

  return this;
};

/**
 * Alias for `set()`, used internally to avoid conflicts
 *
 * @param {String|Object} path path or object of key/vals to set
 * @param {Any} val the value to set
 * @param {Schema|String|Number|Buffer|*} [type] optionally specify a type for "on-the-fly" attributes
 * @param {Object} [options] optionally specify options that modify the behavior of the set
 * @method $set
 * @name $set
 * @memberOf Document
 * @instance
 * @api public
 */

Document.prototype.$set = function $set(path, val, type, options) {
  if (utils.isPOJO(type)) {
    options = type;
    type = undefined;
  }

  options = options || {};
  const merge = options.merge;
  const adhoc = type && type !== true;
  const constructing = type === true;
  let adhocs;
  let keys;
  let i = 0;
  let pathtype;
  let key;
  let prefix;

  const strict = 'strict' in options
    ? options.strict
    : this.$__.strictMode;

  if (adhoc) {
    adhocs = this.$__.adhocPaths || (this.$__.adhocPaths = {});
    adhocs[path] = this.schema.interpretAsType(path, type, this.schema.options);
  }

  if (typeof path !== 'string') {
    // new Document({ key: val })
    if (path instanceof Document) {
      if (path.$__isNested) {
        path = path.toObject();
      } else {
        path = path._doc;
      }
    }

    if (path == null) {
      const _ = path;
      path = val;
      val = _;
    } else {
      prefix = val ? val + '.' : '';

      keys = Object.keys(path);
      const len = keys.length;

      // `_skipMinimizeTopLevel` is because we may have deleted the top-level
      // nested key to ensure key order.
      const _skipMinimizeTopLevel = get(options, '_skipMinimizeTopLevel', false);
      if (len === 0 && (!this.schema.options.minimize || _skipMinimizeTopLevel)) {
        delete options._skipMinimizeTopLevel;
        if (val) {
          this.$set(val, {});
        }
        return this;
      }

      while (i < len) {
        _handleIndex.call(this, i++);
      }

      return this;
    }
  } else {
    this.$__.$setCalled.add(path);
  }

  function _handleIndex(i) {
    key = keys[i];
    const pathName = prefix + key;
    pathtype = this.schema.pathType(pathName);

    // On initial set, delete any nested keys if we're going to overwrite
    // them to ensure we keep the user's key order.
    if (type === true &&
        !prefix &&
        path[key] != null &&
        pathtype === 'nested' &&
        this._doc[key] != null &&
        Object.keys(this._doc[key]).length === 0) {
      delete this._doc[key];
      // Make sure we set `{}` back even if we minimize re: gh-8565
      options = Object.assign({}, options, { _skipMinimizeTopLevel: true });
    }

    if (typeof path[key] === 'object' &&
        !utils.isNativeObject(path[key]) &&
        !utils.isMongooseType(path[key]) &&
        path[key] != null &&
        pathtype !== 'virtual' &&
        pathtype !== 'real' &&
        pathtype !== 'adhocOrUndefined' &&
        !(this.$__path(pathName) instanceof MixedSchema) &&
        !(this.schema.paths[pathName] &&
        this.schema.paths[pathName].options &&
        this.schema.paths[pathName].options.ref)) {
      this.$__.$setCalled.add(prefix + key);
      this.$set(path[key], prefix + key, constructing, options);
    } else if (strict) {
      // Don't overwrite defaults with undefined keys (gh-3981)
      if (constructing && path[key] === void 0 &&
          this.get(key) !== void 0) {
        return;
      }

      if (pathtype === 'adhocOrUndefined') {
        pathtype = getEmbeddedDiscriminatorPath(this, pathName, { typeOnly: true });
      }

      if (pathtype === 'real' || pathtype === 'virtual') {
        // Check for setting single embedded schema to document (gh-3535)
        let p = path[key];
        if (this.schema.paths[pathName] &&
            this.schema.paths[pathName].$isSingleNested &&
            path[key] instanceof Document) {
          p = p.toObject({ virtuals: false, transform: false });
        }
        this.$set(prefix + key, p, constructing, options);
      } else if (pathtype === 'nested' && path[key] instanceof Document) {
        this.$set(prefix + key,
          path[key].toObject({ transform: false }), constructing, options);
      } else if (strict === 'throw') {
        if (pathtype === 'nested') {
          throw new ObjectExpectedError(key, path[key]);
        } else {
          throw new StrictModeError(key);
        }
      }
    } else if (path[key] !== void 0) {
      this.$set(prefix + key, path[key], constructing, options);
    }
  }

  let pathType = this.schema.pathType(path);
  if (pathType === 'adhocOrUndefined') {
    pathType = getEmbeddedDiscriminatorPath(this, path, { typeOnly: true });
  }

  // Assume this is a Mongoose document that was copied into a POJO using
  // `Object.assign()` or `{...doc}`
  val = handleSpreadDoc(val);

  if (pathType === 'nested' && val) {
    if (typeof val === 'object' && val != null) {
      if (!merge) {
        this.$__setValue(path, null);
        cleanModifiedSubpaths(this, path);
      } else {
        return this.$set(val, path, constructing);
      }

      const keys = Object.keys(val);
      this.$__setValue(path, {});
      for (const key of keys) {
        this.$set(path + '.' + key, val[key], constructing);
      }
      this.markModified(path);
      cleanModifiedSubpaths(this, path, { skipDocArrays: true });
      return this;
    }
    this.invalidate(path, new MongooseError.CastError('Object', val, path));
    return this;
  }

  let schema;
  const parts = path.indexOf('.') === -1 ? [path] : path.split('.');

  // Might need to change path for top-level alias
  if (typeof this.schema.aliases[parts[0]] == 'string') {
    parts[0] = this.schema.aliases[parts[0]];
  }

  if (pathType === 'adhocOrUndefined' && strict) {
    // check for roots that are Mixed types
    let mixed;

    for (i = 0; i < parts.length; ++i) {
      const subpath = parts.slice(0, i + 1).join('.');

      // If path is underneath a virtual, bypass everything and just set it.
      if (i + 1 < parts.length && this.schema.pathType(subpath) === 'virtual') {
        mpath.set(path, val, this);
        return this;
      }

      schema = this.schema.path(subpath);
      if (schema == null) {
        continue;
      }

      if (schema instanceof MixedSchema) {
        // allow changes to sub paths of mixed types
        mixed = true;
        break;
      }
    }

    if (schema == null) {
      // Check for embedded discriminators
      schema = getEmbeddedDiscriminatorPath(this, path);
    }

    if (!mixed && !schema) {
      if (strict === 'throw') {
        throw new StrictModeError(path);
      }
      return this;
    }
  } else if (pathType === 'virtual') {
    schema = this.schema.virtualpath(path);
    schema.applySetters(val, this);
    return this;
  } else {
    schema = this.$__path(path);
  }

  // gh-4578, if setting a deeply nested path that doesn't exist yet, create it
  let cur = this._doc;
  let curPath = '';
  for (i = 0; i < parts.length - 1; ++i) {
    cur = cur[parts[i]];
    curPath += (curPath.length > 0 ? '.' : '') + parts[i];
    if (!cur) {
      this.$set(curPath, {});
      // Hack re: gh-5800. If nested field is not selected, it probably exists
      // so `MongoError: cannot use the part (nested of nested.num) to
      // traverse the element ({nested: null})` is not likely. If user gets
      // that error, its their fault for now. We should reconsider disallowing
      // modifying not selected paths for 6.x
      if (!this.isSelected(curPath)) {
        this.unmarkModified(curPath);
      }
      cur = this.$__getValue(curPath);
    }
  }

  let pathToMark;

  // When using the $set operator the path to the field must already exist.
  // Else mongodb throws: "LEFT_SUBFIELD only supports Object"

  if (parts.length <= 1) {
    pathToMark = path;
  } else {
    for (i = 0; i < parts.length; ++i) {
      const subpath = parts.slice(0, i + 1).join('.');
      if (this.get(subpath, null, { getters: false }) === null) {
        pathToMark = subpath;
        break;
      }
    }

    if (!pathToMark) {
      pathToMark = path;
    }
  }

  // if this doc is being constructed we should not trigger getters
  const priorVal = (() => {
    if (this.$__.$options.priorDoc != null) {
      return this.$__.$options.priorDoc.$__getValue(path);
    }
    if (constructing) {
      return void 0;
    }
    return this.$__getValue(path);
  })();

  if (!schema) {
    this.$__set(pathToMark, path, constructing, parts, schema, val, priorVal);
    return this;
  }

  if (schema.$isSingleNested && val != null && merge) {
    if (val instanceof Document) {
      val = val.toObject({ virtuals: false, transform: false });
    }
    const keys = Object.keys(val);
    for (const key of keys) {
      this.$set(path + '.' + key, val[key], constructing, options);
    }

    return this;
  }

  let shouldSet = true;
  try {
    // If the user is trying to set a ref path to a document with
    // the correct model name, treat it as populated
    const refMatches = (() => {
      if (schema.options == null) {
        return false;
      }
      if (!(val instanceof Document)) {
        return false;
      }
      const model = val.constructor;

      // Check ref
      const ref = schema.options.ref;
      if (ref != null && (ref === model.modelName || ref === model.baseModelName)) {
        return true;
      }

      // Check refPath
      const refPath = schema.options.refPath;
      if (refPath == null) {
        return false;
      }
      const modelName = val.get(refPath);
      return modelName === model.modelName || modelName === model.baseModelName;
    })();

    let didPopulate = false;
    if (refMatches && val instanceof Document) {
      this.populated(path, val._id, { [populateModelSymbol]: val.constructor });
      didPopulate = true;
    }

    let popOpts;
    if (schema.options &&
        Array.isArray(schema.options[this.schema.options.typeKey]) &&
        schema.options[this.schema.options.typeKey].length &&
        schema.options[this.schema.options.typeKey][0].ref &&
        _isManuallyPopulatedArray(val, schema.options[this.schema.options.typeKey][0].ref)) {
      if (this.ownerDocument) {
        popOpts = { [populateModelSymbol]: val[0].constructor };
        this.ownerDocument().populated(this.$__fullPath(path),
          val.map(function(v) { return v._id; }), popOpts);
      } else {
        popOpts = { [populateModelSymbol]: val[0].constructor };
        this.populated(path, val.map(function(v) { return v._id; }), popOpts);
      }
      didPopulate = true;
    }

    if (this.schema.singleNestedPaths[path] == null) {
      // If this path is underneath a single nested schema, we'll call the setter
      // later in `$__set()` because we don't take `_doc` when we iterate through
      // a single nested doc. That's to make sure we get the correct context.
      // Otherwise we would double-call the setter, see gh-7196.
      val = schema.applySetters(val, this, false, priorVal);
    }

    if (schema.$isMongooseDocumentArray &&
        Array.isArray(val) &&
        val.length > 0 &&
        val[0] != null &&
        val[0].$__ != null &&
        val[0].$__.populated != null) {
      const populatedPaths = Object.keys(val[0].$__.populated);
      for (const populatedPath of populatedPaths) {
        this.populated(path + '.' + populatedPath,
          val.map(v => v.populated(populatedPath)),
          val[0].$__.populated[populatedPath].options);
      }
      didPopulate = true;
    }

    if (!didPopulate && this.$__.populated) {
      // If this array partially contains populated documents, convert them
      // all to ObjectIds re: #8443
      if (Array.isArray(val) && this.$__.populated[path]) {
        for (let i = 0; i < val.length; ++i) {
          if (val[i] instanceof Document) {
            val[i] = val[i]._id;
          }
        }
      }
      delete this.$__.populated[path];
    }

    this.$markValid(path);
  } catch (e) {
    if (e instanceof MongooseError.StrictModeError && e.isImmutableError) {
      this.invalidate(path, e);
    } else {
      this.invalidate(path,
        new MongooseError.CastError(schema.instance, val, path, e));
    }
    shouldSet = false;
  }

  if (shouldSet) {
    this.$__set(pathToMark, path, constructing, parts, schema, val, priorVal);
  }

  if (schema.$isSingleNested && (this.isDirectModified(path) || val == null)) {
    cleanModifiedSubpaths(this, path);
  }

  return this;
};

/*!
 * ignore
 */

function _isManuallyPopulatedArray(val, ref) {
  if (!Array.isArray(val)) {
    return false;
  }
  if (val.length === 0) {
    return false;
  }

  for (const el of val) {
    if (!(el instanceof Document)) {
      return false;
    }
    const modelName = el.constructor.modelName;
    if (modelName == null) {
      return false;
    }
    if (el.constructor.modelName != ref && el.constructor.baseModelName != ref) {
      return false;
    }
  }

  return true;
}

/**
 * Sets the value of a path, or many paths.
 *
 * ####Example:
 *
 *     // path, value
 *     doc.set(path, value)
 *
 *     // object
 *     doc.set({
 *         path  : value
 *       , path2 : {
 *            path  : value
 *         }
 *     })
 *
 *     // on-the-fly cast to number
 *     doc.set(path, value, Number)
 *
 *     // on-the-fly cast to string
 *     doc.set(path, value, String)
 *
 *     // changing strict mode behavior
 *     doc.set(path, value, { strict: false });
 *
 * @param {String|Object} path path or object of key/vals to set
 * @param {Any} val the value to set
 * @param {Schema|String|Number|Buffer|*} [type] optionally specify a type for "on-the-fly" attributes
 * @param {Object} [options] optionally specify options that modify the behavior of the set
 * @api public
 * @method set
 * @memberOf Document
 * @instance
 */

Document.prototype.set = Document.prototype.$set;

/**
 * Determine if we should mark this change as modified.
 *
 * @return {Boolean}
 * @api private
 * @method $__shouldModify
 * @memberOf Document
 * @instance
 */

Document.prototype.$__shouldModify = function(pathToMark, path, constructing, parts, schema, val, priorVal) {
  if (this.isNew) {
    return true;
  }

  // Re: the note about gh-7196, `val` is the raw value without casting or
  // setters if the full path is under a single nested subdoc because we don't
  // want to double run setters. So don't set it as modified. See gh-7264.
  if (this.schema.singleNestedPaths[path] != null) {
    return false;
  }

  if (val === void 0 && !this.isSelected(path)) {
    // when a path is not selected in a query, its initial
    // value will be undefined.
    return true;
  }

  if (val === void 0 && path in this.$__.activePaths.states.default) {
    // we're just unsetting the default value which was never saved
    return false;
  }

  // gh-3992: if setting a populated field to a doc, don't mark modified
  // if they have the same _id
  if (this.populated(path) &&
      val instanceof Document &&
      deepEqual(val._id, priorVal)) {
    return false;
  }

  if (!deepEqual(val, priorVal || this.get(path))) {
    return true;
  }

  if (!constructing &&
      val !== null &&
      val !== undefined &&
      path in this.$__.activePaths.states.default &&
      deepEqual(val, schema.getDefault(this, constructing))) {
    // a path with a default was $unset on the server
    // and the user is setting it to the same value again
    return true;
  }
  return false;
};

/**
 * Handles the actual setting of the value and marking the path modified if appropriate.
 *
 * @api private
 * @method $__set
 * @memberOf Document
 * @instance
 */

Document.prototype.$__set = function(pathToMark, path, constructing, parts, schema, val, priorVal) {
  Embedded = Embedded || require('./types/embedded');

  const shouldModify = this.$__shouldModify(pathToMark, path, constructing, parts,
    schema, val, priorVal);
  const _this = this;

  if (shouldModify) {
    this.markModified(pathToMark);

    // handle directly setting arrays (gh-1126)
    MongooseArray || (MongooseArray = require('./types/array'));
    if (val && val.isMongooseArray) {
      val._registerAtomic('$set', val);

      // Update embedded document parent references (gh-5189)
      if (val.isMongooseDocumentArray) {
        val.forEach(function(item) {
          item && item.__parentArray && (item.__parentArray = val);
        });
      }

      // Small hack for gh-1638: if we're overwriting the entire array, ignore
      // paths that were modified before the array overwrite
      this.$__.activePaths.forEach(function(modifiedPath) {
        if (modifiedPath.startsWith(path + '.')) {
          _this.$__.activePaths.ignore(modifiedPath);
        }
      });
    }
  }

  let obj = this._doc;
  let i = 0;
  const l = parts.length;
  let cur = '';

  for (; i < l; i++) {
    const next = i + 1;
    const last = next === l;
    cur += (cur ? '.' + parts[i] : parts[i]);
    if (specialProperties.has(parts[i])) {
      return;
    }

    if (last) {
      if (obj instanceof Map) {
        obj.set(parts[i], val);
      } else {
        obj[parts[i]] = val;
      }
    } else {
      if (utils.isPOJO(obj[parts[i]])) {
        obj = obj[parts[i]];
      } else if (obj[parts[i]] && obj[parts[i]] instanceof Embedded) {
        obj = obj[parts[i]];
      } else if (obj[parts[i]] && obj[parts[i]].$isSingleNested) {
        obj = obj[parts[i]];
      } else if (obj[parts[i]] && Array.isArray(obj[parts[i]])) {
        obj = obj[parts[i]];
      } else {
        obj[parts[i]] = obj[parts[i]] || {};
        obj = obj[parts[i]];
      }
    }
  }
};

/**
 * Gets a raw value from a path (no getters)
 *
 * @param {String} path
 * @api private
 */

Document.prototype.$__getValue = function(path) {
  return utils.getValue(path, this._doc);
};

/**
 * Sets a raw value for a path (no casting, setters, transformations)
 *
 * @param {String} path
 * @param {Object} value
 * @api private
 */

Document.prototype.$__setValue = function(path, val) {
  utils.setValue(path, val, this._doc);
  return this;
};

/**
 * Returns the value of a path.
 *
 * ####Example
 *
 *     // path
 *     doc.get('age') // 47
 *
 *     // dynamic casting to a string
 *     doc.get('age', String) // "47"
 *
 * @param {String} path
 * @param {Schema|String|Number|Buffer|*} [type] optionally specify a type for on-the-fly attributes
 * @param {Object} [options]
 * @param {Boolean} [options.virtuals=false] Apply virtuals before getting this path
 * @param {Boolean} [options.getters=true] If false, skip applying getters and just get the raw value
 * @api public
 */

Document.prototype.get = function(path, type, options) {
  let adhoc;
  options = options || {};
  if (type) {
    adhoc = this.schema.interpretAsType(path, type, this.schema.options);
  }

  let schema = this.$__path(path);
  if (schema == null) {
    schema = this.schema.virtualpath(path);
  }
  if (schema instanceof MixedSchema) {
    const virtual = this.schema.virtualpath(path);
    if (virtual != null) {
      schema = virtual;
    }
  }
  const pieces = path.split('.');
  let obj = this._doc;

  if (schema instanceof VirtualType) {
    if (schema.getters.length === 0) {
      return void 0;
    }
    return schema.applyGetters(null, this);
  }

  // Might need to change path for top-level alias
  if (typeof this.schema.aliases[pieces[0]] == 'string') {
    pieces[0] = this.schema.aliases[pieces[0]];
  }

  for (let i = 0, l = pieces.length; i < l; i++) {
    if (obj && obj._doc) {
      obj = obj._doc;
    }

    if (obj == null) {
      obj = void 0;
    } else if (obj instanceof Map) {
      obj = obj.get(pieces[i], { getters: false });
    } else if (i === l - 1) {
      obj = utils.getValue(pieces[i], obj);
    } else {
      obj = obj[pieces[i]];
    }
  }

  if (adhoc) {
    obj = adhoc.cast(obj);
  }

  if (schema != null && options.getters !== false) {
    obj = schema.applyGetters(obj, this);
  } else if (this.schema.nested[path] && options.virtuals) {
    // Might need to apply virtuals if this is a nested path
    return applyVirtuals(this, utils.clone(obj) || {}, { path: path });
  }

  return obj;
};

/*!
 * ignore
 */

Document.prototype[getSymbol] = Document.prototype.get;

/**
 * Returns the schematype for the given `path`.
 *
 * @param {String} path
 * @api private
 * @method $__path
 * @memberOf Document
 * @instance
 */

Document.prototype.$__path = function(path) {
  const adhocs = this.$__.adhocPaths;
  const adhocType = adhocs && adhocs.hasOwnProperty(path) ? adhocs[path] : null;

  if (adhocType) {
    return adhocType;
  }
  return this.schema.path(path);
};

/**
 * Marks the path as having pending changes to write to the db.
 *
 * _Very helpful when using [Mixed](./schematypes.html#mixed) types._
 *
 * ####Example:
 *
 *     doc.mixed.type = 'changed';
 *     doc.markModified('mixed.type');
 *     doc.save() // changes to mixed.type are now persisted
 *
 * @param {String} path the path to mark modified
 * @param {Document} [scope] the scope to run validators with
 * @api public
 */

Document.prototype.markModified = function(path, scope) {
  this.$__.activePaths.modify(path);
  if (scope != null && !this.ownerDocument) {
    this.$__.pathsToScopes[path] = scope;
  }
};

/**
 * Clears the modified state on the specified path.
 *
 * ####Example:
 *
 *     doc.foo = 'bar';
 *     doc.unmarkModified('foo');
 *     doc.save(); // changes to foo will not be persisted
 *
 * @param {String} path the path to unmark modified
 * @api public
 */

Document.prototype.unmarkModified = function(path) {
  this.$__.activePaths.init(path);
  delete this.$__.pathsToScopes[path];
};

/**
 * Don't run validation on this path or persist changes to this path.
 *
 * ####Example:
 *
 *     doc.foo = null;
 *     doc.$ignore('foo');
 *     doc.save(); // changes to foo will not be persisted and validators won't be run
 *
 * @memberOf Document
 * @instance
 * @method $ignore
 * @param {String} path the path to ignore
 * @api public
 */

Document.prototype.$ignore = function(path) {
  this.$__.activePaths.ignore(path);
};

/**
 * Returns the list of paths that have been directly modified. A direct
 * modified path is a path that you explicitly set, whether via `doc.foo = 'bar'`,
 * `Object.assign(doc, { foo: 'bar' })`, or `doc.set('foo', 'bar')`.
 *
 * A path `a` may be in `modifiedPaths()` but not in `directModifiedPaths()`
 * because a child of `a` was directly modified.
 *
 * ####Example
 *     const schema = new Schema({ foo: String, nested: { bar: String } });
 *     const Model = mongoose.model('Test', schema);
 *     await Model.create({ foo: 'original', nested: { bar: 'original' } });
 *
 *     const doc = await Model.findOne();
 *     doc.nested.bar = 'modified';
 *     doc.directModifiedPaths(); // ['nested.bar']
 *     doc.modifiedPaths(); // ['nested', 'nested.bar']
 *
 * @return {Array}
 * @api public
 */

Document.prototype.directModifiedPaths = function() {
  return Object.keys(this.$__.activePaths.states.modify);
};

/**
 * Returns true if the given path is nullish or only contains empty objects.
 * Useful for determining whether this subdoc will get stripped out by the
 * [minimize option](/docs/guide.html#minimize).
 *
 * ####Example:
 *     const schema = new Schema({ nested: { foo: String } });
 *     const Model = mongoose.model('Test', schema);
 *     const doc = new Model({});
 *     doc.$isEmpty('nested'); // true
 *     doc.nested.$isEmpty(); // true
 *
 *     doc.nested.foo = 'bar';
 *     doc.$isEmpty('nested'); // false
 *     doc.nested.$isEmpty(); // false
 *
 * @memberOf Document
 * @instance
 * @api public
 * @method $isEmpty
 * @return {Boolean}
 */

Document.prototype.$isEmpty = function(path) {
  const isEmptyOptions = {
    minimize: true,
    virtuals: false,
    getters: false,
    transform: false
  };

  if (arguments.length > 0) {
    const v = this.get(path);
    if (v == null) {
      return true;
    }
    if (typeof v !== 'object') {
      return false;
    }
    if (utils.isPOJO(v)) {
      return _isEmpty(v);
    }
    return Object.keys(v.toObject(isEmptyOptions)).length === 0;
  }

  return Object.keys(this.toObject(isEmptyOptions)).length === 0;
};

function _isEmpty(v) {
  if (v == null) {
    return true;
  }
  if (typeof v !== 'object' || Array.isArray(v)) {
    return false;
  }
  for (const key of Object.keys(v)) {
    if (!_isEmpty(v[key])) {
      return false;
    }
  }
  return true;
}

/**
 * Returns the list of paths that have been modified.
 *
 * @param {Object} [options]
 * @param {Boolean} [options.includeChildren=false] if true, returns children of modified paths as well. For example, if false, the list of modified paths for `doc.colors = { primary: 'blue' };` will **not** contain `colors.primary`. If true, `modifiedPaths()` will return an array that contains `colors.primary`.
 * @return {Array}
 * @api public
 */

Document.prototype.modifiedPaths = function(options) {
  options = options || {};
  const directModifiedPaths = Object.keys(this.$__.activePaths.states.modify);
  const _this = this;
  return directModifiedPaths.reduce(function(list, path) {
    const parts = path.split('.');
    list = list.concat(parts.reduce(function(chains, part, i) {
      return chains.concat(parts.slice(0, i).concat(part).join('.'));
    }, []).filter(function(chain) {
      return (list.indexOf(chain) === -1);
    }));

    if (!options.includeChildren) {
      return list;
    }

    let cur = _this.get(path);
    if (cur != null && typeof cur === 'object') {
      if (cur._doc) {
        cur = cur._doc;
      }
      if (Array.isArray(cur)) {
        const len = cur.length;
        for (let i = 0; i < len; ++i) {
          if (list.indexOf(path + '.' + i) === -1) {
            list.push(path + '.' + i);
            if (cur[i] != null && cur[i].$__) {
              const modified = cur[i].modifiedPaths();
              for (const childPath of modified) {
                list.push(path + '.' + i + '.' + childPath);
              }
            }
          }
        }
      } else {
        Object.keys(cur).
          filter(function(key) {
            return list.indexOf(path + '.' + key) === -1;
          }).
          forEach(function(key) {
            list.push(path + '.' + key);
          });
      }
    }

    return list;
  }, []);
};

/**
 * Returns true if this document was modified, else false.
 *
 * If `path` is given, checks if a path or any full path containing `path` as part of its path chain has been modified.
 *
 * ####Example
 *
 *     doc.set('documents.0.title', 'changed');
 *     doc.isModified()                      // true
 *     doc.isModified('documents')           // true
 *     doc.isModified('documents.0.title')   // true
 *     doc.isModified('documents otherProp') // true
 *     doc.isDirectModified('documents')     // false
 *
 * @param {String} [path] optional
 * @return {Boolean}
 * @api public
 */

Document.prototype.isModified = function(paths, modifiedPaths) {
  if (paths) {
    if (!Array.isArray(paths)) {
      paths = paths.split(' ');
    }
    const modified = modifiedPaths || this.modifiedPaths();
    const directModifiedPaths = Object.keys(this.$__.activePaths.states.modify);
    const isModifiedChild = paths.some(function(path) {
      return !!~modified.indexOf(path);
    });
    return isModifiedChild || paths.some(function(path) {
      return directModifiedPaths.some(function(mod) {
        return mod === path || path.startsWith(mod + '.');
      });
    });
  }
  return this.$__.activePaths.some('modify');
};

/**
 * Checks if a path is set to its default.
 *
 * ####Example
 *
 *     MyModel = mongoose.model('test', { name: { type: String, default: 'Val '} });
 *     const m = new MyModel();
 *     m.$isDefault('name'); // true
 *
 * @memberOf Document
 * @instance
 * @method $isDefault
 * @param {String} [path]
 * @return {Boolean}
 * @api public
 */

Document.prototype.$isDefault = function(path) {
  return (path in this.$__.activePaths.states.default);
};

/**
 * Getter/setter, determines whether the document was removed or not.
 *
 * ####Example:
 *     product.remove(function (err, product) {
 *       product.$isDeleted(); // true
 *       product.remove(); // no-op, doesn't send anything to the db
 *
 *       product.$isDeleted(false);
 *       product.$isDeleted(); // false
 *       product.remove(); // will execute a remove against the db
 *     })
 *
 * @param {Boolean} [val] optional, overrides whether mongoose thinks the doc is deleted
 * @return {Boolean} whether mongoose thinks this doc is deleted.
 * @method $isDeleted
 * @memberOf Document
 * @instance
 * @api public
 */

Document.prototype.$isDeleted = function(val) {
  if (arguments.length === 0) {
    return !!this.$__.isDeleted;
  }

  this.$__.isDeleted = !!val;
  return this;
};

/**
 * Returns true if `path` was directly set and modified, else false.
 *
 * ####Example
 *
 *     doc.set('documents.0.title', 'changed');
 *     doc.isDirectModified('documents.0.title') // true
 *     doc.isDirectModified('documents') // false
 *
 * @param {String} path
 * @return {Boolean}
 * @api public
 */

Document.prototype.isDirectModified = function(path) {
  return (path in this.$__.activePaths.states.modify);
};

/**
 * Checks if `path` was initialized.
 *
 * @param {String} path
 * @return {Boolean}
 * @api public
 */

Document.prototype.isInit = function(path) {
  return (path in this.$__.activePaths.states.init);
};

/**
 * Checks if `path` was selected in the source query which initialized this document.
 *
 * ####Example
 *
 *     Thing.findOne().select('name').exec(function (err, doc) {
 *        doc.isSelected('name') // true
 *        doc.isSelected('age')  // false
 *     })
 *
 * @param {String} path
 * @return {Boolean}
 * @api public
 */

Document.prototype.isSelected = function isSelected(path) {
  if (this.$__.selected) {
    if (path === '_id') {
      return this.$__.selected._id !== 0;
    }

    const paths = Object.keys(this.$__.selected);
    let i = paths.length;
    let inclusive = null;
    let cur;

    if (i === 1 && paths[0] === '_id') {
      // only _id was selected.
      return this.$__.selected._id === 0;
    }

    while (i--) {
      cur = paths[i];
      if (cur === '_id') {
        continue;
      }
      if (!isDefiningProjection(this.$__.selected[cur])) {
        continue;
      }
      inclusive = !!this.$__.selected[cur];
      break;
    }

    if (inclusive === null) {
      return true;
    }

    if (path in this.$__.selected) {
      return inclusive;
    }

    i = paths.length;
    const pathDot = path + '.';

    while (i--) {
      cur = paths[i];
      if (cur === '_id') {
        continue;
      }

      if (cur.startsWith(pathDot)) {
        return inclusive || cur !== pathDot;
      }

      if (pathDot.startsWith(cur + '.')) {
        return inclusive;
      }
    }

    return !inclusive;
  }

  return true;
};

/**
 * Checks if `path` was explicitly selected. If no projection, always returns
 * true.
 *
 * ####Example
 *
 *     Thing.findOne().select('nested.name').exec(function (err, doc) {
 *        doc.isDirectSelected('nested.name') // true
 *        doc.isDirectSelected('nested.otherName') // false
 *        doc.isDirectSelected('nested')  // false
 *     })
 *
 * @param {String} path
 * @return {Boolean}
 * @api public
 */

Document.prototype.isDirectSelected = function isDirectSelected(path) {
  if (this.$__.selected) {
    if (path === '_id') {
      return this.$__.selected._id !== 0;
    }

    const paths = Object.keys(this.$__.selected);
    let i = paths.length;
    let inclusive = null;
    let cur;

    if (i === 1 && paths[0] === '_id') {
      // only _id was selected.
      return this.$__.selected._id === 0;
    }

    while (i--) {
      cur = paths[i];
      if (cur === '_id') {
        continue;
      }
      if (!isDefiningProjection(this.$__.selected[cur])) {
        continue;
      }
      inclusive = !!this.$__.selected[cur];
      break;
    }

    if (inclusive === null) {
      return true;
    }

    if (path in this.$__.selected) {
      return inclusive;
    }

    return !inclusive;
  }

  return true;
};

/**
 * Executes registered validation rules for this document.
 *
 * ####Note:
 *
 * This method is called `pre` save and if a validation rule is violated, [save](#model_Model-save) is aborted and the error is returned to your `callback`.
 *
 * ####Example:
 *
 *     doc.validate(function (err) {
 *       if (err) handleError(err);
 *       else // validation passed
 *     });
 *
 * @param {Array|String} [pathsToValidate] list of paths to validate. If set, Mongoose will validate only the modified paths that are in the given list.
 * @param {Object} [options] internal options
 * @param {Function} [callback] optional callback called after validation completes, passing an error if one occurred
 * @return {Promise} Promise
 * @api public
 */

Document.prototype.validate = function(pathsToValidate, options, callback) {
  let parallelValidate;
  this.$op = 'validate';

  if (this.ownerDocument != null) {
    // Skip parallel validate check for subdocuments
  } else if (this.$__.validating) {
    parallelValidate = new ParallelValidateError(this, {
      parentStack: options && options.parentStack,
      conflictStack: this.$__.validating.stack
    });
  } else {
    this.$__.validating = new ParallelValidateError(this, { parentStack: options && options.parentStack });
  }

  if (typeof pathsToValidate === 'function') {
    callback = pathsToValidate;
    options = null;
    pathsToValidate = null;
  } else if (typeof options === 'function') {
    callback = options;
    options = pathsToValidate;
    pathsToValidate = null;
  }

  return promiseOrCallback(callback, cb => {
    if (parallelValidate != null) {
      return cb(parallelValidate);
    }

    this.$__validate(pathsToValidate, options, (error) => {
      this.$op = null;
      cb(error);
    });
  }, this.constructor.events);
};

/*!
 * ignore
 */

function _evaluateRequiredFunctions(doc) {
  Object.keys(doc.$__.activePaths.states.require).forEach(path => {
    const p = doc.schema.path(path);

    if (p != null && typeof p.originalRequiredValue === 'function') {
      doc.$__.cachedRequired[path] = p.originalRequiredValue.call(doc);
    }
  });
}

/*!
 * ignore
 */

function _getPathsToValidate(doc) {
  const skipSchemaValidators = {};

  _evaluateRequiredFunctions(doc);

  // only validate required fields when necessary
  let paths = new Set(Object.keys(doc.$__.activePaths.states.require).filter(function(path) {
    if (!doc.isSelected(path) && !doc.isModified(path)) {
      return false;
    }
    if (path in doc.$__.cachedRequired) {
      return doc.$__.cachedRequired[path];
    }
    return true;
  }));


  function addToPaths(p) { paths.add(p); }
  Object.keys(doc.$__.activePaths.states.init).forEach(addToPaths);
  Object.keys(doc.$__.activePaths.states.modify).forEach(addToPaths);
  Object.keys(doc.$__.activePaths.states.default).forEach(addToPaths);

  const subdocs = doc.$__getAllSubdocs();
  const modifiedPaths = doc.modifiedPaths();
  for (const subdoc of subdocs) {
    if (subdoc.$basePath) {
      // Remove child paths for now, because we'll be validating the whole
      // subdoc
      for (const p of paths) {
        if (p === null || p.startsWith(subdoc.$basePath + '.')) {
          paths.delete(p);
        }
      }

      if (doc.isModified(subdoc.$basePath, modifiedPaths) &&
            !doc.isDirectModified(subdoc.$basePath) &&
            !doc.$isDefault(subdoc.$basePath)) {
        paths.add(subdoc.$basePath);

        skipSchemaValidators[subdoc.$basePath] = true;
      }
    }
  }

  // from here on we're not removing items from paths

  // gh-661: if a whole array is modified, make sure to run validation on all
  // the children as well
  for (const path of paths) {
    const _pathType = doc.schema.path(path);
    if (!_pathType ||
        !_pathType.$isMongooseArray ||
        // To avoid potential performance issues, skip doc arrays whose children
        // are not required. `getPositionalPathType()` may be slow, so avoid
        // it unless we have a case of #6364
        (_pathType.$isMongooseDocumentArray && !get(_pathType, 'schemaOptions.required'))) {
      continue;
    }

    const val = doc.$__getValue(path);
    _pushNestedArrayPaths(val, paths, path);
  }

  function _pushNestedArrayPaths(val, paths, path) {
    if (val != null) {
      const numElements = val.length;
      for (let j = 0; j < numElements; ++j) {
        if (Array.isArray(val[j])) {
          _pushNestedArrayPaths(val[j], paths, path + '.' + j);
        } else {
          paths.add(path + '.' + j);
        }
      }
    }
  }

  const flattenOptions = { skipArrays: true };
  for (const pathToCheck of paths) {
    if (doc.schema.nested[pathToCheck]) {
      let _v = doc.$__getValue(pathToCheck);
      if (isMongooseObject(_v)) {
        _v = _v.toObject({ transform: false });
      }
      const flat = flatten(_v, pathToCheck, flattenOptions, doc.schema);
      Object.keys(flat).forEach(addToPaths);
    }
  }


  for (const path of paths) {
    // Single nested paths (paths embedded under single nested subdocs) will
    // be validated on their own when we call `validate()` on the subdoc itself.
    // Re: gh-8468
    if (doc.schema.singleNestedPaths.hasOwnProperty(path)) {
      paths.delete(path);
      continue;
    }
    const _pathType = doc.schema.path(path);
    if (!_pathType || !_pathType.$isSchemaMap) {
      continue;
    }

    const val = doc.$__getValue(path);
    if (val == null) {
      continue;
    }
    for (const key of val.keys()) {
      paths.add(path + '.' + key);
    }
  }

  paths = Array.from(paths);
  return [paths, skipSchemaValidators];
}

/*!
 * ignore
 */

Document.prototype.$__validate = function(pathsToValidate, options, callback) {
  if (typeof pathsToValidate === 'function') {
    callback = pathsToValidate;
    options = null;
    pathsToValidate = null;
  } else if (typeof options === 'function') {
    callback = options;
    options = null;
  }

  const hasValidateModifiedOnlyOption = options &&
      (typeof options === 'object') &&
      ('validateModifiedOnly' in options);

  let shouldValidateModifiedOnly;
  if (hasValidateModifiedOnlyOption) {
    shouldValidateModifiedOnly = !!options.validateModifiedOnly;
  } else {
    shouldValidateModifiedOnly = this.schema.options.validateModifiedOnly;
  }

  const _this = this;
  const _complete = () => {
    let validationError = this.$__.validationError;
    this.$__.validationError = undefined;

    if (shouldValidateModifiedOnly && validationError != null) {
      // Remove any validation errors that aren't from modified paths
      const errors = Object.keys(validationError.errors);
      for (const errPath of errors) {
        if (!this.isModified(errPath)) {
          delete validationError.errors[errPath];
        }
      }
      if (Object.keys(validationError.errors).length === 0) {
        validationError = void 0;
      }
    }

    this.$__.cachedRequired = {};
    this.emit('validate', _this);
    this.constructor.emit('validate', _this);

    this.$__.validating = null;
    if (validationError) {
      for (const key in validationError.errors) {
        // Make sure cast errors persist
        if (!this[documentArrayParent] &&
            validationError.errors[key] instanceof MongooseError.CastError) {
          this.invalidate(key, validationError.errors[key]);
        }
      }

      return validationError;
    }
  };

  // only validate required fields when necessary
  const pathDetails = _getPathsToValidate(this);
  let paths = shouldValidateModifiedOnly ?
    pathDetails[0].filter((path) => this.isModified(path)) :
    pathDetails[0];
  const skipSchemaValidators = pathDetails[1];

  if (Array.isArray(pathsToValidate)) {
    paths = _handlePathsToValidate(paths, pathsToValidate);
  }

  if (paths.length === 0) {
    return process.nextTick(function() {
      const error = _complete();
      if (error) {
        return _this.schema.s.hooks.execPost('validate:error', _this, [_this], { error: error }, function(error) {
          callback(error);
        });
      }
      callback(null, _this);
    });
  }

  const validated = {};
  let total = 0;

  const complete = function() {
    const error = _complete();
    if (error) {
      return _this.schema.s.hooks.execPost('validate:error', _this, [_this], { error: error }, function(error) {
        callback(error);
      });
    }
    callback(null, _this);
  };

  const validatePath = function(path) {
    if (path == null || validated[path]) {
      return;
    }

    validated[path] = true;
    total++;

    process.nextTick(function() {
      const p = _this.schema.path(path);

      if (!p) {
        return --total || complete();
      }

      // If user marked as invalid or there was a cast error, don't validate
      if (!_this.$isValid(path)) {
        --total || complete();
        return;
      }

      let val = _this.$__getValue(path);

      // If you `populate()` and get back a null value, required validators
      // shouldn't fail (gh-8018). We should always fall back to the populated
      // value.
      let pop;
      if (val == null && (pop = _this.populated(path))) {
        val = pop;
      }
      const scope = path in _this.$__.pathsToScopes ?
        _this.$__.pathsToScopes[path] :
        _this;

      const doValidateOptions = {
        skipSchemaValidators: skipSchemaValidators[path],
        path: path
      };
      p.doValidate(val, function(err) {
        if (err && (!p.$isMongooseDocumentArray || err.$isArrayValidatorError)) {
          if (p.$isSingleNested &&
              err instanceof ValidationError &&
              p.schema.options.storeSubdocValidationError === false) {
            return --total || complete();
          }
          _this.invalidate(path, err, undefined, true);
        }
        --total || complete();
      }, scope, doValidateOptions);
    });
  };

  const numPaths = paths.length;
  for (let i = 0; i < numPaths; ++i) {
    validatePath(paths[i]);
  }
};

/*!
 * ignore
 */

function _handlePathsToValidate(paths, pathsToValidate) {
  const _pathsToValidate = new Set(pathsToValidate);
  const parentPaths = new Map([]);
  for (const path of pathsToValidate) {
    if (path.indexOf('.') === -1) {
      continue;
    }
    const pieces = path.split('.');
    let cur = pieces[0];
    for (let i = 1; i < pieces.length; ++i) {
      // Since we skip subpaths under single nested subdocs to
      // avoid double validation, we need to add back the
      // single nested subpath if the user asked for it (gh-8626)
      parentPaths.set(cur, path);
      cur = cur + '.' + pieces[i];
    }
  }

  const ret = [];
  for (const path of paths) {
    if (_pathsToValidate.has(path)) {
      ret.push(path);
    } else if (parentPaths.has(path)) {
      ret.push(parentPaths.get(path));
    }
  }
  return ret;
}

/**
 * Executes registered validation rules (skipping asynchronous validators) for this document.
 *
 * ####Note:
 *
 * This method is useful if you need synchronous validation.
 *
 * ####Example:
 *
 *     const err = doc.validateSync();
 *     if (err) {
 *       handleError(err);
 *     } else {
 *       // validation passed
 *     }
 *
 * @param {Array|string} pathsToValidate only validate the given paths
 * @return {ValidationError|undefined} ValidationError if there are errors during validation, or undefined if there is no error.
 * @api public
 */

Document.prototype.validateSync = function(pathsToValidate, options) {
  const _this = this;

  const hasValidateModifiedOnlyOption = options &&
      (typeof options === 'object') &&
      ('validateModifiedOnly' in options);

  let shouldValidateModifiedOnly;
  if (hasValidateModifiedOnlyOption) {
    shouldValidateModifiedOnly = !!options.validateModifiedOnly;
  } else {
    shouldValidateModifiedOnly = this.schema.options.validateModifiedOnly;
  }

  if (typeof pathsToValidate === 'string') {
    pathsToValidate = pathsToValidate.split(' ');
  }

  // only validate required fields when necessary
  const pathDetails = _getPathsToValidate(this);
  let paths = shouldValidateModifiedOnly ?
    pathDetails[0].filter((path) => this.isModified(path)) :
    pathDetails[0];
  const skipSchemaValidators = pathDetails[1];

  if (Array.isArray(pathsToValidate)) {
    paths = _handlePathsToValidate(paths, pathsToValidate);
  }

  const validating = {};

  paths.forEach(function(path) {
    if (validating[path]) {
      return;
    }

    validating[path] = true;

    const p = _this.schema.path(path);
    if (!p) {
      return;
    }
    if (!_this.$isValid(path)) {
      return;
    }

    const val = _this.$__getValue(path);
    const err = p.doValidateSync(val, _this, {
      skipSchemaValidators: skipSchemaValidators[path],
      path: path
    });
    if (err && (!p.$isMongooseDocumentArray || err.$isArrayValidatorError)) {
      if (p.$isSingleNested &&
          err instanceof ValidationError &&
          p.schema.options.storeSubdocValidationError === false) {
        return;
      }
      _this.invalidate(path, err, undefined, true);
    }
  });

  const err = _this.$__.validationError;
  _this.$__.validationError = undefined;
  _this.emit('validate', _this);
  _this.constructor.emit('validate', _this);

  if (err) {
    for (const key in err.errors) {
      // Make sure cast errors persist
      if (err.errors[key] instanceof MongooseError.CastError) {
        _this.invalidate(key, err.errors[key]);
      }
    }
  }

  return err;
};

/**
 * Marks a path as invalid, causing validation to fail.
 *
 * The `errorMsg` argument will become the message of the `ValidationError`.
 *
 * The `value` argument (if passed) will be available through the `ValidationError.value` property.
 *
 *     doc.invalidate('size', 'must be less than 20', 14);

 *     doc.validate(function (err) {
 *       console.log(err)
 *       // prints
 *       { message: 'Validation failed',
 *         name: 'ValidationError',
 *         errors:
 *          { size:
 *             { message: 'must be less than 20',
 *               name: 'ValidatorError',
 *               path: 'size',
 *               type: 'user defined',
 *               value: 14 } } }
 *     })
 *
 * @param {String} path the field to invalidate
 * @param {String|Error} errorMsg the error which states the reason `path` was invalid
 * @param {Object|String|Number|any} value optional invalid value
 * @param {String} [kind] optional `kind` property for the error
 * @return {ValidationError} the current ValidationError, with all currently invalidated paths
 * @api public
 */

Document.prototype.invalidate = function(path, err, val, kind) {
  if (!this.$__.validationError) {
    this.$__.validationError = new ValidationError(this);
  }

  if (this.$__.validationError.errors[path]) {
    return;
  }

  if (!err || typeof err === 'string') {
    err = new ValidatorError({
      path: path,
      message: err,
      type: kind || 'user defined',
      value: val
    });
  }

  if (this.$__.validationError === err) {
    return this.$__.validationError;
  }

  this.$__.validationError.addError(path, err);
  return this.$__.validationError;
};

/**
 * Marks a path as valid, removing existing validation errors.
 *
 * @param {String} path the field to mark as valid
 * @api public
 * @memberOf Document
 * @instance
 * @method $markValid
 */

Document.prototype.$markValid = function(path) {
  if (!this.$__.validationError || !this.$__.validationError.errors[path]) {
    return;
  }

  delete this.$__.validationError.errors[path];
  if (Object.keys(this.$__.validationError.errors).length === 0) {
    this.$__.validationError = null;
  }
};

/**
 * Saves this document.
 *
 * ####Example:
 *
 *     product.sold = Date.now();
 *     product.save(function (err, product) {
 *       if (err) ..
 *     })
 *
 * The callback will receive two parameters
 *
 * 1. `err` if an error occurred
 * 2. `product` which is the saved `product`
 *
 * As an extra measure of flow control, save will return a Promise.
 * ####Example:
 *     product.save().then(function(product) {
 *        ...
 *     });
 *
 * @param {Object} [options] options optional options
 * @param {Object} [options.safe] (DEPRECATED) overrides [schema's safe option](http://mongoosejs.com//docs/guide.html#safe)
 * @param {Boolean} [options.validateBeforeSave] set to false to save without validating.
 * @param {Function} [fn] optional callback
 * @method save
 * @memberOf Document
 * @instance
 * @return {Promise|undefined} Returns undefined if used with callback or a Promise otherwise.
 * @api public
 * @see middleware http://mongoosejs.com/docs/middleware.html
 */

/**
 * Checks if a path is invalid
 *
 * @param {String} path the field to check
 * @method $isValid
 * @memberOf Document
 * @instance
 * @api private
 */

Document.prototype.$isValid = function(path) {
  return !this.$__.validationError || !this.$__.validationError.errors[path];
};

/**
 * Resets the internal modified state of this document.
 *
 * @api private
 * @return {Document}
 * @method $__reset
 * @memberOf Document
 * @instance
 */

Document.prototype.$__reset = function reset() {
  let _this = this;
  DocumentArray || (DocumentArray = require('./types/documentarray'));

  this.$__.activePaths
    .map('init', 'modify', function(i) {
      return _this.$__getValue(i);
    })
    .filter(function(val) {
      return val && val instanceof Array && val.isMongooseDocumentArray && val.length;
    })
    .forEach(function(array) {
      let i = array.length;
      while (i--) {
        const doc = array[i];
        if (!doc) {
          continue;
        }
        doc.$__reset();
      }

      _this.$__.activePaths.init(array.$path());

      array[arrayAtomicsSymbol] = {};
    });

  this.$__.activePaths.
    map('init', 'modify', function(i) {
      return _this.$__getValue(i);
    }).
    filter(function(val) {
      return val && val.$isSingleNested;
    }).
    forEach(function(doc) {
      doc.$__reset();
      _this.$__.activePaths.init(doc.$basePath);
    });

  // clear atomics
  this.$__dirty().forEach(function(dirt) {
    const type = dirt.value;

    if (type && type[arrayAtomicsSymbol]) {
      type[arrayAtomicsSymbol] = {};
    }
  });

  // Clear 'dirty' cache
  this.$__.activePaths.clear('modify');
  this.$__.activePaths.clear('default');
  this.$__.validationError = undefined;
  this.errors = undefined;
  _this = this;
  this.schema.requiredPaths().forEach(function(path) {
    _this.$__.activePaths.require(path);
  });

  return this;
};

/**
 * Returns this documents dirty paths / vals.
 *
 * @api private
 * @method $__dirty
 * @memberOf Document
 * @instance
 */

Document.prototype.$__dirty = function() {
  const _this = this;

  let all = this.$__.activePaths.map('modify', function(path) {
    return {
      path: path,
      value: _this.$__getValue(path),
      schema: _this.$__path(path)
    };
  });

  // gh-2558: if we had to set a default and the value is not undefined,
  // we have to save as well
  all = all.concat(this.$__.activePaths.map('default', function(path) {
    if (path === '_id' || _this.$__getValue(path) == null) {
      return;
    }
    return {
      path: path,
      value: _this.$__getValue(path),
      schema: _this.$__path(path)
    };
  }));

  // Sort dirty paths in a flat hierarchy.
  all.sort(function(a, b) {
    return (a.path < b.path ? -1 : (a.path > b.path ? 1 : 0));
  });

  // Ignore "foo.a" if "foo" is dirty already.
  const minimal = [];
  let lastPath;
  let top;

  all.forEach(function(item) {
    if (!item) {
      return;
    }
    if (lastPath == null || item.path.indexOf(lastPath) !== 0) {
      lastPath = item.path + '.';
      minimal.push(item);
      top = item;
    } else if (top != null &&
        top.value != null &&
        top.value[arrayAtomicsSymbol] != null &&
        top.value.hasAtomics()) {
      // special case for top level MongooseArrays
      // the `top` array itself and a sub path of `top` are being modified.
      // the only way to honor all of both modifications is through a $set
      // of entire array.
      top.value[arrayAtomicsSymbol] = {};
      top.value[arrayAtomicsSymbol].$set = top.value;
    }
  });

  top = lastPath = null;
  return minimal;
};

/**
 * Assigns/compiles `schema` into this documents prototype.
 *
 * @param {Schema} schema
 * @api private
 * @method $__setSchema
 * @memberOf Document
 * @instance
 */

Document.prototype.$__setSchema = function(schema) {
  schema.plugin(idGetter, { deduplicate: true });
  compile(schema.tree, this, undefined, schema.options);

  // Apply default getters if virtual doesn't have any (gh-6262)
  for (const key of Object.keys(schema.virtuals)) {
    schema.virtuals[key]._applyDefaultGetters();
  }

  this.schema = schema;
  this[documentSchemaSymbol] = schema;
};


/**
 * Get active path that were changed and are arrays
 *
 * @api private
 * @method $__getArrayPathsToValidate
 * @memberOf Document
 * @instance
 */

Document.prototype.$__getArrayPathsToValidate = function() {
  DocumentArray || (DocumentArray = require('./types/documentarray'));

  // validate all document arrays.
  return this.$__.activePaths
    .map('init', 'modify', function(i) {
      return this.$__getValue(i);
    }.bind(this))
    .filter(function(val) {
      return val && val instanceof Array && val.isMongooseDocumentArray && val.length;
    }).reduce(function(seed, array) {
      return seed.concat(array);
    }, [])
    .filter(function(doc) {
      return doc;
    });
};


/**
 * Get all subdocs (by bfs)
 *
 * @api private
 * @method $__getAllSubdocs
 * @memberOf Document
 * @instance
 */

Document.prototype.$__getAllSubdocs = function() {
  DocumentArray || (DocumentArray = require('./types/documentarray'));
  Embedded = Embedded || require('./types/embedded');

  function docReducer(doc, seed, path) {
    let val = doc;
    if (path) {
      if (doc instanceof Document && doc[documentSchemaSymbol].paths[path]) {
        val = doc._doc[path];
      } else {
        val = doc[path];
      }
    }
    if (val instanceof Embedded) {
      seed.push(val);
    } else if (val instanceof Map) {
      seed = Array.from(val.keys()).reduce(function(seed, path) {
        return docReducer(val.get(path), seed, null);
      }, seed);
    } else if (val && val.$isSingleNested) {
      seed = Object.keys(val._doc).reduce(function(seed, path) {
        return docReducer(val._doc, seed, path);
      }, seed);
      seed.push(val);
    } else if (val && val.isMongooseDocumentArray) {
      val.forEach(function _docReduce(doc) {
        if (!doc || !doc._doc) {
          return;
        }
        seed = Object.keys(doc._doc).reduce(function(seed, path) {
          return docReducer(doc._doc, seed, path);
        }, seed);
        if (doc instanceof Embedded) {
          seed.push(doc);
        }
      });
    } else if (val instanceof Document && val.$__isNested) {
      seed = Object.keys(val).reduce(function(seed, path) {
        return docReducer(val, seed, path);
      }, seed);
    }
    return seed;
  }

  const _this = this;
  const subDocs = Object.keys(this._doc).reduce(function(seed, path) {
    return docReducer(_this, seed, path);
  }, []);

  return subDocs;
};

/*!
 * Runs queued functions
 */

function applyQueue(doc) {
  const q = doc.schema && doc.schema.callQueue;
  if (!q.length) {
    return;
  }

  for (const pair of q) {
    if (pair[0] !== 'pre' && pair[0] !== 'post' && pair[0] !== 'on') {
      doc[pair[0]].apply(doc, pair[1]);
    }
  }
}

/*!
 * ignore
 */

Document.prototype.$__handleReject = function handleReject(err) {
  // emit on the Model if listening
  if (this.listeners('error').length) {
    this.emit('error', err);
  } else if (this.constructor.listeners && this.constructor.listeners('error').length) {
    this.constructor.emit('error', err);
  } else if (this.listeners && this.listeners('error').length) {
    this.emit('error', err);
  }
};

/**
 * Internal helper for toObject() and toJSON() that doesn't manipulate options
 *
 * @api private
 * @method $toObject
 * @memberOf Document
 * @instance
 */

Document.prototype.$toObject = function(options, json) {
  let defaultOptions = {
    transform: true,
    flattenDecimals: true
  };

  const path = json ? 'toJSON' : 'toObject';
  const baseOptions = get(this, 'constructor.base.options.' + path, {});
  const schemaOptions = get(this, 'schema.options', {});
  // merge base default options with Schema's set default options if available.
  // `clone` is necessary here because `utils.options` directly modifies the second input.
  defaultOptions = utils.options(defaultOptions, clone(baseOptions));
  defaultOptions = utils.options(defaultOptions, clone(schemaOptions[path] || {}));

  // If options do not exist or is not an object, set it to empty object
  options = utils.isPOJO(options) ? clone(options) : {};

  if (!('flattenMaps' in options)) {
    options.flattenMaps = defaultOptions.flattenMaps;
  }

  let _minimize;
  if (options.minimize != null) {
    _minimize = options.minimize;
  } else if (defaultOptions.minimize != null) {
    _minimize = defaultOptions.minimize;
  } else {
    _minimize = schemaOptions.minimize;
  }

  // The original options that will be passed to `clone()`. Important because
  // `clone()` will recursively call `$toObject()` on embedded docs, so we
  // need the original options the user passed in, plus `_isNested` and
  // `_parentOptions` for checking whether we need to depopulate.
  const cloneOptions = Object.assign(utils.clone(options), {
    _isNested: true,
    json: json,
    minimize: _minimize
  });

  if (utils.hasUserDefinedProperty(options, 'getters')) {
    cloneOptions.getters = options.getters;
  }
  if (utils.hasUserDefinedProperty(options, 'virtuals')) {
    cloneOptions.virtuals = options.virtuals;
  }

  const depopulate = options.depopulate ||
    get(options, '_parentOptions.depopulate', false);
  // _isNested will only be true if this is not the top level document, we
  // should never depopulate
  if (depopulate && options._isNested && this.$__.wasPopulated) {
    // populated paths that we set to a document
    return clone(this._id, cloneOptions);
  }

  // merge default options with input options.
  options = utils.options(defaultOptions, options);
  options._isNested = true;
  options.json = json;
  options.minimize = _minimize;

  cloneOptions._parentOptions = options;
  cloneOptions._skipSingleNestedGetters = true;

  const gettersOptions = Object.assign({}, cloneOptions);
  gettersOptions._skipSingleNestedGetters = false;

  // remember the root transform function
  // to save it from being overwritten by sub-transform functions
  const originalTransform = options.transform;

  let ret = clone(this._doc, cloneOptions) || {};

  if (options.getters) {
    applyGetters(this, ret, gettersOptions);

    if (options.minimize) {
      ret = minimize(ret) || {};
    }
  }

  if (options.virtuals || (options.getters && options.virtuals !== false)) {
    applyVirtuals(this, ret, gettersOptions, options);
  }

  if (options.versionKey === false && this.schema.options.versionKey) {
    delete ret[this.schema.options.versionKey];
  }

  let transform = options.transform;

  // In the case where a subdocument has its own transform function, we need to
  // check and see if the parent has a transform (options.transform) and if the
  // child schema has a transform (this.schema.options.toObject) In this case,
  // we need to adjust options.transform to be the child schema's transform and
  // not the parent schema's
  if (transform) {
    applySchemaTypeTransforms(this, ret, gettersOptions, options);
  }

  if (transform === true || (schemaOptions.toObject && transform)) {
    const opts = options.json ? schemaOptions.toJSON : schemaOptions.toObject;

    if (opts) {
      transform = (typeof options.transform === 'function' ? options.transform : opts.transform);
    }
  } else {
    options.transform = originalTransform;
  }

  if (typeof transform === 'function') {
    const xformed = transform(this, ret, options);
    if (typeof xformed !== 'undefined') {
      ret = xformed;
    }
  }

  return ret;
};

/**
 * Converts this document into a plain javascript object, ready for storage in MongoDB.
 *
 * Buffers are converted to instances of [mongodb.Binary](http://mongodb.github.com/node-mongodb-native/api-bson-generated/binary.html) for proper storage.
 *
 * ####Options:
 *
 * - `getters` apply all getters (path and virtual getters), defaults to false
 * - `virtuals` apply virtual getters (can override `getters` option), defaults to false
 * - `minimize` remove empty objects (defaults to true)
 * - `transform` a transform function to apply to the resulting document before returning
 * - `depopulate` depopulate any populated paths, replacing them with their original refs (defaults to false)
 * - `versionKey` whether to include the version key (defaults to true)
 *
 * ####Getters/Virtuals
 *
 * Example of only applying path getters
 *
 *     doc.toObject({ getters: true, virtuals: false })
 *
 * Example of only applying virtual getters
 *
 *     doc.toObject({ virtuals: true })
 *
 * Example of applying both path and virtual getters
 *
 *     doc.toObject({ getters: true })
 *
 * To apply these options to every document of your schema by default, set your [schemas](#schema_Schema) `toObject` option to the same argument.
 *
 *     schema.set('toObject', { virtuals: true })
 *
 * ####Transform
 *
 * We may need to perform a transformation of the resulting object based on some criteria, say to remove some sensitive information or return a custom object. In this case we set the optional `transform` function.
 *
 * Transform functions receive three arguments
 *
 *     function (doc, ret, options) {}
 *
 * - `doc` The mongoose document which is being converted
 * - `ret` The plain object representation which has been converted
 * - `options` The options in use (either schema options or the options passed inline)
 *
 * ####Example
 *
 *     // specify the transform schema option
 *     if (!schema.options.toObject) schema.options.toObject = {};
 *     schema.options.toObject.transform = function (doc, ret, options) {
 *       // remove the _id of every document before returning the result
 *       delete ret._id;
 *       return ret;
 *     }
 *
 *     // without the transformation in the schema
 *     doc.toObject(); // { _id: 'anId', name: 'Wreck-it Ralph' }
 *
 *     // with the transformation
 *     doc.toObject(); // { name: 'Wreck-it Ralph' }
 *
 * With transformations we can do a lot more than remove properties. We can even return completely new customized objects:
 *
 *     if (!schema.options.toObject) schema.options.toObject = {};
 *     schema.options.toObject.transform = function (doc, ret, options) {
 *       return { movie: ret.name }
 *     }
 *
 *     // without the transformation in the schema
 *     doc.toObject(); // { _id: 'anId', name: 'Wreck-it Ralph' }
 *
 *     // with the transformation
 *     doc.toObject(); // { movie: 'Wreck-it Ralph' }
 *
 * _Note: if a transform function returns `undefined`, the return value will be ignored._
 *
 * Transformations may also be applied inline, overridding any transform set in the options:
 *
 *     function xform (doc, ret, options) {
 *       return { inline: ret.name, custom: true }
 *     }
 *
 *     // pass the transform as an inline option
 *     doc.toObject({ transform: xform }); // { inline: 'Wreck-it Ralph', custom: true }
 *
 * If you want to skip transformations, use `transform: false`:
 *
 *     schema.options.toObject.hide = '_id';
 *     schema.options.toObject.transform = function (doc, ret, options) {
 *       if (options.hide) {
 *         options.hide.split(' ').forEach(function (prop) {
 *           delete ret[prop];
 *         });
 *       }
 *       return ret;
 *     }
 *
 *     const doc = new Doc({ _id: 'anId', secret: 47, name: 'Wreck-it Ralph' });
 *     doc.toObject();                                        // { secret: 47, name: 'Wreck-it Ralph' }
 *     doc.toObject({ hide: 'secret _id', transform: false });// { _id: 'anId', secret: 47, name: 'Wreck-it Ralph' }
 *     doc.toObject({ hide: 'secret _id', transform: true }); // { name: 'Wreck-it Ralph' }
 *
 * If you pass a transform in `toObject()` options, Mongoose will apply the transform
 * to [subdocuments](/docs/subdocs.html) in addition to the top-level document.
 * Similarly, `transform: false` skips transforms for all subdocuments.
 * Note that this is behavior is different for transforms defined in the schema:
 * if you define a transform in `schema.options.toObject.transform`, that transform
 * will **not** apply to subdocuments.
 *
 *     const memberSchema = new Schema({ name: String, email: String });
 *     const groupSchema = new Schema({ members: [memberSchema], name: String, email });
 *     const Group = mongoose.model('Group', groupSchema);
 *
 *     const doc = new Group({
 *       name: 'Engineering',
 *       email: 'dev@mongoosejs.io',
 *       members: [{ name: 'Val', email: 'val@mongoosejs.io' }]
 *     });
 *
 *     // Removes `email` from both top-level document **and** array elements
 *     // { name: 'Engineering', members: [{ name: 'Val' }] }
 *     doc.toObject({ transform: (doc, ret) => { delete ret.email; return ret; } });
 *
 * Transforms, like all of these options, are also available for `toJSON`. See [this guide to `JSON.stringify()`](https://thecodebarbarian.com/the-80-20-guide-to-json-stringify-in-javascript.html) to learn why `toJSON()` and `toObject()` are separate functions.
 *
 * See [schema options](/docs/guide.html#toObject) for some more details.
 *
 * _During save, no custom options are applied to the document before being sent to the database._
 *
 * @param {Object} [options]
 * @param {Boolean} [options.getters=false] if true, apply all getters, including virtuals
 * @param {Boolean} [options.virtuals=false] if true, apply virtuals, including aliases. Use `{ getters: true, virtuals: false }` to just apply getters, not virtuals
 * @param {Boolean} [options.aliases=true] if `options.virtuals = true`, you can set `options.aliases = false` to skip applying aliases. This option is a no-op if `options.virtuals = false`.
 * @param {Boolean} [options.minimize=true] if true, omit any empty objects from the output
 * @param {Function|null} [options.transform=null] if set, mongoose will call this function to allow you to transform the returned object
 * @param {Boolean} [options.depopulate=false] if true, replace any conventionally populated paths with the original id in the output. Has no affect on virtual populated paths.
 * @param {Boolean} [options.versionKey=true] if false, exclude the version key (`__v` by default) from the output
 * @param {Boolean} [options.flattenMaps=false] if true, convert Maps to POJOs. Useful if you want to `JSON.stringify()` the result of `toObject()`.
 * @return {Object} js object
 * @see mongodb.Binary http://mongodb.github.com/node-mongodb-native/api-bson-generated/binary.html
 * @api public
 * @memberOf Document
 * @instance
 */

Document.prototype.toObject = function(options) {
  return this.$toObject(options);
};

/*!
 * Minimizes an object, removing undefined values and empty objects
 *
 * @param {Object} object to minimize
 * @return {Object}
 */

function minimize(obj) {
  const keys = Object.keys(obj);
  let i = keys.length;
  let hasKeys;
  let key;
  let val;

  while (i--) {
    key = keys[i];
    val = obj[key];

    if (utils.isObject(val) && !Buffer.isBuffer(val)) {
      obj[key] = minimize(val);
    }

    if (undefined === obj[key]) {
      delete obj[key];
      continue;
    }

    hasKeys = true;
  }

  return hasKeys
    ? obj
    : undefined;
}

/*!
 * Applies virtuals properties to `json`.
 */

function applyVirtuals(self, json, options, toObjectOptions) {
  const schema = self.schema;
  const paths = Object.keys(schema.virtuals);
  let i = paths.length;
  const numPaths = i;
  let path;
  let assignPath;
  let cur = self._doc;
  let v;
  const aliases = get(toObjectOptions, 'aliases', true);

  if (!cur) {
    return json;
  }

  options = options || {};
  for (i = 0; i < numPaths; ++i) {
    path = paths[i];

    // Allow skipping aliases with `toObject({ virtuals: true, aliases: false })`
    if (!aliases && schema.aliases.hasOwnProperty(path)) {
      continue;
    }

    // We may be applying virtuals to a nested object, for example if calling
    // `doc.nestedProp.toJSON()`. If so, the path we assign to, `assignPath`,
    // will be a trailing substring of the `path`.
    assignPath = path;
    if (options.path != null) {
      if (!path.startsWith(options.path + '.')) {
        continue;
      }
      assignPath = path.substr(options.path.length + 1);
    }
    const parts = assignPath.split('.');
    v = clone(self.get(path), options);
    if (v === void 0) {
      continue;
    }
    const plen = parts.length;
    cur = json;
    for (let j = 0; j < plen - 1; ++j) {
      cur[parts[j]] = cur[parts[j]] || {};
      cur = cur[parts[j]];
    }
    cur[parts[plen - 1]] = v;
  }

  return json;
}

/*!
 * Applies virtuals properties to `json`.
 *
 * @param {Document} self
 * @param {Object} json
 * @return {Object} `json`
 */

function applyGetters(self, json, options) {
  const schema = self.schema;
  const paths = Object.keys(schema.paths);
  let i = paths.length;
  let path;
  let cur = self._doc;
  let v;

  if (!cur) {
    return json;
  }

  while (i--) {
    path = paths[i];

    const parts = path.split('.');
    const plen = parts.length;
    const last = plen - 1;
    let branch = json;
    let part;
    cur = self._doc;

    if (!self.isSelected(path)) {
      continue;
    }

    for (let ii = 0; ii < plen; ++ii) {
      part = parts[ii];
      v = cur[part];
      if (ii === last) {
        const val = self.get(path);
        branch[part] = clone(val, options);
      } else if (v == null) {
        if (part in cur) {
          branch[part] = v;
        }
        break;
      } else {
        branch = branch[part] || (branch[part] = {});
      }
      cur = v;
    }
  }

  return json;
}

/*!
 * Applies schema type transforms to `json`.
 *
 * @param {Document} self
 * @param {Object} json
 * @return {Object} `json`
 */

function applySchemaTypeTransforms(self, json) {
  const schema = self.schema;
  const paths = Object.keys(schema.paths || {});
  const cur = self._doc;

  if (!cur) {
    return json;
  }

  for (const path of paths) {
    const schematype = schema.paths[path];
    if (typeof schematype.options.transform === 'function') {
      const val = self.get(path);
      json[path] = schematype.options.transform.call(self, val);
    } else if (schematype.$embeddedSchemaType != null &&
        typeof schematype.$embeddedSchemaType.options.transform === 'function') {
      const vals = [].concat(self.get(path));
      const transform = schematype.$embeddedSchemaType.options.transform;
      for (let i = 0; i < vals.length; ++i) {
        vals[i] = transform.call(self, vals[i]);
      }

      json[path] = vals;
    }
  }

  return json;
}

/**
 * The return value of this method is used in calls to JSON.stringify(doc).
 *
 * This method accepts the same options as [Document#toObject](#document_Document-toObject). To apply the options to every document of your schema by default, set your [schemas](#schema_Schema) `toJSON` option to the same argument.
 *
 *     schema.set('toJSON', { virtuals: true })
 *
 * See [schema options](/docs/guide.html#toJSON) for details.
 *
 * @param {Object} options
 * @return {Object}
 * @see Document#toObject #document_Document-toObject
 * @see JSON.stringify() in JavaScript https://thecodebarbarian.com/the-80-20-guide-to-json-stringify-in-javascript.html
 * @api public
 * @memberOf Document
 * @instance
 */

Document.prototype.toJSON = function(options) {
  return this.$toObject(options, true);
};

/**
 * Helper for console.log
 *
 * @api public
 * @method inspect
 * @memberOf Document
 * @instance
 */

Document.prototype.inspect = function(options) {
  const isPOJO = utils.isPOJO(options);
  let opts;
  if (isPOJO) {
    opts = options;
    opts.minimize = false;
  }
  const ret = this.toObject(opts);

  if (ret == null) {
    // If `toObject()` returns null, `this` is still an object, so if `inspect()`
    // prints out null this can cause some serious confusion. See gh-7942.
    return 'MongooseDocument { ' + ret + ' }';
  }

  return ret;
};

if (inspect.custom) {
  /*!
  * Avoid Node deprecation warning DEP0079
  */

  Document.prototype[inspect.custom] = Document.prototype.inspect;
}

/**
 * Helper for console.log
 *
 * @api public
 * @method toString
 * @memberOf Document
 * @instance
 */

Document.prototype.toString = function() {
  const ret = this.inspect();
  if (typeof ret === 'string') {
    return ret;
  }
  return inspect(ret);
};

/**
 * Returns true if the Document stores the same data as doc.
 *
 * Documents are considered equal when they have matching `_id`s, unless neither
 * document has an `_id`, in which case this function falls back to using
 * `deepEqual()`.
 *
 * @param {Document} doc a document to compare
 * @return {Boolean}
 * @api public
 * @memberOf Document
 * @instance
 */

Document.prototype.equals = function(doc) {
  if (!doc) {
    return false;
  }

  const tid = this.get('_id');
  const docid = doc.get ? doc.get('_id') : doc;
  if (!tid && !docid) {
    return deepEqual(this, doc);
  }
  return tid && tid.equals
    ? tid.equals(docid)
    : tid === docid;
};

/**
 * Populates paths on an existing document.
 *
 * ####Example:
 *
 *     await doc.populate([
 *       'stories',
 *       { path: 'fans', sort: { name: -1 } }
 *     ]);
 *     doc.populated('stories'); // Array of ObjectIds
 *     doc.stories[0].title; // 'Casino Royale'
 *     doc.populated('fans'); // Array of ObjectIds
 *
 * @see Model.populate #model_Model.populate
 * @see Document.execPopulate #document_Document-execPopulate
 * @param {String|Object|Array} [path] The path to populate or an options object or array of paths and/or options objects.
 * @param {Function} [callback] When passed, population is invoked
 * @api public
 * @return {Promise|null} this
 * @memberOf Document
 * @instance
 */

Document.prototype.populate = function populate() {
  const pop = {};
  const args = utils.args(arguments);
  let fn;

  if (args.length > 0) {
    if (typeof args[args.length - 1] === 'function') {
      fn = args.pop();
    }

    // use hash to remove duplicate paths
    const res = utils.populate.apply(null, args);
    for (const populateOptions of res) {
      pop[populateOptions.path] = populateOptions;
    }
  }

  const paths = utils.object.vals(pop);
  let topLevelModel = this.constructor;
  if (this.$__isNested) {
    topLevelModel = this.$__.scope.constructor;
    const nestedPath = this.$__.nestedPath;
    paths.forEach(function(populateOptions) {
      populateOptions.path = nestedPath + '.' + populateOptions.path;
    });
  }

<<<<<<< HEAD
  // Use `$session()` by default if the document has an associated session
  // See gh-6754
  if (this.$session() != null) {
    const session = this.$session();
    paths.forEach(path => {
      if (path.options == null) {
        path.options = { session: session };
        return;
      }
      if (!('session' in path.options)) {
        path.options.session = session;
      }
    });
  }

  return topLevelModel.populate(this, paths, fn);
=======
  return this;
};

/**
 * Explicitly executes population and returns a promise. Useful for ES2015
 * integration.
 *
 * ####Example:
 *
 *     const promise = doc.
 *       populate('company').
 *       populate({
 *         path: 'notes',
 *         match: /airline/,
 *         select: 'text',
 *         model: 'modelName'
 *         options: opts
 *       }).
 *       execPopulate();
 *
 *     // summary
 *     doc.execPopulate().then(resolve, reject);
 *
 *   // you can also use doc.execPopulate(options) as a shorthand for
 *   // doc.populate(options).execPopulate()
 *
 *
 * ####Example:
 *   const promise = doc.execPopulate({ path: 'company', select: 'employees' });
 *
 *   // summary
 *   promise.then(resolve,reject);
 *
 * @see Document.populate #document_Document-populate
 * @api public
 * @param {Function} [callback] optional callback. If specified, a promise will **not** be returned
 * @return {Promise} promise that resolves to the document when population is done
 * @memberOf Document
 * @instance
 */

Document.prototype.execPopulate = function(callback) {
  const isUsingShorthand = callback != null && typeof callback !== 'function';
  if (isUsingShorthand) {
    return this.populate.apply(this, arguments).execPopulate();
  }

  return promiseOrCallback(callback, cb => {
    this.populate(cb);
  }, this.constructor.events);
>>>>>>> 49e78ace
};

/**
 * Gets _id(s) used during population of the given `path`.
 *
 * ####Example:
 *
 *     Model.findOne().populate('author').exec(function (err, doc) {
 *       console.log(doc.author.name)         // Dr.Seuss
 *       console.log(doc.populated('author')) // '5144cf8050f071d979c118a7'
 *     })
 *
 * If the path was not populated, undefined is returned.
 *
 * @param {String} path
 * @return {Array|ObjectId|Number|Buffer|String|undefined}
 * @memberOf Document
 * @instance
 * @api public
 */

Document.prototype.populated = function(path, val, options) {
  // val and options are internal
  if (val === null || val === void 0) {
    if (!this.$__.populated) {
      return undefined;
    }
    const v = this.$__.populated[path];
    if (v) {
      return v.value;
    }
    return undefined;
  }

  // internal
  if (val === true) {
    if (!this.$__.populated) {
      return undefined;
    }
    return this.$__.populated[path];
  }

  this.$__.populated || (this.$__.populated = {});
  this.$__.populated[path] = { value: val, options: options };

  // If this was a nested populate, make sure each populated doc knows
  // about its populated children (gh-7685)
  const pieces = path.split('.');
  for (let i = 0; i < pieces.length - 1; ++i) {
    const subpath = pieces.slice(0, i + 1).join('.');
    const subdoc = this.get(subpath);
    if (subdoc != null && subdoc.$__ != null && this.populated(subpath)) {
      const rest = pieces.slice(i + 1).join('.');
      subdoc.populated(rest, val, options);
      // No need to continue because the above recursion should take care of
      // marking the rest of the docs as populated
      break;
    }
  }

  return val;
};

/**
 * Takes a populated field and returns it to its unpopulated state.
 *
 * ####Example:
 *
 *     Model.findOne().populate('author').exec(function (err, doc) {
 *       console.log(doc.author.name); // Dr.Seuss
 *       console.log(doc.depopulate('author'));
 *       console.log(doc.author); // '5144cf8050f071d979c118a7'
 *     })
 *
 * If the path was not populated, this is a no-op.
 *
 * @param {String} path
 * @return {Document} this
 * @see Document.populate #document_Document-populate
 * @api public
 * @memberOf Document
 * @instance
 */

Document.prototype.depopulate = function(path) {
  if (typeof path === 'string') {
    path = path.split(' ');
  }

  let populatedIds;
  const virtualKeys = this.$$populatedVirtuals ? Object.keys(this.$$populatedVirtuals) : [];
  const populated = get(this, '$__.populated', {});

  if (arguments.length === 0) {
    // Depopulate all
    for (const virtualKey of virtualKeys) {
      delete this.$$populatedVirtuals[virtualKey];
      delete this._doc[virtualKey];
      delete populated[virtualKey];
    }

    const keys = Object.keys(populated);

    for (const key of keys) {
      populatedIds = this.populated(key);
      if (!populatedIds) {
        continue;
      }
      delete populated[key];
      this.$set(key, populatedIds);
    }
    return this;
  }

  for (const singlePath of path) {
    populatedIds = this.populated(singlePath);
    delete populated[singlePath];

    if (virtualKeys.indexOf(singlePath) !== -1) {
      delete this.$$populatedVirtuals[singlePath];
      delete this._doc[singlePath];
    } else if (populatedIds) {
      this.$set(singlePath, populatedIds);
    }
  }
  return this;
};


/**
 * Returns the full path to this document.
 *
 * @param {String} [path]
 * @return {String}
 * @api private
 * @method $__fullPath
 * @memberOf Document
 * @instance
 */

Document.prototype.$__fullPath = function(path) {
  // overridden in SubDocuments
  return path || '';
};

/*!
 * Module exports.
 */

Document.ValidationError = ValidationError;
module.exports = exports = Document;<|MERGE_RESOLUTION|>--- conflicted
+++ resolved
@@ -3541,7 +3541,6 @@
     });
   }
 
-<<<<<<< HEAD
   // Use `$session()` by default if the document has an associated session
   // See gh-6754
   if (this.$session() != null) {
@@ -3558,58 +3557,6 @@
   }
 
   return topLevelModel.populate(this, paths, fn);
-=======
-  return this;
-};
-
-/**
- * Explicitly executes population and returns a promise. Useful for ES2015
- * integration.
- *
- * ####Example:
- *
- *     const promise = doc.
- *       populate('company').
- *       populate({
- *         path: 'notes',
- *         match: /airline/,
- *         select: 'text',
- *         model: 'modelName'
- *         options: opts
- *       }).
- *       execPopulate();
- *
- *     // summary
- *     doc.execPopulate().then(resolve, reject);
- *
- *   // you can also use doc.execPopulate(options) as a shorthand for
- *   // doc.populate(options).execPopulate()
- *
- *
- * ####Example:
- *   const promise = doc.execPopulate({ path: 'company', select: 'employees' });
- *
- *   // summary
- *   promise.then(resolve,reject);
- *
- * @see Document.populate #document_Document-populate
- * @api public
- * @param {Function} [callback] optional callback. If specified, a promise will **not** be returned
- * @return {Promise} promise that resolves to the document when population is done
- * @memberOf Document
- * @instance
- */
-
-Document.prototype.execPopulate = function(callback) {
-  const isUsingShorthand = callback != null && typeof callback !== 'function';
-  if (isUsingShorthand) {
-    return this.populate.apply(this, arguments).execPopulate();
-  }
-
-  return promiseOrCallback(callback, cb => {
-    this.populate(cb);
-  }, this.constructor.events);
->>>>>>> 49e78ace
 };
 
 /**
