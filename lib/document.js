'use strict';

/*!
 * Module dependencies.
 */

const EventEmitter = require('events').EventEmitter;
const InternalCache = require('./internal');
const MongooseError = require('./error/index');
const MixedSchema = require('./schema/mixed');
const ObjectExpectedError = require('./error/objectExpected');
const ObjectParameterError = require('./error/objectParameter');
const ParallelValidateError = require('./error/parallelValidate');
const Schema = require('./schema');
const StrictModeError = require('./error/strict');
const ValidationError = require('./error/validation');
const ValidatorError = require('./error/validator');
const VirtualType = require('./virtualtype');
const promiseOrCallback = require('./helpers/promiseOrCallback');
const cleanModifiedSubpaths = require('./helpers/document/cleanModifiedSubpaths');
const compile = require('./helpers/document/compile').compile;
const defineKey = require('./helpers/document/compile').defineKey;
const flatten = require('./helpers/common').flatten;
const get = require('./helpers/get');
const getEmbeddedDiscriminatorPath = require('./helpers/document/getEmbeddedDiscriminatorPath');
const handleSpreadDoc = require('./helpers/document/handleSpreadDoc');
const idGetter = require('./plugins/idGetter');
const isDefiningProjection = require('./helpers/projection/isDefiningProjection');
const isExclusive = require('./helpers/projection/isExclusive');
const inspect = require('util').inspect;
const internalToObjectOptions = require('./options').internalToObjectOptions;
const mpath = require('mpath');
const utils = require('./utils');

const clone = utils.clone;
const deepEqual = utils.deepEqual;
const isMongooseObject = utils.isMongooseObject;

const arrayAtomicsSymbol = require('./helpers/symbols').arrayAtomicsSymbol;
const documentArrayParent = require('./helpers/symbols').documentArrayParent;
const documentSchemaSymbol = require('./helpers/symbols').documentSchemaSymbol;
const getSymbol = require('./helpers/symbols').getSymbol;
const populateModelSymbol = require('./helpers/symbols').populateModelSymbol;

let DocumentArray;
let MongooseArray;
let Embedded;

const specialProperties = utils.specialProperties;

/**
 * The core Mongoose document constructor. You should not call this directly,
 * the Mongoose [Model constructor](./api.html#Model) calls this for you.
 *
 * @param {Object} obj the values to set
 * @param {Object} [fields] optional object containing the fields which were selected in the query returning this document and any populated paths data
 * @param {Boolean} [skipId] bool, should we auto create an ObjectId _id
 * @inherits NodeJS EventEmitter http://nodejs.org/api/events.html#events_class_events_eventemitter
 * @event `init`: Emitted on a document after it has been retrieved from the db and fully hydrated by Mongoose.
 * @event `save`: Emitted when the document is successfully saved
 * @api private
 */

function Document(obj, fields, skipId, options) {
  if (typeof skipId === 'object' && skipId != null) {
    options = skipId;
    skipId = options.skipId;
  }
  options = options || {};

  // Support `browserDocument.js` syntax
  if (this.schema == null) {
    const _schema = utils.isObject(fields) && !fields.instanceOfSchema ?
      new Schema(fields) :
      fields;
    this.$__setSchema(_schema);
    fields = skipId;
    skipId = options;
    options = arguments[4] || {};
  }

  this.$__ = new InternalCache;
  this.$__.emitter = new EventEmitter();
  this.isNew = 'isNew' in options ? options.isNew : true;
  this.errors = undefined;
  this.$__.$options = options || {};

  if (obj != null && typeof obj !== 'object') {
    throw new ObjectParameterError(obj, 'obj', 'Document');
  }

  const schema = this.schema;

  if (typeof fields === 'boolean' || fields === 'throw') {
    this.$__.strictMode = fields;
    fields = undefined;
  } else {
    this.$__.strictMode = schema.options.strict;
    this.$__.selected = fields;
  }

  const requiredPaths = schema.requiredPaths(true);
  for (const path of requiredPaths) {
    this.$__.activePaths.require(path);
  }

  this.$__.emitter.setMaxListeners(0);

  let exclude = null;

  // determine if this doc is a result of a query with
  // excluded fields
  if (utils.isPOJO(fields)) {
    exclude = isExclusive(fields);
  }

  const hasIncludedChildren = exclude === false && fields ?
    $__hasIncludedChildren(fields) :
    {};

  if (this._doc == null) {
    this.$__buildDoc(obj, fields, skipId, exclude, hasIncludedChildren, false);

    // By default, defaults get applied **before** setting initial values
    // Re: gh-6155
    $__applyDefaults(this, fields, skipId, exclude, hasIncludedChildren, true, {
      isNew: this.isNew
    });
  }

  if (obj) {
    // Skip set hooks
    if (this.$__original_set) {
      this.$__original_set(obj, undefined, true);
    } else {
      this.$set(obj, undefined, true);
    }

    if (obj instanceof Document) {
      this.isNew = obj.isNew;
    }
  }

  // Function defaults get applied **after** setting initial values so they
  // see the full doc rather than an empty one, unless they opt out.
  // Re: gh-3781, gh-6155
  if (options.willInit) {
    EventEmitter.prototype.once.call(this, 'init', () => {
      $__applyDefaults(this, fields, skipId, exclude, hasIncludedChildren, false, options.skipDefaults, {
        isNew: this.isNew
      });
    });
  } else {
    $__applyDefaults(this, fields, skipId, exclude, hasIncludedChildren, false, options.skipDefaults, {
      isNew: this.isNew
    });
  }

  this.$__._id = this._id;
  this.$locals = {};
  this.$op = null;

  if (!this.$__.strictMode && obj) {
    const _this = this;
    const keys = Object.keys(this._doc);

    keys.forEach(function(key) {
      if (!(key in schema.tree)) {
        defineKey(key, null, _this);
      }
    });
  }

  applyQueue(this);
}

/*!
 * Document exposes the NodeJS event emitter API, so you can use
 * `on`, `once`, etc.
 */
utils.each(
  ['on', 'once', 'emit', 'listeners', 'removeListener', 'setMaxListeners',
    'removeAllListeners', 'addListener'],
  function(emitterFn) {
    Document.prototype[emitterFn] = function() {
      return this.$__.emitter[emitterFn].apply(this.$__.emitter, arguments);
    };
  });

Document.prototype.constructor = Document;

for (const i in EventEmitter.prototype) {
  Document[i] = EventEmitter.prototype[i];
}

/**
 * The documents schema.
 *
 * @api public
 * @property schema
 * @memberOf Document
 * @instance
 */

Document.prototype.schema;

/**
 * Empty object that you can use for storing properties on the document. This
 * is handy for passing data to middleware without conflicting with Mongoose
 * internals.
 *
 * ####Example:
 *
 *     schema.pre('save', function() {
 *       // Mongoose will set `isNew` to `false` if `save()` succeeds
 *       this.$locals.wasNew = this.isNew;
 *     });
 *
 *     schema.post('save', function() {
 *       // Prints true if `isNew` was set before `save()`
 *       console.log(this.$locals.wasNew);
 *     });
 *
 * @api public
 * @property $locals
 * @memberOf Document
 * @instance
 */

Object.defineProperty(Document.prototype, '$locals', {
  configurable: false,
  enumerable: false,
  writable: true
});

/**
 * Boolean flag specifying if the document is new.
 *
 * @api public
 * @property isNew
 * @memberOf Document
 * @instance
 */

Document.prototype.isNew;

/**
 * The string version of this documents _id.
 *
 * ####Note:
 *
 * This getter exists on all documents by default. The getter can be disabled by setting the `id` [option](/docs/guide.html#id) of its `Schema` to false at construction time.
 *
 *     new Schema({ name: String }, { id: false });
 *
 * @api public
 * @see Schema options /docs/guide.html#options
 * @property id
 * @memberOf Document
 * @instance
 */

Document.prototype.id;

/**
 * Hash containing current validation errors.
 *
 * @api public
 * @property errors
 * @memberOf Document
 * @instance
 */

Document.prototype.errors;

/**
 * A string containing the current operation that Mongoose is executing
 * on this document. May be `null`, `'save'`, `'validate'`, or `'remove'`.
 *
 * ####Example:
 *
 *     const doc = new Model({ name: 'test' });
 *     doc.$op; // null
 *
 *     const promise = doc.save();
 *     doc.$op; // 'save'
 *
 *     await promise;
 *     doc.$op; // null
 *
 * @api public
 * @property $op
 * @memberOf Document
 * @instance
 */

Document.prototype.$op;

/*!
 * ignore
 */

function $__hasIncludedChildren(fields) {
  const hasIncludedChildren = {};
  const keys = Object.keys(fields);

  for (const key of keys) {
    const parts = key.split('.');
    const c = [];

    for (const part of parts) {
      c.push(part);
      hasIncludedChildren[c.join('.')] = 1;
    }
  }

  return hasIncludedChildren;
}

/*!
 * ignore
 */

function $__applyDefaults(doc, fields, skipId, exclude, hasIncludedChildren, isBeforeSetters, pathsToSkip) {
  const paths = Object.keys(doc.schema.paths);
  const plen = paths.length;

  for (let i = 0; i < plen; ++i) {
    let def;
    let curPath = '';
    const p = paths[i];

    if (p === '_id' && skipId) {
      continue;
    }

    const type = doc.schema.paths[p];
    const path = p.indexOf('.') === -1 ? [p] : p.split('.');
    const len = path.length;
    let included = false;
    let doc_ = doc._doc;

    for (let j = 0; j < len; ++j) {
      if (doc_ == null) {
        break;
      }

      const piece = path[j];
      curPath += (!curPath.length ? '' : '.') + piece;

      if (exclude === true) {
        if (curPath in fields) {
          break;
        }
      } else if (exclude === false && fields && !included) {
        if (curPath in fields) {
          included = true;
        } else if (!hasIncludedChildren[curPath]) {
          break;
        }
      }

      if (j === len - 1) {
        if (doc_[piece] !== void 0) {
          break;
        }

        if (typeof type.defaultValue === 'function') {
          if (!type.defaultValue.$runBeforeSetters && isBeforeSetters) {
            break;
          }
          if (type.defaultValue.$runBeforeSetters && !isBeforeSetters) {
            break;
          }
        } else if (!isBeforeSetters) {
          // Non-function defaults should always run **before** setters
          continue;
        }

        if (pathsToSkip && pathsToSkip[curPath]) {
          break;
        }

        if (fields && exclude !== null) {
          if (exclude === true) {
            // apply defaults to all non-excluded fields
            if (p in fields) {
              continue;
            }

            def = type.getDefault(doc, false);
            if (typeof def !== 'undefined') {
              doc_[piece] = def;
              doc.$__.activePaths.default(p);
            }
          } else if (included) {
            // selected field
            def = type.getDefault(doc, false);
            if (typeof def !== 'undefined') {
              doc_[piece] = def;
              doc.$__.activePaths.default(p);
            }
          }
        } else {
          def = type.getDefault(doc, false);
          if (typeof def !== 'undefined') {
            doc_[piece] = def;
            doc.$__.activePaths.default(p);
          }
        }
      } else {
        doc_ = doc_[piece];
      }
    }
  }
}

/**
 * Builds the default doc structure
 *
 * @param {Object} obj
 * @param {Object} [fields]
 * @param {Boolean} [skipId]
 * @api private
 * @method $__buildDoc
 * @memberOf Document
 * @instance
 */

Document.prototype.$__buildDoc = function(obj, fields, skipId, exclude, hasIncludedChildren) {
  const doc = {};

  const paths = Object.keys(this.schema.paths).
    // Don't build up any paths that are underneath a map, we don't know
    // what the keys will be
    filter(p => !p.includes('$*'));
  const plen = paths.length;
  let ii = 0;

  for (; ii < plen; ++ii) {
    const p = paths[ii];

    if (p === '_id') {
      if (skipId) {
        continue;
      }
      if (obj && '_id' in obj) {
        continue;
      }
    }

    const path = p.split('.');
    const len = path.length;
    const last = len - 1;
    let curPath = '';
    let doc_ = doc;
    let included = false;

    for (let i = 0; i < len; ++i) {
      const piece = path[i];

      curPath += (!curPath.length ? '' : '.') + piece;

      // support excluding intermediary levels
      if (exclude === true) {
        if (curPath in fields) {
          break;
        }
      } else if (exclude === false && fields && !included) {
        if (curPath in fields) {
          included = true;
        } else if (!hasIncludedChildren[curPath]) {
          break;
        }
      }

      if (i < last) {
        doc_ = doc_[piece] || (doc_[piece] = {});
      }
    }
  }

  this._doc = doc;
};

/*!
 * Converts to POJO when you use the document for querying
 */

Document.prototype.toBSON = function() {
  return this.toObject(internalToObjectOptions);
};

/**
 * Initializes the document without setters or marking anything modified.
 *
 * Called internally after a document is returned from mongodb. Normally,
 * you do **not** need to call this function on your own.
 *
 * This function triggers `init` [middleware](/docs/middleware.html).
 * Note that `init` hooks are [synchronous](/docs/middleware.html#synchronous).
 *
 * @param {Object} doc document returned by mongo
 * @api public
 * @memberOf Document
 * @instance
 */

Document.prototype.init = function(doc, opts, fn) {
  if (typeof opts === 'function') {
    fn = opts;
    opts = null;
  }

  this.$__init(doc, opts);

  if (fn) {
    fn(null, this);
  }

  return this;
};

/*!
 * ignore
 */

Document.prototype.$__init = function(doc, opts) {
  this.isNew = false;
  this.$init = true;
  opts = opts || {};

  // handle docs with populated paths
  // If doc._id is not null or undefined
  if (doc._id != null && opts.populated && opts.populated.length) {
    const id = String(doc._id);
    for (const item of opts.populated) {
      if (item.isVirtual) {
        this.populated(item.path, utils.getValue(item.path, doc), item);
      } else {
        this.populated(item.path, item._docs[id], item);
      }
    }
  }

  init(this, doc, this._doc, opts);

  markArraySubdocsPopulated(this, opts.populated);

  this.emit('init', this);
  this.constructor.emit('init', this);

  this.$__._id = this._id;

  return this;
};

/*!
 * If populating a path within a document array, make sure each
 * subdoc within the array knows its subpaths are populated.
 *
 * ####Example:
 *     const doc = await Article.findOne().populate('comments.author');
 *     doc.comments[0].populated('author'); // Should be set
 */

function markArraySubdocsPopulated(doc, populated) {
  if (doc._id == null || populated == null || populated.length === 0) {
    return;
  }

  const id = String(doc._id);
  for (const item of populated) {
    if (item.isVirtual) {
      continue;
    }
    const path = item.path;
    const pieces = path.split('.');
    for (let i = 0; i < pieces.length - 1; ++i) {
      const subpath = pieces.slice(0, i + 1).join('.');
      const rest = pieces.slice(i + 1).join('.');
      const val = doc.get(subpath);
      if (val == null) {
        continue;
      }

      if (val.isMongooseDocumentArray) {
        for (let j = 0; j < val.length; ++j) {
          val[j].populated(rest, item._docs[id] == null ? [] : item._docs[id][j], item);
        }
        break;
      }
    }
  }
}

/*!
 * Init helper.
 *
 * @param {Object} self document instance
 * @param {Object} obj raw mongodb doc
 * @param {Object} doc object we are initializing
 * @api private
 */

function init(self, obj, doc, opts, prefix) {
  prefix = prefix || '';

  const keys = Object.keys(obj);
  const len = keys.length;
  let schema;
  let path;
  let i;
  let index = 0;

  while (index < len) {
    _init(index++);
  }

  function _init(index) {
    i = keys[index];
    path = prefix + i;
    schema = self.schema.path(path);

    // Should still work if not a model-level discriminator, but should not be
    // necessary. This is *only* to catch the case where we queried using the
    // base model and the discriminated model has a projection
    if (self.schema.$isRootDiscriminator && !self.isSelected(path)) {
      return;
    }

    if (!schema && utils.isPOJO(obj[i])) {
      // assume nested object
      if (!doc[i]) {
        doc[i] = {};
      }
      init(self, obj[i], doc[i], opts, path + '.');
    } else if (!schema) {
      doc[i] = obj[i];
    } else {
      if (obj[i] === null) {
        doc[i] = null;
      } else if (obj[i] !== undefined) {
        const intCache = obj[i].$__ || {};
        const wasPopulated = intCache.wasPopulated || null;

        if (schema && !wasPopulated) {
          try {
            doc[i] = schema.cast(obj[i], self, true);
          } catch (e) {
            self.invalidate(e.path, new ValidatorError({
              path: e.path,
              message: e.message,
              type: 'cast',
              value: e.value
            }));
          }
        } else {
          doc[i] = obj[i];
        }
      }
      // mark as hydrated
      if (!self.isModified(path)) {
        self.$__.activePaths.init(path);
      }
    }
  }
}

/**
 * Sends an update command with this document `_id` as the query selector.
 *
 * ####Example:
 *
 *     weirdCar.update({$inc: {wheels:1}}, { w: 1 }, callback);
 *
 * ####Valid options:
 *
 *  - same as in [Model.update](#model_Model.update)
 *
 * @see Model.update #model_Model.update
 * @param {Object} doc
 * @param {Object} options
 * @param {Function} callback
 * @return {Query}
 * @api public
 * @memberOf Document
 * @instance
 */

Document.prototype.update = function update() {
  const args = utils.args(arguments);
  args.unshift({ _id: this._id });
  const query = this.constructor.update.apply(this.constructor, args);

  if (this.$session() != null) {
    if (!('session' in query.options)) {
      query.options.session = this.$session();
    }
  }

  return query;
};

/**
 * Sends an updateOne command with this document `_id` as the query selector.
 *
 * ####Example:
 *
 *     weirdCar.updateOne({$inc: {wheels:1}}, { w: 1 }, callback);
 *
 * ####Valid options:
 *
 *  - same as in [Model.updateOne](#model_Model.updateOne)
 *
 * @see Model.updateOne #model_Model.updateOne
 * @param {Object} doc
 * @param {Object} [options] optional see [`Query.prototype.setOptions()`](http://mongoosejs.com/docs/api.html#query_Query-setOptions)
 * @param {Object} [options.lean] if truthy, mongoose will return the document as a plain JavaScript object rather than a mongoose document. See [`Query.lean()`](/docs/api.html#query_Query-lean) and the [Mongoose lean tutorial](/docs/tutorials/lean.html).
 * @param {Boolean|String} [options.strict] overwrites the schema's [strict mode option](http://mongoosejs.com/docs/guide.html#strict)
 * @param {Boolean} [options.timestamps=null] If set to `false` and [schema-level timestamps](/docs/guide.html#timestamps) are enabled, skip timestamps for this update. Note that this allows you to overwrite timestamps. Does nothing if schema-level timestamps are not set.
 * @param {Function} callback
 * @return {Query}
 * @api public
 * @memberOf Document
 * @instance
 */

Document.prototype.updateOne = function updateOne(doc, options, callback) {
  const query = this.constructor.updateOne({ _id: this._id }, doc, options);
  query._pre(cb => {
    this.constructor._middleware.execPre('updateOne', this, [this], cb);
  });
  query._post(cb => {
    this.constructor._middleware.execPost('updateOne', this, [this], {}, cb);
  });

  if (this.$session() != null) {
    if (!('session' in query.options)) {
      query.options.session = this.$session();
    }
  }

  if (callback != null) {
    return query.exec(callback);
  }

  return query;
};

/**
 * Sends a replaceOne command with this document `_id` as the query selector.
 *
 * ####Valid options:
 *
 *  - same as in [Model.replaceOne](#model_Model.replaceOne)
 *
 * @see Model.replaceOne #model_Model.replaceOne
 * @param {Object} doc
 * @param {Object} options
 * @param {Function} callback
 * @return {Query}
 * @api public
 * @memberOf Document
 * @instance
 */

Document.prototype.replaceOne = function replaceOne() {
  const args = utils.args(arguments);
  args.unshift({ _id: this._id });
  return this.constructor.replaceOne.apply(this.constructor, args);
};

/**
 * Getter/setter around the session associated with this document. Used to
 * automatically set `session` if you `save()` a doc that you got from a
 * query with an associated session.
 *
 * ####Example:
 *
 *     const session = MyModel.startSession();
 *     const doc = await MyModel.findOne().session(session);
 *     doc.$session() === session; // true
 *     doc.$session(null);
 *     doc.$session() === null; // true
 *
 * If this is a top-level document, setting the session propagates to all child
 * docs.
 *
 * @param {ClientSession} [session] overwrite the current session
 * @return {ClientSession}
 * @method $session
 * @api public
 * @memberOf Document
 */

Document.prototype.$session = function $session(session) {
  if (arguments.length === 0) {
    return this.$__.session;
  }
  this.$__.session = session;

  if (!this.ownerDocument) {
    const subdocs = this.$__getAllSubdocs();
    for (const child of subdocs) {
      child.$session(session);
    }
  }

  return session;
};

/**
 * Overwrite all values in this document with the values of `obj`, except
 * for immutable properties. Behaves similarly to `set()`, except for it
 * unsets all properties that aren't in `obj`.
 *
 * @param {Object} obj the object to overwrite this document with
 * @method overwrite
 * @name overwrite
 * @memberOf Document
 * @instance
 * @api public
 */

Document.prototype.overwrite = function overwrite(obj) {
  const keys = Array.from(new Set(Object.keys(this._doc).concat(Object.keys(obj))));

  for (const key of keys) {
    if (key === '_id') {
      continue;
    }
    // Explicitly skip version key
    if (this.schema.options.versionKey && key === this.schema.options.versionKey) {
      continue;
    }
    if (this.schema.options.discriminatorKey && key === this.schema.options.discriminatorKey) {
      continue;
    }
    this.$set(key, obj[key]);
  }

  return this;
};

/**
 * Alias for `set()`, used internally to avoid conflicts
 *
 * @param {String|Object} path path or object of key/vals to set
 * @param {Any} val the value to set
 * @param {Schema|String|Number|Buffer|*} [type] optionally specify a type for "on-the-fly" attributes
 * @param {Object} [options] optionally specify options that modify the behavior of the set
 * @method $set
 * @name $set
 * @memberOf Document
 * @instance
 * @api public
 */

Document.prototype.$set = function $set(path, val, type, options) {
  if (utils.isPOJO(type)) {
    options = type;
    type = undefined;
  }

  options = options || {};
  const merge = options.merge;
  const adhoc = type && type !== true;
  const constructing = type === true;
  let adhocs;
  let keys;
  let i = 0;
  let pathtype;
  let key;
  let prefix;

  const strict = 'strict' in options
    ? options.strict
    : this.$__.strictMode;

  if (adhoc) {
    adhocs = this.$__.adhocPaths || (this.$__.adhocPaths = {});
    adhocs[path] = this.schema.interpretAsType(path, type, this.schema.options);
  }

  if (typeof path !== 'string') {
    // new Document({ key: val })
    if (path instanceof Document) {
      if (path.$__isNested) {
        path = path.toObject();
      } else {
        path = path._doc;
      }
    }

    if (path == null) {
      const _ = path;
      path = val;
      val = _;
    } else {
      prefix = val ? val + '.' : '';

      keys = Object.keys(path);
      const len = keys.length;

      // `_skipMinimizeTopLevel` is because we may have deleted the top-level
      // nested key to ensure key order.
      const _skipMinimizeTopLevel = get(options, '_skipMinimizeTopLevel', false);
      if (len === 0 && (!this.schema.options.minimize || _skipMinimizeTopLevel)) {
        delete options._skipMinimizeTopLevel;
        if (val) {
          this.$set(val, {});
        }
        return this;
      }

      while (i < len) {
        _handleIndex.call(this, i++);
      }

      return this;
    }
  } else {
    this.$__.$setCalled.add(path);
  }

  function _handleIndex(i) {
    key = keys[i];
    const pathName = prefix + key;
    pathtype = this.schema.pathType(pathName);

    // On initial set, delete any nested keys if we're going to overwrite
    // them to ensure we keep the user's key order.
    if (type === true &&
        !prefix &&
        path[key] != null &&
        pathtype === 'nested' &&
        this._doc[key] != null &&
        Object.keys(this._doc[key]).length === 0) {
      delete this._doc[key];
      // Make sure we set `{}` back even if we minimize re: gh-8565
      options = Object.assign({}, options, { _skipMinimizeTopLevel: true });
    }

    if (typeof path[key] === 'object' &&
        !utils.isNativeObject(path[key]) &&
        !utils.isMongooseType(path[key]) &&
        path[key] != null &&
        pathtype !== 'virtual' &&
        pathtype !== 'real' &&
        pathtype !== 'adhocOrUndefined' &&
        !(this.$__path(pathName) instanceof MixedSchema) &&
        !(this.schema.paths[pathName] &&
        this.schema.paths[pathName].options &&
        this.schema.paths[pathName].options.ref)) {
      this.$__.$setCalled.add(prefix + key);
      this.$set(path[key], prefix + key, constructing, options);
    } else if (strict) {
      // Don't overwrite defaults with undefined keys (gh-3981)
      if (constructing && path[key] === void 0 &&
          this.get(key) !== void 0) {
        return;
      }

      if (pathtype === 'adhocOrUndefined') {
        pathtype = getEmbeddedDiscriminatorPath(this, pathName, { typeOnly: true });
      }

      if (pathtype === 'real' || pathtype === 'virtual') {
        // Check for setting single embedded schema to document (gh-3535)
        let p = path[key];
        if (this.schema.paths[pathName] &&
            this.schema.paths[pathName].$isSingleNested &&
            path[key] instanceof Document) {
          p = p.toObject({ virtuals: false, transform: false });
        }
        this.$set(prefix + key, p, constructing, options);
      } else if (pathtype === 'nested' && path[key] instanceof Document) {
        this.$set(prefix + key,
          path[key].toObject({ transform: false }), constructing, options);
      } else if (strict === 'throw') {
        if (pathtype === 'nested') {
          throw new ObjectExpectedError(key, path[key]);
        } else {
          throw new StrictModeError(key);
        }
      }
    } else if (path[key] !== void 0) {
      this.$set(prefix + key, path[key], constructing, options);
    }
  }

  let pathType = this.schema.pathType(path);
  if (pathType === 'adhocOrUndefined') {
    pathType = getEmbeddedDiscriminatorPath(this, path, { typeOnly: true });
  }

  // Assume this is a Mongoose document that was copied into a POJO using
  // `Object.assign()` or `{...doc}`
  val = handleSpreadDoc(val);

  if (pathType === 'nested' && val) {
    if (typeof val === 'object' && val != null) {
      if (!merge) {
        this.$__setValue(path, null);
        cleanModifiedSubpaths(this, path);
      } else {
        return this.$set(val, path, constructing);
      }

      const keys = Object.keys(val);
      this.$__setValue(path, {});
      for (const key of keys) {
        this.$set(path + '.' + key, val[key], constructing);
      }
      this.markModified(path);
      cleanModifiedSubpaths(this, path, { skipDocArrays: true });
      return this;
    }
    this.invalidate(path, new MongooseError.CastError('Object', val, path));
    return this;
  }

  let schema;
  const parts = path.indexOf('.') === -1 ? [path] : path.split('.');

  // Might need to change path for top-level alias
  if (typeof this.schema.aliases[parts[0]] == 'string') {
    parts[0] = this.schema.aliases[parts[0]];
  }

  if (pathType === 'adhocOrUndefined' && strict) {
    // check for roots that are Mixed types
    let mixed;

    for (i = 0; i < parts.length; ++i) {
      const subpath = parts.slice(0, i + 1).join('.');

      // If path is underneath a virtual, bypass everything and just set it.
      if (i + 1 < parts.length && this.schema.pathType(subpath) === 'virtual') {
        mpath.set(path, val, this);
        return this;
      }

      schema = this.schema.path(subpath);
      if (schema == null) {
        continue;
      }

      if (schema instanceof MixedSchema) {
        // allow changes to sub paths of mixed types
        mixed = true;
        break;
      }
    }

    if (schema == null) {
      // Check for embedded discriminators
      schema = getEmbeddedDiscriminatorPath(this, path);
    }

    if (!mixed && !schema) {
      if (strict === 'throw') {
        throw new StrictModeError(path);
      }
      return this;
    }
  } else if (pathType === 'virtual') {
    schema = this.schema.virtualpath(path);
    schema.applySetters(val, this);
    return this;
  } else {
    schema = this.$__path(path);
  }

  // gh-4578, if setting a deeply nested path that doesn't exist yet, create it
  let cur = this._doc;
  let curPath = '';
  for (i = 0; i < parts.length - 1; ++i) {
    cur = cur[parts[i]];
    curPath += (curPath.length > 0 ? '.' : '') + parts[i];
    if (!cur) {
      this.$set(curPath, {});
      // Hack re: gh-5800. If nested field is not selected, it probably exists
      // so `MongoError: cannot use the part (nested of nested.num) to
      // traverse the element ({nested: null})` is not likely. If user gets
      // that error, its their fault for now. We should reconsider disallowing
      // modifying not selected paths for 6.x
      if (!this.isSelected(curPath)) {
        this.unmarkModified(curPath);
      }
      cur = this.$__getValue(curPath);
    }
  }

  let pathToMark;

  // When using the $set operator the path to the field must already exist.
  // Else mongodb throws: "LEFT_SUBFIELD only supports Object"

  if (parts.length <= 1) {
    pathToMark = path;
  } else {
    for (i = 0; i < parts.length; ++i) {
      const subpath = parts.slice(0, i + 1).join('.');
      if (this.get(subpath, null, { getters: false }) === null) {
        pathToMark = subpath;
        break;
      }
    }

    if (!pathToMark) {
      pathToMark = path;
    }
  }

  // if this doc is being constructed we should not trigger getters
  const priorVal = (() => {
    if (this.$__.$options.priorDoc != null) {
      return this.$__.$options.priorDoc.$__getValue(path);
    }
    if (constructing) {
      return void 0;
    }
    return this.$__getValue(path);
  })();

  if (!schema) {
    this.$__set(pathToMark, path, constructing, parts, schema, val, priorVal);
    return this;
  }

  if (schema.$isSingleNested && val != null && merge) {
    if (val instanceof Document) {
      val = val.toObject({ virtuals: false, transform: false });
    }
    const keys = Object.keys(val);
    for (const key of keys) {
      this.$set(path + '.' + key, val[key], constructing, options);
    }

    return this;
  }

  let shouldSet = true;
  try {
    // If the user is trying to set a ref path to a document with
    // the correct model name, treat it as populated
    const refMatches = (() => {
      if (schema.options == null) {
        return false;
      }
      if (!(val instanceof Document)) {
        return false;
      }
      const model = val.constructor;

      // Check ref
      const ref = schema.options.ref;
      if (ref != null && (ref === model.modelName || ref === model.baseModelName)) {
        return true;
      }

      // Check refPath
      const refPath = schema.options.refPath;
      if (refPath == null) {
        return false;
      }
      const modelName = val.get(refPath);
      return modelName === model.modelName || modelName === model.baseModelName;
    })();

    let didPopulate = false;
    if (refMatches && val instanceof Document) {
      this.populated(path, val._id, { [populateModelSymbol]: val.constructor });
      didPopulate = true;
    }

    let popOpts;
    if (schema.options &&
        Array.isArray(schema.options[this.schema.options.typeKey]) &&
        schema.options[this.schema.options.typeKey].length &&
        schema.options[this.schema.options.typeKey][0].ref &&
        _isManuallyPopulatedArray(val, schema.options[this.schema.options.typeKey][0].ref)) {
      if (this.ownerDocument) {
        popOpts = { [populateModelSymbol]: val[0].constructor };
        this.ownerDocument().populated(this.$__fullPath(path),
          val.map(function(v) { return v._id; }), popOpts);
      } else {
        popOpts = { [populateModelSymbol]: val[0].constructor };
        this.populated(path, val.map(function(v) { return v._id; }), popOpts);
      }
      didPopulate = true;
    }

    if (this.schema.singleNestedPaths[path] == null) {
      // If this path is underneath a single nested schema, we'll call the setter
      // later in `$__set()` because we don't take `_doc` when we iterate through
      // a single nested doc. That's to make sure we get the correct context.
      // Otherwise we would double-call the setter, see gh-7196.
      val = schema.applySetters(val, this, false, priorVal);
    }

    if (schema.$isMongooseDocumentArray &&
        Array.isArray(val) &&
        val.length > 0 &&
        val[0] != null &&
        val[0].$__ != null &&
        val[0].$__.populated != null) {
      const populatedPaths = Object.keys(val[0].$__.populated);
      for (const populatedPath of populatedPaths) {
        this.populated(path + '.' + populatedPath,
          val.map(v => v.populated(populatedPath)),
          val[0].$__.populated[populatedPath].options);
      }
      didPopulate = true;
    }

    if (!didPopulate && this.$__.populated) {
      // If this array partially contains populated documents, convert them
      // all to ObjectIds re: #8443
      if (Array.isArray(val) && this.$__.populated[path]) {
        for (let i = 0; i < val.length; ++i) {
          if (val[i] instanceof Document) {
            val[i] = val[i]._id;
          }
        }
      }
      delete this.$__.populated[path];
    }

    this.$markValid(path);
  } catch (e) {
    if (e instanceof MongooseError.StrictModeError && e.isImmutableError) {
      this.invalidate(path, e);
    } else {
      this.invalidate(path,
        new MongooseError.CastError(schema.instance, val, path, e));
    }
    shouldSet = false;
  }

  if (shouldSet) {
    this.$__set(pathToMark, path, constructing, parts, schema, val, priorVal);
  }

  if (schema.$isSingleNested && (this.isDirectModified(path) || val == null)) {
    cleanModifiedSubpaths(this, path);
  }

  return this;
};

/*!
 * ignore
 */

function _isManuallyPopulatedArray(val, ref) {
  if (!Array.isArray(val)) {
    return false;
  }
  if (val.length === 0) {
    return false;
  }

  for (const el of val) {
    if (!(el instanceof Document)) {
      return false;
    }
    const modelName = el.constructor.modelName;
    if (modelName == null) {
      return false;
    }
    if (el.constructor.modelName != ref && el.constructor.baseModelName != ref) {
      return false;
    }
  }

  return true;
}

/**
 * Sets the value of a path, or many paths.
 *
 * ####Example:
 *
 *     // path, value
 *     doc.set(path, value)
 *
 *     // object
 *     doc.set({
 *         path  : value
 *       , path2 : {
 *            path  : value
 *         }
 *     })
 *
 *     // on-the-fly cast to number
 *     doc.set(path, value, Number)
 *
 *     // on-the-fly cast to string
 *     doc.set(path, value, String)
 *
 *     // changing strict mode behavior
 *     doc.set(path, value, { strict: false });
 *
 * @param {String|Object} path path or object of key/vals to set
 * @param {Any} val the value to set
 * @param {Schema|String|Number|Buffer|*} [type] optionally specify a type for "on-the-fly" attributes
 * @param {Object} [options] optionally specify options that modify the behavior of the set
 * @api public
 * @method set
 * @memberOf Document
 * @instance
 */

Document.prototype.set = Document.prototype.$set;

/**
 * Determine if we should mark this change as modified.
 *
 * @return {Boolean}
 * @api private
 * @method $__shouldModify
 * @memberOf Document
 * @instance
 */

Document.prototype.$__shouldModify = function(pathToMark, path, constructing, parts, schema, val, priorVal) {
  if (this.isNew) {
    return true;
  }

  // Re: the note about gh-7196, `val` is the raw value without casting or
  // setters if the full path is under a single nested subdoc because we don't
  // want to double run setters. So don't set it as modified. See gh-7264.
  if (this.schema.singleNestedPaths[path] != null) {
    return false;
  }

  if (val === void 0 && !this.isSelected(path)) {
    // when a path is not selected in a query, its initial
    // value will be undefined.
    return true;
  }

  if (val === void 0 && path in this.$__.activePaths.states.default) {
    // we're just unsetting the default value which was never saved
    return false;
  }

  // gh-3992: if setting a populated field to a doc, don't mark modified
  // if they have the same _id
  if (this.populated(path) &&
      val instanceof Document &&
      deepEqual(val._id, priorVal)) {
    return false;
  }

  if (!deepEqual(val, priorVal || this.get(path))) {
    return true;
  }

  if (!constructing &&
      val !== null &&
      val !== undefined &&
      path in this.$__.activePaths.states.default &&
      deepEqual(val, schema.getDefault(this, constructing))) {
    // a path with a default was $unset on the server
    // and the user is setting it to the same value again
    return true;
  }
  return false;
};

/**
 * Handles the actual setting of the value and marking the path modified if appropriate.
 *
 * @api private
 * @method $__set
 * @memberOf Document
 * @instance
 */

Document.prototype.$__set = function(pathToMark, path, constructing, parts, schema, val, priorVal) {
  Embedded = Embedded || require('./types/ArraySubdocument');

  const shouldModify = this.$__shouldModify(pathToMark, path, constructing, parts,
    schema, val, priorVal);
  const _this = this;

  if (shouldModify) {
    this.markModified(pathToMark);

    // handle directly setting arrays (gh-1126)
    MongooseArray || (MongooseArray = require('./types/array'));
    if (val && val.isMongooseArray) {
      val._registerAtomic('$set', val);

      // Update embedded document parent references (gh-5189)
      if (val.isMongooseDocumentArray) {
        val.forEach(function(item) {
          item && item.__parentArray && (item.__parentArray = val);
        });
      }

      // Small hack for gh-1638: if we're overwriting the entire array, ignore
      // paths that were modified before the array overwrite
      this.$__.activePaths.forEach(function(modifiedPath) {
        if (modifiedPath.startsWith(path + '.')) {
          _this.$__.activePaths.ignore(modifiedPath);
        }
      });
    }
  }

  let obj = this._doc;
  let i = 0;
  const l = parts.length;
  let cur = '';

  for (; i < l; i++) {
    const next = i + 1;
    const last = next === l;
    cur += (cur ? '.' + parts[i] : parts[i]);
    if (specialProperties.has(parts[i])) {
      return;
    }

    if (last) {
      if (obj instanceof Map) {
        obj.set(parts[i], val);
      } else {
        obj[parts[i]] = val;
      }
    } else {
      if (utils.isPOJO(obj[parts[i]])) {
        obj = obj[parts[i]];
      } else if (obj[parts[i]] && obj[parts[i]] instanceof Embedded) {
        obj = obj[parts[i]];
      } else if (obj[parts[i]] && obj[parts[i]].$isSingleNested) {
        obj = obj[parts[i]];
      } else if (obj[parts[i]] && Array.isArray(obj[parts[i]])) {
        obj = obj[parts[i]];
      } else {
        obj[parts[i]] = obj[parts[i]] || {};
        obj = obj[parts[i]];
      }
    }
  }
};

/**
 * Gets a raw value from a path (no getters)
 *
 * @param {String} path
 * @api private
 */

Document.prototype.$__getValue = function(path) {
  return utils.getValue(path, this._doc);
};

/**
 * Sets a raw value for a path (no casting, setters, transformations)
 *
 * @param {String} path
 * @param {Object} value
 * @api private
 */

Document.prototype.$__setValue = function(path, val) {
  utils.setValue(path, val, this._doc);
  return this;
};

/**
 * Returns the value of a path.
 *
 * ####Example
 *
 *     // path
 *     doc.get('age') // 47
 *
 *     // dynamic casting to a string
 *     doc.get('age', String) // "47"
 *
 * @param {String} path
 * @param {Schema|String|Number|Buffer|*} [type] optionally specify a type for on-the-fly attributes
 * @param {Object} [options]
 * @param {Boolean} [options.virtuals=false] Apply virtuals before getting this path
 * @param {Boolean} [options.getters=true] If false, skip applying getters and just get the raw value
 * @api public
 */

Document.prototype.get = function(path, type, options) {
  let adhoc;
  options = options || {};
  if (type) {
    adhoc = this.schema.interpretAsType(path, type, this.schema.options);
  }

  let schema = this.$__path(path);
  if (schema == null) {
    schema = this.schema.virtualpath(path);
  }
  if (schema instanceof MixedSchema) {
    const virtual = this.schema.virtualpath(path);
    if (virtual != null) {
      schema = virtual;
    }
  }
  const pieces = path.split('.');
  let obj = this._doc;

  if (schema instanceof VirtualType) {
    if (schema.getters.length === 0) {
      return void 0;
    }
    return schema.applyGetters(null, this);
  }

  // Might need to change path for top-level alias
  if (typeof this.schema.aliases[pieces[0]] == 'string') {
    pieces[0] = this.schema.aliases[pieces[0]];
  }

  for (let i = 0, l = pieces.length; i < l; i++) {
    if (obj && obj._doc) {
      obj = obj._doc;
    }

    if (obj == null) {
      obj = void 0;
    } else if (obj instanceof Map) {
      obj = obj.get(pieces[i], { getters: false });
    } else if (i === l - 1) {
      obj = utils.getValue(pieces[i], obj);
    } else {
      obj = obj[pieces[i]];
    }
  }

  if (adhoc) {
    obj = adhoc.cast(obj);
  }

  if (schema != null && options.getters !== false) {
    obj = schema.applyGetters(obj, this);
  } else if (this.schema.nested[path] && options.virtuals) {
    // Might need to apply virtuals if this is a nested path
    return applyVirtuals(this, utils.clone(obj) || {}, { path: path });
  }

  return obj;
};

/*!
 * ignore
 */

Document.prototype[getSymbol] = Document.prototype.get;

/**
 * Returns the schematype for the given `path`.
 *
 * @param {String} path
 * @api private
 * @method $__path
 * @memberOf Document
 * @instance
 */

Document.prototype.$__path = function(path) {
  const adhocs = this.$__.adhocPaths;
  const adhocType = adhocs && adhocs.hasOwnProperty(path) ? adhocs[path] : null;

  if (adhocType) {
    return adhocType;
  }
  return this.schema.path(path);
};

/**
 * Marks the path as having pending changes to write to the db.
 *
 * _Very helpful when using [Mixed](./schematypes.html#mixed) types._
 *
 * ####Example:
 *
 *     doc.mixed.type = 'changed';
 *     doc.markModified('mixed.type');
 *     doc.save() // changes to mixed.type are now persisted
 *
 * @param {String} path the path to mark modified
 * @param {Document} [scope] the scope to run validators with
 * @api public
 */

Document.prototype.markModified = function(path, scope) {
  this.$__.activePaths.modify(path);
  if (scope != null && !this.ownerDocument) {
    this.$__.pathsToScopes[path] = scope;
  }
};

/**
 * Clears the modified state on the specified path.
 *
 * ####Example:
 *
 *     doc.foo = 'bar';
 *     doc.unmarkModified('foo');
 *     doc.save(); // changes to foo will not be persisted
 *
 * @param {String} path the path to unmark modified
 * @api public
 */

Document.prototype.unmarkModified = function(path) {
  this.$__.activePaths.init(path);
  delete this.$__.pathsToScopes[path];
};

/**
 * Don't run validation on this path or persist changes to this path.
 *
 * ####Example:
 *
 *     doc.foo = null;
 *     doc.$ignore('foo');
 *     doc.save(); // changes to foo will not be persisted and validators won't be run
 *
 * @memberOf Document
 * @instance
 * @method $ignore
 * @param {String} path the path to ignore
 * @api public
 */

Document.prototype.$ignore = function(path) {
  this.$__.activePaths.ignore(path);
};

/**
 * Returns the list of paths that have been directly modified. A direct
 * modified path is a path that you explicitly set, whether via `doc.foo = 'bar'`,
 * `Object.assign(doc, { foo: 'bar' })`, or `doc.set('foo', 'bar')`.
 *
 * A path `a` may be in `modifiedPaths()` but not in `directModifiedPaths()`
 * because a child of `a` was directly modified.
 *
 * ####Example
 *     const schema = new Schema({ foo: String, nested: { bar: String } });
 *     const Model = mongoose.model('Test', schema);
 *     await Model.create({ foo: 'original', nested: { bar: 'original' } });
 *
 *     const doc = await Model.findOne();
 *     doc.nested.bar = 'modified';
 *     doc.directModifiedPaths(); // ['nested.bar']
 *     doc.modifiedPaths(); // ['nested', 'nested.bar']
 *
 * @return {Array}
 * @api public
 */

Document.prototype.directModifiedPaths = function() {
  return Object.keys(this.$__.activePaths.states.modify);
};

/**
 * Returns true if the given path is nullish or only contains empty objects.
 * Useful for determining whether this subdoc will get stripped out by the
 * [minimize option](/docs/guide.html#minimize).
 *
 * ####Example:
 *     const schema = new Schema({ nested: { foo: String } });
 *     const Model = mongoose.model('Test', schema);
 *     const doc = new Model({});
 *     doc.$isEmpty('nested'); // true
 *     doc.nested.$isEmpty(); // true
 *
 *     doc.nested.foo = 'bar';
 *     doc.$isEmpty('nested'); // false
 *     doc.nested.$isEmpty(); // false
 *
 * @memberOf Document
 * @instance
 * @api public
 * @method $isEmpty
 * @return {Boolean}
 */

Document.prototype.$isEmpty = function(path) {
  const isEmptyOptions = {
    minimize: true,
    virtuals: false,
    getters: false,
    transform: false
  };

  if (arguments.length > 0) {
    const v = this.get(path);
    if (v == null) {
      return true;
    }
    if (typeof v !== 'object') {
      return false;
    }
    if (utils.isPOJO(v)) {
      return _isEmpty(v);
    }
    return Object.keys(v.toObject(isEmptyOptions)).length === 0;
  }

  return Object.keys(this.toObject(isEmptyOptions)).length === 0;
};

function _isEmpty(v) {
  if (v == null) {
    return true;
  }
  if (typeof v !== 'object' || Array.isArray(v)) {
    return false;
  }
  for (const key of Object.keys(v)) {
    if (!_isEmpty(v[key])) {
      return false;
    }
  }
  return true;
}

/**
 * Returns the list of paths that have been modified.
 *
 * @param {Object} [options]
 * @param {Boolean} [options.includeChildren=false] if true, returns children of modified paths as well. For example, if false, the list of modified paths for `doc.colors = { primary: 'blue' };` will **not** contain `colors.primary`. If true, `modifiedPaths()` will return an array that contains `colors.primary`.
 * @return {Array}
 * @api public
 */

Document.prototype.modifiedPaths = function(options) {
  options = options || {};
  const directModifiedPaths = Object.keys(this.$__.activePaths.states.modify);
  const _this = this;
  return directModifiedPaths.reduce(function(list, path) {
    const parts = path.split('.');
    list = list.concat(parts.reduce(function(chains, part, i) {
      return chains.concat(parts.slice(0, i).concat(part).join('.'));
    }, []).filter(function(chain) {
      return (list.indexOf(chain) === -1);
    }));

    if (!options.includeChildren) {
      return list;
    }

    let cur = _this.get(path);
    if (cur != null && typeof cur === 'object') {
      if (cur._doc) {
        cur = cur._doc;
      }
      if (Array.isArray(cur)) {
        const len = cur.length;
        for (let i = 0; i < len; ++i) {
          if (list.indexOf(path + '.' + i) === -1) {
            list.push(path + '.' + i);
            if (cur[i] != null && cur[i].$__) {
              const modified = cur[i].modifiedPaths();
              for (const childPath of modified) {
                list.push(path + '.' + i + '.' + childPath);
              }
            }
          }
        }
      } else {
        Object.keys(cur).
          filter(function(key) {
            return list.indexOf(path + '.' + key) === -1;
          }).
          forEach(function(key) {
            list.push(path + '.' + key);
          });
      }
    }

    return list;
  }, []);
};

/**
 * Returns true if this document was modified, else false.
 *
 * If `path` is given, checks if a path or any full path containing `path` as part of its path chain has been modified.
 *
 * ####Example
 *
 *     doc.set('documents.0.title', 'changed');
 *     doc.isModified()                      // true
 *     doc.isModified('documents')           // true
 *     doc.isModified('documents.0.title')   // true
 *     doc.isModified('documents otherProp') // true
 *     doc.isDirectModified('documents')     // false
 *
 * @param {String} [path] optional
 * @return {Boolean}
 * @api public
 */

Document.prototype.isModified = function(paths, modifiedPaths) {
  if (paths) {
    if (!Array.isArray(paths)) {
      paths = paths.split(' ');
    }
    const modified = modifiedPaths || this.modifiedPaths();
    const directModifiedPaths = Object.keys(this.$__.activePaths.states.modify);
    const isModifiedChild = paths.some(function(path) {
      return !!~modified.indexOf(path);
    });
    return isModifiedChild || paths.some(function(path) {
      return directModifiedPaths.some(function(mod) {
        return mod === path || path.startsWith(mod + '.');
      });
    });
  }
  return this.$__.activePaths.some('modify');
};

/**
 * Checks if a path is set to its default.
 *
 * ####Example
 *
 *     MyModel = mongoose.model('test', { name: { type: String, default: 'Val '} });
 *     const m = new MyModel();
 *     m.$isDefault('name'); // true
 *
 * @memberOf Document
 * @instance
 * @method $isDefault
 * @param {String} [path]
 * @return {Boolean}
 * @api public
 */

Document.prototype.$isDefault = function(path) {
  return (path in this.$__.activePaths.states.default);
};

/**
 * Getter/setter, determines whether the document was removed or not.
 *
 * ####Example:
 *     product.remove(function (err, product) {
 *       product.$isDeleted(); // true
 *       product.remove(); // no-op, doesn't send anything to the db
 *
 *       product.$isDeleted(false);
 *       product.$isDeleted(); // false
 *       product.remove(); // will execute a remove against the db
 *     })
 *
 * @param {Boolean} [val] optional, overrides whether mongoose thinks the doc is deleted
 * @return {Boolean} whether mongoose thinks this doc is deleted.
 * @method $isDeleted
 * @memberOf Document
 * @instance
 * @api public
 */

Document.prototype.$isDeleted = function(val) {
  if (arguments.length === 0) {
    return !!this.$__.isDeleted;
  }

  this.$__.isDeleted = !!val;
  return this;
};

/**
 * Returns true if `path` was directly set and modified, else false.
 *
 * ####Example
 *
 *     doc.set('documents.0.title', 'changed');
 *     doc.isDirectModified('documents.0.title') // true
 *     doc.isDirectModified('documents') // false
 *
 * @param {String} path
 * @return {Boolean}
 * @api public
 */

Document.prototype.isDirectModified = function(path) {
  return (path in this.$__.activePaths.states.modify);
};

/**
 * Checks if `path` was initialized.
 *
 * @param {String} path
 * @return {Boolean}
 * @api public
 */

Document.prototype.isInit = function(path) {
  return (path in this.$__.activePaths.states.init);
};

/**
 * Checks if `path` was selected in the source query which initialized this document.
 *
 * ####Example
 *
 *     Thing.findOne().select('name').exec(function (err, doc) {
 *        doc.isSelected('name') // true
 *        doc.isSelected('age')  // false
 *     })
 *
 * @param {String} path
 * @return {Boolean}
 * @api public
 */

Document.prototype.isSelected = function isSelected(path) {
  if (this.$__.selected) {
    if (path === '_id') {
      return this.$__.selected._id !== 0;
    }

    const paths = Object.keys(this.$__.selected);
    let i = paths.length;
    let inclusive = null;
    let cur;

    if (i === 1 && paths[0] === '_id') {
      // only _id was selected.
      return this.$__.selected._id === 0;
    }

    while (i--) {
      cur = paths[i];
      if (cur === '_id') {
        continue;
      }
      if (!isDefiningProjection(this.$__.selected[cur])) {
        continue;
      }
      inclusive = !!this.$__.selected[cur];
      break;
    }

    if (inclusive === null) {
      return true;
    }

    if (path in this.$__.selected) {
      return inclusive;
    }

    i = paths.length;
    const pathDot = path + '.';

    while (i--) {
      cur = paths[i];
      if (cur === '_id') {
        continue;
      }

      if (cur.startsWith(pathDot)) {
        return inclusive || cur !== pathDot;
      }

      if (pathDot.startsWith(cur + '.')) {
        return inclusive;
      }
    }

    return !inclusive;
  }

  return true;
};

/**
 * Checks if `path` was explicitly selected. If no projection, always returns
 * true.
 *
 * ####Example
 *
 *     Thing.findOne().select('nested.name').exec(function (err, doc) {
 *        doc.isDirectSelected('nested.name') // true
 *        doc.isDirectSelected('nested.otherName') // false
 *        doc.isDirectSelected('nested')  // false
 *     })
 *
 * @param {String} path
 * @return {Boolean}
 * @api public
 */

Document.prototype.isDirectSelected = function isDirectSelected(path) {
  if (this.$__.selected) {
    if (path === '_id') {
      return this.$__.selected._id !== 0;
    }

    const paths = Object.keys(this.$__.selected);
    let i = paths.length;
    let inclusive = null;
    let cur;

    if (i === 1 && paths[0] === '_id') {
      // only _id was selected.
      return this.$__.selected._id === 0;
    }

    while (i--) {
      cur = paths[i];
      if (cur === '_id') {
        continue;
      }
      if (!isDefiningProjection(this.$__.selected[cur])) {
        continue;
      }
      inclusive = !!this.$__.selected[cur];
      break;
    }

    if (inclusive === null) {
      return true;
    }

    if (path in this.$__.selected) {
      return inclusive;
    }

    return !inclusive;
  }

  return true;
};

/**
 * Executes registered validation rules for this document.
 *
 * ####Note:
 *
 * This method is called `pre` save and if a validation rule is violated, [save](#model_Model-save) is aborted and the error is returned to your `callback`.
 *
 * ####Example:
 *
 *     doc.validate(function (err) {
 *       if (err) handleError(err);
 *       else // validation passed
 *     });
 *
 * @param {Array|String} [pathsToValidate] list of paths to validate. If set, Mongoose will validate only the modified paths that are in the given list.
 * @param {Object} [options] internal options
 * @param {Function} [callback] optional callback called after validation completes, passing an error if one occurred
 * @return {Promise} Promise
 * @api public
 */

Document.prototype.validate = function(pathsToValidate, options, callback) {
  let parallelValidate;
  this.$op = 'validate';

  if (this.ownerDocument != null) {
    // Skip parallel validate check for subdocuments
  } else if (this.$__.validating) {
    parallelValidate = new ParallelValidateError(this, {
      parentStack: options && options.parentStack,
      conflictStack: this.$__.validating.stack
    });
  } else {
    this.$__.validating = new ParallelValidateError(this, { parentStack: options && options.parentStack });
  }

  if (typeof pathsToValidate === 'function') {
    callback = pathsToValidate;
    options = null;
    pathsToValidate = null;
  } else if (typeof options === 'function') {
    callback = options;
    options = pathsToValidate;
    pathsToValidate = null;
  }

  return promiseOrCallback(callback, cb => {
    if (parallelValidate != null) {
      return cb(parallelValidate);
    }

    this.$__validate(pathsToValidate, options, (error) => {
      this.$op = null;
      cb(error);
    });
  }, this.constructor.events);
};

/*!
 * ignore
 */

function _evaluateRequiredFunctions(doc) {
  Object.keys(doc.$__.activePaths.states.require).forEach(path => {
    const p = doc.schema.path(path);

    if (p != null && typeof p.originalRequiredValue === 'function') {
      doc.$__.cachedRequired[path] = p.originalRequiredValue.call(doc);
    }
  });
}

/*!
 * ignore
 */

function _getPathsToValidate(doc) {
  const skipSchemaValidators = {};

  _evaluateRequiredFunctions(doc);

  // only validate required fields when necessary
  let paths = new Set(Object.keys(doc.$__.activePaths.states.require).filter(function(path) {
    if (!doc.isSelected(path) && !doc.isModified(path)) {
      return false;
    }
    if (path in doc.$__.cachedRequired) {
      return doc.$__.cachedRequired[path];
    }
    return true;
  }));


  Object.keys(doc.$__.activePaths.states.init).forEach(addToPaths);
  Object.keys(doc.$__.activePaths.states.modify).forEach(addToPaths);
  Object.keys(doc.$__.activePaths.states.default).forEach(addToPaths);
  function addToPaths(p) { paths.add(p); }

  const subdocs = doc.$__getAllSubdocs();
  const modifiedPaths = doc.modifiedPaths();
  for (const subdoc of subdocs) {
    if (subdoc.$basePath) {
      // Remove child paths for now, because we'll be validating the whole
      // subdoc
      for (const p of paths) {
        if (p === null || p.startsWith(subdoc.$basePath + '.')) {
          paths.delete(p);
        }
      }

      if (doc.isModified(subdoc.$basePath, modifiedPaths) &&
            !doc.isDirectModified(subdoc.$basePath) &&
            !doc.$isDefault(subdoc.$basePath)) {
        paths.add(subdoc.$basePath);

        skipSchemaValidators[subdoc.$basePath] = true;
      }
    }
  }

  // from here on we're not removing items from paths

  // gh-661: if a whole array is modified, make sure to run validation on all
  // the children as well
  for (const path of paths) {
    const _pathType = doc.schema.path(path);
    if (!_pathType ||
        !_pathType.$isMongooseArray ||
        // To avoid potential performance issues, skip doc arrays whose children
        // are not required. `getPositionalPathType()` may be slow, so avoid
        // it unless we have a case of #6364
        (_pathType.$isMongooseDocumentArray && !get(_pathType, 'schemaOptions.required'))) {
      continue;
    }

    const val = doc.$__getValue(path);
    _pushNestedArrayPaths(val, paths, path);
  }

  function _pushNestedArrayPaths(val, paths, path) {
    if (val != null) {
      const numElements = val.length;
      for (let j = 0; j < numElements; ++j) {
        if (Array.isArray(val[j])) {
          _pushNestedArrayPaths(val[j], paths, path + '.' + j);
        } else {
          paths.add(path + '.' + j);
        }
      }
    }
  }

  const flattenOptions = { skipArrays: true };
  for (const pathToCheck of paths) {
    if (doc.schema.nested[pathToCheck]) {
      let _v = doc.$__getValue(pathToCheck);
      if (isMongooseObject(_v)) {
        _v = _v.toObject({ transform: false });
      }
      const flat = flatten(_v, pathToCheck, flattenOptions, doc.schema);
      Object.keys(flat).forEach(addToPaths);
    }
  }


  for (const path of paths) {
    // Single nested paths (paths embedded under single nested subdocs) will
    // be validated on their own when we call `validate()` on the subdoc itself.
    // Re: gh-8468
    if (doc.schema.singleNestedPaths.hasOwnProperty(path)) {
      paths.delete(path);
      continue;
    }
    const _pathType = doc.schema.path(path);
    if (!_pathType || !_pathType.$isSchemaMap) {
      continue;
    }

    const val = doc.$__getValue(path);
    if (val == null) {
      continue;
    }
    for (const key of val.keys()) {
      paths.add(path + '.' + key);
    }
  }

  paths = Array.from(paths);
  return [paths, skipSchemaValidators];
}

/*!
 * ignore
 */

Document.prototype.$__validate = function(pathsToValidate, options, callback) {
  if (typeof pathsToValidate === 'function') {
    callback = pathsToValidate;
    options = null;
    pathsToValidate = null;
  } else if (typeof options === 'function') {
    callback = options;
    options = null;
  }

  const hasValidateModifiedOnlyOption = options &&
      (typeof options === 'object') &&
      ('validateModifiedOnly' in options);

  let shouldValidateModifiedOnly;
  if (hasValidateModifiedOnlyOption) {
    shouldValidateModifiedOnly = !!options.validateModifiedOnly;
  } else {
    shouldValidateModifiedOnly = this.schema.options.validateModifiedOnly;
  }

  const _this = this;
  const _complete = () => {
    let validationError = this.$__.validationError;
    this.$__.validationError = undefined;

    if (shouldValidateModifiedOnly && validationError != null) {
      // Remove any validation errors that aren't from modified paths
      const errors = Object.keys(validationError.errors);
      for (const errPath of errors) {
        if (!this.isModified(errPath)) {
          delete validationError.errors[errPath];
        }
      }
      if (Object.keys(validationError.errors).length === 0) {
        validationError = void 0;
      }
    }

    this.$__.cachedRequired = {};
    this.emit('validate', _this);
    this.constructor.emit('validate', _this);

    this.$__.validating = null;
    if (validationError) {
      for (const key in validationError.errors) {
        // Make sure cast errors persist
        if (!this[documentArrayParent] &&
            validationError.errors[key] instanceof MongooseError.CastError) {
          this.invalidate(key, validationError.errors[key]);
        }
      }

      return validationError;
    }
  };

  // only validate required fields when necessary
  const pathDetails = _getPathsToValidate(this);
  let paths = shouldValidateModifiedOnly ?
    pathDetails[0].filter((path) => this.isModified(path)) :
    pathDetails[0];
  const skipSchemaValidators = pathDetails[1];

  if (Array.isArray(pathsToValidate)) {
    paths = _handlePathsToValidate(paths, pathsToValidate);
  }

  if (paths.length === 0) {
    return process.nextTick(function() {
      const error = _complete();
      if (error) {
        return _this.schema.s.hooks.execPost('validate:error', _this, [_this], { error: error }, function(error) {
          callback(error);
        });
      }
      callback(null, _this);
    });
  }

  const validated = {};
  let total = 0;

  const complete = function() {
    const error = _complete();
    if (error) {
      return _this.schema.s.hooks.execPost('validate:error', _this, [_this], { error: error }, function(error) {
        callback(error);
      });
    }
    callback(null, _this);
  };

  const validatePath = function(path) {
    if (path == null || validated[path]) {
      return;
    }

    validated[path] = true;
    total++;

    process.nextTick(function() {
      const schemaType = _this.schema.path(path);

      if (!schemaType) {
        return --total || complete();
      }

      // If user marked as invalid or there was a cast error, don't validate
      if (!_this.$isValid(path)) {
        --total || complete();
        return;
      }

      let val = _this.$__getValue(path);

      // If you `populate()` and get back a null value, required validators
      // shouldn't fail (gh-8018). We should always fall back to the populated
      // value.
      let pop;
      if (val == null && (pop = _this.populated(path))) {
        val = pop;
      }
      const scope = path in _this.$__.pathsToScopes ?
        _this.$__.pathsToScopes[path] :
        _this;

      const doValidateOptions = {
        skipSchemaValidators: skipSchemaValidators[path],
        path: path
      };
<<<<<<< HEAD
      p.doValidate(val, function(err) {
        if (err) {
          const isSubdoc = p.$isSingleNested ||
            p.$isArraySubdocument ||
            p.$isMongooseDocumentArray;
          if (isSubdoc && err instanceof ValidationError) {
=======
      schemaType.doValidate(val, function(err) {
        if (err && (!schemaType.$isMongooseDocumentArray || err.$isArrayValidatorError)) {
          if (schemaType.$isSingleNested &&
              err instanceof ValidationError &&
              schemaType.schema.options.storeSubdocValidationError === false) {
>>>>>>> c54fdfea
            return --total || complete();
          }
          _this.invalidate(path, err, undefined, true);
        }
        --total || complete();
      }, scope, doValidateOptions);
    });
  };

  const numPaths = paths.length;
  for (let i = 0; i < numPaths; ++i) {
    validatePath(paths[i]);
  }
};

/*!
 * ignore
 */

function _handlePathsToValidate(paths, pathsToValidate) {
  const _pathsToValidate = new Set(pathsToValidate);
  const parentPaths = new Map([]);
  for (const path of pathsToValidate) {
    if (path.indexOf('.') === -1) {
      continue;
    }
    const pieces = path.split('.');
    let cur = pieces[0];
    for (let i = 1; i < pieces.length; ++i) {
      // Since we skip subpaths under single nested subdocs to
      // avoid double validation, we need to add back the
      // single nested subpath if the user asked for it (gh-8626)
      parentPaths.set(cur, path);
      cur = cur + '.' + pieces[i];
    }
  }

  const ret = [];
  for (const path of paths) {
    if (_pathsToValidate.has(path)) {
      ret.push(path);
    } else if (parentPaths.has(path)) {
      ret.push(parentPaths.get(path));
    }
  }
  return ret;
}

/**
 * Executes registered validation rules (skipping asynchronous validators) for this document.
 *
 * ####Note:
 *
 * This method is useful if you need synchronous validation.
 *
 * ####Example:
 *
 *     const err = doc.validateSync();
 *     if (err) {
 *       handleError(err);
 *     } else {
 *       // validation passed
 *     }
 *
 * @param {Array|string} pathsToValidate only validate the given paths
 * @return {ValidationError|undefined} ValidationError if there are errors during validation, or undefined if there is no error.
 * @api public
 */

Document.prototype.validateSync = function(pathsToValidate, options) {
  const _this = this;

  const hasValidateModifiedOnlyOption = options &&
      (typeof options === 'object') &&
      ('validateModifiedOnly' in options);

  let shouldValidateModifiedOnly;
  if (hasValidateModifiedOnlyOption) {
    shouldValidateModifiedOnly = !!options.validateModifiedOnly;
  } else {
    shouldValidateModifiedOnly = this.schema.options.validateModifiedOnly;
  }

  if (typeof pathsToValidate === 'string') {
    pathsToValidate = pathsToValidate.split(' ');
  }

  // only validate required fields when necessary
  const pathDetails = _getPathsToValidate(this);
  let paths = shouldValidateModifiedOnly ?
    pathDetails[0].filter((path) => this.isModified(path)) :
    pathDetails[0];
  const skipSchemaValidators = pathDetails[1];

  if (Array.isArray(pathsToValidate)) {
    paths = _handlePathsToValidate(paths, pathsToValidate);
  }

  const validating = {};

  paths.forEach(function(path) {
    if (validating[path]) {
      return;
    }

    validating[path] = true;

    const p = _this.schema.path(path);
    if (!p) {
      return;
    }
    if (!_this.$isValid(path)) {
      return;
    }

    const val = _this.$__getValue(path);
    const err = p.doValidateSync(val, _this, {
      skipSchemaValidators: skipSchemaValidators[path],
      path: path
    });
    if (err) {
      const isSubdoc = p.$isSingleNested ||
        p.$isArraySubdocument ||
        p.$isMongooseDocumentArray;
      if (isSubdoc && err instanceof ValidationError) {
        return;
      }
      _this.invalidate(path, err, undefined, true);
    }
  });

  const err = _this.$__.validationError;
  _this.$__.validationError = undefined;
  _this.emit('validate', _this);
  _this.constructor.emit('validate', _this);

  if (err) {
    for (const key in err.errors) {
      // Make sure cast errors persist
      if (err.errors[key] instanceof MongooseError.CastError) {
        _this.invalidate(key, err.errors[key]);
      }
    }
  }

  return err;
};

/**
 * Marks a path as invalid, causing validation to fail.
 *
 * The `errorMsg` argument will become the message of the `ValidationError`.
 *
 * The `value` argument (if passed) will be available through the `ValidationError.value` property.
 *
 *     doc.invalidate('size', 'must be less than 20', 14);

 *     doc.validate(function (err) {
 *       console.log(err)
 *       // prints
 *       { message: 'Validation failed',
 *         name: 'ValidationError',
 *         errors:
 *          { size:
 *             { message: 'must be less than 20',
 *               name: 'ValidatorError',
 *               path: 'size',
 *               type: 'user defined',
 *               value: 14 } } }
 *     })
 *
 * @param {String} path the field to invalidate
 * @param {String|Error} errorMsg the error which states the reason `path` was invalid
 * @param {Object|String|Number|any} value optional invalid value
 * @param {String} [kind] optional `kind` property for the error
 * @return {ValidationError} the current ValidationError, with all currently invalidated paths
 * @api public
 */

Document.prototype.invalidate = function(path, err, val, kind) {
  if (!this.$__.validationError) {
    this.$__.validationError = new ValidationError(this);
  }

  if (this.$__.validationError.errors[path]) {
    return;
  }

  if (!err || typeof err === 'string') {
    err = new ValidatorError({
      path: path,
      message: err,
      type: kind || 'user defined',
      value: val
    });
  }

  if (this.$__.validationError === err) {
    return this.$__.validationError;
  }

  this.$__.validationError.addError(path, err);
  return this.$__.validationError;
};

/**
 * Marks a path as valid, removing existing validation errors.
 *
 * @param {String} path the field to mark as valid
 * @api public
 * @memberOf Document
 * @instance
 * @method $markValid
 */

Document.prototype.$markValid = function(path) {
  if (!this.$__.validationError || !this.$__.validationError.errors[path]) {
    return;
  }

  delete this.$__.validationError.errors[path];
  if (Object.keys(this.$__.validationError.errors).length === 0) {
    this.$__.validationError = null;
  }
};

/**
 * Saves this document.
 *
 * ####Example:
 *
 *     product.sold = Date.now();
 *     product.save(function (err, product) {
 *       if (err) ..
 *     })
 *
 * The callback will receive two parameters
 *
 * 1. `err` if an error occurred
 * 2. `product` which is the saved `product`
 *
 * As an extra measure of flow control, save will return a Promise.
 * ####Example:
 *     product.save().then(function(product) {
 *        ...
 *     });
 *
 * @param {Object} [options] options optional options
 * @param {Object} [options.safe] (DEPRECATED) overrides [schema's safe option](http://mongoosejs.com//docs/guide.html#safe)
 * @param {Boolean} [options.validateBeforeSave] set to false to save without validating.
 * @param {Function} [fn] optional callback
 * @method save
 * @memberOf Document
 * @instance
 * @return {Promise|undefined} Returns undefined if used with callback or a Promise otherwise.
 * @api public
 * @see middleware http://mongoosejs.com/docs/middleware.html
 */

/**
 * Checks if a path is invalid
 *
 * @param {String} path the field to check
 * @method $isValid
 * @memberOf Document
 * @instance
 * @api private
 */

Document.prototype.$isValid = function(path) {
  return !this.$__.validationError || !this.$__.validationError.errors[path];
};

/**
 * Resets the internal modified state of this document.
 *
 * @api private
 * @return {Document}
 * @method $__reset
 * @memberOf Document
 * @instance
 */

Document.prototype.$__reset = function reset() {
  let _this = this;
  DocumentArray || (DocumentArray = require('./types/documentarray'));

  this.$__.activePaths
    .map('init', 'modify', function(i) {
      return _this.$__getValue(i);
    })
    .filter(function(val) {
      return val && val instanceof Array && val.isMongooseDocumentArray && val.length;
    })
    .forEach(function(array) {
      let i = array.length;
      while (i--) {
        const doc = array[i];
        if (!doc) {
          continue;
        }
        doc.$__reset();
      }

      _this.$__.activePaths.init(array.$path());

      array[arrayAtomicsSymbol] = {};
    });

  this.$__.activePaths.
    map('init', 'modify', function(i) {
      return _this.$__getValue(i);
    }).
    filter(function(val) {
      return val && val.$isSingleNested;
    }).
    forEach(function(doc) {
      doc.$__reset();
      _this.$__.activePaths.init(doc.$basePath);
    });

  // clear atomics
  this.$__dirty().forEach(function(dirt) {
    const type = dirt.value;

    if (type && type[arrayAtomicsSymbol]) {
      type[arrayAtomicsSymbol] = {};
    }
  });

  // Clear 'dirty' cache
  this.$__.activePaths.clear('modify');
  this.$__.activePaths.clear('default');
  this.$__.validationError = undefined;
  this.errors = undefined;
  _this = this;
  this.schema.requiredPaths().forEach(function(path) {
    _this.$__.activePaths.require(path);
  });

  return this;
};

/**
 * Returns this documents dirty paths / vals.
 *
 * @api private
 * @method $__dirty
 * @memberOf Document
 * @instance
 */

Document.prototype.$__dirty = function() {
  const _this = this;

  let all = this.$__.activePaths.map('modify', function(path) {
    return {
      path: path,
      value: _this.$__getValue(path),
      schema: _this.$__path(path)
    };
  });

  // gh-2558: if we had to set a default and the value is not undefined,
  // we have to save as well
  all = all.concat(this.$__.activePaths.map('default', function(path) {
    if (path === '_id' || _this.$__getValue(path) == null) {
      return;
    }
    return {
      path: path,
      value: _this.$__getValue(path),
      schema: _this.$__path(path)
    };
  }));

  // Sort dirty paths in a flat hierarchy.
  all.sort(function(a, b) {
    return (a.path < b.path ? -1 : (a.path > b.path ? 1 : 0));
  });

  // Ignore "foo.a" if "foo" is dirty already.
  const minimal = [];
  let lastPath;
  let top;

  all.forEach(function(item) {
    if (!item) {
      return;
    }
    if (lastPath == null || item.path.indexOf(lastPath) !== 0) {
      lastPath = item.path + '.';
      minimal.push(item);
      top = item;
    } else if (top != null &&
        top.value != null &&
        top.value[arrayAtomicsSymbol] != null &&
        top.value.hasAtomics()) {
      // special case for top level MongooseArrays
      // the `top` array itself and a sub path of `top` are being set.
      // the only way to honor all of both modifications is through a $set
      // of entire array.
      top.value[arrayAtomicsSymbol] = {};
      top.value[arrayAtomicsSymbol].$set = top.value;
    }
  });

  top = lastPath = null;
  return minimal;
};

/**
 * Assigns/compiles `schema` into this documents prototype.
 *
 * @param {Schema} schema
 * @api private
 * @method $__setSchema
 * @memberOf Document
 * @instance
 */

Document.prototype.$__setSchema = function(schema) {
  schema.plugin(idGetter, { deduplicate: true });
  compile(schema.tree, this, undefined, schema.options);

  // Apply default getters if virtual doesn't have any (gh-6262)
  for (const key of Object.keys(schema.virtuals)) {
    schema.virtuals[key]._applyDefaultGetters();
  }

  this.schema = schema;
  this[documentSchemaSymbol] = schema;
};


/**
 * Get active path that were changed and are arrays
 *
 * @api private
 * @method $__getArrayPathsToValidate
 * @memberOf Document
 * @instance
 */

Document.prototype.$__getArrayPathsToValidate = function() {
  DocumentArray || (DocumentArray = require('./types/documentarray'));

  // validate all document arrays.
  return this.$__.activePaths
    .map('init', 'modify', function(i) {
      return this.$__getValue(i);
    }.bind(this))
    .filter(function(val) {
      return val && val instanceof Array && val.isMongooseDocumentArray && val.length;
    }).reduce(function(seed, array) {
      return seed.concat(array);
    }, [])
    .filter(function(doc) {
      return doc;
    });
};


/**
 * Get all subdocs (by bfs)
 *
 * @api private
 * @method $__getAllSubdocs
 * @memberOf Document
 * @instance
 */

Document.prototype.$__getAllSubdocs = function() {
  DocumentArray || (DocumentArray = require('./types/documentarray'));
  Embedded = Embedded || require('./types/ArraySubdocument');

  function docReducer(doc, seed, path) {
    let val = doc;
    if (path) {
      if (doc instanceof Document && doc[documentSchemaSymbol].paths[path]) {
        val = doc._doc[path];
      } else {
        val = doc[path];
      }
    }
    if (val instanceof Embedded) {
      seed.push(val);
    } else if (val instanceof Map) {
      seed = Array.from(val.keys()).reduce(function(seed, path) {
        return docReducer(val.get(path), seed, null);
      }, seed);
    } else if (val && val.$isSingleNested) {
      seed = Object.keys(val._doc).reduce(function(seed, path) {
        return docReducer(val._doc, seed, path);
      }, seed);
      seed.push(val);
    } else if (val && val.isMongooseDocumentArray) {
      val.forEach(function _docReduce(doc) {
        if (!doc || !doc._doc) {
          return;
        }
        seed = Object.keys(doc._doc).reduce(function(seed, path) {
          return docReducer(doc._doc, seed, path);
        }, seed);
        if (doc instanceof Embedded) {
          seed.push(doc);
        }
      });
    } else if (val instanceof Document && val.$__isNested) {
      seed = Object.keys(val).reduce(function(seed, path) {
        return docReducer(val, seed, path);
      }, seed);
    }
    return seed;
  }

  const _this = this;
  const subDocs = Object.keys(this._doc).reduce(function(seed, path) {
    return docReducer(_this, seed, path);
  }, []);

  return subDocs;
};

/*!
 * Runs queued functions
 */

function applyQueue(doc) {
  const q = doc.schema && doc.schema.callQueue;
  if (!q.length) {
    return;
  }

  for (const pair of q) {
    if (pair[0] !== 'pre' && pair[0] !== 'post' && pair[0] !== 'on') {
      doc[pair[0]].apply(doc, pair[1]);
    }
  }
}

/*!
 * ignore
 */

Document.prototype.$__handleReject = function handleReject(err) {
  // emit on the Model if listening
  if (this.listeners('error').length) {
    this.emit('error', err);
  } else if (this.constructor.listeners && this.constructor.listeners('error').length) {
    this.constructor.emit('error', err);
  } else if (this.listeners && this.listeners('error').length) {
    this.emit('error', err);
  }
};

/**
 * Internal helper for toObject() and toJSON() that doesn't manipulate options
 *
 * @api private
 * @method $toObject
 * @memberOf Document
 * @instance
 */

Document.prototype.$toObject = function(options, json) {
  let defaultOptions = {
    transform: true,
    flattenDecimals: true
  };

  const path = json ? 'toJSON' : 'toObject';
  const baseOptions = get(this, 'constructor.base.options.' + path, {});
  const schemaOptions = get(this, 'schema.options', {});
  // merge base default options with Schema's set default options if available.
  // `clone` is necessary here because `utils.options` directly modifies the second input.
  defaultOptions = utils.options(defaultOptions, clone(baseOptions));
  defaultOptions = utils.options(defaultOptions, clone(schemaOptions[path] || {}));

  // If options do not exist or is not an object, set it to empty object
  options = utils.isPOJO(options) ? clone(options) : {};

  if (!('flattenMaps' in options)) {
    options.flattenMaps = defaultOptions.flattenMaps;
  }

  let _minimize;
  if (options.minimize != null) {
    _minimize = options.minimize;
  } else if (defaultOptions.minimize != null) {
    _minimize = defaultOptions.minimize;
  } else {
    _minimize = schemaOptions.minimize;
  }

  // The original options that will be passed to `clone()`. Important because
  // `clone()` will recursively call `$toObject()` on embedded docs, so we
  // need the original options the user passed in, plus `_isNested` and
  // `_parentOptions` for checking whether we need to depopulate.
  const cloneOptions = Object.assign(utils.clone(options), {
    _isNested: true,
    json: json,
    minimize: _minimize
  });

  if (utils.hasUserDefinedProperty(options, 'getters')) {
    cloneOptions.getters = options.getters;
  }
  if (utils.hasUserDefinedProperty(options, 'virtuals')) {
    cloneOptions.virtuals = options.virtuals;
  }

  const depopulate = options.depopulate ||
    get(options, '_parentOptions.depopulate', false);
  // _isNested will only be true if this is not the top level document, we
  // should never depopulate
  if (depopulate && options._isNested && this.$__.wasPopulated) {
    // populated paths that we set to a document
    return clone(this._id, cloneOptions);
  }

  // merge default options with input options.
  options = utils.options(defaultOptions, options);
  options._isNested = true;
  options.json = json;
  options.minimize = _minimize;

  cloneOptions._parentOptions = options;
  cloneOptions._skipSingleNestedGetters = true;

  const gettersOptions = Object.assign({}, cloneOptions);
  gettersOptions._skipSingleNestedGetters = false;

  // remember the root transform function
  // to save it from being overwritten by sub-transform functions
  const originalTransform = options.transform;

  let ret = clone(this._doc, cloneOptions) || {};

  if (options.getters) {
    applyGetters(this, ret, gettersOptions);

    if (options.minimize) {
      ret = minimize(ret) || {};
    }
  }

  if (options.virtuals || (options.getters && options.virtuals !== false)) {
    applyVirtuals(this, ret, gettersOptions, options);
  }

  if (options.versionKey === false && this.schema.options.versionKey) {
    delete ret[this.schema.options.versionKey];
  }

  let transform = options.transform;

  // In the case where a subdocument has its own transform function, we need to
  // check and see if the parent has a transform (options.transform) and if the
  // child schema has a transform (this.schema.options.toObject) In this case,
  // we need to adjust options.transform to be the child schema's transform and
  // not the parent schema's
  if (transform) {
    applySchemaTypeTransforms(this, ret, gettersOptions, options);
  }

  if (transform === true || (schemaOptions.toObject && transform)) {
    const opts = options.json ? schemaOptions.toJSON : schemaOptions.toObject;

    if (opts) {
      transform = (typeof options.transform === 'function' ? options.transform : opts.transform);
    }
  } else {
    options.transform = originalTransform;
  }

  if (typeof transform === 'function') {
    const xformed = transform(this, ret, options);
    if (typeof xformed !== 'undefined') {
      ret = xformed;
    }
  }

  return ret;
};

/**
 * Converts this document into a plain javascript object, ready for storage in MongoDB.
 *
 * Buffers are converted to instances of [mongodb.Binary](http://mongodb.github.com/node-mongodb-native/api-bson-generated/binary.html) for proper storage.
 *
 * ####Options:
 *
 * - `getters` apply all getters (path and virtual getters), defaults to false
 * - `virtuals` apply virtual getters (can override `getters` option), defaults to false
 * - `minimize` remove empty objects (defaults to true)
 * - `transform` a transform function to apply to the resulting document before returning
 * - `depopulate` depopulate any populated paths, replacing them with their original refs (defaults to false)
 * - `versionKey` whether to include the version key (defaults to true)
 *
 * ####Getters/Virtuals
 *
 * Example of only applying path getters
 *
 *     doc.toObject({ getters: true, virtuals: false })
 *
 * Example of only applying virtual getters
 *
 *     doc.toObject({ virtuals: true })
 *
 * Example of applying both path and virtual getters
 *
 *     doc.toObject({ getters: true })
 *
 * To apply these options to every document of your schema by default, set your [schemas](#schema_Schema) `toObject` option to the same argument.
 *
 *     schema.set('toObject', { virtuals: true })
 *
 * ####Transform
 *
 * We may need to perform a transformation of the resulting object based on some criteria, say to remove some sensitive information or return a custom object. In this case we set the optional `transform` function.
 *
 * Transform functions receive three arguments
 *
 *     function (doc, ret, options) {}
 *
 * - `doc` The mongoose document which is being converted
 * - `ret` The plain object representation which has been converted
 * - `options` The options in use (either schema options or the options passed inline)
 *
 * ####Example
 *
 *     // specify the transform schema option
 *     if (!schema.options.toObject) schema.options.toObject = {};
 *     schema.options.toObject.transform = function (doc, ret, options) {
 *       // remove the _id of every document before returning the result
 *       delete ret._id;
 *       return ret;
 *     }
 *
 *     // without the transformation in the schema
 *     doc.toObject(); // { _id: 'anId', name: 'Wreck-it Ralph' }
 *
 *     // with the transformation
 *     doc.toObject(); // { name: 'Wreck-it Ralph' }
 *
 * With transformations we can do a lot more than remove properties. We can even return completely new customized objects:
 *
 *     if (!schema.options.toObject) schema.options.toObject = {};
 *     schema.options.toObject.transform = function (doc, ret, options) {
 *       return { movie: ret.name }
 *     }
 *
 *     // without the transformation in the schema
 *     doc.toObject(); // { _id: 'anId', name: 'Wreck-it Ralph' }
 *
 *     // with the transformation
 *     doc.toObject(); // { movie: 'Wreck-it Ralph' }
 *
 * _Note: if a transform function returns `undefined`, the return value will be ignored._
 *
 * Transformations may also be applied inline, overridding any transform set in the options:
 *
 *     function xform (doc, ret, options) {
 *       return { inline: ret.name, custom: true }
 *     }
 *
 *     // pass the transform as an inline option
 *     doc.toObject({ transform: xform }); // { inline: 'Wreck-it Ralph', custom: true }
 *
 * If you want to skip transformations, use `transform: false`:
 *
 *     schema.options.toObject.hide = '_id';
 *     schema.options.toObject.transform = function (doc, ret, options) {
 *       if (options.hide) {
 *         options.hide.split(' ').forEach(function (prop) {
 *           delete ret[prop];
 *         });
 *       }
 *       return ret;
 *     }
 *
 *     const doc = new Doc({ _id: 'anId', secret: 47, name: 'Wreck-it Ralph' });
 *     doc.toObject();                                        // { secret: 47, name: 'Wreck-it Ralph' }
 *     doc.toObject({ hide: 'secret _id', transform: false });// { _id: 'anId', secret: 47, name: 'Wreck-it Ralph' }
 *     doc.toObject({ hide: 'secret _id', transform: true }); // { name: 'Wreck-it Ralph' }
 *
 * If you pass a transform in `toObject()` options, Mongoose will apply the transform
 * to [subdocuments](/docs/subdocs.html) in addition to the top-level document.
 * Similarly, `transform: false` skips transforms for all subdocuments.
 * Note that this is behavior is different for transforms defined in the schema:
 * if you define a transform in `schema.options.toObject.transform`, that transform
 * will **not** apply to subdocuments.
 *
 *     const memberSchema = new Schema({ name: String, email: String });
 *     const groupSchema = new Schema({ members: [memberSchema], name: String, email });
 *     const Group = mongoose.model('Group', groupSchema);
 *
 *     const doc = new Group({
 *       name: 'Engineering',
 *       email: 'dev@mongoosejs.io',
 *       members: [{ name: 'Val', email: 'val@mongoosejs.io' }]
 *     });
 *
 *     // Removes `email` from both top-level document **and** array elements
 *     // { name: 'Engineering', members: [{ name: 'Val' }] }
 *     doc.toObject({ transform: (doc, ret) => { delete ret.email; return ret; } });
 *
 * Transforms, like all of these options, are also available for `toJSON`. See [this guide to `JSON.stringify()`](https://thecodebarbarian.com/the-80-20-guide-to-json-stringify-in-javascript.html) to learn why `toJSON()` and `toObject()` are separate functions.
 *
 * See [schema options](/docs/guide.html#toObject) for some more details.
 *
 * _During save, no custom options are applied to the document before being sent to the database._
 *
 * @param {Object} [options]
 * @param {Boolean} [options.getters=false] if true, apply all getters, including virtuals
 * @param {Boolean} [options.virtuals=false] if true, apply virtuals, including aliases. Use `{ getters: true, virtuals: false }` to just apply getters, not virtuals
 * @param {Boolean} [options.aliases=true] if `options.virtuals = true`, you can set `options.aliases = false` to skip applying aliases. This option is a no-op if `options.virtuals = false`.
 * @param {Boolean} [options.minimize=true] if true, omit any empty objects from the output
 * @param {Function|null} [options.transform=null] if set, mongoose will call this function to allow you to transform the returned object
 * @param {Boolean} [options.depopulate=false] if true, replace any conventionally populated paths with the original id in the output. Has no affect on virtual populated paths.
 * @param {Boolean} [options.versionKey=true] if false, exclude the version key (`__v` by default) from the output
 * @param {Boolean} [options.flattenMaps=false] if true, convert Maps to POJOs. Useful if you want to `JSON.stringify()` the result of `toObject()`.
 * @return {Object} js object
 * @see mongodb.Binary http://mongodb.github.com/node-mongodb-native/api-bson-generated/binary.html
 * @api public
 * @memberOf Document
 * @instance
 */

Document.prototype.toObject = function(options) {
  return this.$toObject(options);
};

/*!
 * Minimizes an object, removing undefined values and empty objects
 *
 * @param {Object} object to minimize
 * @return {Object}
 */

function minimize(obj) {
  const keys = Object.keys(obj);
  let i = keys.length;
  let hasKeys;
  let key;
  let val;

  while (i--) {
    key = keys[i];
    val = obj[key];

    if (utils.isObject(val) && !Buffer.isBuffer(val)) {
      obj[key] = minimize(val);
    }

    if (undefined === obj[key]) {
      delete obj[key];
      continue;
    }

    hasKeys = true;
  }

  return hasKeys
    ? obj
    : undefined;
}

/*!
 * Applies virtuals properties to `json`.
 */

function applyVirtuals(self, json, options, toObjectOptions) {
  const schema = self.schema;
  const paths = Object.keys(schema.virtuals);
  let i = paths.length;
  const numPaths = i;
  let path;
  let assignPath;
  let cur = self._doc;
  let v;
  const aliases = get(toObjectOptions, 'aliases', true);

  if (!cur) {
    return json;
  }

  options = options || {};
  for (i = 0; i < numPaths; ++i) {
    path = paths[i];

    // Allow skipping aliases with `toObject({ virtuals: true, aliases: false })`
    if (!aliases && schema.aliases.hasOwnProperty(path)) {
      continue;
    }

    // We may be applying virtuals to a nested object, for example if calling
    // `doc.nestedProp.toJSON()`. If so, the path we assign to, `assignPath`,
    // will be a trailing substring of the `path`.
    assignPath = path;
    if (options.path != null) {
      if (!path.startsWith(options.path + '.')) {
        continue;
      }
      assignPath = path.substr(options.path.length + 1);
    }
    const parts = assignPath.split('.');
    v = clone(self.get(path), options);
    if (v === void 0) {
      continue;
    }
    const plen = parts.length;
    cur = json;
    for (let j = 0; j < plen - 1; ++j) {
      cur[parts[j]] = cur[parts[j]] || {};
      cur = cur[parts[j]];
    }
    cur[parts[plen - 1]] = v;
  }

  return json;
}

/*!
 * Applies virtuals properties to `json`.
 *
 * @param {Document} self
 * @param {Object} json
 * @return {Object} `json`
 */

function applyGetters(self, json, options) {
  const schema = self.schema;
  const paths = Object.keys(schema.paths);
  let i = paths.length;
  let path;
  let cur = self._doc;
  let v;

  if (!cur) {
    return json;
  }

  while (i--) {
    path = paths[i];

    const parts = path.split('.');
    const plen = parts.length;
    const last = plen - 1;
    let branch = json;
    let part;
    cur = self._doc;

    if (!self.isSelected(path)) {
      continue;
    }

    for (let ii = 0; ii < plen; ++ii) {
      part = parts[ii];
      v = cur[part];
      if (ii === last) {
        const val = self.get(path);
        branch[part] = clone(val, options);
      } else if (v == null) {
        if (part in cur) {
          branch[part] = v;
        }
        break;
      } else {
        branch = branch[part] || (branch[part] = {});
      }
      cur = v;
    }
  }

  return json;
}

/*!
 * Applies schema type transforms to `json`.
 *
 * @param {Document} self
 * @param {Object} json
 * @return {Object} `json`
 */

function applySchemaTypeTransforms(self, json) {
  const schema = self.schema;
  const paths = Object.keys(schema.paths || {});
  const cur = self._doc;

  if (!cur) {
    return json;
  }

  for (const path of paths) {
    const schematype = schema.paths[path];
    if (typeof schematype.options.transform === 'function') {
      const val = self.get(path);
      json[path] = schematype.options.transform.call(self, val);
    } else if (schematype.$embeddedSchemaType != null &&
        typeof schematype.$embeddedSchemaType.options.transform === 'function') {
      const vals = [].concat(self.get(path));
      const transform = schematype.$embeddedSchemaType.options.transform;
      for (let i = 0; i < vals.length; ++i) {
        vals[i] = transform.call(self, vals[i]);
      }

      json[path] = vals;
    }
  }

  return json;
}

/**
 * The return value of this method is used in calls to JSON.stringify(doc).
 *
 * This method accepts the same options as [Document#toObject](#document_Document-toObject). To apply the options to every document of your schema by default, set your [schemas](#schema_Schema) `toJSON` option to the same argument.
 *
 *     schema.set('toJSON', { virtuals: true })
 *
 * See [schema options](/docs/guide.html#toJSON) for details.
 *
 * @param {Object} options
 * @return {Object}
 * @see Document#toObject #document_Document-toObject
 * @see JSON.stringify() in JavaScript https://thecodebarbarian.com/the-80-20-guide-to-json-stringify-in-javascript.html
 * @api public
 * @memberOf Document
 * @instance
 */

Document.prototype.toJSON = function(options) {
  return this.$toObject(options, true);
};

/**
 * Helper for console.log
 *
 * @api public
 * @method inspect
 * @memberOf Document
 * @instance
 */

Document.prototype.inspect = function(options) {
  const isPOJO = utils.isPOJO(options);
  let opts;
  if (isPOJO) {
    opts = options;
    opts.minimize = false;
  }
  const ret = this.toObject(opts);

  if (ret == null) {
    // If `toObject()` returns null, `this` is still an object, so if `inspect()`
    // prints out null this can cause some serious confusion. See gh-7942.
    return 'MongooseDocument { ' + ret + ' }';
  }

  return ret;
};

if (inspect.custom) {
  /*!
  * Avoid Node deprecation warning DEP0079
  */

  Document.prototype[inspect.custom] = Document.prototype.inspect;
}

/**
 * Helper for console.log
 *
 * @api public
 * @method toString
 * @memberOf Document
 * @instance
 */

Document.prototype.toString = function() {
  const ret = this.inspect();
  if (typeof ret === 'string') {
    return ret;
  }
  return inspect(ret);
};

/**
 * Returns true if the Document stores the same data as doc.
 *
 * Documents are considered equal when they have matching `_id`s, unless neither
 * document has an `_id`, in which case this function falls back to using
 * `deepEqual()`.
 *
 * @param {Document} doc a document to compare
 * @return {Boolean}
 * @api public
 * @memberOf Document
 * @instance
 */

Document.prototype.equals = function(doc) {
  if (!doc) {
    return false;
  }

  const tid = this.get('_id');
  const docid = doc.get ? doc.get('_id') : doc;
  if (!tid && !docid) {
    return deepEqual(this, doc);
  }
  return tid && tid.equals
    ? tid.equals(docid)
    : tid === docid;
};

/**
 * Populates paths on an existing document.
 *
 * ####Example:
 *
 *     await doc.populate([
 *       'stories',
 *       { path: 'fans', sort: { name: -1 } }
 *     ]);
 *     doc.populated('stories'); // Array of ObjectIds
 *     doc.stories[0].title; // 'Casino Royale'
 *     doc.populated('fans'); // Array of ObjectIds
 *
 * @see Model.populate #model_Model.populate
 * @see Document.execPopulate #document_Document-execPopulate
 * @param {String|Object|Array} [path] The path to populate or an options object or array of paths and/or options objects.
 * @param {Function} [callback] When passed, population is invoked
 * @api public
 * @return {Promise|null} this
 * @memberOf Document
 * @instance
 */

Document.prototype.populate = function populate() {
  const pop = {};
  const args = utils.args(arguments);
  let fn;

  if (args.length > 0) {
    if (typeof args[args.length - 1] === 'function') {
      fn = args.pop();
    }

    // use hash to remove duplicate paths
    const res = utils.populate.apply(null, args);
    for (const populateOptions of res) {
      pop[populateOptions.path] = populateOptions;
    }
  }

  const paths = utils.object.vals(pop);
  let topLevelModel = this.constructor;
  if (this.$__isNested) {
    topLevelModel = this.$__.scope.constructor;
    const nestedPath = this.$__.nestedPath;
    paths.forEach(function(populateOptions) {
      populateOptions.path = nestedPath + '.' + populateOptions.path;
    });
  }

  // Use `$session()` by default if the document has an associated session
  // See gh-6754
  if (this.$session() != null) {
    const session = this.$session();
    paths.forEach(path => {
      if (path.options == null) {
        path.options = { session: session };
        return;
      }
      if (!('session' in path.options)) {
        path.options.session = session;
      }
    });
  }

  return topLevelModel.populate(this, paths, fn);
};

/**
 * Gets _id(s) used during population of the given `path`.
 *
 * ####Example:
 *
 *     Model.findOne().populate('author').exec(function (err, doc) {
 *       console.log(doc.author.name)         // Dr.Seuss
 *       console.log(doc.populated('author')) // '5144cf8050f071d979c118a7'
 *     })
 *
 * If the path was not populated, undefined is returned.
 *
 * @param {String} path
 * @return {Array|ObjectId|Number|Buffer|String|undefined}
 * @memberOf Document
 * @instance
 * @api public
 */

Document.prototype.populated = function(path, val, options) {
  // val and options are internal
  if (val === null || val === void 0) {
    if (!this.$__.populated) {
      return undefined;
    }
    const v = this.$__.populated[path];
    if (v) {
      return v.value;
    }
    return undefined;
  }

  // internal
  if (val === true) {
    if (!this.$__.populated) {
      return undefined;
    }
    return this.$__.populated[path];
  }

  this.$__.populated || (this.$__.populated = {});
  this.$__.populated[path] = { value: val, options: options };

  // If this was a nested populate, make sure each populated doc knows
  // about its populated children (gh-7685)
  const pieces = path.split('.');
  for (let i = 0; i < pieces.length - 1; ++i) {
    const subpath = pieces.slice(0, i + 1).join('.');
    const subdoc = this.get(subpath);
    if (subdoc != null && subdoc.$__ != null && this.populated(subpath)) {
      const rest = pieces.slice(i + 1).join('.');
      subdoc.populated(rest, val, options);
      // No need to continue because the above recursion should take care of
      // marking the rest of the docs as populated
      break;
    }
  }

  return val;
};

/**
 * Takes a populated field and returns it to its unpopulated state.
 *
 * ####Example:
 *
 *     Model.findOne().populate('author').exec(function (err, doc) {
 *       console.log(doc.author.name); // Dr.Seuss
 *       console.log(doc.depopulate('author'));
 *       console.log(doc.author); // '5144cf8050f071d979c118a7'
 *     })
 *
 * If the path was not populated, this is a no-op.
 *
 * @param {String} path
 * @return {Document} this
 * @see Document.populate #document_Document-populate
 * @api public
 * @memberOf Document
 * @instance
 */

Document.prototype.depopulate = function(path) {
  if (typeof path === 'string') {
    path = path.split(' ');
  }

  let populatedIds;
  const virtualKeys = this.$$populatedVirtuals ? Object.keys(this.$$populatedVirtuals) : [];
  const populated = get(this, '$__.populated', {});

  if (arguments.length === 0) {
    // Depopulate all
    for (const virtualKey of virtualKeys) {
      delete this.$$populatedVirtuals[virtualKey];
      delete this._doc[virtualKey];
      delete populated[virtualKey];
    }

    const keys = Object.keys(populated);

    for (const key of keys) {
      populatedIds = this.populated(key);
      if (!populatedIds) {
        continue;
      }
      delete populated[key];
      this.$set(key, populatedIds);
    }
    return this;
  }

  for (const singlePath of path) {
    populatedIds = this.populated(singlePath);
    delete populated[singlePath];

    if (virtualKeys.indexOf(singlePath) !== -1) {
      delete this.$$populatedVirtuals[singlePath];
      delete this._doc[singlePath];
    } else if (populatedIds) {
      this.$set(singlePath, populatedIds);
    }
  }
  return this;
};


/**
 * Returns the full path to this document.
 *
 * @param {String} [path]
 * @return {String}
 * @api private
 * @method $__fullPath
 * @memberOf Document
 * @instance
 */

Document.prototype.$__fullPath = function(path) {
  // overridden in SubDocuments
  return path || '';
};

/*!
 * Module exports.
 */

Document.ValidationError = ValidationError;
module.exports = exports = Document;<|MERGE_RESOLUTION|>--- conflicted
+++ resolved
@@ -2368,20 +2368,12 @@
         skipSchemaValidators: skipSchemaValidators[path],
         path: path
       };
-<<<<<<< HEAD
-      p.doValidate(val, function(err) {
+      schemaType.doValidate(val, function(err) {
         if (err) {
           const isSubdoc = p.$isSingleNested ||
             p.$isArraySubdocument ||
             p.$isMongooseDocumentArray;
           if (isSubdoc && err instanceof ValidationError) {
-=======
-      schemaType.doValidate(val, function(err) {
-        if (err && (!schemaType.$isMongooseDocumentArray || err.$isArrayValidatorError)) {
-          if (schemaType.$isSingleNested &&
-              err instanceof ValidationError &&
-              schemaType.schema.options.storeSubdocValidationError === false) {
->>>>>>> c54fdfea
             return --total || complete();
           }
           _this.invalidate(path, err, undefined, true);
