/*!
 * Module dependencies.
 */

var EventEmitter = require('events').EventEmitter;
var MongooseError = require('./error');
var MixedSchema = require('./schema/mixed');
var Schema = require('./schema');
var ObjectExpectedError = require('./error/objectExpected');
var StrictModeError = require('./error/strict');
var ValidatorError = require('./schematype').ValidatorError;
var VirtualType = require('./virtualtype');
var utils = require('./utils');
var clone = utils.clone;
var isMongooseObject = utils.isMongooseObject;
var inspect = require('util').inspect;
var ValidationError = MongooseError.ValidationError;
var InternalCache = require('./internal');
var cleanModifiedSubpaths = require('./services/document/cleanModifiedSubpaths');
var compile = require('./services/document/compile').compile;
var deepEqual = utils.deepEqual;
var defineKey = require('./services/document/compile').defineKey;
var hooks = require('hooks-fixed');
var PromiseProvider = require('./promise_provider');
var DocumentArray;
var MongooseArray;
var Embedded;
var flatten = require('./services/common').flatten;
var mpath = require('mpath');
var idGetter = require('./plugins/idGetter');

/**
 * Document constructor.
 *
 * @param {Object} obj the values to set
 * @param {Object} [fields] optional object containing the fields which were selected in the query returning this document and any populated paths data
 * @param {Boolean} [skipId] bool, should we auto create an ObjectId _id
 * @inherits NodeJS EventEmitter http://nodejs.org/api/events.html#events_class_events_eventemitter
 * @event `init`: Emitted on a document after it has was retreived from the db and fully hydrated by Mongoose.
 * @event `save`: Emitted when the document is successfully saved
 * @api private
 */

function Document(obj, fields, skipId) {
  this.$__ = new InternalCache;
  this.$__.emitter = new EventEmitter();
  this.isNew = true;
  this.errors = undefined;

  var schema = this.schema;

  if (typeof fields === 'boolean') {
    this.$__.strictMode = fields;
    fields = undefined;
  } else {
    this.$__.strictMode = schema.options && schema.options.strict;
    this.$__.selected = fields;
  }

  var required = schema.requiredPaths(true);
  for (var i = 0; i < required.length; ++i) {
    this.$__.activePaths.require(required[i]);
  }

  this.$__.emitter.setMaxListeners(0);
  this._doc = this.$__buildDoc(obj, fields, skipId);

  if (obj) {
    if (obj instanceof Document) {
      this.isNew = obj.isNew;
    }
    // Skip set hooks
    if (this.$__original_set) {
      this.$__original_set(obj, undefined, true);
    } else {
      this.set(obj, undefined, true);
    }
  }

  this.$__._id = this._id;

  if (!schema.options.strict && obj) {
    var _this = this,
        keys = Object.keys(this._doc);

    keys.forEach(function(key) {
      if (!(key in schema.tree)) {
        defineKey(key, null, _this);
      }
    });
  }

  applyQueue(this);
}

/*!
 * Document exposes the NodeJS event emitter API, so you can use
 * `on`, `once`, etc.
 */
utils.each(
    ['on', 'once', 'emit', 'listeners', 'removeListener', 'setMaxListeners',
      'removeAllListeners', 'addListener'],
    function(emitterFn) {
      Document.prototype[emitterFn] = function() {
        return this.$__.emitter[emitterFn].apply(this.$__.emitter, arguments);
      };
    });

Document.prototype.constructor = Document;

/**
 * The documents schema.
 *
 * @api public
 * @property schema
 */

Document.prototype.schema;

/**
 * Boolean flag specifying if the document is new.
 *
 * @api public
 * @property isNew
 */

Document.prototype.isNew;

/**
 * The string version of this documents _id.
 *
 * ####Note:
 *
 * This getter exists on all documents by default. The getter can be disabled by setting the `id` [option](/docs/guide.html#id) of its `Schema` to false at construction time.
 *
 *     new Schema({ name: String }, { id: false });
 *
 * @api public
 * @see Schema options /docs/guide.html#options
 * @property id
 */

Document.prototype.id;

/**
 * Hash containing current validation errors.
 *
 * @api public
 * @property errors
 */

Document.prototype.errors;

/**
 * Builds the default doc structure
 *
 * @param {Object} obj
 * @param {Object} [fields]
 * @param {Boolean} [skipId]
 * @return {Object}
 * @api private
 * @method $__buildDoc
 * @memberOf Document
 */

Document.prototype.$__buildDoc = function(obj, fields, skipId) {
  var doc = {};
  var exclude = null;
  var keys;
  var ki;
  var _this = this;

  // determine if this doc is a result of a query with
  // excluded fields

  if (fields && utils.getFunctionName(fields.constructor) === 'Object') {
    keys = Object.keys(fields);
    ki = keys.length;

    if (ki === 1 && keys[0] === '_id') {
      exclude = !!fields[keys[ki]];
    } else {
      while (ki--) {
        // Does this projection explicitly define inclusion/exclusion?
        // Explicitly avoid `$meta` and `$slice`
        var isDefiningProjection = !fields[keys[ki]] ||
          typeof fields[keys[ki]] !== 'object' ||
          fields[keys[ki]].$elemMatch != null;
        if (keys[ki] !== '_id' && isDefiningProjection) {
          exclude = !fields[keys[ki]];
          break;
        }
      }
    }
  }

  var paths = Object.keys(this.schema.paths);
  var plen = paths.length;
  var ii = 0;

  var hasIncludedChildren = {};
  if (exclude === false && fields) {
    keys = Object.keys(fields);
    for (var j = 0; j < keys.length; ++j) {
      var parts = keys[j].split('.');
      var c = [];
      for (var k = 0; k < parts.length; ++k) {
        c.push(parts[k]);
        hasIncludedChildren[c.join('.')] = 1;
      }
    }
  }

  for (; ii < plen; ++ii) {
    var p = paths[ii];

    if (p === '_id') {
      if (skipId) {
        continue;
      }
      if (obj && '_id' in obj) {
        continue;
      }
    }

    var type = this.schema.paths[p];
    var path = p.split('.');
    var len = path.length;
    var last = len - 1;
    var curPath = '';
    var doc_ = doc;
    var i = 0;
    var included = false;

    for (; i < len; ++i) {
      var piece = path[i],
          def;

      curPath += (!curPath.length ? '' : '.') + piece;

      // support excluding intermediary levels
      if (exclude === true) {
        if (curPath in fields) {
          break;
        }
      } else if (exclude === false && fields && !included) {
        if (curPath in fields) {
          included = true;
        } else if (!hasIncludedChildren[curPath]) {
          break;
        }
      }

      if (i === last) {
        if (fields && exclude !== null) {
          if (exclude === true) {
            // apply defaults to all non-excluded fields
            if (p in fields) {
              continue;
            }

            def = type.getDefault(_this, false);
            if (typeof def !== 'undefined') {
              doc_[piece] = def;
              _this.$__.activePaths.default(p);
            }
          } else if (included) {
            // selected field
            def = type.getDefault(_this, false);
            if (typeof def !== 'undefined') {
              doc_[piece] = def;
              _this.$__.activePaths.default(p);
            }
          }
        } else {
          def = type.getDefault(_this, false);
          if (typeof def !== 'undefined') {
            doc_[piece] = def;
            _this.$__.activePaths.default(p);
          }
        }
      } else {
        doc_ = doc_[piece] || (doc_[piece] = {});
      }
    }
  }

  return doc;
};

/*!
 * Converts to POJO when you use the document for querying
 */

Document.prototype.toBSON = function() {
  return this.toObject({
    transform: false,
    virtuals: false,
    _skipDepopulateTopLevel: true,
    depopulate: true,
    flattenDecimals: false
  });
};

/**
 * Initializes the document without setters or marking anything modified.
 *
 * Called internally after a document is returned from mongodb.
 *
 * @param {Object} doc document returned by mongo
 * @param {Function} fn callback
 * @api public
 */

Document.prototype.init = function(doc, opts, fn) {
  // do not prefix this method with $__ since its
  // used by public hooks

  if (typeof opts === 'function') {
    fn = opts;
    opts = null;
  }

  this.isNew = false;
  this.$init = true;

  // handle docs with populated paths
  // If doc._id is not null or undefined
  if (doc._id !== null && doc._id !== undefined &&
    opts && opts.populated && opts.populated.length) {
    var id = String(doc._id);
    for (var i = 0; i < opts.populated.length; ++i) {
      var item = opts.populated[i];
      if (item.isVirtual) {
        this.populated(item.path, utils.getValue(item.path, doc), item);
      } else {
        this.populated(item.path, item._docs[id], item);
      }
    }
  }

  init(this, doc, this._doc);

  this.emit('init', this);
  this.constructor.emit('init', this);

  this.$__._id = this._id;

  if (fn) {
    fn(null);
  }
  return this;
};

/*!
 * Init helper.
 *
 * @param {Object} self document instance
 * @param {Object} obj raw mongodb doc
 * @param {Object} doc object we are initializing
 * @api private
 */

function init(self, obj, doc, prefix) {
  prefix = prefix || '';

  var keys = Object.keys(obj);
  var len = keys.length;
  var schema;
  var path;
  var i;
  var index = 0;

  if (self.schema.options.retainKeyOrder) {
    while (index < len) {
      _init(index++);
    }
  } else {
    while (len--) {
      _init(len);
    }
  }

  function _init(index) {
    i = keys[index];
    path = prefix + i;
    schema = self.schema.path(path);

    // Should still work if not a model-level discriminator, but should not be
    // necessary. This is *only* to catch the case where we queried using the
    // base model and the discriminated model has a projection
    if (self.schema.$isRootDiscriminator && !self.isSelected(path)) {
      return;
    }

    if (!schema && utils.isObject(obj[i]) &&
        (!obj[i].constructor || utils.getFunctionName(obj[i].constructor) === 'Object')) {
      // assume nested object
      if (!doc[i]) {
        doc[i] = {};
      }
      init(self, obj[i], doc[i], path + '.');
    } else if (!schema) {
      doc[i] = obj[i];
    } else {
      if (obj[i] === null) {
        doc[i] = null;
      } else if (obj[i] !== undefined) {
        if (schema) {
          try {
            doc[i] = schema.cast(obj[i], self, true);
          } catch (e) {
            self.invalidate(e.path, new ValidatorError({
              path: e.path,
              message: e.message,
              type: 'cast',
              value: e.value
            }));
          }
        } else {
          doc[i] = obj[i];
        }
      }
      // mark as hydrated
      if (!self.isModified(path)) {
        self.$__.activePaths.init(path);
      }
    }
  }
}

/*!
 * Set up middleware support
 */

for (var k in hooks) {
  if (k === 'pre' || k === 'post') {
    Document.prototype['$' + k] = Document['$' + k] = hooks[k];
  } else {
    Document.prototype[k] = Document[k] = hooks[k];
  }
}

/**
 * Sends an update command with this document `_id` as the query selector.
 *
 * ####Example:
 *
 *     weirdCar.update({$inc: {wheels:1}}, { w: 1 }, callback);
 *
 * ####Valid options:
 *
 *  - same as in [Model.update](#model_Model.update)
 *
 * @see Model.update #model_Model.update
 * @param {Object} doc
 * @param {Object} options
 * @param {Function} callback
 * @return {Query}
 * @api public
 */

Document.prototype.update = function update() {
  var args = utils.args(arguments);
  args.unshift({_id: this._id});
  return this.constructor.update.apply(this.constructor, args);
};

/**
 * Sets the value of a path, or many paths.
 *
 * ####Example:
 *
 *     // path, value
 *     doc.set(path, value)
 *
 *     // object
 *     doc.set({
 *         path  : value
 *       , path2 : {
 *            path  : value
 *         }
 *     })
 *
 *     // on-the-fly cast to number
 *     doc.set(path, value, Number)
 *
 *     // on-the-fly cast to string
 *     doc.set(path, value, String)
 *
 *     // changing strict mode behavior
 *     doc.set(path, value, { strict: false });
 *
 * @param {String|Object} path path or object of key/vals to set
 * @param {Any} val the value to set
 * @param {Schema|String|Number|Buffer|*} [type] optionally specify a type for "on-the-fly" attributes
 * @param {Object} [options] optionally specify options that modify the behavior of the set
 * @api public
 */

Document.prototype.set = function(path, val, type, options) {
  if (type && utils.getFunctionName(type.constructor) === 'Object') {
    options = type;
    type = undefined;
  }

  options = options || {};
  var merge = options.merge;
  var adhoc = type && type !== true;
  var constructing = type === true;
  var adhocs;

  var strict = 'strict' in options
      ? options.strict
      : this.$__.strictMode;

  if (adhoc) {
    adhocs = this.$__.adhocPaths || (this.$__.adhocPaths = {});
    adhocs[path] = Schema.interpretAsType(path, type, this.schema.options);
  }

  if (typeof path !== 'string') {
    // new Document({ key: val })

    if (path === null || path === void 0) {
      var _ = path;
      path = val;
      val = _;
    } else {
      var prefix = val
          ? val + '.'
          : '';

      if (path instanceof Document) {
        if (path.$__isNested) {
          path = path.toObject();
        } else {
          path = path._doc;
        }
      }

      var keys = Object.keys(path);
      var len = keys.length;
      var i = 0;
      var pathtype;
      var key;

      if (len === 0 && !this.schema.options.minimize) {
        if (val) {
          this.set(val, {});
        }
        return this;
      }

      if (this.schema.options.retainKeyOrder) {
        while (i < len) {
          _handleIndex.call(this, i++);
        }
      } else {
        while (len--) {
          _handleIndex.call(this, len);
        }
      }

      return this;
    }
  }

  function _handleIndex(i) {
    key = keys[i];
    var pathName = prefix + key;
    pathtype = this.schema.pathType(pathName);

    if (path[key] !== null
        && path[key] !== void 0
          // need to know if plain object - no Buffer, ObjectId, ref, etc
        && utils.isObject(path[key])
        && (!path[key].constructor || utils.getFunctionName(path[key].constructor) === 'Object')
        && pathtype !== 'virtual'
        && pathtype !== 'real'
        && !(this.$__path(pathName) instanceof MixedSchema)
        && !(this.schema.paths[pathName] &&
        this.schema.paths[pathName].options &&
        this.schema.paths[pathName].options.ref)) {
      this.set(path[key], prefix + key, constructing);
    } else if (strict) {
      // Don't overwrite defaults with undefined keys (gh-3981)
      if (constructing && path[key] === void 0 &&
          this.get(key) !== void 0) {
        return;
      }

      if (pathtype === 'real' || pathtype === 'virtual') {
        // Check for setting single embedded schema to document (gh-3535)
        var p = path[key];
        if (this.schema.paths[pathName] &&
            this.schema.paths[pathName].$isSingleNested &&
            path[key] instanceof Document) {
          p = p.toObject({ virtuals: false, transform: false });
        }
        this.set(prefix + key, p, constructing);
      } else if (pathtype === 'nested' && path[key] instanceof Document) {
        this.set(prefix + key,
            path[key].toObject({transform: false}), constructing);
      } else if (strict === 'throw') {
        if (pathtype === 'nested') {
          throw new ObjectExpectedError(key, path[key]);
        } else {
          throw new StrictModeError(key);
        }
      }
    } else if (path[key] !== void 0) {
      this.set(prefix + key, path[key], constructing);
    }
  }

  var pathType = this.schema.pathType(path);
  if (pathType === 'nested' && val) {
    if (utils.isObject(val) &&
        (!val.constructor || utils.getFunctionName(val.constructor) === 'Object')) {
      if (!merge) {
        this.setValue(path, null);
        cleanModifiedSubpaths(this, path);
      }

      if (Object.keys(val).length === 0) {
        this.setValue(path, {});
        this.markModified(path);
        cleanModifiedSubpaths(this, path);
      } else {
        this.set(val, path, constructing);
      }
      return this;
    }
    this.invalidate(path, new MongooseError.CastError('Object', val, path));
    return this;
  }

  var schema;
  var parts = path.split('.');

  if (pathType === 'adhocOrUndefined' && strict) {
    // check for roots that are Mixed types
    var mixed;

    for (i = 0; i < parts.length; ++i) {
      var subpath = parts.slice(0, i + 1).join('.');
      schema = this.schema.path(subpath);
      if (schema instanceof MixedSchema) {
        // allow changes to sub paths of mixed types
        mixed = true;
        break;
      }

      // If path is underneath a virtual, bypass everything and just set it.
      if (i + 1 < parts.length && this.schema.pathType(subpath) === 'virtual') {
        mpath.set(path, val, this);
        return this;
      }
    }

    if (!mixed) {
      if (strict === 'throw') {
        throw new StrictModeError(path);
      }
      return this;
    }
  } else if (pathType === 'virtual') {
    schema = this.schema.virtualpath(path);
    schema.applySetters(val, this);
    return this;
  } else {
    schema = this.$__path(path);
  }

  // gh-4578, if setting a deeply nested path that doesn't exist yet, create it
  var cur = this._doc;
  var curPath = '';
  for (i = 0; i < parts.length - 1; ++i) {
    cur = cur[parts[i]];
    curPath += (curPath.length > 0 ? '.' : '') + parts[i];
    if (!cur) {
      this.set(curPath, {});
      cur = this.getValue(curPath);
    }
  }

  var pathToMark;

  // When using the $set operator the path to the field must already exist.
  // Else mongodb throws: "LEFT_SUBFIELD only supports Object"

  if (parts.length <= 1) {
    pathToMark = path;
  } else {
    for (i = 0; i < parts.length; ++i) {
      subpath = parts.slice(0, i + 1).join('.');
      if (this.isDirectModified(subpath) // earlier prefixes that are already
            // marked as dirty have precedence
          || this.get(subpath) === null) {
        pathToMark = subpath;
        break;
      }
    }

    if (!pathToMark) {
      pathToMark = path;
    }
  }

  // if this doc is being constructed we should not trigger getters
  var priorVal = constructing ?
    undefined :
    this.getValue(path);

  if (!schema) {
    this.$__set(pathToMark, path, constructing, parts, schema, val, priorVal);
    return this;
  }

  var shouldSet = true;
  try {
    // If the user is trying to set a ref path to a document with
    // the correct model name, treat it as populated
    var didPopulate = false;
    if (schema.options &&
        schema.options.ref &&
        val instanceof Document &&
        (schema.options.ref === val.constructor.modelName || schema.options.ref === val.constructor.baseModelName)) {
      if (this.ownerDocument) {
        this.ownerDocument().populated(this.$__fullPath(path),
          val._id, {model: val.constructor});
      } else {
        this.populated(path, val._id, {model: val.constructor});
      }
      didPopulate = true;
    }

    var popOpts;
    if (schema.options &&
        Array.isArray(schema.options[this.schema.options.typeKey]) &&
        schema.options[this.schema.options.typeKey].length &&
        schema.options[this.schema.options.typeKey][0].ref &&
        Array.isArray(val) &&
        val.length > 0 &&
        val[0] instanceof Document &&
        val[0].constructor.modelName &&
        (schema.options[this.schema.options.typeKey][0].ref === val[0].constructor.baseModelName || schema.options[this.schema.options.typeKey][0].ref === val[0].constructor.modelName)) {
      if (this.ownerDocument) {
        popOpts = { model: val[0].constructor };
        this.ownerDocument().populated(this.$__fullPath(path),
          val.map(function(v) { return v._id; }), popOpts);
      } else {
        popOpts = { model: val[0].constructor };
        this.populated(path, val.map(function(v) { return v._id; }), popOpts);
      }
      didPopulate = true;
    }

    val = schema.applySetters(val, this, false, priorVal);

    if (!didPopulate && this.$__.populated) {
      delete this.$__.populated[path];
    }

    this.$markValid(path);
  } catch (e) {
    this.invalidate(path,
      new MongooseError.CastError(schema.instance, val, path, e));
    shouldSet = false;
  }

  if (shouldSet) {
    this.$__set(pathToMark, path, constructing, parts, schema, val, priorVal);
  }

  if (schema.$isSingleNested && (this.isDirectModified(path) || val == null)) {
    cleanModifiedSubpaths(this, path);
  }

  return this;
};

/**
 * Determine if we should mark this change as modified.
 *
 * @return {Boolean}
 * @api private
 * @method $__shouldModify
 * @memberOf Document
 */

Document.prototype.$__shouldModify = function(pathToMark, path, constructing, parts, schema, val, priorVal) {
  if (this.isNew) {
    return true;
  }

  if (undefined === val && !this.isSelected(path)) {
    // when a path is not selected in a query, its initial
    // value will be undefined.
    return true;
  }

  if (undefined === val && path in this.$__.activePaths.states.default) {
    // we're just unsetting the default value which was never saved
    return false;
  }

  // gh-3992: if setting a populated field to a doc, don't mark modified
  // if they have the same _id
  if (this.populated(path) &&
      val instanceof Document &&
      deepEqual(val._id, priorVal)) {
    return false;
  }

  if (!deepEqual(val, priorVal || this.get(path))) {
    return true;
  }

  if (!constructing &&
      val !== null &&
      val !== undefined &&
      path in this.$__.activePaths.states.default &&
      deepEqual(val, schema.getDefault(this, constructing))) {
    // a path with a default was $unset on the server
    // and the user is setting it to the same value again
    return true;
  }
  return false;
};

/**
 * Handles the actual setting of the value and marking the path modified if appropriate.
 *
 * @api private
 * @method $__set
 * @memberOf Document
 */

Document.prototype.$__set = function(pathToMark, path, constructing, parts, schema, val, priorVal) {
  Embedded = Embedded || require('./types/embedded');

  var shouldModify = this.$__shouldModify(pathToMark, path, constructing, parts,
    schema, val, priorVal);
  var _this = this;

  if (shouldModify) {
    this.markModified(pathToMark);

    // handle directly setting arrays (gh-1126)
    MongooseArray || (MongooseArray = require('./types/array'));
    if (val && val.isMongooseArray) {
      val._registerAtomic('$set', val);

      // Update embedded document parent references (gh-5189)
      if (val.isMongooseDocumentArray) {
        val.forEach(function(item) {
          item && item.__parentArray && (item.__parentArray = val);
        });
      }

      // Small hack for gh-1638: if we're overwriting the entire array, ignore
      // paths that were modified before the array overwrite
      this.$__.activePaths.forEach(function(modifiedPath) {
        if (modifiedPath.indexOf(path + '.') === 0) {
          _this.$__.activePaths.ignore(modifiedPath);
        }
      });
    }
  }

  var obj = this._doc;
  var i = 0;
  var l = parts.length;
  var cur = '';

  for (; i < l; i++) {
    var next = i + 1;
    var last = next === l;
    cur += (cur ? '.' + parts[i] : parts[i]);

    if (last) {
      obj[parts[i]] = val;
    } else {
      if (obj[parts[i]] && utils.getFunctionName(obj[parts[i]].constructor) === 'Object') {
        obj = obj[parts[i]];
      } else if (obj[parts[i]] && obj[parts[i]] instanceof Embedded) {
        obj = obj[parts[i]];
      } else if (obj[parts[i]] && obj[parts[i]].$isSingleNested) {
        obj = obj[parts[i]];
      } else if (obj[parts[i]] && Array.isArray(obj[parts[i]])) {
        obj = obj[parts[i]];
      } else {
        obj[parts[i]] = obj[parts[i]] || {};
        obj = obj[parts[i]];
      }
    }
  }
};

/**
 * Gets a raw value from a path (no getters)
 *
 * @param {String} path
 * @api private
 */

Document.prototype.getValue = function(path) {
  return utils.getValue(path, this._doc);
};

/**
 * Sets a raw value for a path (no casting, setters, transformations)
 *
 * @param {String} path
 * @param {Object} value
 * @api private
 */

Document.prototype.setValue = function(path, val) {
  utils.setValue(path, val, this._doc);
  return this;
};

/**
 * Returns the value of a path.
 *
 * ####Example
 *
 *     // path
 *     doc.get('age') // 47
 *
 *     // dynamic casting to a string
 *     doc.get('age', String) // "47"
 *
 * @param {String} path
 * @param {Schema|String|Number|Buffer|*} [type] optionally specify a type for on-the-fly attributes
 * @api public
 */

Document.prototype.get = function(path, type) {
  var adhoc;
  if (type) {
    adhoc = Schema.interpretAsType(path, type, this.schema.options);
  }

  var schema = this.$__path(path) || this.schema.virtualpath(path);
  var pieces = path.split('.');
  var obj = this._doc;

  if (schema instanceof VirtualType) {
    return schema.applyGetters(null, this);
  }

  for (var i = 0, l = pieces.length; i < l; i++) {
    obj = obj === null || obj === void 0
        ? undefined
        : obj[pieces[i]];
  }

  if (adhoc) {
    obj = adhoc.cast(obj);
  }

  if (schema) {
    obj = schema.applyGetters(obj, this);
  }

  return obj;
};

/**
 * Returns the schematype for the given `path`.
 *
 * @param {String} path
 * @api private
 * @method $__path
 * @memberOf Document
 */

Document.prototype.$__path = function(path) {
  var adhocs = this.$__.adhocPaths,
      adhocType = adhocs && adhocs[path];

  if (adhocType) {
    return adhocType;
  }
  return this.schema.path(path);
};

/**
 * Marks the path as having pending changes to write to the db.
 *
 * _Very helpful when using [Mixed](./schematypes.html#mixed) types._
 *
 * ####Example:
 *
 *     doc.mixed.type = 'changed';
 *     doc.markModified('mixed.type');
 *     doc.save() // changes to mixed.type are now persisted
 *
 * @param {String} path the path to mark modified
 * @param {Document} [scope] the scope to run validators with
 * @api public
 */

Document.prototype.markModified = function(path, scope) {
  this.$__.activePaths.modify(path);
  if (scope != null && !this.ownerDocument) {
    this.$__.pathsToScopes[path] = scope;
  }
};

/**
 * Clears the modified state on the specified path.
 *
 * ####Example:
 *
 *     doc.foo = 'bar';
 *     doc.unmarkModified('foo');
 *     doc.save() // changes to foo will not be persisted
 *
 * @param {String} path the path to unmark modified
 * @api public
 */

Document.prototype.unmarkModified = function(path) {
  this.$__.activePaths.init(path);
  delete this.$__.pathsToScopes[path];
};

/**
 * Don't run validation on this path or persist changes to this path.
 *
 * ####Example:
 *
 *     doc.foo = null;
 *     doc.$ignore('foo');
 *     doc.save() // changes to foo will not be persisted and validators won't be run
 *
 * @memberOf Document
 * @method $ignore
 * @param {String} path the path to ignore
 * @api public
 */

Document.prototype.$ignore = function(path) {
  this.$__.activePaths.ignore(path);
};

/**
 * Returns the list of paths that have been modified.
 *
 * @return {Array}
 * @api public
 */

Document.prototype.modifiedPaths = function() {
  var directModifiedPaths = Object.keys(this.$__.activePaths.states.modify);
  return directModifiedPaths.reduce(function(list, path) {
    var parts = path.split('.');
    return list.concat(parts.reduce(function(chains, part, i) {
      return chains.concat(parts.slice(0, i).concat(part).join('.'));
    }, []).filter(function(chain) {
      return (list.indexOf(chain) === -1);
    }));
  }, []);
};

/**
 * Returns true if this document was modified, else false.
 *
 * If `path` is given, checks if a path or any full path containing `path` as part of its path chain has been modified.
 *
 * ####Example
 *
 *     doc.set('documents.0.title', 'changed');
 *     doc.isModified()                      // true
 *     doc.isModified('documents')           // true
 *     doc.isModified('documents.0.title')   // true
 *     doc.isModified('documents otherProp') // true
 *     doc.isDirectModified('documents')     // false
 *
 * @param {String} [path] optional
 * @return {Boolean}
 * @api public
 */

Document.prototype.isModified = function(paths) {
  if (paths) {
    if (!Array.isArray(paths)) {
      paths = paths.split(' ');
    }
    var modified = this.modifiedPaths();
    var directModifiedPaths = Object.keys(this.$__.activePaths.states.modify);
    var isModifiedChild = paths.some(function(path) {
      return !!~modified.indexOf(path);
    });
    return isModifiedChild || paths.some(function(path) {
      return directModifiedPaths.some(function(mod) {
        return mod === path || path.indexOf(mod + '.') === 0;
      });
    });
  }
  return this.$__.activePaths.some('modify');
};

/**
 * Checks if a path is set to its default.
 *
 * ####Example
 *
 *     MyModel = mongoose.model('test', { name: { type: String, default: 'Val '} });
 *     var m = new MyModel();
 *     m.$isDefault('name'); // true
 *
 * @memberOf Document
 * @method $isDefault
 * @param {String} [path]
 * @return {Boolean}
 * @api public
 */

Document.prototype.$isDefault = function(path) {
  return (path in this.$__.activePaths.states.default);
};

/**
 * Getter/setter, determines whether the document was removed or not.
 *
 * ####Example:
 *     product.remove(function (err, product) {
 *       product.isDeleted(); // true
 *       product.remove(); // no-op, doesn't send anything to the db
 *
 *       product.isDeleted(false);
 *       product.isDeleted(); // false
 *       product.remove(); // will execute a remove against the db
 *     })
 *
 * @param {Boolean} [val] optional, overrides whether mongoose thinks the doc is deleted
 * @return {Boolean} whether mongoose thinks this doc is deleted.
 * @api public
 */

Document.prototype.$isDeleted = function(val) {
  if (arguments.length === 0) {
    return !!this.$__.isDeleted;
  }

  this.$__.isDeleted = !!val;
  return this;
};

/**
 * Returns true if `path` was directly set and modified, else false.
 *
 * ####Example
 *
 *     doc.set('documents.0.title', 'changed');
 *     doc.isDirectModified('documents.0.title') // true
 *     doc.isDirectModified('documents') // false
 *
 * @param {String} path
 * @return {Boolean}
 * @api public
 */

Document.prototype.isDirectModified = function(path) {
  return (path in this.$__.activePaths.states.modify);
};

/**
 * Checks if `path` was initialized.
 *
 * @param {String} path
 * @return {Boolean}
 * @api public
 */

Document.prototype.isInit = function(path) {
  return (path in this.$__.activePaths.states.init);
};

/**
 * Checks if `path` was selected in the source query which initialized this document.
 *
 * ####Example
 *
 *     Thing.findOne().select('name').exec(function (err, doc) {
 *        doc.isSelected('name') // true
 *        doc.isSelected('age')  // false
 *     })
 *
 * @param {String} path
 * @return {Boolean}
 * @api public
 */

Document.prototype.isSelected = function isSelected(path) {
  if (this.$__.selected) {
    if (path === '_id') {
      return this.$__.selected._id !== 0;
    }

    var paths = Object.keys(this.$__.selected);
    var i = paths.length;
    var inclusive = null;
    var cur;

    if (i === 1 && paths[0] === '_id') {
      // only _id was selected.
      return this.$__.selected._id === 0;
    }

    while (i--) {
      cur = paths[i];
      if (cur === '_id') {
        continue;
      }
      if (this.$__.selected[cur] && this.$__.selected[cur].$meta) {
        continue;
      }
      inclusive = !!this.$__.selected[cur];
      break;
    }

    if (inclusive === null) {
      return true;
    }

    if (path in this.$__.selected) {
      return inclusive;
    }

    i = paths.length;
    var pathDot = path + '.';

    while (i--) {
      cur = paths[i];
      if (cur === '_id') {
        continue;
      }

      if (cur.indexOf(pathDot) === 0) {
        return inclusive || cur !== pathDot;
      }

      if (pathDot.indexOf(cur + '.') === 0) {
        return inclusive;
      }
    }

    return !inclusive;
  }

  return true;
};

/**
 * Checks if `path` was explicitly selected. If no projection, always returns
 * true.
 *
 * ####Example
 *
 *     Thing.findOne().select('nested.name').exec(function (err, doc) {
 *        doc.isDirectSelected('nested.name') // true
 *        doc.isDirectSelected('nested.otherName') // false
 *        doc.isDirectSelected('nested')  // false
 *     })
 *
 * @param {String} path
 * @return {Boolean}
 * @api public
 */

Document.prototype.isDirectSelected = function isDirectSelected(path) {
  if (this.$__.selected) {
    if (path === '_id') {
      return this.$__.selected._id !== 0;
    }

    var paths = Object.keys(this.$__.selected);
    var i = paths.length;
    var inclusive = null;
    var cur;

    if (i === 1 && paths[0] === '_id') {
      // only _id was selected.
      return this.$__.selected._id === 0;
    }

    while (i--) {
      cur = paths[i];
      if (cur === '_id') {
        continue;
      }
      if (this.$__.selected[cur] && this.$__.selected[cur].$meta) {
        continue;
      }
      inclusive = !!this.$__.selected[cur];
      break;
    }

    if (inclusive === null) {
      return true;
    }

    if (path in this.$__.selected) {
      return inclusive;
    }

    return !inclusive;
  }

  return true;
};

/**
 * Executes registered validation rules for this document.
 *
 * ####Note:
 *
 * This method is called `pre` save and if a validation rule is violated, [save](#model_Model-save) is aborted and the error is returned to your `callback`.
 *
 * ####Example:
 *
 *     doc.validate(function (err) {
 *       if (err) handleError(err);
 *       else // validation passed
 *     });
 *
 * @param {Object} optional options internal options
 * @param {Function} callback optional callback called after validation completes, passing an error if one occurred
 * @return {Promise} Promise
 * @api public
 */

Document.prototype.validate = function(options, callback) {
  if (typeof options === 'function') {
    callback = options;
    options = null;
  }

  this.$__validate(callback || function() {});
};

/*!
 * ignore
 */

function _getPathsToValidate(doc) {
  var i;
  var len;

  // only validate required fields when necessary
  var paths = Object.keys(doc.$__.activePaths.states.require).filter(function(path) {
    if (!doc.isSelected(path) && !doc.isModified(path)) {
      return false;
    }
    var p = doc.schema.path(path);
    if (typeof p.originalRequiredValue === 'function') {
      return p.originalRequiredValue.call(doc);
    }
    return true;
  });

  paths = paths.concat(Object.keys(doc.$__.activePaths.states.init));
  paths = paths.concat(Object.keys(doc.$__.activePaths.states.modify));
  paths = paths.concat(Object.keys(doc.$__.activePaths.states.default));

  if (!doc.ownerDocument) {
    var subdocs = doc.$__getAllSubdocs();
    var subdoc;
    len = subdocs.length;
    for (i = 0; i < len; ++i) {
      subdoc = subdocs[i];
      if (subdoc.$isSingleNested &&
          doc.isModified(subdoc.$basePath) &&
          !doc.isDirectModified(subdoc.$basePath)) {
        paths.push(subdoc.$basePath);
      }
    }
  }

  // gh-661: if a whole array is modified, make sure to run validation on all
  // the children as well
  len = paths.length;
  for (i = 0; i < len; ++i) {
    var path = paths[i];

    var _pathType = doc.schema.path(path);
    if (!_pathType || !_pathType.$isMongooseArray || _pathType.$isMongooseDocumentArray) {
      continue;
    }

    var val = doc.getValue(path);
    if (val) {
      var numElements = val.length;
      for (var j = 0; j < numElements; ++j) {
        paths.push(path + '.' + j);
      }
    }
  }

  var flattenOptions = { skipArrays: true };
  len = paths.length;
  for (i = 0; i < len; ++i) {
    var pathToCheck = paths[i];
    if (doc.schema.nested[pathToCheck]) {
      var _v = doc.getValue(pathToCheck);
      if (isMongooseObject(_v)) {
        _v = _v.toObject({ transform: false });
      }
      var flat = flatten(_v, '', flattenOptions);
      var _subpaths = Object.keys(flat).map(function(p) {
        return pathToCheck + '.' + p;
      });
      paths = paths.concat(_subpaths);
    }
  }

  return paths;
}

/*!
 * ignore
 */

Document.prototype.$__validate = function(callback) {
  var _this = this;
  var _complete = function() {
    var err = _this.$__.validationError;
    _this.$__.validationError = undefined;
    _this.emit('validate', _this);
    _this.constructor.emit('validate', _this);
    if (err) {
      for (var key in err.errors) {
        // Make sure cast errors persist
        if (!_this.__parent && err.errors[key] instanceof MongooseError.CastError) {
          _this.invalidate(key, err.errors[key]);
        }
      }

      return err;
    }
  };

  // only validate required fields when necessary
  var paths = _getPathsToValidate(this);

  if (paths.length === 0) {
    return process.nextTick(function() {
      var error = _complete();
      if (error) {
        return _this.schema.s.hooks.execPost('validate:error', _this, [ _this], { error: error }, function(error) {
          callback(error);
        });
      }
      callback();
    });
  }

  var validating = {},
      total = 0;

  var complete = function() {
    var error = _complete();
    if (error) {
      return _this.schema.s.hooks.execPost('validate:error', _this, [ _this], { error: error }, function(error) {
        callback(error);
      });
    }
    callback();
  };

  var validatePath = function(path) {
    if (validating[path]) {
      return;
    }

    validating[path] = true;
    total++;

    process.nextTick(function() {
      var p = _this.schema.path(path);
      if (!p) {
        return --total || complete();
      }

      // If user marked as invalid or there was a cast error, don't validate
      if (!_this.$isValid(path)) {
        --total || complete();
        return;
      }

      var val = _this.getValue(path);
      var scope = path in _this.$__.pathsToScopes ?
        _this.$__.pathsToScopes[path] :
        _this;
      p.doValidate(val, function(err) {
        if (err) {
          _this.invalidate(path, err, undefined, true);
        }
        --total || complete();
      }, scope);
    });
  };

  var numPaths = paths.length;
  for (var i = 0; i < numPaths; ++i) {
    validatePath(paths[i]);
  }
};

/**
 * Executes registered validation rules (skipping asynchronous validators) for this document.
 *
 * ####Note:
 *
 * This method is useful if you need synchronous validation.
 *
 * ####Example:
 *
 *     var err = doc.validateSync();
 *     if ( err ){
 *       handleError( err );
 *     } else {
 *       // validation passed
 *     }
 *
 * @param {Array|string} pathsToValidate only validate the given paths
 * @return {MongooseError|undefined} MongooseError if there are errors during validation, or undefined if there is no error.
 * @api public
 */

Document.prototype.validateSync = function(pathsToValidate) {
  var _this = this;

  if (typeof pathsToValidate === 'string') {
    pathsToValidate = pathsToValidate.split(' ');
  }

  // only validate required fields when necessary
  var paths = _getPathsToValidate(this);

  if (pathsToValidate && pathsToValidate.length) {
    var tmp = [];
    for (var i = 0; i < paths.length; ++i) {
      if (pathsToValidate.indexOf(paths[i]) !== -1) {
        tmp.push(paths[i]);
      }
    }
    paths = tmp;
  }

  var validating = {};

  paths.forEach(function(path) {
    if (validating[path]) {
      return;
    }

    validating[path] = true;

    var p = _this.schema.path(path);
    if (!p) {
      return;
    }
    if (!_this.$isValid(path)) {
      return;
    }

    var val = _this.getValue(path);
    var err = p.doValidateSync(val, _this);
    if (err) {
      _this.invalidate(path, err, undefined, true);
    }
  });

  var err = _this.$__.validationError;
  _this.$__.validationError = undefined;
  _this.emit('validate', _this);
  _this.constructor.emit('validate', _this);

  if (err) {
    for (var key in err.errors) {
      // Make sure cast errors persist
      if (err.errors[key] instanceof MongooseError.CastError) {
        _this.invalidate(key, err.errors[key]);
      }
    }
  }

  return err;
};

/**
 * Marks a path as invalid, causing validation to fail.
 *
 * The `errorMsg` argument will become the message of the `ValidationError`.
 *
 * The `value` argument (if passed) will be available through the `ValidationError.value` property.
 *
 *     doc.invalidate('size', 'must be less than 20', 14);

 *     doc.validate(function (err) {
 *       console.log(err)
 *       // prints
 *       { message: 'Validation failed',
 *         name: 'ValidationError',
 *         errors:
 *          { size:
 *             { message: 'must be less than 20',
 *               name: 'ValidatorError',
 *               path: 'size',
 *               type: 'user defined',
 *               value: 14 } } }
 *     })
 *
 * @param {String} path the field to invalidate
 * @param {String|Error} errorMsg the error which states the reason `path` was invalid
 * @param {Object|String|Number|any} value optional invalid value
 * @param {String} [kind] optional `kind` property for the error
 * @return {ValidationError} the current ValidationError, with all currently invalidated paths
 * @api public
 */

Document.prototype.invalidate = function(path, err, val, kind) {
  if (!this.$__.validationError) {
    this.$__.validationError = new ValidationError(this);
  }

  if (this.$__.validationError.errors[path]) {
    return;
  }

  if (!err || typeof err === 'string') {
    err = new ValidatorError({
      path: path,
      message: err,
      type: kind || 'user defined',
      value: val
    });
  }

  if (this.$__.validationError === err) {
    return this.$__.validationError;
  }

  this.$__.validationError.addError(path, err);
  return this.$__.validationError;
};

/**
 * Marks a path as valid, removing existing validation errors.
 *
 * @param {String} path the field to mark as valid
 * @api private
 * @method $markValid
 * @receiver Document
 */

Document.prototype.$markValid = function(path) {
  if (!this.$__.validationError || !this.$__.validationError.errors[path]) {
    return;
  }

  delete this.$__.validationError.errors[path];
  if (Object.keys(this.$__.validationError.errors).length === 0) {
    this.$__.validationError = null;
  }
};

/**
 * Saves this document.
 *
 * ####Example:
 *
 *     product.sold = Date.now();
 *     product.save(function (err, product, numAffected) {
 *       if (err) ..
 *     })
 *
 * The callback will receive three parameters
 *
 * 1. `err` if an error occurred
 * 2. `product` which is the saved `product`
 * 3. `numAffected` will be 1 when the document was successfully persisted to MongoDB, otherwise 0. Unless you tweak mongoose's internals, you don't need to worry about checking this parameter for errors - checking `err` is sufficient to make sure your document was properly saved.
 *
 * As an extra measure of flow control, save will return a Promise.
 * ####Example:
 *     product.save().then(function(product) {
 *        ...
 *     });
 *
 * For legacy reasons, mongoose stores object keys in reverse order on initial
 * save. That is, `{ a: 1, b: 2 }` will be saved as `{ b: 2, a: 1 }` in
 * MongoDB. To override this behavior, set
 * [the `toObject.retainKeyOrder` option](http://mongoosejs.com/docs/api.html#document_Document-toObject)
 * to true on your schema.
 *
 * @param {Object} [options] options optional options
 * @param {Object} [options.safe] overrides [schema's safe option](http://mongoosejs.com//docs/guide.html#safe)
 * @param {Boolean} [options.validateBeforeSave] set to false to save without validating.
 * @param {Function} [fn] optional callback
 * @method save
 * @return {Promise} Promise
 * @api public
 * @see middleware http://mongoosejs.com/docs/middleware.html
 */

/**
 * Checks if a path is invalid
 *
 * @param {String} path the field to check
 * @method $isValid
 * @api private
 * @receiver Document
 */

Document.prototype.$isValid = function(path) {
  return !this.$__.validationError || !this.$__.validationError.errors[path];
};

/**
 * Resets the internal modified state of this document.
 *
 * @api private
 * @return {Document}
 * @method $__reset
 * @memberOf Document
 */

Document.prototype.$__reset = function reset() {
  var _this = this;
  DocumentArray || (DocumentArray = require('./types/documentarray'));

  this.$__.activePaths
  .map('init', 'modify', function(i) {
    return _this.getValue(i);
  })
  .filter(function(val) {
    return val && val instanceof Array && val.isMongooseDocumentArray && val.length;
  })
  .forEach(function(array) {
    var i = array.length;
    while (i--) {
      var doc = array[i];
      if (!doc) {
        continue;
      }
      doc.$__reset();
    }
  });

  this.$__.activePaths.
    map('init', 'modify', function(i) {
      return _this.getValue(i);
    }).
    filter(function(val) {
      return val && val.$isSingleNested;
    }).
    forEach(function(doc) {
      doc.$__reset();
    });

  // clear atomics
  this.$__dirty().forEach(function(dirt) {
    var type = dirt.value;
    if (type && type._atomics) {
      type._atomics = {};
    }
  });

  // Clear 'dirty' cache
  this.$__.activePaths.clear('modify');
  this.$__.activePaths.clear('default');
  this.$__.validationError = undefined;
  this.errors = undefined;
  _this = this;
  this.schema.requiredPaths().forEach(function(path) {
    _this.$__.activePaths.require(path);
  });

  return this;
};

/**
 * Returns this documents dirty paths / vals.
 *
 * @api private
 * @method $__dirty
 * @memberOf Document
 */

Document.prototype.$__dirty = function() {
  var _this = this;

  var all = this.$__.activePaths.map('modify', function(path) {
    return {
      path: path,
      value: _this.getValue(path),
      schema: _this.$__path(path)
    };
  });

  // gh-2558: if we had to set a default and the value is not undefined,
  // we have to save as well
  all = all.concat(this.$__.activePaths.map('default', function(path) {
    if (path === '_id' || !_this.getValue(path)) {
      return;
    }
    return {
      path: path,
      value: _this.getValue(path),
      schema: _this.$__path(path)
    };
  }));

  // Sort dirty paths in a flat hierarchy.
  all.sort(function(a, b) {
    return (a.path < b.path ? -1 : (a.path > b.path ? 1 : 0));
  });

  // Ignore "foo.a" if "foo" is dirty already.
  var minimal = [],
      lastPath,
      top;

  all.forEach(function(item) {
    if (!item) {
      return;
    }
    if (item.path.indexOf(lastPath) !== 0) {
      lastPath = item.path + '.';
      minimal.push(item);
      top = item;
    } else {
      // special case for top level MongooseArrays
      if (top.value && top.value._atomics && top.value.hasAtomics()) {
        // the `top` array itself and a sub path of `top` are being modified.
        // the only way to honor all of both modifications is through a $set
        // of entire array.
        top.value._atomics = {};
        top.value._atomics.$set = top.value;
      }
    }
  });

  top = lastPath = null;
  return minimal;
};

<<<<<<< HEAD
/*!
 * Compiles schemas.
 */

function compile(tree, proto, prefix, options) {
  var keys = Object.keys(tree);
  var i = keys.length;
  var len = keys.length;
  var limb;
  var key;

  if (options.retainKeyOrder) {
    for (i = 0; i < len; ++i) {
      key = keys[i];
      limb = tree[key];

      defineKey(key,
          ((utils.getFunctionName(limb.constructor) === 'Object'
          && Object.keys(limb).length)
          && (!limb[options.typeKey] || (options.typeKey === 'type' && limb.type.type))
              ? limb
              : null)
          , proto
          , prefix
          , keys
          , options);
    }
  } else {
    while (i--) {
      key = keys[i];
      limb = tree[key];

      defineKey(key,
          ((utils.getFunctionName(limb.constructor) === 'Object'
          && Object.keys(limb).length)
          && (!limb[options.typeKey] || (options.typeKey === 'type' && limb.type.type))
              ? limb
              : null)
          , proto
          , prefix
          , keys
          , options);
    }
  }
}

// gets descriptors for all properties of `object`
// makes all properties non-enumerable to match previous behavior to #2211
function getOwnPropertyDescriptors(object) {
  var result = {};

  Object.getOwnPropertyNames(object).forEach(function(key) {
    result[key] = Object.getOwnPropertyDescriptor(object, key);
    // Assume these are schema paths, ignore them re: #5470
    if (result[key].get) {
      delete result[key];
      return;
    }
    result[key].enumerable = ['isNew', '$__', 'errors', '_doc'].indexOf(key) === -1;
  });

  return result;
}

/*!
 * Defines the accessor named prop on the incoming prototype.
 */

function defineKey(prop, subprops, prototype, prefix, keys, options) {
  var path = (prefix ? prefix + '.' : '') + prop;
  prefix = prefix || '';

  if (subprops) {
    Object.defineProperty(prototype, prop, {
      enumerable: true,
      configurable: true,
      get: function() {
        var _this = this;
        if (!this.$__.getters) {
          this.$__.getters = {};
        }

        if (!this.$__.getters[path]) {
          var nested = Object.create(Document.prototype, getOwnPropertyDescriptors(this));

          // save scope for nested getters/setters
          if (!prefix) {
            nested.$__.scope = this;
          }

          Object.defineProperty(nested, 'schema', {
            enumerable: false,
            configurable: true,
            writable: false,
            value: prototype.schema
          });

          Object.defineProperty(nested, 'toObject', {
            enumerable: false,
            configurable: true,
            writable: false,
            value: function() {
              return clone(_this.get(path), { retainKeyOrder: true });
            }
          });

          Object.defineProperty(nested, 'toJSON', {
            enumerable: false,
            configurable: true,
            writable: false,
            value: function() {
              return _this.get(path);
            }
          });

          Object.defineProperty(nested, '$__isNested', {
            enumerable: false,
            configurable: true,
            writable: false,
            value: true
          });

          compile(subprops, nested, path, options);
          this.$__.getters[path] = nested;
        }

        return this.$__.getters[path];
      },
      set: function(v) {
        if (v instanceof Document) {
          v = v.toObject({ transform: false });
        }
        return (this.$__.scope || this).set(path, v);
      }
    });
  } else {
    Object.defineProperty(prototype, prop, {
      enumerable: true,
      configurable: true,
      get: function() {
        return this.get.call(this.$__.scope || this, path);
      },
      set: function(v) {
        return this.set.call(this.$__.scope || this, path, v);
      }
    });
  }
}

=======
>>>>>>> b9cda3d3
/**
 * Assigns/compiles `schema` into this documents prototype.
 *
 * @param {Schema} schema
 * @api private
 * @method $__setSchema
 * @memberOf Document
 */

Document.prototype.$__setSchema = function(schema) {
  schema.plugin(idGetter, { deduplicate: true });
  compile(schema.tree, this, undefined, schema.options);
  this.schema = schema;
};


/**
 * Get active path that were changed and are arrays
 *
 * @api private
 * @method $__getArrayPathsToValidate
 * @memberOf Document
 */

Document.prototype.$__getArrayPathsToValidate = function() {
  DocumentArray || (DocumentArray = require('./types/documentarray'));

  // validate all document arrays.
  return this.$__.activePaths
  .map('init', 'modify', function(i) {
    return this.getValue(i);
  }.bind(this))
  .filter(function(val) {
    return val && val instanceof Array && val.isMongooseDocumentArray && val.length;
  }).reduce(function(seed, array) {
    return seed.concat(array);
  }, [])
  .filter(function(doc) {
    return doc;
  });
};


/**
 * Get all subdocs (by bfs)
 *
 * @api private
 * @method $__getAllSubdocs
 * @memberOf Document
 */

Document.prototype.$__getAllSubdocs = function() {
  DocumentArray || (DocumentArray = require('./types/documentarray'));
  Embedded = Embedded || require('./types/embedded');

  function docReducer(doc, seed, path) {
    var val = doc[path];

    if (val instanceof Embedded) {
      seed.push(val);
    }
    if (val && val.$isSingleNested) {
      seed = Object.keys(val._doc).reduce(function(seed, path) {
        return docReducer(val._doc, seed, path);
      }, seed);
      seed.push(val);
    }
    if (val && val.isMongooseDocumentArray) {
      val.forEach(function _docReduce(doc) {
        if (!doc || !doc._doc) {
          return;
        }
        if (doc instanceof Embedded) {
          seed.push(doc);
        }
        seed = Object.keys(doc._doc).reduce(function(seed, path) {
          return docReducer(doc._doc, seed, path);
        }, seed);
      });
    } else if (val instanceof Document && val.$__isNested) {
      if (val) {
        seed = Object.keys(val).reduce(function(seed, path) {
          return docReducer(val, seed, path);
        }, seed);
      }
    }
    return seed;
  }

  var _this = this;
  var subDocs = Object.keys(this._doc).reduce(function(seed, path) {
    return docReducer(_this, seed, path);
  }, []);

  return subDocs;
};

/*!
 * Runs queued functions
 */

function applyQueue(doc) {
  var q = doc.schema && doc.schema.callQueue;
  if (!q.length) {
    return;
  }
  var pair;

  for (var i = 0; i < q.length; ++i) {
    pair = q[i];
    if (pair[0] !== 'pre' && pair[0] !== 'post' && pair[0] !== 'on') {
      doc[pair[0]].apply(doc, pair[1]);
    }
  }
}

Document.prototype.$__handleReject = function handleReject(err) {
  // emit on the Model if listening
  if (this.listeners('error').length) {
    this.emit('error', err);
  } else if (this.constructor.listeners && this.constructor.listeners('error').length) {
    this.constructor.emit('error', err);
  } else if (this.listeners && this.listeners('error').length) {
    this.emit('error', err);
  }
};

/**
 * Internal helper for toObject() and toJSON() that doesn't manipulate options
 *
 * @api private
 * @method $toObject
 * @memberOf Document
 */

Document.prototype.$toObject = function(options, json) {
  var defaultOptions = {
    transform: true,
    json: json,
    retainKeyOrder: this.schema.options.retainKeyOrder,
    flattenDecimals: true
  };

  // _isNested will only be true if this is not the top level document, we
  // should never depopulate
  if (options && options.depopulate && options._isNested && this.$__.wasPopulated) {
    // populated paths that we set to a document
    return clone(this._id, options);
  }

  // When internally saving this document we always pass options,
  // bypassing the custom schema options.
  if (!(options && utils.getFunctionName(options.constructor) === 'Object') ||
      (options && options._useSchemaOptions)) {
    if (json) {
      options = this.schema.options.toJSON ?
        clone(this.schema.options.toJSON) :
        {};
      options.json = true;
      options._useSchemaOptions = true;
    } else {
      options = this.schema.options.toObject ?
        clone(this.schema.options.toObject) :
        {};
      options.json = false;
      options._useSchemaOptions = true;
    }
  }

  for (var key in defaultOptions) {
    if (options[key] === undefined) {
      options[key] = defaultOptions[key];
    }
  }

  ('minimize' in options) || (options.minimize = this.schema.options.minimize);

  // remember the root transform function
  // to save it from being overwritten by sub-transform functions
  var originalTransform = options.transform;

  options._isNested = true;

  var ret = clone(this._doc, options) || {};

  if (options.getters) {
    applyGetters(this, ret, 'paths', options);
    // applyGetters for paths will add nested empty objects;
    // if minimize is set, we need to remove them.
    if (options.minimize) {
      ret = minimize(ret) || {};
    }
  }

  if (options.virtuals || options.getters && options.virtuals !== false) {
    applyGetters(this, ret, 'virtuals', options);
  }

  if (options.versionKey === false && this.schema.options.versionKey) {
    delete ret[this.schema.options.versionKey];
  }

  var transform = options.transform;

  // In the case where a subdocument has its own transform function, we need to
  // check and see if the parent has a transform (options.transform) and if the
  // child schema has a transform (this.schema.options.toObject) In this case,
  // we need to adjust options.transform to be the child schema's transform and
  // not the parent schema's
  if (transform === true ||
      (this.schema.options.toObject && transform)) {
    var opts = options.json ? this.schema.options.toJSON : this.schema.options.toObject;

    if (opts) {
      transform = (typeof options.transform === 'function' ? options.transform : opts.transform);
    }
  } else {
    options.transform = originalTransform;
  }

  if (typeof transform === 'function') {
    var xformed = transform(this, ret, options);
    if (typeof xformed !== 'undefined') {
      ret = xformed;
    }
  }

  return ret;
};

/**
 * Converts this document into a plain javascript object, ready for storage in MongoDB.
 *
 * Buffers are converted to instances of [mongodb.Binary](http://mongodb.github.com/node-mongodb-native/api-bson-generated/binary.html) for proper storage.
 *
 * ####Options:
 *
 * - `getters` apply all getters (path and virtual getters)
 * - `virtuals` apply virtual getters (can override `getters` option)
 * - `minimize` remove empty objects (defaults to true)
 * - `transform` a transform function to apply to the resulting document before returning
 * - `depopulate` depopulate any populated paths, replacing them with their original refs (defaults to false)
 * - `versionKey` whether to include the version key (defaults to true)
 * - `retainKeyOrder` keep the order of object keys. If this is set to true, `Object.keys(new Doc({ a: 1, b: 2}).toObject())` will always produce `['a', 'b']` (defaults to false)
 *
 * ####Getters/Virtuals
 *
 * Example of only applying path getters
 *
 *     doc.toObject({ getters: true, virtuals: false })
 *
 * Example of only applying virtual getters
 *
 *     doc.toObject({ virtuals: true })
 *
 * Example of applying both path and virtual getters
 *
 *     doc.toObject({ getters: true })
 *
 * To apply these options to every document of your schema by default, set your [schemas](#schema_Schema) `toObject` option to the same argument.
 *
 *     schema.set('toObject', { virtuals: true })
 *
 * ####Transform
 *
 * We may need to perform a transformation of the resulting object based on some criteria, say to remove some sensitive information or return a custom object. In this case we set the optional `transform` function.
 *
 * Transform functions receive three arguments
 *
 *     function (doc, ret, options) {}
 *
 * - `doc` The mongoose document which is being converted
 * - `ret` The plain object representation which has been converted
 * - `options` The options in use (either schema options or the options passed inline)
 *
 * ####Example
 *
 *     // specify the transform schema option
 *     if (!schema.options.toObject) schema.options.toObject = {};
 *     schema.options.toObject.transform = function (doc, ret, options) {
 *       // remove the _id of every document before returning the result
 *       delete ret._id;
 *       return ret;
 *     }
 *
 *     // without the transformation in the schema
 *     doc.toObject(); // { _id: 'anId', name: 'Wreck-it Ralph' }
 *
 *     // with the transformation
 *     doc.toObject(); // { name: 'Wreck-it Ralph' }
 *
 * With transformations we can do a lot more than remove properties. We can even return completely new customized objects:
 *
 *     if (!schema.options.toObject) schema.options.toObject = {};
 *     schema.options.toObject.transform = function (doc, ret, options) {
 *       return { movie: ret.name }
 *     }
 *
 *     // without the transformation in the schema
 *     doc.toObject(); // { _id: 'anId', name: 'Wreck-it Ralph' }
 *
 *     // with the transformation
 *     doc.toObject(); // { movie: 'Wreck-it Ralph' }
 *
 * _Note: if a transform function returns `undefined`, the return value will be ignored._
 *
 * Transformations may also be applied inline, overridding any transform set in the options:
 *
 *     function xform (doc, ret, options) {
 *       return { inline: ret.name, custom: true }
 *     }
 *
 *     // pass the transform as an inline option
 *     doc.toObject({ transform: xform }); // { inline: 'Wreck-it Ralph', custom: true }
 *
 * If you want to skip transformations, use `transform: false`:
 *
 *     if (!schema.options.toObject) schema.options.toObject = {};
 *     schema.options.toObject.hide = '_id';
 *     schema.options.toObject.transform = function (doc, ret, options) {
 *       if (options.hide) {
 *         options.hide.split(' ').forEach(function (prop) {
 *           delete ret[prop];
 *         });
 *       }
 *       return ret;
 *     }
 *
 *     var doc = new Doc({ _id: 'anId', secret: 47, name: 'Wreck-it Ralph' });
 *     doc.toObject();                                        // { secret: 47, name: 'Wreck-it Ralph' }
 *     doc.toObject({ hide: 'secret _id', transform: false });// { _id: 'anId', secret: 47, name: 'Wreck-it Ralph' }
 *     doc.toObject({ hide: 'secret _id', transform: true }); // { name: 'Wreck-it Ralph' }
 *
 * Transforms are applied _only to the document and are not applied to sub-documents_.
 *
 * Transforms, like all of these options, are also available for `toJSON`.
 *
 * See [schema options](/docs/guide.html#toObject) for some more details.
 *
 * _During save, no custom options are applied to the document before being sent to the database._
 *
 * @param {Object} [options]
 * @return {Object} js object
 * @see mongodb.Binary http://mongodb.github.com/node-mongodb-native/api-bson-generated/binary.html
 * @api public
 */

Document.prototype.toObject = function(options) {
  return this.$toObject(options);
};

/*!
 * Minimizes an object, removing undefined values and empty objects
 *
 * @param {Object} object to minimize
 * @return {Object}
 */

function minimize(obj) {
  var keys = Object.keys(obj),
      i = keys.length,
      hasKeys,
      key,
      val;

  while (i--) {
    key = keys[i];
    val = obj[key];

    if (utils.isObject(val) && !Buffer.isBuffer(val)) {
      obj[key] = minimize(val);
    }

    if (undefined === obj[key]) {
      delete obj[key];
      continue;
    }

    hasKeys = true;
  }

  return hasKeys
      ? obj
      : undefined;
}

/*!
 * Applies virtuals properties to `json`.
 *
 * @param {Document} self
 * @param {Object} json
 * @param {String} type either `virtuals` or `paths`
 * @return {Object} `json`
 */

function applyGetters(self, json, type, options) {
  var schema = self.schema;
  var paths = Object.keys(schema[type]);
  var i = paths.length;
  var numPaths = i;
  var path;
  var cur = self._doc;
  var v;

  if (!cur) {
    return json;
  }

  if (type === 'virtuals') {
    for (i = 0; i < numPaths; ++i) {
      path = paths[i];
      parts = path.split('.');
      v = clone(self.get(path), options);
      if (v === void 0) {
        continue;
      }
      plen = parts.length;
      cur = json;
      for (var j = 0; j < plen - 1; ++j) {
        cur[parts[j]] = cur[parts[j]] || {};
        cur = cur[parts[j]];
      }
      cur[parts[plen - 1]] = v;
    }

    return json;
  }

  while (i--) {
    path = paths[i];

    var parts = path.split('.');
    var plen = parts.length;
    var last = plen - 1;
    var branch = json;
    var part;
    cur = self._doc;

    for (var ii = 0; ii < plen; ++ii) {
      part = parts[ii];
      v = cur[part];
      if (ii === last) {
        branch[part] = clone(self.get(path), options);
      } else if (v == null) {
        if (part in cur) {
          branch[part] = v;
        }
        break;
      } else {
        branch = branch[part] || (branch[part] = {});
      }
      cur = v;
    }
  }

  return json;
}

/**
 * The return value of this method is used in calls to JSON.stringify(doc).
 *
 * This method accepts the same options as [Document#toObject](#document_Document-toObject). To apply the options to every document of your schema by default, set your [schemas](#schema_Schema) `toJSON` option to the same argument.
 *
 *     schema.set('toJSON', { virtuals: true })
 *
 * See [schema options](/docs/guide.html#toJSON) for details.
 *
 * @param {Object} options
 * @return {Object}
 * @see Document#toObject #document_Document-toObject
 * @api public
 */

Document.prototype.toJSON = function(options) {
  return this.$toObject(options, true);
};

/**
 * Helper for console.log
 *
 * @api public
 */

Document.prototype.inspect = function(options) {
  var isPOJO = options &&
    utils.getFunctionName(options.constructor) === 'Object';
  var opts;
  if (isPOJO) {
    opts = options;
    opts.minimize = false;
    opts.retainKeyOrder = true;
  }
  return this.toObject(opts);
};

/**
 * Helper for console.log
 *
 * @api public
 * @method toString
 */

Document.prototype.toString = function() {
  return inspect(this.inspect());
};

/**
 * Returns true if the Document stores the same data as doc.
 *
 * Documents are considered equal when they have matching `_id`s, unless neither
 * document has an `_id`, in which case this function falls back to using
 * `deepEqual()`.
 *
 * @param {Document} doc a document to compare
 * @return {Boolean}
 * @api public
 */

Document.prototype.equals = function(doc) {
  if (!doc) {
    return false;
  }

  var tid = this.get('_id');
  var docid = doc.get ? doc.get('_id') : doc;
  if (!tid && !docid) {
    return deepEqual(this, doc);
  }
  return tid && tid.equals
      ? tid.equals(docid)
      : tid === docid;
};

/**
 * Populates document references, executing the `callback` when complete.
 * If you want to use promises instead, use this function with
 * [`execPopulate()`](#document_Document-execPopulate)
 *
 * ####Example:
 *
 *     doc
 *     .populate('company')
 *     .populate({
 *       path: 'notes',
 *       match: /airline/,
 *       select: 'text',
 *       model: 'modelName'
 *       options: opts
 *     }, function (err, user) {
 *       assert(doc._id === user._id) // the document itself is passed
 *     })
 *
 *     // summary
 *     doc.populate(path)                   // not executed
 *     doc.populate(options);               // not executed
 *     doc.populate(path, callback)         // executed
 *     doc.populate(options, callback);     // executed
 *     doc.populate(callback);              // executed
 *     doc.populate(options).execPopulate() // executed, returns promise
 *
 *
 * ####NOTE:
 *
 * Population does not occur unless a `callback` is passed *or* you explicitly
 * call `execPopulate()`.
 * Passing the same path a second time will overwrite the previous path options.
 * See [Model.populate()](#model_Model.populate) for explaination of options.
 *
 * @see Model.populate #model_Model.populate
 * @see Document.execPopulate #document_Document-execPopulate
 * @param {String|Object} [path] The path to populate or an options object
 * @param {Function} [callback] When passed, population is invoked
 * @api public
 * @return {Document} this
 */

Document.prototype.populate = function populate() {
  if (arguments.length === 0) {
    return this;
  }

  var pop = this.$__.populate || (this.$__.populate = {});
  var args = utils.args(arguments);
  var fn;

  if (typeof args[args.length - 1] === 'function') {
    fn = args.pop();
  }

  // allow `doc.populate(callback)`
  if (args.length) {
    // use hash to remove duplicate paths
    var res = utils.populate.apply(null, args);
    for (var i = 0; i < res.length; ++i) {
      pop[res[i].path] = res[i];
    }
  }

  if (fn) {
    var paths = utils.object.vals(pop);
    this.$__.populate = undefined;
    paths.__noPromise = true;
    this.constructor.populate(this, paths, fn);
  }

  return this;
};

/**
 * Explicitly executes population and returns a promise. Useful for ES2015
 * integration.
 *
 * ####Example:
 *
 *     var promise = doc.
 *       populate('company').
 *       populate({
 *         path: 'notes',
 *         match: /airline/,
 *         select: 'text',
 *         model: 'modelName'
 *         options: opts
 *       }).
 *       execPopulate();
 *
 *     // summary
 *     doc.execPopulate().then(resolve, reject);
 *
 *
 * @see Document.populate #document_Document-populate
 * @api public
 * @return {Promise} promise that resolves to the document when population is done
 */

Document.prototype.execPopulate = function() {
  var Promise = PromiseProvider.get();
  var _this = this;
  return new Promise.ES6(function(resolve, reject) {
    _this.populate(function(error, res) {
      if (error) {
        reject(error);
      } else {
        resolve(res);
      }
    });
  });
};

/**
 * Gets _id(s) used during population of the given `path`.
 *
 * ####Example:
 *
 *     Model.findOne().populate('author').exec(function (err, doc) {
 *       console.log(doc.author.name)         // Dr.Seuss
 *       console.log(doc.populated('author')) // '5144cf8050f071d979c118a7'
 *     })
 *
 * If the path was not populated, undefined is returned.
 *
 * @param {String} path
 * @return {Array|ObjectId|Number|Buffer|String|undefined}
 * @api public
 */

Document.prototype.populated = function(path, val, options) {
  // val and options are internal

  if (val === null || val === void 0) {
    if (!this.$__.populated) {
      return undefined;
    }
    var v = this.$__.populated[path];
    if (v) {
      return v.value;
    }
    return undefined;
  }

  // internal

  if (val === true) {
    if (!this.$__.populated) {
      return undefined;
    }
    return this.$__.populated[path];
  }

  this.$__.populated || (this.$__.populated = {});
  this.$__.populated[path] = {value: val, options: options};
  return val;
};

/**
 * Takes a populated field and returns it to its unpopulated state.
 *
 * ####Example:
 *
 *     Model.findOne().populate('author').exec(function (err, doc) {
 *       console.log(doc.author.name); // Dr.Seuss
 *       console.log(doc.depopulate('author'));
 *       console.log(doc.author); // '5144cf8050f071d979c118a7'
 *     })
 *
 * If the path was not populated, this is a no-op.
 *
 * @param {String} path
 * @return {Document} this
 * @see Document.populate #document_Document-populate
 * @api public
 */

Document.prototype.depopulate = function(path) {
  var populatedIds = this.populated(path);
  if (!populatedIds) {
    return;
  }
  delete this.$__.populated[path];
  this.set(path, populatedIds);
  return this;
};


/**
 * Returns the full path to this document.
 *
 * @param {String} [path]
 * @return {String}
 * @api private
 * @method $__fullPath
 * @memberOf Document
 */

Document.prototype.$__fullPath = function(path) {
  // overridden in SubDocuments
  return path || '';
};

/*!
 * Module exports.
 */

Document.ValidationError = ValidationError;
module.exports = exports = Document;<|MERGE_RESOLUTION|>--- conflicted
+++ resolved
@@ -1853,158 +1853,6 @@
   return minimal;
 };
 
-<<<<<<< HEAD
-/*!
- * Compiles schemas.
- */
-
-function compile(tree, proto, prefix, options) {
-  var keys = Object.keys(tree);
-  var i = keys.length;
-  var len = keys.length;
-  var limb;
-  var key;
-
-  if (options.retainKeyOrder) {
-    for (i = 0; i < len; ++i) {
-      key = keys[i];
-      limb = tree[key];
-
-      defineKey(key,
-          ((utils.getFunctionName(limb.constructor) === 'Object'
-          && Object.keys(limb).length)
-          && (!limb[options.typeKey] || (options.typeKey === 'type' && limb.type.type))
-              ? limb
-              : null)
-          , proto
-          , prefix
-          , keys
-          , options);
-    }
-  } else {
-    while (i--) {
-      key = keys[i];
-      limb = tree[key];
-
-      defineKey(key,
-          ((utils.getFunctionName(limb.constructor) === 'Object'
-          && Object.keys(limb).length)
-          && (!limb[options.typeKey] || (options.typeKey === 'type' && limb.type.type))
-              ? limb
-              : null)
-          , proto
-          , prefix
-          , keys
-          , options);
-    }
-  }
-}
-
-// gets descriptors for all properties of `object`
-// makes all properties non-enumerable to match previous behavior to #2211
-function getOwnPropertyDescriptors(object) {
-  var result = {};
-
-  Object.getOwnPropertyNames(object).forEach(function(key) {
-    result[key] = Object.getOwnPropertyDescriptor(object, key);
-    // Assume these are schema paths, ignore them re: #5470
-    if (result[key].get) {
-      delete result[key];
-      return;
-    }
-    result[key].enumerable = ['isNew', '$__', 'errors', '_doc'].indexOf(key) === -1;
-  });
-
-  return result;
-}
-
-/*!
- * Defines the accessor named prop on the incoming prototype.
- */
-
-function defineKey(prop, subprops, prototype, prefix, keys, options) {
-  var path = (prefix ? prefix + '.' : '') + prop;
-  prefix = prefix || '';
-
-  if (subprops) {
-    Object.defineProperty(prototype, prop, {
-      enumerable: true,
-      configurable: true,
-      get: function() {
-        var _this = this;
-        if (!this.$__.getters) {
-          this.$__.getters = {};
-        }
-
-        if (!this.$__.getters[path]) {
-          var nested = Object.create(Document.prototype, getOwnPropertyDescriptors(this));
-
-          // save scope for nested getters/setters
-          if (!prefix) {
-            nested.$__.scope = this;
-          }
-
-          Object.defineProperty(nested, 'schema', {
-            enumerable: false,
-            configurable: true,
-            writable: false,
-            value: prototype.schema
-          });
-
-          Object.defineProperty(nested, 'toObject', {
-            enumerable: false,
-            configurable: true,
-            writable: false,
-            value: function() {
-              return clone(_this.get(path), { retainKeyOrder: true });
-            }
-          });
-
-          Object.defineProperty(nested, 'toJSON', {
-            enumerable: false,
-            configurable: true,
-            writable: false,
-            value: function() {
-              return _this.get(path);
-            }
-          });
-
-          Object.defineProperty(nested, '$__isNested', {
-            enumerable: false,
-            configurable: true,
-            writable: false,
-            value: true
-          });
-
-          compile(subprops, nested, path, options);
-          this.$__.getters[path] = nested;
-        }
-
-        return this.$__.getters[path];
-      },
-      set: function(v) {
-        if (v instanceof Document) {
-          v = v.toObject({ transform: false });
-        }
-        return (this.$__.scope || this).set(path, v);
-      }
-    });
-  } else {
-    Object.defineProperty(prototype, prop, {
-      enumerable: true,
-      configurable: true,
-      get: function() {
-        return this.get.call(this.$__.scope || this, path);
-      },
-      set: function(v) {
-        return this.set.call(this.$__.scope || this, path, v);
-      }
-    });
-  }
-}
-
-=======
->>>>>>> b9cda3d3
 /**
  * Assigns/compiles `schema` into this documents prototype.
  *
