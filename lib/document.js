'use strict';

/*!
 * Module dependencies.
 */

const EventEmitter = require('events').EventEmitter;
const InternalCache = require('./internal');
const MongooseError = require('./error/index');
const MixedSchema = require('./schema/mixed');
const ObjectExpectedError = require('./error/objectExpected');
const ObjectParameterError = require('./error/objectParameter');
const ParallelValidateError = require('./error/parallelValidate');
const Schema = require('./schema');
const StrictModeError = require('./error/strict');
const ValidationError = require('./error/validation');
const ValidatorError = require('./error/validator');
const VirtualType = require('./virtualtype');
const promiseOrCallback = require('./helpers/promiseOrCallback');
const cleanModifiedSubpaths = require('./helpers/document/cleanModifiedSubpaths');
const compile = require('./helpers/document/compile').compile;
const defineKey = require('./helpers/document/compile').defineKey;
const flatten = require('./helpers/common').flatten;
const get = require('./helpers/get');
const getEmbeddedDiscriminatorPath = require('./helpers/document/getEmbeddedDiscriminatorPath');
const handleSpreadDoc = require('./helpers/document/handleSpreadDoc');
const isDefiningProjection = require('./helpers/projection/isDefiningProjection');
const isExclusive = require('./helpers/projection/isExclusive');
const inspect = require('util').inspect;
const internalToObjectOptions = require('./options').internalToObjectOptions;
const mpath = require('mpath');
const queryhelpers = require('./queryhelpers');
const utils = require('./utils');
const isPromise = require('./helpers/isPromise');

const clone = utils.clone;
const deepEqual = utils.deepEqual;
const isMongooseObject = utils.isMongooseObject;

const arrayAtomicsBackupSymbol = Symbol('mongoose.Array#atomicsBackup');
const arrayAtomicsSymbol = require('./helpers/symbols').arrayAtomicsSymbol;
const documentArrayParent = require('./helpers/symbols').documentArrayParent;
const documentIsSelected = require('./helpers/symbols').documentIsSelected;
const documentIsModified = require('./helpers/symbols').documentIsModified;
const documentModifiedPaths = require('./helpers/symbols').documentModifiedPaths;
const documentSchemaSymbol = require('./helpers/symbols').documentSchemaSymbol;
const getSymbol = require('./helpers/symbols').getSymbol;
const populateModelSymbol = require('./helpers/symbols').populateModelSymbol;
const scopeSymbol = require('./helpers/symbols').scopeSymbol;

let DocumentArray;
let MongooseArray;
let Embedded;

const specialProperties = utils.specialProperties;

/**
 * The core Mongoose document constructor. You should not call this directly,
 * the Mongoose [Model constructor](./api.html#Model) calls this for you.
 *
 * @param {Object} obj the values to set
 * @param {Object} [fields] optional object containing the fields which were selected in the query returning this document and any populated paths data
 * @param {Object} [options] various configuration options for the document
 * @param {Boolean} [options.defaults=true] if `false`, skip applying default values to this document.
 * @inherits NodeJS EventEmitter http://nodejs.org/api/events.html#events_class_events_eventemitter
 * @event `init`: Emitted on a document after it has been retrieved from the db and fully hydrated by Mongoose.
 * @event `save`: Emitted when the document is successfully saved
 * @api private
 */

function Document(obj, fields, skipId, options) {
  if (typeof skipId === 'object' && skipId != null) {
    options = skipId;
    skipId = options.skipId;
  }
  options = Object.assign({}, options);
  const defaults = get(options, 'defaults', true);
  options.defaults = defaults;

  // Support `browserDocument.js` syntax
  if (this.schema == null) {
    const _schema = utils.isObject(fields) && !fields.instanceOfSchema ?
      new Schema(fields) :
      fields;
    this.$__setSchema(_schema);
    fields = skipId;
    skipId = options;
    options = arguments[4] || {};
  }

  this.$__ = new InternalCache;
  this.$__.emitter = new EventEmitter();
  this.isNew = 'isNew' in options ? options.isNew : true;
  this.errors = undefined;
  this.$__.$options = options || {};
  this.$locals = {};
  this.$op = null;

  if (obj != null && typeof obj !== 'object') {
    throw new ObjectParameterError(obj, 'obj', 'Document');
  }

  const schema = this.schema;

  if (typeof fields === 'boolean' || fields === 'throw') {
    this.$__.strictMode = fields;
    fields = undefined;
  } else {
    this.$__.strictMode = schema.options.strict;
    this.$__.selected = fields;
  }

  const requiredPaths = schema.requiredPaths(true);
  for (const path of requiredPaths) {
    this.$__.activePaths.require(path);
  }

  this.$__.emitter.setMaxListeners(0);

  let exclude = null;

  // determine if this doc is a result of a query with
  // excluded fields
  if (utils.isPOJO(fields)) {
    exclude = isExclusive(fields);
  }

  const hasIncludedChildren = exclude === false && fields ?
    $__hasIncludedChildren(fields) :
    {};

  if (this._doc == null) {
    this.$__buildDoc(obj, fields, skipId, exclude, hasIncludedChildren, false);

    // By default, defaults get applied **before** setting initial values
    // Re: gh-6155
    if (defaults) {
      $__applyDefaults(this, fields, skipId, exclude, hasIncludedChildren, true, {
        isNew: this.isNew
      });
    }
  }

  if (obj) {
    // Skip set hooks
    if (this.$__original_set) {
      this.$__original_set(obj, undefined, true);
    } else {
      this.$set(obj, undefined, true);
    }

    if (obj instanceof Document) {
      this.isNew = obj.isNew;
    }
  }

  // Function defaults get applied **after** setting initial values so they
  // see the full doc rather than an empty one, unless they opt out.
  // Re: gh-3781, gh-6155
  if (options.willInit && defaults) {
    EventEmitter.prototype.once.call(this, 'init', () => {
      $__applyDefaults(this, fields, skipId, exclude, hasIncludedChildren, false, options.skipDefaults, {
        isNew: this.isNew
      });
    });
  } else if (defaults) {
    $__applyDefaults(this, fields, skipId, exclude, hasIncludedChildren, false, options.skipDefaults, {
      isNew: this.isNew
    });
  }

  this.$__._id = this._id;

  if (!this.$__.strictMode && obj) {
    const _this = this;
    const keys = Object.keys(this._doc);

    keys.forEach(function(key) {
      if (!(key in schema.tree)) {
        defineKey(key, null, _this);
      }
    });
  }

  applyQueue(this);
}

/*!
 * Document exposes the NodeJS event emitter API, so you can use
 * `on`, `once`, etc.
 */
utils.each(
  ['on', 'once', 'emit', 'listeners', 'removeListener', 'setMaxListeners',
    'removeAllListeners', 'addListener'],
  function(emitterFn) {
    Document.prototype[emitterFn] = function() {
      return this.$__.emitter[emitterFn].apply(this.$__.emitter, arguments);
    };
  });

Document.prototype.constructor = Document;

for (const i in EventEmitter.prototype) {
  Document[i] = EventEmitter.prototype[i];
}

/**
 * The document's schema.
 *
 * @api public
 * @property schema
 * @memberOf Document
 * @instance
 */

Document.prototype.schema;

/**
 * Empty object that you can use for storing properties on the document. This
 * is handy for passing data to middleware without conflicting with Mongoose
 * internals.
 *
 * ####Example:
 *
 *     schema.pre('save', function() {
 *       // Mongoose will set `isNew` to `false` if `save()` succeeds
 *       this.$locals.wasNew = this.isNew;
 *     });
 *
 *     schema.post('save', function() {
 *       // Prints true if `isNew` was set before `save()`
 *       console.log(this.$locals.wasNew);
 *     });
 *
 * @api public
 * @property $locals
 * @memberOf Document
 * @instance
 */

Object.defineProperty(Document.prototype, '$locals', {
  configurable: false,
  enumerable: false,
  writable: true
});

/**
 * Boolean flag specifying if the document is new.
 *
 * @api public
 * @property isNew
 * @memberOf Document
 * @instance
 */

Document.prototype.isNew;

/**
 * The string version of this documents _id.
 *
 * ####Note:
 *
 * This getter exists on all documents by default. The getter can be disabled by setting the `id` [option](/docs/guide.html#id) of its `Schema` to false at construction time.
 *
 *     new Schema({ name: String }, { id: false });
 *
 * @api public
 * @see Schema options /docs/guide.html#options
 * @property id
 * @memberOf Document
 * @instance
 */

Document.prototype.id;

/**
 * Hash containing current validation errors.
 *
 * @api public
 * @property errors
 * @memberOf Document
 * @instance
 */

Document.prototype.errors;

/**
 * A string containing the current operation that Mongoose is executing
 * on this document. May be `null`, `'save'`, `'validate'`, or `'remove'`.
 *
 * ####Example:
 *
 *     const doc = new Model({ name: 'test' });
 *     doc.$op; // null
 *
 *     const promise = doc.save();
 *     doc.$op; // 'save'
 *
 *     await promise;
 *     doc.$op; // null
 *
 * @api public
 * @property $op
 * @memberOf Document
 * @instance
 */

Document.prototype.$op;

/*!
 * ignore
 */

function $__hasIncludedChildren(fields) {
  const hasIncludedChildren = {};
  const keys = Object.keys(fields);

  for (const key of keys) {
    const parts = key.split('.');
    const c = [];

    for (const part of parts) {
      c.push(part);
      hasIncludedChildren[c.join('.')] = 1;
    }
  }

  return hasIncludedChildren;
}

/*!
 * ignore
 */

function $__applyDefaults(doc, fields, skipId, exclude, hasIncludedChildren, isBeforeSetters, pathsToSkip) {
  const paths = Object.keys(doc.schema.paths);
  const plen = paths.length;

  for (let i = 0; i < plen; ++i) {
    let def;
    let curPath = '';
    const p = paths[i];

    if (p === '_id' && skipId) {
      continue;
    }

    const type = doc.schema.paths[p];
    const path = p.indexOf('.') === -1 ? [p] : p.split('.');
    const len = path.length;
    let included = false;
    let doc_ = doc._doc;

    for (let j = 0; j < len; ++j) {
      if (doc_ == null) {
        break;
      }

      const piece = path[j];
      curPath += (!curPath.length ? '' : '.') + piece;

      if (exclude === true) {
        if (curPath in fields) {
          break;
        }
      } else if (exclude === false && fields && !included) {
        if (curPath in fields) {
          included = true;
        } else if (!hasIncludedChildren[curPath]) {
          break;
        }
      }

      if (j === len - 1) {
        if (doc_[piece] !== void 0) {
          break;
        }

        if (typeof type.defaultValue === 'function') {
          if (!type.defaultValue.$runBeforeSetters && isBeforeSetters) {
            break;
          }
          if (type.defaultValue.$runBeforeSetters && !isBeforeSetters) {
            break;
          }
        } else if (!isBeforeSetters) {
          // Non-function defaults should always run **before** setters
          continue;
        }

        if (pathsToSkip && pathsToSkip[curPath]) {
          break;
        }

        if (fields && exclude !== null) {
          if (exclude === true) {
            // apply defaults to all non-excluded fields
            if (p in fields) {
              continue;
            }

            try {
              def = type.getDefault(doc, false);
            } catch (err) {
              doc.invalidate(p, err);
              break;
            }

            if (typeof def !== 'undefined') {
              doc_[piece] = def;
              doc.$__.activePaths.default(p);
            }
          } else if (included) {
            // selected field
            try {
              def = type.getDefault(doc, false);
            } catch (err) {
              doc.invalidate(p, err);
              break;
            }

            if (typeof def !== 'undefined') {
              doc_[piece] = def;
              doc.$__.activePaths.default(p);
            }
          }
        } else {
          try {
            def = type.getDefault(doc, false);
          } catch (err) {
            doc.invalidate(p, err);
            break;
          }

          if (typeof def !== 'undefined') {
            doc_[piece] = def;
            doc.$__.activePaths.default(p);
          }
        }
      } else {
        doc_ = doc_[piece];
      }
    }
  }
}

/**
 * Builds the default doc structure
 *
 * @param {Object} obj
 * @param {Object} [fields]
 * @param {Boolean} [skipId]
 * @api private
 * @method $__buildDoc
 * @memberOf Document
 * @instance
 */

Document.prototype.$__buildDoc = function(obj, fields, skipId, exclude, hasIncludedChildren) {
  const doc = {};

  const paths = Object.keys(this.schema.paths).
    // Don't build up any paths that are underneath a map, we don't know
    // what the keys will be
    filter(p => !p.includes('$*'));
  const plen = paths.length;
  let ii = 0;

  for (; ii < plen; ++ii) {
    const p = paths[ii];

    if (p === '_id') {
      if (skipId) {
        continue;
      }
      if (obj && '_id' in obj) {
        continue;
      }
    }

    const path = p.split('.');
    const len = path.length;
    const last = len - 1;
    let curPath = '';
    let doc_ = doc;
    let included = false;

    for (let i = 0; i < len; ++i) {
      const piece = path[i];

      curPath += (!curPath.length ? '' : '.') + piece;

      // support excluding intermediary levels
      if (exclude === true) {
        if (curPath in fields) {
          break;
        }
      } else if (exclude === false && fields && !included) {
        if (curPath in fields) {
          included = true;
        } else if (!hasIncludedChildren[curPath]) {
          break;
        }
      }

      if (i < last) {
        doc_ = doc_[piece] || (doc_[piece] = {});
      }
    }
  }

  this._doc = doc;
};

/*!
 * Converts to POJO when you use the document for querying
 */

Document.prototype.toBSON = function() {
  return this.toObject(internalToObjectOptions);
};

/**
 * Initializes the document without setters or marking anything modified.
 *
 * Called internally after a document is returned from mongodb. Normally,
 * you do **not** need to call this function on your own.
 *
 * This function triggers `init` [middleware](/docs/middleware.html).
 * Note that `init` hooks are [synchronous](/docs/middleware.html#synchronous).
 *
 * @param {Object} doc document returned by mongo
 * @api public
 * @memberOf Document
 * @instance
 */

Document.prototype.init = function(doc, opts, fn) {
  if (typeof opts === 'function') {
    fn = opts;
    opts = null;
  }

  this.$__init(doc, opts);

  if (fn) {
    fn(null, this);
  }

  return this;
};

/*!
 * ignore
 */

Document.prototype.$__init = function(doc, opts) {
  this.isNew = false;
  this.$init = true;
  opts = opts || {};

  // handle docs with populated paths
  // If doc._id is not null or undefined
  if (doc._id != null && opts.populated && opts.populated.length) {
    const id = String(doc._id);
    for (const item of opts.populated) {
      if (item.isVirtual) {
        this.populated(item.path, utils.getValue(item.path, doc), item);
      } else {
        this.populated(item.path, item._docs[id], item);
      }

      if (item._childDocs == null) {
        continue;
      }
      for (const child of item._childDocs) {
        if (child == null || child.$__ == null) {
          continue;
        }
        child.$__.parent = this;
      }
    }
  }

  init(this, doc, this._doc, opts);

  markArraySubdocsPopulated(this, opts.populated);

  this.emit('init', this);
  this.constructor.emit('init', this);

  this.$__._id = this._id;

  return this;
};

/*!
 * If populating a path within a document array, make sure each
 * subdoc within the array knows its subpaths are populated.
 *
 * ####Example:
 *     const doc = await Article.findOne().populate('comments.author');
 *     doc.comments[0].populated('author'); // Should be set
 */

function markArraySubdocsPopulated(doc, populated) {
  if (doc._id == null || populated == null || populated.length === 0) {
    return;
  }

  const id = String(doc._id);
  for (const item of populated) {
    if (item.isVirtual) {
      continue;
    }
    const path = item.path;
    const pieces = path.split('.');
    for (let i = 0; i < pieces.length - 1; ++i) {
      const subpath = pieces.slice(0, i + 1).join('.');
      const rest = pieces.slice(i + 1).join('.');
      const val = doc.get(subpath);
      if (val == null) {
        continue;
      }

      if (val.isMongooseDocumentArray) {
        for (let j = 0; j < val.length; ++j) {
          val[j].populated(rest, item._docs[id] == null ? [] : item._docs[id][j], item);
        }
        break;
      }
    }
  }
}

/*!
 * Init helper.
 *
 * @param {Object} self document instance
 * @param {Object} obj raw mongodb doc
 * @param {Object} doc object we are initializing
 * @api private
 */

function init(self, obj, doc, opts, prefix) {
  prefix = prefix || '';

  const keys = Object.keys(obj);
  const len = keys.length;
  let schema;
  let path;
  let i;
  let index = 0;

  while (index < len) {
    _init(index++);
  }

  function _init(index) {
    i = keys[index];
    path = prefix + i;
    schema = self.schema.path(path);

    // Should still work if not a model-level discriminator, but should not be
    // necessary. This is *only* to catch the case where we queried using the
    // base model and the discriminated model has a projection
    if (self.schema.$isRootDiscriminator && !self.isSelected(path)) {
      return;
    }

    if (!schema && utils.isPOJO(obj[i])) {
      // assume nested object
      if (!doc[i]) {
        doc[i] = {};
      }
      init(self, obj[i], doc[i], opts, path + '.');
    } else if (!schema) {
      doc[i] = obj[i];
    } else {
      if (obj[i] === null) {
        doc[i] = schema._castNullish(null);
      } else if (obj[i] !== undefined) {
        const intCache = obj[i].$__ || {};
        const wasPopulated = intCache.wasPopulated || null;

        if (schema && !wasPopulated) {
          try {
            doc[i] = schema.cast(obj[i], self, true);
          } catch (e) {
            self.invalidate(e.path, new ValidatorError({
              path: e.path,
              message: e.message,
              type: 'cast',
              value: e.value,
              reason: e
            }));
          }
        } else {
          doc[i] = obj[i];
        }
      }
      // mark as hydrated
      if (!self.isModified(path)) {
        self.$__.activePaths.init(path);
      }
    }
  }
}

/**
 * Sends an update command with this document `_id` as the query selector.
 *
 * ####Example:
 *
 *     weirdCar.update({$inc: {wheels:1}}, { w: 1 }, callback);
 *
 * ####Valid options:
 *
 *  - same as in [Model.update](#model_Model.update)
 *
 * @see Model.update #model_Model.update
 * @param {Object} doc
 * @param {Object} options
 * @param {Function} callback
 * @return {Query}
 * @api public
 * @memberOf Document
 * @instance
 */

Document.prototype.update = function update() {
  const args = utils.args(arguments);
  args.unshift({ _id: this._id });
  const query = this.constructor.update.apply(this.constructor, args);

  if (this.$session() != null) {
    if (!('session' in query.options)) {
      query.options.session = this.$session();
    }
  }

  return query;
};

/**
 * Sends an updateOne command with this document `_id` as the query selector.
 *
 * ####Example:
 *
 *     weirdCar.updateOne({$inc: {wheels:1}}, { w: 1 }, callback);
 *
 * ####Valid options:
 *
 *  - same as in [Model.updateOne](#model_Model.updateOne)
 *
 * @see Model.updateOne #model_Model.updateOne
 * @param {Object} doc
 * @param {Object} [options] optional see [`Query.prototype.setOptions()`](http://mongoosejs.com/docs/api.html#query_Query-setOptions)
 * @param {Object} [options.lean] if truthy, mongoose will return the document as a plain JavaScript object rather than a mongoose document. See [`Query.lean()`](/docs/api.html#query_Query-lean) and the [Mongoose lean tutorial](/docs/tutorials/lean.html).
 * @param {Boolean|String} [options.strict] overwrites the schema's [strict mode option](http://mongoosejs.com/docs/guide.html#strict)
 * @param {Boolean} [options.timestamps=null] If set to `false` and [schema-level timestamps](/docs/guide.html#timestamps) are enabled, skip timestamps for this update. Note that this allows you to overwrite timestamps. Does nothing if schema-level timestamps are not set.
 * @param {Function} callback
 * @return {Query}
 * @api public
 * @memberOf Document
 * @instance
 */

Document.prototype.updateOne = function updateOne(doc, options, callback) {
  const query = this.constructor.updateOne({ _id: this._id }, doc, options);
  query._pre(cb => {
    this.constructor._middleware.execPre('updateOne', this, [this], cb);
  });
  query._post(cb => {
    this.constructor._middleware.execPost('updateOne', this, [this], {}, cb);
  });

  if (this.$session() != null) {
    if (!('session' in query.options)) {
      query.options.session = this.$session();
    }
  }

  if (callback != null) {
    return query.exec(callback);
  }

  return query;
};

/**
 * Sends a replaceOne command with this document `_id` as the query selector.
 *
 * ####Valid options:
 *
 *  - same as in [Model.replaceOne](#model_Model.replaceOne)
 *
 * @see Model.replaceOne #model_Model.replaceOne
 * @param {Object} doc
 * @param {Object} options
 * @param {Function} callback
 * @return {Query}
 * @api public
 * @memberOf Document
 * @instance
 */

Document.prototype.replaceOne = function replaceOne() {
  const args = utils.args(arguments);
  args.unshift({ _id: this._id });
  return this.constructor.replaceOne.apply(this.constructor, args);
};

/**
 * Getter/setter around the session associated with this document. Used to
 * automatically set `session` if you `save()` a doc that you got from a
 * query with an associated session.
 *
 * ####Example:
 *
 *     const session = MyModel.startSession();
 *     const doc = await MyModel.findOne().session(session);
 *     doc.$session() === session; // true
 *     doc.$session(null);
 *     doc.$session() === null; // true
 *
 * If this is a top-level document, setting the session propagates to all child
 * docs.
 *
 * @param {ClientSession} [session] overwrite the current session
 * @return {ClientSession}
 * @method $session
 * @api public
 * @memberOf Document
 */

Document.prototype.$session = function $session(session) {
  if (arguments.length === 0) {
    return this.$__.session;
  }
  this.$__.session = session;

  if (!this.ownerDocument) {
    const subdocs = this.$__getAllSubdocs();
    for (const child of subdocs) {
      child.$session(session);
    }
  }

  return session;
};

/**
 * Overwrite all values in this document with the values of `obj`, except
 * for immutable properties. Behaves similarly to `set()`, except for it
 * unsets all properties that aren't in `obj`.
 *
 * @param {Object} obj the object to overwrite this document with
 * @method overwrite
 * @name overwrite
 * @memberOf Document
 * @instance
 * @api public
 */

Document.prototype.overwrite = function overwrite(obj) {
  const keys = Array.from(new Set(Object.keys(this._doc).concat(Object.keys(obj))));

  for (const key of keys) {
    if (key === '_id') {
      continue;
    }
    // Explicitly skip version key
    if (this.schema.options.versionKey && key === this.schema.options.versionKey) {
      continue;
    }
    if (this.schema.options.discriminatorKey && key === this.schema.options.discriminatorKey) {
      continue;
    }
    this.$set(key, obj[key]);
  }

  return this;
};

/**
 * Alias for `set()`, used internally to avoid conflicts
 *
 * @param {String|Object} path path or object of key/vals to set
 * @param {Any} val the value to set
 * @param {Schema|String|Number|Buffer|*} [type] optionally specify a type for "on-the-fly" attributes
 * @param {Object} [options] optionally specify options that modify the behavior of the set
 * @method $set
 * @name $set
 * @memberOf Document
 * @instance
 * @api public
 */

Document.prototype.$set = function $set(path, val, type, options) {
  if (utils.isPOJO(type)) {
    options = type;
    type = undefined;
  }

  options = options || {};
  const merge = options.merge;
  const adhoc = type && type !== true;
  const constructing = type === true;
  let adhocs;
  let keys;
  let i = 0;
  let pathtype;
  let key;
  let prefix;

  const strict = 'strict' in options
    ? options.strict
    : this.$__.strictMode;

  if (adhoc) {
    adhocs = this.$__.adhocPaths || (this.$__.adhocPaths = {});
    adhocs[path] = this.schema.interpretAsType(path, type, this.schema.options);
  }

  if (path == null) {
    const _ = path;
    path = val;
    val = _;
  } else if (typeof path !== 'string') {
    // new Document({ key: val })
    if (path instanceof Document) {
      if (path.$__isNested) {
        path = path.toObject();
      } else {
        path = path._doc;
      }
    }

    prefix = val ? val + '.' : '';

    keys = Object.keys(path);
    const len = keys.length;

    // `_skipMinimizeTopLevel` is because we may have deleted the top-level
    // nested key to ensure key order.
    const _skipMinimizeTopLevel = get(options, '_skipMinimizeTopLevel', false);
    if (len === 0 && _skipMinimizeTopLevel) {
      delete options._skipMinimizeTopLevel;
      if (val) {
        this.$set(val, {});
      }
      return this;
    }
<<<<<<< HEAD
  }

  function _handleIndex(i) {
    key = keys[i];
    const pathName = prefix + key;
    pathtype = this.schema.pathType(pathName);

    // On initial set, delete any nested keys if we're going to overwrite
    // them to ensure we keep the user's key order.
    if (type === true &&
        !prefix &&
        path[key] != null &&
        pathtype === 'nested' &&
        this._doc[key] != null &&
        Object.keys(this._doc[key]).length === 0) {
      delete this._doc[key];
      // Make sure we set `{}` back even if we minimize re: gh-8565
      options = Object.assign({}, options, { _skipMinimizeTopLevel: true });
    }

    if (typeof path[key] === 'object' &&
        !utils.isNativeObject(path[key]) &&
        !utils.isMongooseType(path[key]) &&
        path[key] != null &&
        pathtype !== 'virtual' &&
        pathtype !== 'real' &&
        pathtype !== 'adhocOrUndefined' &&
        !(this.$__path(pathName) instanceof MixedSchema) &&
        !(this.schema.paths[pathName] &&
        this.schema.paths[pathName].options &&
        this.schema.paths[pathName].options.ref)) {
      this.$set(path[key], prefix + key, constructing, options);
    } else if (strict) {
      // Don't overwrite defaults with undefined keys (gh-3981) (gh-9039)
      if (constructing && path[key] === void 0 &&
          this.get(pathName) !== void 0) {
        return;
=======

    for (let i = 0; i < len; ++i) {
      key = keys[i];
      const pathName = prefix + key;
      pathtype = this.schema.pathType(pathName);

      // On initial set, delete any nested keys if we're going to overwrite
      // them to ensure we keep the user's key order.
      if (type === true &&
          !prefix &&
          path[key] != null &&
          pathtype === 'nested' &&
          this._doc[key] != null &&
          Object.keys(this._doc[key]).length === 0) {
        delete this._doc[key];
        // Make sure we set `{}` back even if we minimize re: gh-8565
        options = Object.assign({}, options, { _skipMinimizeTopLevel: true });
>>>>>>> 8066fd26
      }

      const someCondition = typeof path[key] === 'object' &&
                            !utils.isNativeObject(path[key]) &&
                            !utils.isMongooseType(path[key]) &&
                            path[key] != null &&
                            pathtype !== 'virtual' &&
                            pathtype !== 'real' &&
                            pathtype !== 'adhocOrUndefined' &&
                            !(this.$__path(pathName) instanceof MixedSchema) &&
                            !(this.schema.paths[pathName] &&
                            this.schema.paths[pathName].options &&
                            this.schema.paths[pathName].options.ref);

      if (someCondition) {
        this.$__.$setCalled.add(prefix + key);
        this.$set(path[key], prefix + key, constructing, options);
      } else if (strict) {
        // Don't overwrite defaults with undefined keys (gh-3981) (gh-9039)
        if (constructing && path[key] === void 0 &&
            this.get(pathName) !== void 0) {
          continue;
        }

        if (pathtype === 'adhocOrUndefined') {
          pathtype = getEmbeddedDiscriminatorPath(this, pathName, { typeOnly: true });
        }

        if (pathtype === 'real' || pathtype === 'virtual') {
          // Check for setting single embedded schema to document (gh-3535)
          let p = path[key];
          if (this.schema.paths[pathName] &&
              this.schema.paths[pathName].$isSingleNested &&
              path[key] instanceof Document) {
            p = p.toObject({ virtuals: false, transform: false });
          }
          this.$set(prefix + key, p, constructing, options);
        } else if (pathtype === 'nested' && path[key] instanceof Document) {
          this.$set(prefix + key,
            path[key].toObject({ transform: false }), constructing, options);
        } else if (strict === 'throw') {
          if (pathtype === 'nested') {
            throw new ObjectExpectedError(key, path[key]);
          } else {
            throw new StrictModeError(key);
          }
        }
      } else if (path[key] !== void 0) {
        this.$set(prefix + key, path[key], constructing, options);
      }
    }

    return this;
  } else {
    this.$__.$setCalled.add(path);
  }

  let pathType = this.schema.pathType(path);
  if (pathType === 'adhocOrUndefined') {
    pathType = getEmbeddedDiscriminatorPath(this, path, { typeOnly: true });
  }

  // Assume this is a Mongoose document that was copied into a POJO using
  // `Object.assign()` or `{...doc}`
  val = handleSpreadDoc(val);

  if (pathType === 'nested' && val) {
    if (typeof val === 'object' && val != null) {
      const hasPriorVal = this.$__.savedState != null && this.$__.savedState.hasOwnProperty(path);
      if (this.$__.savedState != null && !this.isNew && !this.$__.savedState.hasOwnProperty(path)) {
        const priorVal = this.$__getValue(path);
        this.$__.savedState[path] = priorVal;

        const keys = Object.keys(priorVal || {});
        for (const key of keys) {
          this.$__.savedState[path + '.' + key] = priorVal[key];
        }
      }

      if (!merge) {
        this.$__setValue(path, null);
        cleanModifiedSubpaths(this, path);
      } else {
        return this.$set(val, path, constructing);
      }

      const keys = Object.keys(val);
      this.$__setValue(path, {});
      for (const key of keys) {
        this.$set(path + '.' + key, val[key], constructing);
      }

      if (hasPriorVal && utils.deepEqual(this.$__.savedState[path], val)) {
        this.unmarkModified(path);
      } else {
        this.markModified(path);
      }
      cleanModifiedSubpaths(this, path, { skipDocArrays: true });
      return this;
    }
    this.invalidate(path, new MongooseError.CastError('Object', val, path));
    return this;
  }

  let schema;
  const parts = path.indexOf('.') === -1 ? [path] : path.split('.');

  // Might need to change path for top-level alias
  if (typeof this.schema.aliases[parts[0]] == 'string') {
    parts[0] = this.schema.aliases[parts[0]];
  }

  if (pathType === 'adhocOrUndefined' && strict) {
    // check for roots that are Mixed types
    let mixed;

    for (i = 0; i < parts.length; ++i) {
      const subpath = parts.slice(0, i + 1).join('.');

      // If path is underneath a virtual, bypass everything and just set it.
      if (i + 1 < parts.length && this.schema.pathType(subpath) === 'virtual') {
        mpath.set(path, val, this);
        return this;
      }

      schema = this.schema.path(subpath);
      if (schema == null) {
        continue;
      }

      if (schema instanceof MixedSchema) {
        // allow changes to sub paths of mixed types
        mixed = true;
        break;
      }
    }

    if (schema == null) {
      // Check for embedded discriminators
      schema = getEmbeddedDiscriminatorPath(this, path);
    }

    if (!mixed && !schema) {
      if (strict === 'throw') {
        throw new StrictModeError(path);
      }
      return this;
    }
  } else if (pathType === 'virtual') {
    schema = this.schema.virtualpath(path);
    schema.applySetters(val, this);
    return this;
  } else {
    schema = this.$__path(path);
  }

  // gh-4578, if setting a deeply nested path that doesn't exist yet, create it
  let cur = this._doc;
  let curPath = '';
  for (i = 0; i < parts.length - 1; ++i) {
    cur = cur[parts[i]];
    curPath += (curPath.length > 0 ? '.' : '') + parts[i];
    if (!cur) {
      this.$set(curPath, {});
      // Hack re: gh-5800. If nested field is not selected, it probably exists
      // so `MongoError: cannot use the part (nested of nested.num) to
      // traverse the element ({nested: null})` is not likely. If user gets
      // that error, its their fault for now. We should reconsider disallowing
      // modifying not selected paths for 6.x
      if (!this.isSelected(curPath)) {
        this.unmarkModified(curPath);
      }
      cur = this.$__getValue(curPath);
    }
  }

  let pathToMark;

  // When using the $set operator the path to the field must already exist.
  // Else mongodb throws: "LEFT_SUBFIELD only supports Object"

  if (parts.length <= 1) {
    pathToMark = path;
  } else {
    for (i = 0; i < parts.length; ++i) {
      const subpath = parts.slice(0, i + 1).join('.');
      if (this.get(subpath, null, { getters: false }) === null) {
        pathToMark = subpath;
        break;
      }
    }

    if (!pathToMark) {
      pathToMark = path;
    }
  }

  // if this doc is being constructed we should not trigger getters
  const priorVal = (() => {
    if (this.$__.$options.priorDoc != null) {
      return this.$__.$options.priorDoc.$__getValue(path);
    }
    if (constructing) {
      return void 0;
    }
    return this.$__getValue(path);
  })();

  if (!schema) {
    this.$__set(pathToMark, path, constructing, parts, schema, val, priorVal);
    return this;
  }

  // If overwriting a subdocument path, make sure to clear out
  // any errors _before_ setting, so new errors that happen
  // get persisted. Re: #9080
  if (schema.$isSingleNested || schema.$isMongooseArray) {
    _markValidSubpaths(this, path);
  }

  if (schema.$isSingleNested && val != null && merge) {
    if (val instanceof Document) {
      val = val.toObject({ virtuals: false, transform: false });
    }
    const keys = Object.keys(val);
    for (const key of keys) {
      this.$set(path + '.' + key, val[key], constructing, options);
    }

    return this;
  }

  let shouldSet = true;
  try {
    // If the user is trying to set a ref path to a document with
    // the correct model name, treat it as populated
    const refMatches = (() => {
      if (schema.options == null) {
        return false;
      }
      if (!(val instanceof Document)) {
        return false;
      }
      const model = val.constructor;

      // Check ref
      const ref = schema.options.ref;
      if (ref != null && (ref === model.modelName || ref === model.baseModelName)) {
        return true;
      }

      // Check refPath
      const refPath = schema.options.refPath;
      if (refPath == null) {
        return false;
      }
      const modelName = val.get(refPath);
      return modelName === model.modelName || modelName === model.baseModelName;
    })();

    let didPopulate = false;
    if (refMatches && val instanceof Document) {
      this.populated(path, val._id, { [populateModelSymbol]: val.constructor });
      didPopulate = true;
    }

    let popOpts;
    if (schema.options &&
        Array.isArray(schema.options[this.schema.options.typeKey]) &&
        schema.options[this.schema.options.typeKey].length &&
        schema.options[this.schema.options.typeKey][0].ref &&
        _isManuallyPopulatedArray(val, schema.options[this.schema.options.typeKey][0].ref)) {
      if (this.ownerDocument) {
        popOpts = { [populateModelSymbol]: val[0].constructor };
        this.ownerDocument().populated(this.$__fullPath(path),
          val.map(function(v) { return v._id; }), popOpts);
      } else {
        popOpts = { [populateModelSymbol]: val[0].constructor };
        this.populated(path, val.map(function(v) { return v._id; }), popOpts);
      }
      didPopulate = true;
    }

    if (this.schema.singleNestedPaths[path] == null) {
      // If this path is underneath a single nested schema, we'll call the setter
      // later in `$__set()` because we don't take `_doc` when we iterate through
      // a single nested doc. That's to make sure we get the correct context.
      // Otherwise we would double-call the setter, see gh-7196.
      val = schema.applySetters(val, this, false, priorVal);
    }

    if (schema.$isMongooseDocumentArray &&
        Array.isArray(val) &&
        val.length > 0 &&
        val[0] != null &&
        val[0].$__ != null &&
        val[0].$__.populated != null) {
      const populatedPaths = Object.keys(val[0].$__.populated);
      for (const populatedPath of populatedPaths) {
        this.populated(path + '.' + populatedPath,
          val.map(v => v.populated(populatedPath)),
          val[0].$__.populated[populatedPath].options);
      }
      didPopulate = true;
    }

    if (!didPopulate && this.$__.populated) {
      // If this array partially contains populated documents, convert them
      // all to ObjectIds re: #8443
      if (Array.isArray(val) && this.$__.populated[path]) {
        for (let i = 0; i < val.length; ++i) {
          if (val[i] instanceof Document) {
            val[i] = val[i]._id;
          }
        }
      }
      delete this.$__.populated[path];
    }

    if (schema.$isSingleNested && val != null) {
      _checkImmutableSubpaths(val, schema, priorVal);
    }

    this.$markValid(path);
  } catch (e) {
    if (e instanceof MongooseError.StrictModeError && e.isImmutableError) {
      this.invalidate(path, e);
    } else if (e instanceof MongooseError.CastError) {
      this.invalidate(e.path, e);
      if (e.$originalErrorPath) {
        this.invalidate(path,
          new MongooseError.CastError(schema.instance, val, path, e.$originalErrorPath));
      }
    } else {
      this.invalidate(path,
        new MongooseError.CastError(schema.instance, val, path, e));
    }
    shouldSet = false;
  }

  if (shouldSet) {
    this.$__set(pathToMark, path, constructing, parts, schema, val, priorVal);

    if (this.$__.savedState != null) {
      if (!this.isNew && !this.$__.savedState.hasOwnProperty(path)) {
        this.$__.savedState[path] = priorVal;
      } else if (this.$__.savedState.hasOwnProperty(path) && utils.deepEqual(val, this.$__.savedState[path])) {
        this.unmarkModified(path);
      }
    }
  }

  if (schema.$isSingleNested && (this.isDirectModified(path) || val == null)) {
    cleanModifiedSubpaths(this, path);
  }

  return this;
};

/*!
 * ignore
 */

function _isManuallyPopulatedArray(val, ref) {
  if (!Array.isArray(val)) {
    return false;
  }
  if (val.length === 0) {
    return false;
  }

  for (const el of val) {
    if (!(el instanceof Document)) {
      return false;
    }
    const modelName = el.constructor.modelName;
    if (modelName == null) {
      return false;
    }
    if (el.constructor.modelName != ref && el.constructor.baseModelName != ref) {
      return false;
    }
  }

  return true;
}

/**
 * Sets the value of a path, or many paths.
 *
 * ####Example:
 *
 *     // path, value
 *     doc.set(path, value)
 *
 *     // object
 *     doc.set({
 *         path  : value
 *       , path2 : {
 *            path  : value
 *         }
 *     })
 *
 *     // on-the-fly cast to number
 *     doc.set(path, value, Number)
 *
 *     // on-the-fly cast to string
 *     doc.set(path, value, String)
 *
 *     // changing strict mode behavior
 *     doc.set(path, value, { strict: false });
 *
 * @param {String|Object} path path or object of key/vals to set
 * @param {Any} val the value to set
 * @param {Schema|String|Number|Buffer|*} [type] optionally specify a type for "on-the-fly" attributes
 * @param {Object} [options] optionally specify options that modify the behavior of the set
 * @api public
 * @method set
 * @memberOf Document
 * @instance
 */

Document.prototype.set = Document.prototype.$set;

/**
 * Determine if we should mark this change as modified.
 *
 * @return {Boolean}
 * @api private
 * @method $__shouldModify
 * @memberOf Document
 * @instance
 */

Document.prototype.$__shouldModify = function(pathToMark, path, constructing, parts, schema, val, priorVal) {
  if (this.isNew) {
    return true;
  }

  // Re: the note about gh-7196, `val` is the raw value without casting or
  // setters if the full path is under a single nested subdoc because we don't
  // want to double run setters. So don't set it as modified. See gh-7264.
  if (this.schema.singleNestedPaths[path] != null) {
    return false;
  }

  if (val === void 0 && !this.isSelected(path)) {
    // when a path is not selected in a query, its initial
    // value will be undefined.
    return true;
  }

  if (val === void 0 && path in this.$__.activePaths.states.default) {
    // we're just unsetting the default value which was never saved
    return false;
  }

  // gh-3992: if setting a populated field to a doc, don't mark modified
  // if they have the same _id
  if (this.populated(path) &&
      val instanceof Document &&
      deepEqual(val._id, priorVal)) {
    return false;
  }

  if (!deepEqual(val, priorVal || utils.getValue(path, this))) {
    return true;
  }

  if (!constructing &&
      val !== null &&
      val !== undefined &&
      path in this.$__.activePaths.states.default &&
      deepEqual(val, schema.getDefault(this, constructing))) {
    // a path with a default was $unset on the server
    // and the user is setting it to the same value again
    return true;
  }
  return false;
};

/**
 * Handles the actual setting of the value and marking the path modified if appropriate.
 *
 * @api private
 * @method $__set
 * @memberOf Document
 * @instance
 */

Document.prototype.$__set = function(pathToMark, path, constructing, parts, schema, val, priorVal) {
  Embedded = Embedded || require('./types/ArraySubdocument');

  const shouldModify = this.$__shouldModify(pathToMark, path, constructing, parts,
    schema, val, priorVal);
  const _this = this;

  if (shouldModify) {
    this.markModified(pathToMark);

    // handle directly setting arrays (gh-1126)
    MongooseArray || (MongooseArray = require('./types/array'));
    if (val && val.isMongooseArray) {
      val._registerAtomic('$set', val);

      // Update embedded document parent references (gh-5189)
      if (val.isMongooseDocumentArray) {
        val.forEach(function(item) {
          item && item.__parentArray && (item.__parentArray = val);
        });
      }

      // Small hack for gh-1638: if we're overwriting the entire array, ignore
      // paths that were modified before the array overwrite
      this.$__.activePaths.forEach(function(modifiedPath) {
        if (modifiedPath.startsWith(path + '.')) {
          _this.$__.activePaths.ignore(modifiedPath);
        }
      });
    }
  }

  let obj = this._doc;
  let i = 0;
  const l = parts.length;
  let cur = '';

  for (; i < l; i++) {
    const next = i + 1;
    const last = next === l;
    cur += (cur ? '.' + parts[i] : parts[i]);
    if (specialProperties.has(parts[i])) {
      return;
    }

    if (last) {
      if (obj instanceof Map) {
        obj.set(parts[i], val);
      } else {
        obj[parts[i]] = val;
      }
    } else {
      if (utils.isPOJO(obj[parts[i]])) {
        obj = obj[parts[i]];
      } else if (obj[parts[i]] && obj[parts[i]] instanceof Embedded) {
        obj = obj[parts[i]];
      } else if (obj[parts[i]] && obj[parts[i]].$isSingleNested) {
        obj = obj[parts[i]];
      } else if (obj[parts[i]] && Array.isArray(obj[parts[i]])) {
        obj = obj[parts[i]];
      } else {
        obj[parts[i]] = obj[parts[i]] || {};
        obj = obj[parts[i]];
      }
    }
  }
};

/**
 * Gets a raw value from a path (no getters)
 *
 * @param {String} path
 * @api private
 */

Document.prototype.$__getValue = function(path) {
  return utils.getValue(path, this._doc);
};

/**
 * Sets a raw value for a path (no casting, setters, transformations)
 *
 * @param {String} path
 * @param {Object} value
 * @api private
 */

Document.prototype.$__setValue = function(path, val) {
  utils.setValue(path, val, this._doc);
  return this;
};

/**
 * Returns the value of a path.
 *
 * ####Example
 *
 *     // path
 *     doc.get('age') // 47
 *
 *     // dynamic casting to a string
 *     doc.get('age', String) // "47"
 *
 * @param {String} path
 * @param {Schema|String|Number|Buffer|*} [type] optionally specify a type for on-the-fly attributes
 * @param {Object} [options]
 * @param {Boolean} [options.virtuals=false] Apply virtuals before getting this path
 * @param {Boolean} [options.getters=true] If false, skip applying getters and just get the raw value
 * @api public
 */

Document.prototype.get = function(path, type, options) {
  let adhoc;
  options = options || {};
  if (type) {
    adhoc = this.schema.interpretAsType(path, type, this.schema.options);
  }

  let schema = this.$__path(path);
  if (schema == null) {
    schema = this.schema.virtualpath(path);
  }
  if (schema instanceof MixedSchema) {
    const virtual = this.schema.virtualpath(path);
    if (virtual != null) {
      schema = virtual;
    }
  }
  const pieces = path.split('.');
  let obj = this._doc;

  if (schema instanceof VirtualType) {
    return schema.applyGetters(void 0, this);
  }

  // Might need to change path for top-level alias
  if (typeof this.schema.aliases[pieces[0]] == 'string') {
    pieces[0] = this.schema.aliases[pieces[0]];
  }

  for (let i = 0, l = pieces.length; i < l; i++) {
    if (obj && obj._doc) {
      obj = obj._doc;
    }

    if (obj == null) {
      obj = void 0;
    } else if (obj instanceof Map) {
      obj = obj.get(pieces[i], { getters: false });
    } else if (i === l - 1) {
      obj = utils.getValue(pieces[i], obj);
    } else {
      obj = obj[pieces[i]];
    }
  }

  if (adhoc) {
    obj = adhoc.cast(obj);
  }

  if (schema != null && options.getters !== false) {
    obj = schema.applyGetters(obj, this);
  } else if (this.schema.nested[path] && options.virtuals) {
    // Might need to apply virtuals if this is a nested path
    return applyVirtuals(this, utils.clone(obj) || {}, { path: path });
  }

  return obj;
};

/*!
 * ignore
 */

Document.prototype[getSymbol] = Document.prototype.get;

/**
 * Returns the schematype for the given `path`.
 *
 * @param {String} path
 * @api private
 * @method $__path
 * @memberOf Document
 * @instance
 */

Document.prototype.$__path = function(path) {
  const adhocs = this.$__.adhocPaths;
  const adhocType = adhocs && adhocs.hasOwnProperty(path) ? adhocs[path] : null;

  if (adhocType) {
    return adhocType;
  }
  return this.schema.path(path);
};

/**
 * Marks the path as having pending changes to write to the db.
 *
 * _Very helpful when using [Mixed](./schematypes.html#mixed) types._
 *
 * ####Example:
 *
 *     doc.mixed.type = 'changed';
 *     doc.markModified('mixed.type');
 *     doc.save() // changes to mixed.type are now persisted
 *
 * @param {String} path the path to mark modified
 * @param {Document} [scope] the scope to run validators with
 * @api public
 */

Document.prototype.markModified = function(path, scope) {
  this.$__.activePaths.modify(path);
  if (scope != null && !this.ownerDocument) {
    this.$__.pathsToScopes[path] = scope;
  }
};

/**
 * Clears the modified state on the specified path.
 *
 * ####Example:
 *
 *     doc.foo = 'bar';
 *     doc.unmarkModified('foo');
 *     doc.save(); // changes to foo will not be persisted
 *
 * @param {String} path the path to unmark modified
 * @api public
 */

Document.prototype.unmarkModified = function(path) {
  this.$__.activePaths.init(path);
  delete this.$__.pathsToScopes[path];
};

/**
 * Don't run validation on this path or persist changes to this path.
 *
 * ####Example:
 *
 *     doc.foo = null;
 *     doc.$ignore('foo');
 *     doc.save(); // changes to foo will not be persisted and validators won't be run
 *
 * @memberOf Document
 * @instance
 * @method $ignore
 * @param {String} path the path to ignore
 * @api public
 */

Document.prototype.$ignore = function(path) {
  this.$__.activePaths.ignore(path);
};

/**
 * Returns the list of paths that have been directly modified. A direct
 * modified path is a path that you explicitly set, whether via `doc.foo = 'bar'`,
 * `Object.assign(doc, { foo: 'bar' })`, or `doc.set('foo', 'bar')`.
 *
 * A path `a` may be in `modifiedPaths()` but not in `directModifiedPaths()`
 * because a child of `a` was directly modified.
 *
 * ####Example
 *     const schema = new Schema({ foo: String, nested: { bar: String } });
 *     const Model = mongoose.model('Test', schema);
 *     await Model.create({ foo: 'original', nested: { bar: 'original' } });
 *
 *     const doc = await Model.findOne();
 *     doc.nested.bar = 'modified';
 *     doc.directModifiedPaths(); // ['nested.bar']
 *     doc.modifiedPaths(); // ['nested', 'nested.bar']
 *
 * @return {Array}
 * @api public
 */

Document.prototype.directModifiedPaths = function() {
  return Object.keys(this.$__.activePaths.states.modify);
};

/**
 * Returns true if the given path is nullish or only contains empty objects.
 * Useful for determining whether this subdoc will get stripped out by the
 * [minimize option](/docs/guide.html#minimize).
 *
 * ####Example:
 *     const schema = new Schema({ nested: { foo: String } });
 *     const Model = mongoose.model('Test', schema);
 *     const doc = new Model({});
 *     doc.$isEmpty('nested'); // true
 *     doc.nested.$isEmpty(); // true
 *
 *     doc.nested.foo = 'bar';
 *     doc.$isEmpty('nested'); // false
 *     doc.nested.$isEmpty(); // false
 *
 * @memberOf Document
 * @instance
 * @api public
 * @method $isEmpty
 * @return {Boolean}
 */

Document.prototype.$isEmpty = function(path) {
  const isEmptyOptions = {
    minimize: true,
    virtuals: false,
    getters: false,
    transform: false
  };

  if (arguments.length > 0) {
    const v = this.get(path);
    if (v == null) {
      return true;
    }
    if (typeof v !== 'object') {
      return false;
    }
    if (utils.isPOJO(v)) {
      return _isEmpty(v);
    }
    return Object.keys(v.toObject(isEmptyOptions)).length === 0;
  }

  return Object.keys(this.toObject(isEmptyOptions)).length === 0;
};

function _isEmpty(v) {
  if (v == null) {
    return true;
  }
  if (typeof v !== 'object' || Array.isArray(v)) {
    return false;
  }
  for (const key of Object.keys(v)) {
    if (!_isEmpty(v[key])) {
      return false;
    }
  }
  return true;
}

/**
 * Returns the list of paths that have been modified.
 *
 * @param {Object} [options]
 * @param {Boolean} [options.includeChildren=false] if true, returns children of modified paths as well. For example, if false, the list of modified paths for `doc.colors = { primary: 'blue' };` will **not** contain `colors.primary`. If true, `modifiedPaths()` will return an array that contains `colors.primary`.
 * @return {Array}
 * @api public
 */

Document.prototype.modifiedPaths = function(options) {
  options = options || {};
  const directModifiedPaths = Object.keys(this.$__.activePaths.states.modify);
  const _this = this;
  return directModifiedPaths.reduce(function(list, path) {
    const parts = path.split('.');
    list = list.concat(parts.reduce(function(chains, part, i) {
      return chains.concat(parts.slice(0, i).concat(part).join('.'));
    }, []).filter(function(chain) {
      return (list.indexOf(chain) === -1);
    }));

    if (!options.includeChildren) {
      return list;
    }

    let cur = _this.get(path);
    if (cur != null && typeof cur === 'object') {
      if (cur._doc) {
        cur = cur._doc;
      }
      if (Array.isArray(cur)) {
        const len = cur.length;
        for (let i = 0; i < len; ++i) {
          if (list.indexOf(path + '.' + i) === -1) {
            list.push(path + '.' + i);
            if (cur[i] != null && cur[i].$__) {
              const modified = cur[i].modifiedPaths();
              for (const childPath of modified) {
                list.push(path + '.' + i + '.' + childPath);
              }
            }
          }
        }
      } else {
        Object.keys(cur).
          filter(function(key) {
            return list.indexOf(path + '.' + key) === -1;
          }).
          forEach(function(key) {
            list.push(path + '.' + key);
          });
      }
    }

    return list;
  }, []);
};

Document.prototype[documentModifiedPaths] = Document.prototype.modifiedPaths;

/**
 * Returns true if any of the given paths is modified, else false. If no arguments, returns `true` if any path
 * in this document is modified.
 *
 * If `path` is given, checks if a path or any full path containing `path` as part of its path chain has been modified.
 *
 * ####Example
 *
 *     doc.set('documents.0.title', 'changed');
 *     doc.isModified()                      // true
 *     doc.isModified('documents')           // true
 *     doc.isModified('documents.0.title')   // true
 *     doc.isModified('documents otherProp') // true
 *     doc.isDirectModified('documents')     // false
 *
 * @param {String} [path] optional
 * @return {Boolean}
 * @api public
 */

Document.prototype.isModified = function(paths, modifiedPaths) {
  if (paths) {
    if (!Array.isArray(paths)) {
      paths = paths.split(' ');
    }
    const modified = modifiedPaths || this[documentModifiedPaths]();
    const directModifiedPaths = Object.keys(this.$__.activePaths.states.modify);
    const isModifiedChild = paths.some(function(path) {
      return !!~modified.indexOf(path);
    });

    return isModifiedChild || paths.some(function(path) {
      return directModifiedPaths.some(function(mod) {
        return mod === path || path.startsWith(mod + '.');
      });
    });
  }

  return this.$__.activePaths.some('modify');
};

Document.prototype[documentIsModified] = Document.prototype.isModified;

/**
 * Checks if a path is set to its default.
 *
 * ####Example
 *
 *     MyModel = mongoose.model('test', { name: { type: String, default: 'Val '} });
 *     const m = new MyModel();
 *     m.$isDefault('name'); // true
 *
 * @memberOf Document
 * @instance
 * @method $isDefault
 * @param {String} [path]
 * @return {Boolean}
 * @api public
 */

Document.prototype.$isDefault = function(path) {
  if (path == null) {
    return this.$__.activePaths.some('default');
  }

  if (typeof path === 'string' && path.indexOf(' ') === -1) {
    return this.$__.activePaths.states.default.hasOwnProperty(path);
  }

  let paths = path;
  if (!Array.isArray(paths)) {
    paths = paths.split(' ');
  }

  return paths.some(path => this.$__.activePaths.states.default.hasOwnProperty(path));
};

/**
 * Getter/setter, determines whether the document was removed or not.
 *
 * ####Example:
 *     product.remove(function (err, product) {
 *       product.$isDeleted(); // true
 *       product.remove(); // no-op, doesn't send anything to the db
 *
 *       product.$isDeleted(false);
 *       product.$isDeleted(); // false
 *       product.remove(); // will execute a remove against the db
 *     })
 *
 * @param {Boolean} [val] optional, overrides whether mongoose thinks the doc is deleted
 * @return {Boolean} whether mongoose thinks this doc is deleted.
 * @method $isDeleted
 * @memberOf Document
 * @instance
 * @api public
 */

Document.prototype.$isDeleted = function(val) {
  if (arguments.length === 0) {
    return !!this.$__.isDeleted;
  }

  this.$__.isDeleted = !!val;
  return this;
};

/**
 * Returns true if `path` was directly set and modified, else false.
 *
 * ####Example
 *
 *     doc.set('documents.0.title', 'changed');
 *     doc.isDirectModified('documents.0.title') // true
 *     doc.isDirectModified('documents') // false
 *
 * @param {String|Array<String>} path
 * @return {Boolean}
 * @api public
 */

Document.prototype.isDirectModified = function(path) {
  if (path == null) {
    return this.$__.activePaths.some('modify');
  }

  if (typeof path === 'string' && path.indexOf(' ') === -1) {
    return this.$__.activePaths.states.modify.hasOwnProperty(path);
  }

  let paths = path;
  if (!Array.isArray(paths)) {
    paths = paths.split(' ');
  }

  return paths.some(path => this.$__.activePaths.states.modify.hasOwnProperty(path));
};

/**
 * Checks if `path` is in the `init` state, that is, it was set by `Document#init()` and not modified since.
 *
 * @param {String} path
 * @return {Boolean}
 * @api public
 */

Document.prototype.isInit = function(path) {
  if (path == null) {
    return this.$__.activePaths.some('init');
  }

  if (typeof path === 'string' && path.indexOf(' ') === -1) {
    return this.$__.activePaths.states.init.hasOwnProperty(path);
  }

  let paths = path;
  if (!Array.isArray(paths)) {
    paths = paths.split(' ');
  }

  return paths.some(path => this.$__.activePaths.states.init.hasOwnProperty(path));
};

/**
 * Checks if `path` was selected in the source query which initialized this document.
 *
 * ####Example
 *
 *     Thing.findOne().select('name').exec(function (err, doc) {
 *        doc.isSelected('name') // true
 *        doc.isSelected('age')  // false
 *     })
 *
 * @param {String|Array<String>} path
 * @return {Boolean}
 * @api public
 */

Document.prototype.isSelected = function isSelected(path) {
  if (this.$__.selected == null) {
    return true;
  }

  if (path === '_id') {
    return this.$__.selected._id !== 0;
  }

  if (path.indexOf(' ') !== -1) {
    path = path.split(' ');
  }
  if (Array.isArray(path)) {
    return path.some(p => this.isSelected(p));
  }

  const paths = Object.keys(this.$__.selected);
  let inclusive = null;

  if (paths.length === 1 && paths[0] === '_id') {
    // only _id was selected.
    return this.$__.selected._id === 0;
  }

  for (const cur of paths) {
    if (cur === '_id') {
      continue;
    }
    if (!isDefiningProjection(this.$__.selected[cur])) {
      continue;
    }
    inclusive = !!this.$__.selected[cur];
    break;
  }

  if (inclusive === null) {
    return true;
  }

  if (path in this.$__.selected) {
    return inclusive;
  }

  const pathDot = path + '.';

  for (const cur of paths) {
    if (cur === '_id') {
      continue;
    }

    if (cur.startsWith(pathDot)) {
      return inclusive || cur !== pathDot;
    }

    if (pathDot.startsWith(cur + '.')) {
      return inclusive;
    }
  }

  return !inclusive;
};

Document.prototype[documentIsSelected] = Document.prototype.isSelected;

/**
 * Checks if `path` was explicitly selected. If no projection, always returns
 * true.
 *
 * ####Example
 *
 *     Thing.findOne().select('nested.name').exec(function (err, doc) {
 *        doc.isDirectSelected('nested.name') // true
 *        doc.isDirectSelected('nested.otherName') // false
 *        doc.isDirectSelected('nested')  // false
 *     })
 *
 * @param {String} path
 * @return {Boolean}
 * @api public
 */

Document.prototype.isDirectSelected = function isDirectSelected(path) {
  if (this.$__.selected == null) {
    return true;
  }

  if (path === '_id') {
    return this.$__.selected._id !== 0;
  }

  if (path.indexOf(' ') !== -1) {
    path = path.split(' ');
  }
  if (Array.isArray(path)) {
    return path.some(p => this.isDirectSelected(p));
  }

  const paths = Object.keys(this.$__.selected);
  let inclusive = null;

  if (paths.length === 1 && paths[0] === '_id') {
    // only _id was selected.
    return this.$__.selected._id === 0;
  }

  for (const cur of paths) {
    if (cur === '_id') {
      continue;
    }
    if (!isDefiningProjection(this.$__.selected[cur])) {
      continue;
    }
    inclusive = !!this.$__.selected[cur];
    break;
  }

  if (inclusive === null) {
    return true;
  }

  if (this.$__.selected.hasOwnProperty(path)) {
    return inclusive;
  }

  return !inclusive;
};

/**
 * Executes registered validation rules for this document.
 *
 * ####Note:
 *
 * This method is called `pre` save and if a validation rule is violated, [save](#model_Model-save) is aborted and the error is returned to your `callback`.
 *
 * ####Example:
 *
 *     doc.validate(function (err) {
 *       if (err) handleError(err);
 *       else // validation passed
 *     });
 *
 * @param {Array|String} [pathsToValidate] list of paths to validate. If set, Mongoose will validate only the modified paths that are in the given list.
 * @param {Object} [options] internal options
 * @param {Boolean} [options.validateModifiedOnly=false] if `true` mongoose validates only modified paths.
 * @param {Function} [callback] optional callback called after validation completes, passing an error if one occurred
 * @return {Promise} Promise
 * @api public
 */

Document.prototype.validate = function(pathsToValidate, options, callback) {
  let parallelValidate;
  this.$op = 'validate';

  if (this.ownerDocument != null) {
    // Skip parallel validate check for subdocuments
  } else if (this.$__.validating) {
    parallelValidate = new ParallelValidateError(this, {
      parentStack: options && options.parentStack,
      conflictStack: this.$__.validating.stack
    });
  } else {
    this.$__.validating = new ParallelValidateError(this, { parentStack: options && options.parentStack });
  }

  if (typeof pathsToValidate === 'function') {
    callback = pathsToValidate;
    options = null;
    pathsToValidate = null;
  } else if (typeof options === 'function') {
    callback = options;
    options = pathsToValidate;
    pathsToValidate = null;
  }

  return promiseOrCallback(callback, cb => {
    if (parallelValidate != null) {
      return cb(parallelValidate);
    }

    this.$__validate(pathsToValidate, options, (error) => {
      this.$op = null;
      cb(error);
    });
  }, this.constructor.events);
};

/*!
 * ignore
 */

function _evaluateRequiredFunctions(doc) {
  Object.keys(doc.$__.activePaths.states.require).forEach(path => {
    const p = doc.schema.path(path);

    if (p != null && typeof p.originalRequiredValue === 'function') {
      doc.$__.cachedRequired[path] = p.originalRequiredValue.call(doc, doc);
    }
  });
}

/*!
 * ignore
 */

function _getPathsToValidate(doc) {
  const skipSchemaValidators = {};

  _evaluateRequiredFunctions(doc);

  // only validate required fields when necessary
  let paths = new Set(Object.keys(doc.$__.activePaths.states.require).filter(function(path) {
    if (!doc.isSelected(path) && !doc.isModified(path)) {
      return false;
    }
    if (path in doc.$__.cachedRequired) {
      return doc.$__.cachedRequired[path];
    }
    return true;
  }));


  Object.keys(doc.$__.activePaths.states.init).forEach(addToPaths);
  Object.keys(doc.$__.activePaths.states.modify).forEach(addToPaths);
  Object.keys(doc.$__.activePaths.states.default).forEach(addToPaths);
  function addToPaths(p) { paths.add(p); }

  const subdocs = doc.$__getAllSubdocs();
  const modifiedPaths = doc.modifiedPaths();
  for (const subdoc of subdocs) {
    if (subdoc.$basePath) {
      // Remove child paths for now, because we'll be validating the whole
      // subdoc
      for (const p of paths) {
        if (p === null || p.startsWith(subdoc.$basePath + '.')) {
          paths.delete(p);
        }
      }

      if (doc.isModified(subdoc.$basePath, modifiedPaths) &&
            !doc.isDirectModified(subdoc.$basePath) &&
            !doc.$isDefault(subdoc.$basePath)) {
        paths.add(subdoc.$basePath);

        skipSchemaValidators[subdoc.$basePath] = true;
      }
    }
  }

  // from here on we're not removing items from paths

  // gh-661: if a whole array is modified, make sure to run validation on all
  // the children as well
  for (const path of paths) {
    const _pathType = doc.schema.path(path);
    if (!_pathType ||
        !_pathType.$isMongooseArray ||
        // To avoid potential performance issues, skip doc arrays whose children
        // are not required. `getPositionalPathType()` may be slow, so avoid
        // it unless we have a case of #6364
        (_pathType.$isMongooseDocumentArray && !get(_pathType, 'schemaOptions.required'))) {
      continue;
    }

    const val = doc.$__getValue(path);
    _pushNestedArrayPaths(val, paths, path);
  }

  function _pushNestedArrayPaths(val, paths, path) {
    if (val != null) {
      const numElements = val.length;
      for (let j = 0; j < numElements; ++j) {
        if (Array.isArray(val[j])) {
          _pushNestedArrayPaths(val[j], paths, path + '.' + j);
        } else {
          paths.add(path + '.' + j);
        }
      }
    }
  }

  const flattenOptions = { skipArrays: true };
  for (const pathToCheck of paths) {
    if (doc.schema.nested[pathToCheck]) {
      let _v = doc.$__getValue(pathToCheck);
      if (isMongooseObject(_v)) {
        _v = _v.toObject({ transform: false });
      }
      const flat = flatten(_v, pathToCheck, flattenOptions, doc.schema);
      Object.keys(flat).forEach(addToPaths);
    }
  }


  for (const path of paths) {
    // Single nested paths (paths embedded under single nested subdocs) will
    // be validated on their own when we call `validate()` on the subdoc itself.
    // Re: gh-8468
    if (doc.schema.singleNestedPaths.hasOwnProperty(path)) {
      paths.delete(path);
      continue;
    }
    const _pathType = doc.schema.path(path);
    if (!_pathType || !_pathType.$isSchemaMap) {
      continue;
    }

    const val = doc.$__getValue(path);
    if (val == null) {
      continue;
    }
    for (const key of val.keys()) {
      paths.add(path + '.' + key);
    }
  }

  paths = Array.from(paths);
  return [paths, skipSchemaValidators];
}

/*!
 * ignore
 */

Document.prototype.$__validate = function(pathsToValidate, options, callback) {
  if (typeof pathsToValidate === 'function') {
    callback = pathsToValidate;
    options = null;
    pathsToValidate = null;
  } else if (typeof options === 'function') {
    callback = options;
    options = null;
  }

  const hasValidateModifiedOnlyOption = options &&
      (typeof options === 'object') &&
      ('validateModifiedOnly' in options);

  let shouldValidateModifiedOnly;
  if (hasValidateModifiedOnlyOption) {
    shouldValidateModifiedOnly = !!options.validateModifiedOnly;
  } else {
    shouldValidateModifiedOnly = this.schema.options.validateModifiedOnly;
  }

  const _this = this;
  const _complete = () => {
    let validationError = this.$__.validationError;
    this.$__.validationError = undefined;

    if (shouldValidateModifiedOnly && validationError != null) {
      // Remove any validation errors that aren't from modified paths
      const errors = Object.keys(validationError.errors);
      for (const errPath of errors) {
        if (!this.isModified(errPath)) {
          delete validationError.errors[errPath];
        }
      }
      if (Object.keys(validationError.errors).length === 0) {
        validationError = void 0;
      }
    }

    this.$__.cachedRequired = {};
    this.emit('validate', _this);
    this.constructor.emit('validate', _this);

    this.$__.validating = null;
    if (validationError) {
      for (const key in validationError.errors) {
        // Make sure cast errors persist
        if (!this[documentArrayParent] &&
            validationError.errors[key] instanceof MongooseError.CastError) {
          this.invalidate(key, validationError.errors[key]);
        }
      }

      return validationError;
    }
  };

  // only validate required fields when necessary
  const pathDetails = _getPathsToValidate(this);
  let paths = shouldValidateModifiedOnly ?
    pathDetails[0].filter((path) => this.isModified(path)) :
    pathDetails[0];
  const skipSchemaValidators = pathDetails[1];

  if (Array.isArray(pathsToValidate)) {
    paths = _handlePathsToValidate(paths, pathsToValidate);
  }

  if (paths.length === 0) {
    return process.nextTick(function() {
      const error = _complete();
      if (error) {
        return _this.schema.s.hooks.execPost('validate:error', _this, [_this], { error: error }, function(error) {
          callback(error);
        });
      }
      callback(null, _this);
    });
  }

  const validated = {};
  let total = 0;

  const complete = function() {
    const error = _complete();
    if (error) {
      return _this.schema.s.hooks.execPost('validate:error', _this, [_this], { error: error }, function(error) {
        callback(error);
      });
    }
    callback(null, _this);
  };

  const validatePath = function(path) {
    if (path == null || validated[path]) {
      return;
    }

    validated[path] = true;
    total++;

    process.nextTick(function() {
      const schemaType = _this.schema.path(path);

      if (!schemaType) {
        return --total || complete();
      }

      // If user marked as invalid or there was a cast error, don't validate
      if (!_this.$isValid(path)) {
        --total || complete();
        return;
      }

      let val = _this.$__getValue(path);

      // If you `populate()` and get back a null value, required validators
      // shouldn't fail (gh-8018). We should always fall back to the populated
      // value.
      let pop;
      if (val == null && (pop = _this.populated(path))) {
        val = pop;
      }
      const scope = path in _this.$__.pathsToScopes ?
        _this.$__.pathsToScopes[path] :
        _this;

      const doValidateOptions = {
        skipSchemaValidators: skipSchemaValidators[path],
        path: path
      };

      schemaType.doValidate(val, function(err) {
        if (err) {
          const isSubdoc = schemaType.$isSingleNested ||
            schemaType.$isArraySubdocument ||
            schemaType.$isMongooseDocumentArray;
          if (isSubdoc && err instanceof ValidationError) {
            return --total || complete();
          }
          _this.invalidate(path, err, undefined, true);
        }
        --total || complete();
      }, scope, doValidateOptions);
    });
  };

  const numPaths = paths.length;
  for (let i = 0; i < numPaths; ++i) {
    validatePath(paths[i]);
  }
};

/*!
 * ignore
 */

function _handlePathsToValidate(paths, pathsToValidate) {
  const _pathsToValidate = new Set(pathsToValidate);
  const parentPaths = new Map([]);
  for (const path of pathsToValidate) {
    if (path.indexOf('.') === -1) {
      continue;
    }
    const pieces = path.split('.');
    let cur = pieces[0];
    for (let i = 1; i < pieces.length; ++i) {
      // Since we skip subpaths under single nested subdocs to
      // avoid double validation, we need to add back the
      // single nested subpath if the user asked for it (gh-8626)
      parentPaths.set(cur, path);
      cur = cur + '.' + pieces[i];
    }
  }

  const ret = [];
  for (const path of paths) {
    if (_pathsToValidate.has(path)) {
      ret.push(path);
    } else if (parentPaths.has(path)) {
      ret.push(parentPaths.get(path));
    }
  }
  return ret;
}

/**
 * Executes registered validation rules (skipping asynchronous validators) for this document.
 *
 * ####Note:
 *
 * This method is useful if you need synchronous validation.
 *
 * ####Example:
 *
 *     const err = doc.validateSync();
 *     if (err) {
 *       handleError(err);
 *     } else {
 *       // validation passed
 *     }
 *
 * @param {Array|string} pathsToValidate only validate the given paths
 * @param {Object} [options] options for validation
 * @param {Boolean} [options.validateModifiedOnly=false] If `true`, Mongoose will only validate modified paths, as opposed to modified paths and `required` paths.
 * @return {ValidationError|undefined} ValidationError if there are errors during validation, or undefined if there is no error.
 * @api public
 */

Document.prototype.validateSync = function(pathsToValidate, options) {
  const _this = this;

  const hasValidateModifiedOnlyOption = options &&
      (typeof options === 'object') &&
      ('validateModifiedOnly' in options);

  let shouldValidateModifiedOnly;
  if (hasValidateModifiedOnlyOption) {
    shouldValidateModifiedOnly = !!options.validateModifiedOnly;
  } else {
    shouldValidateModifiedOnly = this.schema.options.validateModifiedOnly;
  }

  if (typeof pathsToValidate === 'string') {
    pathsToValidate = pathsToValidate.split(' ');
  }

  // only validate required fields when necessary
  const pathDetails = _getPathsToValidate(this);
  let paths = shouldValidateModifiedOnly ?
    pathDetails[0].filter((path) => this.isModified(path)) :
    pathDetails[0];
  const skipSchemaValidators = pathDetails[1];

  if (Array.isArray(pathsToValidate)) {
    paths = _handlePathsToValidate(paths, pathsToValidate);
  }

  const validating = {};

  paths.forEach(function(path) {
    if (validating[path]) {
      return;
    }

    validating[path] = true;

    const p = _this.schema.path(path);
    if (!p) {
      return;
    }
    if (!_this.$isValid(path)) {
      return;
    }

    const val = _this.$__getValue(path);
    const err = p.doValidateSync(val, _this, {
      skipSchemaValidators: skipSchemaValidators[path],
      path: path
    });
    if (err) {
      const isSubdoc = p.$isSingleNested ||
        p.$isArraySubdocument ||
        p.$isMongooseDocumentArray;
      if (isSubdoc && err instanceof ValidationError) {
        return;
      }
      _this.invalidate(path, err, undefined, true);
    }
  });

  const err = _this.$__.validationError;
  _this.$__.validationError = undefined;
  _this.emit('validate', _this);
  _this.constructor.emit('validate', _this);

  if (err) {
    for (const key in err.errors) {
      // Make sure cast errors persist
      if (err.errors[key] instanceof MongooseError.CastError) {
        _this.invalidate(key, err.errors[key]);
      }
    }
  }

  return err;
};

/**
 * Marks a path as invalid, causing validation to fail.
 *
 * The `errorMsg` argument will become the message of the `ValidationError`.
 *
 * The `value` argument (if passed) will be available through the `ValidationError.value` property.
 *
 *     doc.invalidate('size', 'must be less than 20', 14);

 *     doc.validate(function (err) {
 *       console.log(err)
 *       // prints
 *       { message: 'Validation failed',
 *         name: 'ValidationError',
 *         errors:
 *          { size:
 *             { message: 'must be less than 20',
 *               name: 'ValidatorError',
 *               path: 'size',
 *               type: 'user defined',
 *               value: 14 } } }
 *     })
 *
 * @param {String} path the field to invalidate. For array elements, use the `array.i.field` syntax, where `i` is the 0-based index in the array.
 * @param {String|Error} errorMsg the error which states the reason `path` was invalid
 * @param {Object|String|Number|any} value optional invalid value
 * @param {String} [kind] optional `kind` property for the error
 * @return {ValidationError} the current ValidationError, with all currently invalidated paths
 * @api public
 */

Document.prototype.invalidate = function(path, err, val, kind) {
  if (!this.$__.validationError) {
    this.$__.validationError = new ValidationError(this);
  }

  if (this.$__.validationError.errors[path]) {
    return;
  }

  if (!err || typeof err === 'string') {
    err = new ValidatorError({
      path: path,
      message: err,
      type: kind || 'user defined',
      value: val
    });
  }

  if (this.$__.validationError === err) {
    return this.$__.validationError;
  }

  this.$__.validationError.addError(path, err);
  return this.$__.validationError;
};

/**
 * Marks a path as valid, removing existing validation errors.
 *
 * @param {String} path the field to mark as valid
 * @api public
 * @memberOf Document
 * @instance
 * @method $markValid
 */

Document.prototype.$markValid = function(path) {
  if (!this.$__.validationError || !this.$__.validationError.errors[path]) {
    return;
  }

  delete this.$__.validationError.errors[path];
  if (Object.keys(this.$__.validationError.errors).length === 0) {
    this.$__.validationError = null;
  }
};

/*!
 * ignore
 */

function _markValidSubpaths(doc, path) {
  if (!doc.$__.validationError) {
    return;
  }

  const keys = Object.keys(doc.$__.validationError.errors);
  for (const key of keys) {
    if (key.startsWith(path + '.')) {
      delete doc.$__.validationError.errors[key];
    }
  }
  if (Object.keys(doc.$__.validationError.errors).length === 0) {
    doc.$__.validationError = null;
  }
}

/*!
 * ignore
 */

function _checkImmutableSubpaths(subdoc, schematype, priorVal) {
  const schema = schematype.schema;
  if (schema == null) {
    return;
  }

  for (const key of Object.keys(schema.paths)) {
    const path = schema.paths[key];
    if (path.$immutableSetter == null) {
      continue;
    }
    const oldVal = priorVal == null ? void 0 : priorVal.$__getValue(key);
    // Calling immutableSetter with `oldVal` even though it expects `newVal`
    // is intentional. That's because `$immutableSetter` compares its param
    // to the current value.
    path.$immutableSetter.call(subdoc, oldVal);
  }
}

/**
 * Saves this document by inserting a new document into the database if [document.isNew](/docs/api.html#document_Document-isNew) is `true`,
 * or sends an [updateOne](/docs/api.html#document_Document-updateOne) operation **only** with the modifications to the database, it does not replace the whole document in the latter case.
 *
 * ####Example:
 *
 *     product.sold = Date.now();
 *     product = await product.save();
 *
 * If save is successful, the returned promise will fulfill with the document
 * saved.
 *
 * ####Example:
 *
 *     const newProduct = await product.save();
 *     newProduct === product; // true
 *
 * @param {Object} [options] options optional options
 * @param {Session} [options.session=null] the [session](https://docs.mongodb.com/manual/reference/server-sessions/) associated with this save operation. If not specified, defaults to the [document's associated session](api.html#document_Document-$session).
 * @param {Object} [options.safe] (DEPRECATED) overrides [schema's safe option](http://mongoosejs.com//docs/guide.html#safe). Use the `w` option instead.
 * @param {Boolean} [options.validateBeforeSave] set to false to save without validating.
 * @param {Boolean} [options.validateModifiedOnly=false] If `true`, Mongoose will only validate modified paths, as opposed to modified paths and `required` paths.
 * @param {Number|String} [options.w] set the [write concern](https://docs.mongodb.com/manual/reference/write-concern/#w-option). Overrides the [schema-level `writeConcern` option](/docs/guide.html#writeConcern)
 * @param {Boolean} [options.j] set to true for MongoDB to wait until this `save()` has been [journaled before resolving the returned promise](https://docs.mongodb.com/manual/reference/write-concern/#j-option). Overrides the [schema-level `writeConcern` option](/docs/guide.html#writeConcern)
 * @param {Number} [options.wtimeout] sets a [timeout for the write concern](https://docs.mongodb.com/manual/reference/write-concern/#wtimeout). Overrides the [schema-level `writeConcern` option](/docs/guide.html#writeConcern).
 * @param {Boolean} [options.checkKeys=true] the MongoDB driver prevents you from saving keys that start with '$' or contain '.' by default. Set this option to `false` to skip that check. See [restrictions on field names](https://docs.mongodb.com/manual/reference/limits/#Restrictions-on-Field-Names)
 * @param {Boolean} [options.timestamps=true] if `false` and [timestamps](./guide.html#timestamps) are enabled, skip timestamps for this `save()`.
 * @param {Function} [fn] optional callback
 * @method save
 * @memberOf Document
 * @instance
 * @throws {DocumentNotFoundError} if this [save updates an existing document](api.html#document_Document-isNew) but the document doesn't exist in the database. For example, you will get this error if the document is [deleted between when you retrieved the document and when you saved it](documents.html#updating).
 * @return {Promise|undefined} Returns undefined if used with callback or a Promise otherwise.
 * @api public
 * @see middleware http://mongoosejs.com/docs/middleware.html
 */

/**
 * Checks if a path is invalid
 *
 * @param {String|Array<String>} path the field to check
 * @method $isValid
 * @memberOf Document
 * @instance
 * @api private
 */

Document.prototype.$isValid = function(path) {
  if (this.$__.validationError == null || Object.keys(this.$__.validationError.errors).length === 0) {
    return true;
  }
  if (path == null) {
    return false;
  }

  if (path.indexOf(' ') !== -1) {
    path = path.split(' ');
  }
  if (Array.isArray(path)) {
    return path.some(p => this.$__.validationError.errors[p] == null);
  }

  return this.$__.validationError.errors[path] == null;
};

/**
 * Resets the internal modified state of this document.
 *
 * @api private
 * @return {Document}
 * @method $__reset
 * @memberOf Document
 * @instance
 */

Document.prototype.$__reset = function reset() {
  let _this = this;
  DocumentArray || (DocumentArray = require('./types/documentarray'));

  this.$__.activePaths
    .map('init', 'modify', function(i) {
      return _this.$__getValue(i);
    })
    .filter(function(val) {
      return val && val instanceof Array && val.isMongooseDocumentArray && val.length;
    })
    .forEach(function(array) {
      let i = array.length;
      while (i--) {
        const doc = array[i];
        if (!doc) {
          continue;
        }
        doc.$__reset();
      }

      _this.$__.activePaths.init(array.$path());

      array[arrayAtomicsBackupSymbol] = array[arrayAtomicsSymbol];
      array[arrayAtomicsSymbol] = {};
    });

  this.$__.activePaths.
    map('init', 'modify', function(i) {
      return _this.$__getValue(i);
    }).
    filter(function(val) {
      return val && val.$isSingleNested;
    }).
    forEach(function(doc) {
      doc.$__reset();
      _this.$__.activePaths.init(doc.$basePath);
    });

  // clear atomics
  this.$__dirty().forEach(function(dirt) {
    const type = dirt.value;

    if (type && type[arrayAtomicsSymbol]) {
      type[arrayAtomicsBackupSymbol] = type[arrayAtomicsSymbol];
      type[arrayAtomicsSymbol] = {};
    }
  });

  this.$__.backup = {};
  this.$__.backup.activePaths = {
    modify: Object.assign({}, this.$__.activePaths.states.modify),
    default: Object.assign({}, this.$__.activePaths.states.default)
  };
  this.$__.backup.validationError = this.$__.validationError;
  this.$__.backup.errors = this.errors;

  // Clear 'dirty' cache
  this.$__.activePaths.clear('modify');
  this.$__.activePaths.clear('default');
  this.$__.validationError = undefined;
  this.errors = undefined;
  _this = this;
  this.schema.requiredPaths().forEach(function(path) {
    _this.$__.activePaths.require(path);
  });

  return this;
};

/*!
 * ignore
 */

Document.prototype.$__undoReset = function $__undoReset() {
  if (this.$__.backup == null || this.$__.backup.activePaths == null) {
    return;
  }

  this.$__.activePaths.states.modify = this.$__.backup.activePaths.modify;
  this.$__.activePaths.states.default = this.$__.backup.activePaths.default;

  this.$__.validationError = this.$__.backup.validationError;
  this.errors = this.$__.backup.errors;

  for (const dirt of this.$__dirty()) {
    const type = dirt.value;

    if (type && type[arrayAtomicsSymbol] && type[arrayAtomicsBackupSymbol]) {
      type[arrayAtomicsSymbol] = type[arrayAtomicsBackupSymbol];
    }
  }

  for (const subdoc of this.$__getAllSubdocs()) {
    subdoc.$__undoReset();
  }
};

/**
 * Returns this documents dirty paths / vals.
 *
 * @api private
 * @method $__dirty
 * @memberOf Document
 * @instance
 */

Document.prototype.$__dirty = function() {
  const _this = this;

  let all = this.$__.activePaths.map('modify', function(path) {
    return {
      path: path,
      value: _this.$__getValue(path),
      schema: _this.$__path(path)
    };
  });

  // gh-2558: if we had to set a default and the value is not undefined,
  // we have to save as well
  all = all.concat(this.$__.activePaths.map('default', function(path) {
    if (path === '_id' || _this.$__getValue(path) == null) {
      return;
    }
    return {
      path: path,
      value: _this.$__getValue(path),
      schema: _this.$__path(path)
    };
  }));

  // Sort dirty paths in a flat hierarchy.
  all.sort(function(a, b) {
    return (a.path < b.path ? -1 : (a.path > b.path ? 1 : 0));
  });

  // Ignore "foo.a" if "foo" is dirty already.
  const minimal = [];
  let lastPath;
  let top;

  all.forEach(function(item) {
    if (!item) {
      return;
    }
    if (lastPath == null || item.path.indexOf(lastPath) !== 0) {
      lastPath = item.path + '.';
      minimal.push(item);
      top = item;
    } else if (top != null &&
        top.value != null &&
        top.value[arrayAtomicsSymbol] != null &&
        top.value.hasAtomics()) {
      // special case for top level MongooseArrays
      // the `top` array itself and a sub path of `top` are being set.
      // the only way to honor all of both modifications is through a $set
      // of entire array.
      top.value[arrayAtomicsSymbol] = {};
      top.value[arrayAtomicsSymbol].$set = top.value;
    }
  });

  top = lastPath = null;
  return minimal;
};

/**
 * Assigns/compiles `schema` into this documents prototype.
 *
 * @param {Schema} schema
 * @api private
 * @method $__setSchema
 * @memberOf Document
 * @instance
 */

Document.prototype.$__setSchema = function(schema) {
  compile(schema.tree, this, undefined, schema.options);

  // Apply default getters if virtual doesn't have any (gh-6262)
  for (const key of Object.keys(schema.virtuals)) {
    schema.virtuals[key]._applyDefaultGetters();
  }

  this.schema = schema;
  this[documentSchemaSymbol] = schema;
};


/**
 * Get active path that were changed and are arrays
 *
 * @api private
 * @method $__getArrayPathsToValidate
 * @memberOf Document
 * @instance
 */

Document.prototype.$__getArrayPathsToValidate = function() {
  DocumentArray || (DocumentArray = require('./types/documentarray'));

  // validate all document arrays.
  return this.$__.activePaths
    .map('init', 'modify', function(i) {
      return this.$__getValue(i);
    }.bind(this))
    .filter(function(val) {
      return val && val instanceof Array && val.isMongooseDocumentArray && val.length;
    }).reduce(function(seed, array) {
      return seed.concat(array);
    }, [])
    .filter(function(doc) {
      return doc;
    });
};


/**
 * Get all subdocs (by bfs)
 *
 * @api private
 * @method $__getAllSubdocs
 * @memberOf Document
 * @instance
 */

Document.prototype.$__getAllSubdocs = function() {
  DocumentArray || (DocumentArray = require('./types/documentarray'));
  Embedded = Embedded || require('./types/ArraySubdocument');

  function docReducer(doc, seed, path) {
    let val = doc;
    if (path) {
      if (doc instanceof Document && doc[documentSchemaSymbol].paths[path]) {
        val = doc._doc[path];
      } else {
        val = doc[path];
      }
    }
    if (val instanceof Embedded) {
      seed.push(val);
    } else if (val instanceof Map) {
      seed = Array.from(val.keys()).reduce(function(seed, path) {
        return docReducer(val.get(path), seed, null);
      }, seed);
    } else if (val && val.$isSingleNested) {
      seed = Object.keys(val._doc).reduce(function(seed, path) {
        return docReducer(val._doc, seed, path);
      }, seed);
      seed.push(val);
    } else if (val && val.isMongooseDocumentArray) {
      val.forEach(function _docReduce(doc) {
        if (!doc || !doc._doc) {
          return;
        }
        seed = Object.keys(doc._doc).reduce(function(seed, path) {
          return docReducer(doc._doc, seed, path);
        }, seed);
        if (doc instanceof Embedded) {
          seed.push(doc);
        }
      });
    } else if (val instanceof Document && val.$__isNested) {
      seed = Object.keys(val).reduce(function(seed, path) {
        return docReducer(val, seed, path);
      }, seed);
    }
    return seed;
  }

  const _this = this;
  const subDocs = Object.keys(this._doc).reduce(function(seed, path) {
    return docReducer(_this, seed, path);
  }, []);

  return subDocs;
};

/*!
 * Runs queued functions
 */

function applyQueue(doc) {
  const q = doc.schema && doc.schema.callQueue;
  if (!q.length) {
    return;
  }

  for (const pair of q) {
    if (pair[0] !== 'pre' && pair[0] !== 'post' && pair[0] !== 'on') {
      doc[pair[0]].apply(doc, pair[1]);
    }
  }
}

/*!
 * ignore
 */

Document.prototype.$__handleReject = function handleReject(err) {
  // emit on the Model if listening
  if (this.listeners('error').length) {
    this.emit('error', err);
  } else if (this.constructor.listeners && this.constructor.listeners('error').length) {
    this.constructor.emit('error', err);
  }
};

/**
 * Internal helper for toObject() and toJSON() that doesn't manipulate options
 *
 * @api private
 * @method $toObject
 * @memberOf Document
 * @instance
 */

Document.prototype.$toObject = function(options, json) {
  let defaultOptions = {
    transform: true,
    flattenDecimals: true
  };

  const path = json ? 'toJSON' : 'toObject';
  const baseOptions = get(this, 'constructor.base.options.' + path, {});
  const schemaOptions = get(this, 'schema.options', {});
  // merge base default options with Schema's set default options if available.
  // `clone` is necessary here because `utils.options` directly modifies the second input.
  defaultOptions = utils.options(defaultOptions, clone(baseOptions));
  defaultOptions = utils.options(defaultOptions, clone(schemaOptions[path] || {}));

  // If options do not exist or is not an object, set it to empty object
  options = utils.isPOJO(options) ? clone(options) : {};
  options._calledWithOptions = options._calledWithOptions || clone(options);

  if (!('flattenMaps' in options)) {
    options.flattenMaps = defaultOptions.flattenMaps;
  }

  let _minimize;
  if (options._calledWithOptions.minimize != null) {
    _minimize = options.minimize;
  } else if (defaultOptions.minimize != null) {
    _minimize = defaultOptions.minimize;
  } else {
    _minimize = schemaOptions.minimize;
  }

  // The original options that will be passed to `clone()`. Important because
  // `clone()` will recursively call `$toObject()` on embedded docs, so we
  // need the original options the user passed in, plus `_isNested` and
  // `_parentOptions` for checking whether we need to depopulate.
  const cloneOptions = Object.assign(utils.clone(options), {
    _isNested: true,
    json: json,
    minimize: _minimize
  });

  if (utils.hasUserDefinedProperty(options, 'getters')) {
    cloneOptions.getters = options.getters;
  }
  if (utils.hasUserDefinedProperty(options, 'virtuals')) {
    cloneOptions.virtuals = options.virtuals;
  }

  const depopulate = options.depopulate ||
    get(options, '_parentOptions.depopulate', false);
  // _isNested will only be true if this is not the top level document, we
  // should never depopulate
  if (depopulate && options._isNested && this.$__.wasPopulated) {
    // populated paths that we set to a document
    return clone(this._id, cloneOptions);
  }

  // merge default options with input options.
  options = utils.options(defaultOptions, options);
  options._isNested = true;
  options.json = json;
  options.minimize = _minimize;

  cloneOptions._parentOptions = options;
  cloneOptions._skipSingleNestedGetters = true;

  const gettersOptions = Object.assign({}, cloneOptions);
  gettersOptions._skipSingleNestedGetters = false;

  // remember the root transform function
  // to save it from being overwritten by sub-transform functions
  const originalTransform = options.transform;

  let ret = clone(this._doc, cloneOptions) || {};

  if (options.getters) {
    applyGetters(this, ret, gettersOptions);

    if (options.minimize) {
      ret = minimize(ret) || {};
    }
  }

  if (options.virtuals || (options.getters && options.virtuals !== false)) {
    applyVirtuals(this, ret, gettersOptions, options);
  }

  if (options.versionKey === false && this.schema.options.versionKey) {
    delete ret[this.schema.options.versionKey];
  }

  let transform = options.transform;

  // In the case where a subdocument has its own transform function, we need to
  // check and see if the parent has a transform (options.transform) and if the
  // child schema has a transform (this.schema.options.toObject) In this case,
  // we need to adjust options.transform to be the child schema's transform and
  // not the parent schema's
  if (transform) {
    applySchemaTypeTransforms(this, ret);
  }

  if (options.useProjection) {
    omitDeselectedFields(this, ret);
  }

  if (transform === true || (schemaOptions.toObject && transform)) {
    const opts = options.json ? schemaOptions.toJSON : schemaOptions.toObject;

    if (opts) {
      transform = (typeof options.transform === 'function' ? options.transform : opts.transform);
    }
  } else {
    options.transform = originalTransform;
  }

  if (typeof transform === 'function') {
    const xformed = transform(this, ret, options);
    if (typeof xformed !== 'undefined') {
      ret = xformed;
    }
  }

  return ret;
};

/**
 * Converts this document into a plain-old JavaScript object ([POJO](https://masteringjs.io/tutorials/fundamentals/pojo)).
 *
 * Buffers are converted to instances of [mongodb.Binary](http://mongodb.github.com/node-mongodb-native/api-bson-generated/binary.html) for proper storage.
 *
 * ####Options:
 *
 * - `getters` apply all getters (path and virtual getters), defaults to false
 * - `aliases` apply all aliases if `virtuals=true`, defaults to true
 * - `virtuals` apply virtual getters (can override `getters` option), defaults to false
 * - `minimize` remove empty objects, defaults to true
 * - `transform` a transform function to apply to the resulting document before returning
 * - `depopulate` depopulate any populated paths, replacing them with their original refs, defaults to false
 * - `versionKey` whether to include the version key, defaults to true
 * - `flattenMaps` convert Maps to POJOs. Useful if you want to JSON.stringify() the result of toObject(), defaults to false
 * - `useProjection` set to `true` to omit fields that are excluded in this document's projection. Unless you specified a projection, this will omit any field that has `select: false` in the schema.
 *
 * ####Getters/Virtuals
 *
 * Example of only applying path getters
 *
 *     doc.toObject({ getters: true, virtuals: false })
 *
 * Example of only applying virtual getters
 *
 *     doc.toObject({ virtuals: true })
 *
 * Example of applying both path and virtual getters
 *
 *     doc.toObject({ getters: true })
 *
 * To apply these options to every document of your schema by default, set your [schemas](#schema_Schema) `toObject` option to the same argument.
 *
 *     schema.set('toObject', { virtuals: true })
 *
 * ####Transform
 *
 * We may need to perform a transformation of the resulting object based on some criteria, say to remove some sensitive information or return a custom object. In this case we set the optional `transform` function.
 *
 * Transform functions receive three arguments
 *
 *     function (doc, ret, options) {}
 *
 * - `doc` The mongoose document which is being converted
 * - `ret` The plain object representation which has been converted
 * - `options` The options in use (either schema options or the options passed inline)
 *
 * ####Example
 *
 *     // specify the transform schema option
 *     if (!schema.options.toObject) schema.options.toObject = {};
 *     schema.options.toObject.transform = function (doc, ret, options) {
 *       // remove the _id of every document before returning the result
 *       delete ret._id;
 *       return ret;
 *     }
 *
 *     // without the transformation in the schema
 *     doc.toObject(); // { _id: 'anId', name: 'Wreck-it Ralph' }
 *
 *     // with the transformation
 *     doc.toObject(); // { name: 'Wreck-it Ralph' }
 *
 * With transformations we can do a lot more than remove properties. We can even return completely new customized objects:
 *
 *     if (!schema.options.toObject) schema.options.toObject = {};
 *     schema.options.toObject.transform = function (doc, ret, options) {
 *       return { movie: ret.name }
 *     }
 *
 *     // without the transformation in the schema
 *     doc.toObject(); // { _id: 'anId', name: 'Wreck-it Ralph' }
 *
 *     // with the transformation
 *     doc.toObject(); // { movie: 'Wreck-it Ralph' }
 *
 * _Note: if a transform function returns `undefined`, the return value will be ignored._
 *
 * Transformations may also be applied inline, overridding any transform set in the options:
 *
 *     function xform (doc, ret, options) {
 *       return { inline: ret.name, custom: true }
 *     }
 *
 *     // pass the transform as an inline option
 *     doc.toObject({ transform: xform }); // { inline: 'Wreck-it Ralph', custom: true }
 *
 * If you want to skip transformations, use `transform: false`:
 *
 *     schema.options.toObject.hide = '_id';
 *     schema.options.toObject.transform = function (doc, ret, options) {
 *       if (options.hide) {
 *         options.hide.split(' ').forEach(function (prop) {
 *           delete ret[prop];
 *         });
 *       }
 *       return ret;
 *     }
 *
 *     const doc = new Doc({ _id: 'anId', secret: 47, name: 'Wreck-it Ralph' });
 *     doc.toObject();                                        // { secret: 47, name: 'Wreck-it Ralph' }
 *     doc.toObject({ hide: 'secret _id', transform: false });// { _id: 'anId', secret: 47, name: 'Wreck-it Ralph' }
 *     doc.toObject({ hide: 'secret _id', transform: true }); // { name: 'Wreck-it Ralph' }
 *
 * If you pass a transform in `toObject()` options, Mongoose will apply the transform
 * to [subdocuments](/docs/subdocs.html) in addition to the top-level document.
 * Similarly, `transform: false` skips transforms for all subdocuments.
 * Note that this is behavior is different for transforms defined in the schema:
 * if you define a transform in `schema.options.toObject.transform`, that transform
 * will **not** apply to subdocuments.
 *
 *     const memberSchema = new Schema({ name: String, email: String });
 *     const groupSchema = new Schema({ members: [memberSchema], name: String, email });
 *     const Group = mongoose.model('Group', groupSchema);
 *
 *     const doc = new Group({
 *       name: 'Engineering',
 *       email: 'dev@mongoosejs.io',
 *       members: [{ name: 'Val', email: 'val@mongoosejs.io' }]
 *     });
 *
 *     // Removes `email` from both top-level document **and** array elements
 *     // { name: 'Engineering', members: [{ name: 'Val' }] }
 *     doc.toObject({ transform: (doc, ret) => { delete ret.email; return ret; } });
 *
 * Transforms, like all of these options, are also available for `toJSON`. See [this guide to `JSON.stringify()`](https://thecodebarbarian.com/the-80-20-guide-to-json-stringify-in-javascript.html) to learn why `toJSON()` and `toObject()` are separate functions.
 *
 * See [schema options](/docs/guide.html#toObject) for some more details.
 *
 * _During save, no custom options are applied to the document before being sent to the database._
 *
 * @param {Object} [options]
 * @param {Boolean} [options.getters=false] if true, apply all getters, including virtuals
 * @param {Boolean} [options.virtuals=false] if true, apply virtuals, including aliases. Use `{ getters: true, virtuals: false }` to just apply getters, not virtuals
 * @param {Boolean} [options.aliases=true] if `options.virtuals = true`, you can set `options.aliases = false` to skip applying aliases. This option is a no-op if `options.virtuals = false`.
 * @param {Boolean} [options.minimize=true] if true, omit any empty objects from the output
 * @param {Function|null} [options.transform=null] if set, mongoose will call this function to allow you to transform the returned object
 * @param {Boolean} [options.depopulate=false] if true, replace any conventionally populated paths with the original id in the output. Has no affect on virtual populated paths.
 * @param {Boolean} [options.versionKey=true] if false, exclude the version key (`__v` by default) from the output
 * @param {Boolean} [options.flattenMaps=false] if true, convert Maps to POJOs. Useful if you want to `JSON.stringify()` the result of `toObject()`.
 * @param {Boolean} [options.useProjection=false] - If true, omits fields that are excluded in this document's projection. Unless you specified a projection, this will omit any field that has `select: false` in the schema.
 * @return {Object} js object
 * @see mongodb.Binary http://mongodb.github.com/node-mongodb-native/api-bson-generated/binary.html
 * @api public
 * @memberOf Document
 * @instance
 */

Document.prototype.toObject = function(options) {
  return this.$toObject(options);
};

/*!
 * Minimizes an object, removing undefined values and empty objects
 *
 * @param {Object} object to minimize
 * @return {Object}
 */

function minimize(obj) {
  const keys = Object.keys(obj);
  let i = keys.length;
  let hasKeys;
  let key;
  let val;

  while (i--) {
    key = keys[i];
    val = obj[key];

    if (utils.isObject(val) && !Buffer.isBuffer(val)) {
      obj[key] = minimize(val);
    }

    if (undefined === obj[key]) {
      delete obj[key];
      continue;
    }

    hasKeys = true;
  }

  return hasKeys
    ? obj
    : undefined;
}

/*!
 * Applies virtuals properties to `json`.
 */

function applyVirtuals(self, json, options, toObjectOptions) {
  const schema = self.schema;
  const paths = Object.keys(schema.virtuals);
  let i = paths.length;
  const numPaths = i;
  let path;
  let assignPath;
  let cur = self._doc;
  let v;
  const aliases = get(toObjectOptions, 'aliases', true);

  if (!cur) {
    return json;
  }

  options = options || {};
  for (i = 0; i < numPaths; ++i) {
    path = paths[i];

    // Allow skipping aliases with `toObject({ virtuals: true, aliases: false })`
    if (!aliases && schema.aliases.hasOwnProperty(path)) {
      continue;
    }

    // We may be applying virtuals to a nested object, for example if calling
    // `doc.nestedProp.toJSON()`. If so, the path we assign to, `assignPath`,
    // will be a trailing substring of the `path`.
    assignPath = path;
    if (options.path != null) {
      if (!path.startsWith(options.path + '.')) {
        continue;
      }
      assignPath = path.substr(options.path.length + 1);
    }
    const parts = assignPath.split('.');
    v = clone(self.get(path), options);
    if (v === void 0) {
      continue;
    }
    const plen = parts.length;
    cur = json;
    for (let j = 0; j < plen - 1; ++j) {
      cur[parts[j]] = cur[parts[j]] || {};
      cur = cur[parts[j]];
    }
    cur[parts[plen - 1]] = v;
  }

  return json;
}

/*!
 * Applies virtuals properties to `json`.
 *
 * @param {Document} self
 * @param {Object} json
 * @return {Object} `json`
 */

function applyGetters(self, json, options) {
  const schema = self.schema;
  const paths = Object.keys(schema.paths);
  let i = paths.length;
  let path;
  let cur = self._doc;
  let v;

  if (!cur) {
    return json;
  }

  while (i--) {
    path = paths[i];

    const parts = path.split('.');
    const plen = parts.length;
    const last = plen - 1;
    let branch = json;
    let part;
    cur = self._doc;

    if (!self.isSelected(path)) {
      continue;
    }

    for (let ii = 0; ii < plen; ++ii) {
      part = parts[ii];
      v = cur[part];
      if (ii === last) {
        const val = self.get(path);
        branch[part] = clone(val, options);
      } else if (v == null) {
        if (part in cur) {
          branch[part] = v;
        }
        break;
      } else {
        branch = branch[part] || (branch[part] = {});
      }
      cur = v;
    }
  }

  return json;
}

/*!
 * Applies schema type transforms to `json`.
 *
 * @param {Document} self
 * @param {Object} json
 * @return {Object} `json`
 */

function applySchemaTypeTransforms(self, json) {
  const schema = self.schema;
  const paths = Object.keys(schema.paths || {});
  const cur = self._doc;

  if (!cur) {
    return json;
  }

  for (const path of paths) {
    const schematype = schema.paths[path];
    if (typeof schematype.options.transform === 'function') {
      const val = self.get(path);
      const transformedValue = schematype.options.transform.call(self, val);
      throwErrorIfPromise(path, transformedValue);
      utils.setValue(path, transformedValue, json);
    } else if (schematype.$embeddedSchemaType != null &&
        typeof schematype.$embeddedSchemaType.options.transform === 'function') {
      const vals = [].concat(self.get(path));
      const transform = schematype.$embeddedSchemaType.options.transform;
      for (let i = 0; i < vals.length; ++i) {
        const transformedValue = transform.call(self, vals[i]);
        vals[i] = transformedValue;
        throwErrorIfPromise(path, transformedValue);
      }

      json[path] = vals;
    }
  }

  return json;
}

function throwErrorIfPromise(path, transformedValue) {
  if (isPromise(transformedValue)) {
    throw new Error('`transform` function must be synchronous, but the transform on path `' + path + '` returned a promise.');
  }
}

/*!
 * ignore
 */

function omitDeselectedFields(self, json) {
  const schema = self.schema;
  const paths = Object.keys(schema.paths || {});
  const cur = self._doc;

  if (!cur) {
    return json;
  }

  let selected = self.$__.selected;
  if (selected === void 0) {
    selected = {};
    queryhelpers.applyPaths(selected, schema);
  }
  if (selected == null || Object.keys(selected).length === 0) {
    return json;
  }

  for (const path of paths) {
    if (selected[path] != null && !selected[path]) {
      delete json[path];
    }
  }

  return json;
}

/**
 * The return value of this method is used in calls to JSON.stringify(doc).
 *
 * This method accepts the same options as [Document#toObject](#document_Document-toObject). To apply the options to every document of your schema by default, set your [schemas](#schema_Schema) `toJSON` option to the same argument.
 *
 *     schema.set('toJSON', { virtuals: true })
 *
 * See [schema options](/docs/guide.html#toJSON) for details.
 *
 * @param {Object} options
 * @return {Object}
 * @see Document#toObject #document_Document-toObject
 * @see JSON.stringify() in JavaScript https://thecodebarbarian.com/the-80-20-guide-to-json-stringify-in-javascript.html
 * @api public
 * @memberOf Document
 * @instance
 */

Document.prototype.toJSON = function(options) {
  return this.$toObject(options, true);
};

/**
 * If this document is a subdocument or populated document, returns the document's
 * parent. Returns `undefined` otherwise.
 *
 * @api public
 * @method parent
 * @memberOf Document
 * @instance
 */

Document.prototype.parent = function() {
  return this.$__.parent;
};

/**
 * Alias for `parent()`. If this document is a subdocument or populated
 * document, returns the document's parent. Returns `undefined` otherwise.
 *
 * @api public
 * @method $parent
 * @memberOf Document
 * @instance
 */

Document.prototype.$parent = Document.prototype.parent;

/**
 * Helper for console.log
 *
 * @api public
 * @method inspect
 * @memberOf Document
 * @instance
 */

Document.prototype.inspect = function(options) {
  const isPOJO = utils.isPOJO(options);
  let opts;
  if (isPOJO) {
    opts = options;
    opts.minimize = false;
  }
  const ret = this.toObject(opts);

  if (ret == null) {
    // If `toObject()` returns null, `this` is still an object, so if `inspect()`
    // prints out null this can cause some serious confusion. See gh-7942.
    return 'MongooseDocument { ' + ret + ' }';
  }

  return ret;
};

if (inspect.custom) {
  /*!
  * Avoid Node deprecation warning DEP0079
  */

  Document.prototype[inspect.custom] = Document.prototype.inspect;
}

/**
 * Helper for console.log
 *
 * @api public
 * @method toString
 * @memberOf Document
 * @instance
 */

Document.prototype.toString = function() {
  const ret = this.inspect();
  if (typeof ret === 'string') {
    return ret;
  }
  return inspect(ret);
};

/**
 * Returns true if this document is equal to another document.
 *
 * Documents are considered equal when they have matching `_id`s, unless neither
 * document has an `_id`, in which case this function falls back to using
 * `deepEqual()`.
 *
 * @param {Document} doc a document to compare
 * @return {Boolean}
 * @api public
 * @memberOf Document
 * @instance
 */

Document.prototype.equals = function(doc) {
  if (!doc) {
    return false;
  }

  const tid = this.$__getValue('_id');
  const docid = doc.$__ != null ? doc.$__getValue('_id') : doc;
  if (!tid && !docid) {
    return deepEqual(this, doc);
  }
  return tid && tid.equals
    ? tid.equals(docid)
    : tid === docid;
};

/**
 * Populates paths on an existing document.
 *
 * ####Example:
 *
 *     await doc.populate([
 *       'stories',
 *       { path: 'fans', sort: { name: -1 } }
 *     ]);
 *     doc.populated('stories'); // Array of ObjectIds
 *     doc.stories[0].title; // 'Casino Royale'
 *     doc.populated('fans'); // Array of ObjectIds
 *
 * @see Model.populate #model_Model.populate
 * @see Document.execPopulate #document_Document-execPopulate
 * @param {String|Object|Array} [path] The path to populate or an options object or array of paths and/or options objects.
 * @param {Function} [callback] When passed, population is invoked
 * @api public
 * @return {Promise|null} this
 * @memberOf Document
 * @instance
 */

Document.prototype.populate = function populate() {
  const pop = {};
  const args = utils.args(arguments);
  let fn;

  if (args.length > 0) {
    if (typeof args[args.length - 1] === 'function') {
      fn = args.pop();
    }

    // use hash to remove duplicate paths
    const res = utils.populate.apply(null, args);
    for (const populateOptions of res) {
      pop[populateOptions.path] = populateOptions;
    }
  }

  const paths = utils.object.vals(pop);
  let topLevelModel = this.constructor;
  if (this.$__isNested) {
    topLevelModel = this.$__[scopeSymbol].constructor;
    const nestedPath = this.$__.nestedPath;
    paths.forEach(function(populateOptions) {
      populateOptions.path = nestedPath + '.' + populateOptions.path;
    });
  }

<<<<<<< HEAD
  // Use `$session()` by default if the document has an associated session
  // See gh-6754
  if (this.$session() != null) {
    const session = this.$session();
    paths.forEach(path => {
      if (path.options == null) {
        path.options = { session: session };
        return;
      }
      if (!('session' in path.options)) {
        path.options.session = session;
      }
    });
=======
  return this;
};

/**
 * Explicitly executes population and returns a promise. Useful for promises integration.
 *
 * ####Example:
 *
 *     const promise = doc.
 *       populate('company').
 *       populate({
 *         path: 'notes',
 *         match: /airline/,
 *         select: 'text',
 *         model: 'modelName'
 *         options: opts
 *       }).
 *       execPopulate();
 *
 *     // summary
 *     doc.execPopulate().then(resolve, reject);
 *
 *   // you can also use doc.execPopulate(options) as a shorthand for
 *   // doc.populate(options).execPopulate()
 *
 *
 * ####Example:
 *   const promise = doc.execPopulate({ path: 'company', select: 'employees' });
 *
 *   // summary
 *   promise.then(resolve,reject);
 *
 * @see Document.populate #document_Document-populate
 * @api public
 * @param {Function} [callback] optional callback. If specified, a promise will **not** be returned
 * @return {Promise} promise that resolves to the document when population is done
 * @memberOf Document
 * @instance
 */

Document.prototype.execPopulate = function(callback) {
  const isUsingShorthand = callback != null && typeof callback !== 'function';
  if (isUsingShorthand) {
    return this.populate.apply(this, arguments).execPopulate();
>>>>>>> 8066fd26
  }

  return topLevelModel.populate(this, paths, fn);
};

/**
 * Gets _id(s) used during population of the given `path`.
 *
 * ####Example:
 *
 *     Model.findOne().populate('author').exec(function (err, doc) {
 *       console.log(doc.author.name)         // Dr.Seuss
 *       console.log(doc.populated('author')) // '5144cf8050f071d979c118a7'
 *     })
 *
 * If the path was not populated, returns `undefined`.
 *
 * @param {String} path
 * @return {Array|ObjectId|Number|Buffer|String|undefined}
 * @memberOf Document
 * @instance
 * @api public
 */

Document.prototype.populated = function(path, val, options) {
  // val and options are internal
  if (val === null || val === void 0) {
    if (!this.$__.populated) {
      return undefined;
    }
    const v = this.$__.populated[path];
    if (v) {
      return v.value;
    }
    return undefined;
  }

  // internal
  if (val === true) {
    if (!this.$__.populated) {
      return undefined;
    }
    return this.$__.populated[path];
  }

  this.$__.populated || (this.$__.populated = {});
  this.$__.populated[path] = { value: val, options: options };

  // If this was a nested populate, make sure each populated doc knows
  // about its populated children (gh-7685)
  const pieces = path.split('.');
  for (let i = 0; i < pieces.length - 1; ++i) {
    const subpath = pieces.slice(0, i + 1).join('.');
    const subdoc = this.get(subpath);
    if (subdoc != null && subdoc.$__ != null && this.populated(subpath)) {
      const rest = pieces.slice(i + 1).join('.');
      subdoc.populated(rest, val, options);
      // No need to continue because the above recursion should take care of
      // marking the rest of the docs as populated
      break;
    }
  }

  return val;
};

/**
 * Takes a populated field and returns it to its unpopulated state.
 *
 * ####Example:
 *
 *     Model.findOne().populate('author').exec(function (err, doc) {
 *       console.log(doc.author.name); // Dr.Seuss
 *       console.log(doc.depopulate('author'));
 *       console.log(doc.author); // '5144cf8050f071d979c118a7'
 *     })
 *
 * If the path was not populated, this is a no-op.
 *
 * @param {String} path
 * @return {Document} this
 * @see Document.populate #document_Document-populate
 * @api public
 * @memberOf Document
 * @instance
 */

Document.prototype.depopulate = function(path) {
  if (typeof path === 'string') {
    path = path.split(' ');
  }

  let populatedIds;
  const virtualKeys = this.$$populatedVirtuals ? Object.keys(this.$$populatedVirtuals) : [];
  const populated = get(this, '$__.populated', {});

  if (arguments.length === 0) {
    // Depopulate all
    for (const virtualKey of virtualKeys) {
      delete this.$$populatedVirtuals[virtualKey];
      delete this._doc[virtualKey];
      delete populated[virtualKey];
    }

    const keys = Object.keys(populated);

    for (const key of keys) {
      populatedIds = this.populated(key);
      if (!populatedIds) {
        continue;
      }
      delete populated[key];
      this.$set(key, populatedIds);
    }
    return this;
  }

  for (const singlePath of path) {
    populatedIds = this.populated(singlePath);
    delete populated[singlePath];

    if (virtualKeys.indexOf(singlePath) !== -1) {
      delete this.$$populatedVirtuals[singlePath];
      delete this._doc[singlePath];
    } else if (populatedIds) {
      this.$set(singlePath, populatedIds);
    }
  }
  return this;
};


/**
 * Returns the full path to this document.
 *
 * @param {String} [path]
 * @return {String}
 * @api private
 * @method $__fullPath
 * @memberOf Document
 * @instance
 */

Document.prototype.$__fullPath = function(path) {
  // overridden in SubDocuments
  return path || '';
};

/**
 * Returns the changes that happened to the document
 * in the format that will be sent to MongoDB.
 *
 * #### Example:
 *
 *     const userSchema = new Schema({
 *       name: String,
 *       age: Number,
 *       country: String
 *     });
 *     const User = mongoose.model('User', userSchema);
 *     const user = await User.create({
 *       name: 'Hafez',
 *       age: 25,
 *       country: 'Egypt'
 *     });
 *
 *     // returns an empty object, no changes happened yet
 *     user.getChanges(); // { }
 *
 *     user.country = undefined;
 *     user.age = 26;
 *
 *     user.getChanges(); // { $set: { age: 26 }, { $unset: { country: 1 } } }
 *
 *     await user.save();
 *
 *     user.getChanges(); // { }
 *
 * Modifying the object that `getChanges()` returns does not affect the document's
 * change tracking state. Even if you `delete user.getChanges().$set`, Mongoose
 * will still send a `$set` to the server.
 *
 * @return {Object}
 * @api public
 * @method getChanges
 * @memberOf Document
 * @instance
 */

Document.prototype.getChanges = function() {
  const delta = this.$__delta();

  const changes = delta ? delta[1] : {};
  return changes;
};

/*!
 * Module exports.
 */

Document.ValidationError = ValidationError;
module.exports = exports = Document;<|MERGE_RESOLUTION|>--- conflicted
+++ resolved
@@ -952,45 +952,6 @@
       }
       return this;
     }
-<<<<<<< HEAD
-  }
-
-  function _handleIndex(i) {
-    key = keys[i];
-    const pathName = prefix + key;
-    pathtype = this.schema.pathType(pathName);
-
-    // On initial set, delete any nested keys if we're going to overwrite
-    // them to ensure we keep the user's key order.
-    if (type === true &&
-        !prefix &&
-        path[key] != null &&
-        pathtype === 'nested' &&
-        this._doc[key] != null &&
-        Object.keys(this._doc[key]).length === 0) {
-      delete this._doc[key];
-      // Make sure we set `{}` back even if we minimize re: gh-8565
-      options = Object.assign({}, options, { _skipMinimizeTopLevel: true });
-    }
-
-    if (typeof path[key] === 'object' &&
-        !utils.isNativeObject(path[key]) &&
-        !utils.isMongooseType(path[key]) &&
-        path[key] != null &&
-        pathtype !== 'virtual' &&
-        pathtype !== 'real' &&
-        pathtype !== 'adhocOrUndefined' &&
-        !(this.$__path(pathName) instanceof MixedSchema) &&
-        !(this.schema.paths[pathName] &&
-        this.schema.paths[pathName].options &&
-        this.schema.paths[pathName].options.ref)) {
-      this.$set(path[key], prefix + key, constructing, options);
-    } else if (strict) {
-      // Don't overwrite defaults with undefined keys (gh-3981) (gh-9039)
-      if (constructing && path[key] === void 0 &&
-          this.get(pathName) !== void 0) {
-        return;
-=======
 
     for (let i = 0; i < len; ++i) {
       key = keys[i];
@@ -1008,7 +969,6 @@
         delete this._doc[key];
         // Make sure we set `{}` back even if we minimize re: gh-8565
         options = Object.assign({}, options, { _skipMinimizeTopLevel: true });
->>>>>>> 8066fd26
       }
 
       const someCondition = typeof path[key] === 'object' &&
@@ -1024,7 +984,6 @@
                             this.schema.paths[pathName].options.ref);
 
       if (someCondition) {
-        this.$__.$setCalled.add(prefix + key);
         this.$set(path[key], prefix + key, constructing, options);
       } else if (strict) {
         // Don't overwrite defaults with undefined keys (gh-3981) (gh-9039)
@@ -1062,8 +1021,6 @@
     }
 
     return this;
-  } else {
-    this.$__.$setCalled.add(path);
   }
 
   let pathType = this.schema.pathType(path);
@@ -3887,7 +3844,6 @@
     });
   }
 
-<<<<<<< HEAD
   // Use `$session()` by default if the document has an associated session
   // See gh-6754
   if (this.$session() != null) {
@@ -3901,7 +3857,7 @@
         path.options.session = session;
       }
     });
-=======
+  }
   return this;
 };
 
@@ -3946,7 +3902,6 @@
   const isUsingShorthand = callback != null && typeof callback !== 'function';
   if (isUsingShorthand) {
     return this.populate.apply(this, arguments).execPopulate();
->>>>>>> 8066fd26
   }
 
   return topLevelModel.populate(this, paths, fn);
