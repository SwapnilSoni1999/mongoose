'use strict';

/*!
 * Module dependencies.
 */

const EventEmitter = require('events').EventEmitter;
const InternalCache = require('./internal');
const MongooseError = require('./error');
const MixedSchema = require('./schema/mixed');
const Schema = require('./schema');
const ObjectExpectedError = require('./error/objectExpected');
const ObjectParameterError = require('./error/objectParameter');
const StrictModeError = require('./error/strict');
const ValidatorError = require('./schematype').ValidatorError;
const VirtualType = require('./virtualtype');
const cleanModifiedSubpaths = require('./services/document/cleanModifiedSubpaths');
const compile = require('./services/document/compile').compile;
const defineKey = require('./services/document/compile').defineKey;
const flatten = require('./services/common').flatten;
const get = require('lodash.get');
const idGetter = require('./plugins/idGetter');
const isDefiningProjection = require('./services/projection/isDefiningProjection');
const isExclusive = require('./services/projection/isExclusive');
const inspect = require('util').inspect;
const internalToObjectOptions = require('./options').internalToObjectOptions;
const mpath = require('mpath');
const utils = require('./utils');

const ValidationError = MongooseError.ValidationError;
const clone = utils.clone;
const deepEqual = utils.deepEqual;
const isMongooseObject = utils.isMongooseObject;

let DocumentArray;
let MongooseArray;
let Embedded;

/**
 * Document constructor.
 *
 * @param {Object} obj the values to set
 * @param {Object} [fields] optional object containing the fields which were selected in the query returning this document and any populated paths data
 * @param {Boolean} [skipId] bool, should we auto create an ObjectId _id
 * @inherits NodeJS EventEmitter http://nodejs.org/api/events.html#events_class_events_eventemitter
 * @event `init`: Emitted on a document after it has was retreived from the db and fully hydrated by Mongoose.
 * @event `save`: Emitted when the document is successfully saved
 * @api private
 */

function Document(obj, fields, skipId, options) {
  if (typeof skipId === 'object' && skipId != null) {
    options = skipId;
    skipId = options.skipId;
  }
  options = options || {};

  this.$__ = new InternalCache;
  this.$__.emitter = new EventEmitter();
  this.isNew = 'isNew' in options ? options.isNew : true;
  this.errors = undefined;
  this.$__.$options = options || {};

  if (obj != null && typeof obj !== 'object') {
    throw new ObjectParameterError(obj, 'obj', 'Document');
  }

  var schema = this.schema;

  if (typeof fields === 'boolean') {
    this.$__.strictMode = fields;
    fields = undefined;
  } else {
    this.$__.strictMode = schema.options && schema.options.strict;
    this.$__.selected = fields;
  }

  var required = schema.requiredPaths(true);
  for (var i = 0; i < required.length; ++i) {
    this.$__.activePaths.require(required[i]);
  }

  this.$__.emitter.setMaxListeners(0);

  let exclude = null;

  // determine if this doc is a result of a query with
  // excluded fields
  if (fields && utils.getFunctionName(fields.constructor) === 'Object') {
    exclude = isExclusive(fields);
  }

  let hasIncludedChildren = exclude === false && fields ?
    $__hasIncludedChildren(fields) :
    {};

  this.$__buildDoc(obj, fields, skipId, exclude, hasIncludedChildren);

  // By default, defaults get applied **before** setting initial values
  // Re: gh-6155
  $__applyDefaults(this, fields, skipId, exclude, hasIncludedChildren, true);

  if (obj) {
    if (obj instanceof Document) {
      this.isNew = obj.isNew;
    }
    // Skip set hooks
    if (this.$__original_set) {
      this.$__original_set(obj, undefined, true);
    } else {
      this.$set(obj, undefined, true);
    }
  }

  // Function defaults get applied **after** setting initial values so they
  // see the full doc rather than an empty one, unless they opt out.
  // Re: gh-3781, gh-6155
  $__applyDefaults(this, fields, skipId, exclude, hasIncludedChildren, false);

  this.$__._id = this._id;

  if (!schema.options.strict && obj) {
    var _this = this,
        keys = Object.keys(this._doc);

    keys.forEach(function(key) {
      if (!(key in schema.tree)) {
        defineKey(key, null, _this);
      }
    });
  }

  applyQueue(this);
}

/*!
 * Document exposes the NodeJS event emitter API, so you can use
 * `on`, `once`, etc.
 */
utils.each(
  ['on', 'once', 'emit', 'listeners', 'removeListener', 'setMaxListeners',
    'removeAllListeners', 'addListener'],
  function(emitterFn) {
    Document.prototype[emitterFn] = function() {
      return this.$__.emitter[emitterFn].apply(this.$__.emitter, arguments);
    };
  });

Document.prototype.constructor = Document;

/**
 * The documents schema.
 *
 * @api public
 * @property schema
 * @memberOf Document
 */

Document.prototype.schema;

/**
 * Boolean flag specifying if the document is new.
 *
 * @api public
 * @property isNew
 * @memberOf Document
 */

Document.prototype.isNew;

/**
 * The string version of this documents _id.
 *
 * ####Note:
 *
 * This getter exists on all documents by default. The getter can be disabled by setting the `id` [option](/docs/guide.html#id) of its `Schema` to false at construction time.
 *
 *     new Schema({ name: String }, { id: false });
 *
 * @api public
 * @see Schema options /docs/guide.html#options
 * @property id
 * @memberOf Document
 */

Document.prototype.id;

/**
 * Hash containing current validation errors.
 *
 * @api public
 * @property errors
 * @memberOf Document
 */

Document.prototype.errors;

/*!
 * ignore
 */

function $__hasIncludedChildren(fields) {
  let hasIncludedChildren = {};
  let keys = Object.keys(fields);
  for (var j = 0; j < keys.length; ++j) {
    let parts = keys[j].split('.');
    let c = [];
    for (var k = 0; k < parts.length; ++k) {
      c.push(parts[k]);
      hasIncludedChildren[c.join('.')] = 1;
    }
  }

  return hasIncludedChildren;
}

/*!
 * ignore
 */

function $__applyDefaults(doc, fields, skipId, exclude, hasIncludedChildren, isBeforeSetters) {
  const paths = Object.keys(doc.schema.paths);
  const plen = paths.length;

  for (let i = 0; i < plen; ++i) {
    let def;
    let curPath = '';
    let p = paths[i];

    if (p === '_id' && skipId) {
      continue;
    }

    let type = doc.schema.paths[p];
    let path = p.split('.');
    let len = path.length;
    let included = false;
    let doc_ = doc._doc;

    for (let j = 0; j < len; ++j) {
      if (doc_ == null) {
        break;
      }

      let piece = path[j];
      curPath += (!curPath.length ? '' : '.') + piece;

      if (exclude === true) {
        if (curPath in fields) {
          break;
        }
      } else if (exclude === false && fields && !included) {
        if (curPath in fields) {
          included = true;
        } else if (!hasIncludedChildren[curPath]) {
          break;
        }
      }

      if (j === len - 1) {
        if (doc_[piece] !== void 0) {
          break;
        }

        if (typeof type.defaultValue === 'function') {
          if (!type.defaultValue.$runBeforeSetters && isBeforeSetters) {
            break;
          }
          if (type.defaultValue.$runBeforeSetters && !isBeforeSetters) {
            break;
          }
        } else if (!isBeforeSetters) {
          // Non-function defaults should always run **before** setters
          continue;
        }

        if (fields && exclude !== null) {
          if (exclude === true) {
            // apply defaults to all non-excluded fields
            if (p in fields) {
              continue;
            }

            def = type.getDefault(doc, false);
            if (typeof def !== 'undefined') {
              doc_[piece] = def;
              doc.$__.activePaths.default(p);
            }
          } else if (included) {
            // selected field
            def = type.getDefault(doc, false);
            if (typeof def !== 'undefined') {
              doc_[piece] = def;
              doc.$__.activePaths.default(p);
            }
          }
        } else {
          def = type.getDefault(doc, false);
          if (typeof def !== 'undefined') {
            doc_[piece] = def;
            doc.$__.activePaths.default(p);
          }
        }
      } else {
        doc_ = doc_[piece];
      }
    }
  }
}

/**
 * Builds the default doc structure
 *
 * @param {Object} obj
 * @param {Object} [fields]
 * @param {Boolean} [skipId]
 * @api private
 * @method $__buildDoc
 * @memberOf Document
 */

Document.prototype.$__buildDoc = function(obj, fields, skipId, exclude, hasIncludedChildren) {
  const doc = {};

  const paths = Object.keys(this.schema.paths).
    // Don't build up any paths that are underneath a map, we don't know
    // what the keys will be
    filter(p => !p.includes('$*'));
  const plen = paths.length;
  let ii = 0;

  for (; ii < plen; ++ii) {
    var p = paths[ii];

    if (p === '_id') {
      if (skipId) {
        continue;
      }
      if (obj && '_id' in obj) {
        continue;
      }
    }

    const path = p.split('.');
    const len = path.length;
    const last = len - 1;
    let curPath = '';
    let doc_ = doc;
    let included = false;

    for (let i = 0; i < len; ++i) {
      const piece = path[i];

      curPath += (!curPath.length ? '' : '.') + piece;

      // support excluding intermediary levels
      if (exclude === true) {
        if (curPath in fields) {
          break;
        }
      } else if (exclude === false && fields && !included) {
        if (curPath in fields) {
          included = true;
        } else if (!hasIncludedChildren[curPath]) {
          break;
        }
      }

      if (i < last) {
        doc_ = doc_[piece] || (doc_[piece] = {});
      }
    }
  }

  this._doc = doc;
};

/*!
 * Converts to POJO when you use the document for querying
 */

Document.prototype.toBSON = function() {
  return this.toObject(internalToObjectOptions);
};

/**
 * Initializes the document without setters or marking anything modified.
 *
 * Called internally after a document is returned from mongodb.
 *
 * @param {Object} doc document returned by mongo
 * @api public
 * @memberOf Document
 */

Document.prototype.init = function(doc, opts, fn) {
  if (typeof opts === 'function') {
    fn = opts;
    opts = null;
  }

  this.$__init(doc, opts);

  if (fn) {
    fn(null, this);
  }

  return this;
};

/*!
 * ignore
 */

Document.prototype.$__init = function(doc, opts) {
  this.isNew = false;
  this.$init = true;

  // handle docs with populated paths
  // If doc._id is not null or undefined
  if (doc._id !== null && doc._id !== undefined &&
    opts && opts.populated && opts.populated.length) {
    var id = String(doc._id);
    for (var i = 0; i < opts.populated.length; ++i) {
      var item = opts.populated[i];
      if (item.isVirtual) {
        this.populated(item.path, utils.getValue(item.path, doc), item);
      } else {
        this.populated(item.path, item._docs[id], item);
      }
    }
  }

  init(this, doc, this._doc);

  this.emit('init', this);
  this.constructor.emit('init', this);

  this.$__._id = this._id;

  return this;
};

/*!
 * Init helper.
 *
 * @param {Object} self document instance
 * @param {Object} obj raw mongodb doc
 * @param {Object} doc object we are initializing
 * @api private
 */

function init(self, obj, doc, prefix) {
  prefix = prefix || '';

  var keys = Object.keys(obj);
  var len = keys.length;
  var schema;
  var path;
  var i;
  var index = 0;

  while (index < len) {
    _init(index++);
  }

  function _init(index) {
    i = keys[index];
    path = prefix + i;
    schema = self.schema.path(path);

    // Should still work if not a model-level discriminator, but should not be
    // necessary. This is *only* to catch the case where we queried using the
    // base model and the discriminated model has a projection
    if (self.schema.$isRootDiscriminator && !self.isSelected(path)) {
      return;
    }

    if (!schema && utils.isObject(obj[i]) &&
        (!obj[i].constructor || utils.getFunctionName(obj[i].constructor) === 'Object')) {
      // assume nested object
      if (!doc[i]) {
        doc[i] = {};
      }
      init(self, obj[i], doc[i], path + '.');
    } else if (!schema) {
      doc[i] = obj[i];
    } else {
      if (obj[i] === null) {
        doc[i] = null;
      } else if (obj[i] !== undefined) {
        if (schema) {
          try {
            doc[i] = schema.cast(obj[i], self, true);
          } catch (e) {
            self.invalidate(e.path, new ValidatorError({
              path: e.path,
              message: e.message,
              type: 'cast',
              value: e.value
            }));
          }
        } else {
          doc[i] = obj[i];
        }
      }
      // mark as hydrated
      if (!self.isModified(path)) {
        self.$__.activePaths.init(path);
      }
    }
  }
}

/**
 * Sends an update command with this document `_id` as the query selector.
 *
 * ####Example:
 *
 *     weirdCar.update({$inc: {wheels:1}}, { w: 1 }, callback);
 *
 * ####Valid options:
 *
 *  - same as in [Model.update](#model_Model.update)
 *
 * @see Model.update #model_Model.update
 * @param {Object} doc
 * @param {Object} options
 * @param {Function} callback
 * @return {Query}
 * @api public
 * @memberOf Document
 */

Document.prototype.update = function update() {
  var args = utils.args(arguments);
  args.unshift({_id: this._id});
  return this.constructor.update.apply(this.constructor, args);
};

/**
 * Alias for `set()`, used internally to avoid conflicts
 *
 * @param {String|Object} path path or object of key/vals to set
 * @param {Any} val the value to set
 * @param {Schema|String|Number|Buffer|*} [type] optionally specify a type for "on-the-fly" attributes
 * @param {Object} [options] optionally specify options that modify the behavior of the set
 * @method $set
 * @name $set
 * @memberOf Document
 * @api public
 */

Document.prototype.$set = function $set(path, val, type, options) {
  if (type && utils.getFunctionName(type.constructor) === 'Object') {
    options = type;
    type = undefined;
  }

  options = options || {};
  var merge = options.merge;
  var adhoc = type && type !== true;
  var constructing = type === true;
  var adhocs;

  var strict = 'strict' in options
    ? options.strict
    : this.$__.strictMode;

  if (adhoc) {
    adhocs = this.$__.adhocPaths || (this.$__.adhocPaths = {});
    adhocs[path] = Schema.interpretAsType(path, type, this.schema.options);
  }

  if (typeof path !== 'string') {
    // new Document({ key: val })

    if (path === null || path === void 0) {
      var _ = path;
      path = val;
      val = _;
    } else {
      var prefix = val
        ? val + '.'
        : '';

      if (path instanceof Document) {
        if (path.$__isNested) {
          path = path.toObject();
        } else {
          path = path._doc;
        }
      }

      var keys = Object.keys(path);
      var len = keys.length;
      var i = 0;
      var pathtype;
      var key;

      if (len === 0 && !this.schema.options.minimize) {
        if (val) {
          this.$set(val, {});
        }
        return this;
      }

      while (i < len) {
        _handleIndex.call(this, i++);
      }

      return this;
    }
  }

  function _handleIndex(i) {
    key = keys[i];
    var pathName = prefix + key;
    pathtype = this.schema.pathType(pathName);

    if (path[key] !== null
        && path[key] !== void 0
    // need to know if plain object - no Buffer, ObjectId, ref, etc
        && utils.isObject(path[key])
        && (!path[key].constructor || utils.getFunctionName(path[key].constructor) === 'Object')
        && pathtype !== 'virtual'
        && pathtype !== 'real'
        && !(this.$__path(pathName) instanceof MixedSchema)
        && !(this.schema.paths[pathName] &&
        this.schema.paths[pathName].options &&
        this.schema.paths[pathName].options.ref)) {
      this.$set(path[key], prefix + key, constructing);
    } else if (strict) {
      // Don't overwrite defaults with undefined keys (gh-3981)
      if (constructing && path[key] === void 0 &&
          this.get(key) !== void 0) {
        return;
      }

      if (pathtype === 'real' || pathtype === 'virtual') {
        // Check for setting single embedded schema to document (gh-3535)
        var p = path[key];
        if (this.schema.paths[pathName] &&
            this.schema.paths[pathName].$isSingleNested &&
            path[key] instanceof Document) {
          p = p.toObject({ virtuals: false, transform: false });
        }
        this.$set(prefix + key, p, constructing);
      } else if (pathtype === 'nested' && path[key] instanceof Document) {
        this.$set(prefix + key,
          path[key].toObject({transform: false}), constructing);
      } else if (strict === 'throw') {
        if (pathtype === 'nested') {
          throw new ObjectExpectedError(key, path[key]);
        } else {
          throw new StrictModeError(key);
        }
      }
    } else if (path[key] !== void 0) {
      this.$set(prefix + key, path[key], constructing);
    }
  }

  var pathType = this.schema.pathType(path);
  if (pathType === 'nested' && val) {
    if (utils.isObject(val) &&
        (!val.constructor || utils.getFunctionName(val.constructor) === 'Object')) {
      if (!merge) {
        this.setValue(path, null);
        cleanModifiedSubpaths(this, path);
      }

      if (Object.keys(val).length === 0) {
        this.setValue(path, {});
        this.markModified(path);
        cleanModifiedSubpaths(this, path);
      } else {
        this.$set(val, path, constructing);
      }
      return this;
    }
    this.invalidate(path, new MongooseError.CastError('Object', val, path));
    return this;
  }

  var schema;
  var parts = path.split('.');

  if (pathType === 'adhocOrUndefined' && strict) {
    // check for roots that are Mixed types
    var mixed;

    for (i = 0; i < parts.length; ++i) {
      var subpath = parts.slice(0, i + 1).join('.');
      schema = this.schema.path(subpath);
      if (schema instanceof MixedSchema) {
        // allow changes to sub paths of mixed types
        mixed = true;
        break;
      }

      // If path is underneath a virtual, bypass everything and just set it.
      if (i + 1 < parts.length && this.schema.pathType(subpath) === 'virtual') {
        mpath.set(path, val, this);
        return this;
      }
    }

    if (!mixed) {
      if (strict === 'throw') {
        throw new StrictModeError(path);
      }
      return this;
    }
  } else if (pathType === 'virtual') {
    schema = this.schema.virtualpath(path);
    schema.applySetters(val, this);
    return this;
  } else {
    schema = this.$__path(path);
  }

  // gh-4578, if setting a deeply nested path that doesn't exist yet, create it
  var cur = this._doc;
  var curPath = '';
  for (i = 0; i < parts.length - 1; ++i) {
    cur = cur[parts[i]];
    curPath += (curPath.length > 0 ? '.' : '') + parts[i];
    if (!cur) {
      this.$set(curPath, {});
      // Hack re: gh-5800. If nested field is not selected, it probably exists
      // so `MongoError: cannot use the part (nested of nested.num) to
      // traverse the element ({nested: null})` is not likely. If user gets
      // that error, its their fault for now. We should reconsider disallowing
      // modifying not selected paths for v5.
      if (!this.isSelected(curPath)) {
        this.unmarkModified(curPath);
      }
      cur = this.getValue(curPath);
    }
  }

  var pathToMark;

  // When using the $set operator the path to the field must already exist.
  // Else mongodb throws: "LEFT_SUBFIELD only supports Object"

  if (parts.length <= 1) {
    pathToMark = path;
  } else {
    for (i = 0; i < parts.length; ++i) {
      subpath = parts.slice(0, i + 1).join('.');
      if (this.isDirectModified(subpath) // earlier prefixes that are already
      // marked as dirty have precedence
          || this.get(subpath) === null) {
        pathToMark = subpath;
        break;
      }
    }

    if (!pathToMark) {
      pathToMark = path;
    }
  }

  // if this doc is being constructed we should not trigger getters
  var priorVal = constructing ?
    undefined :
    this.getValue(path);

  if (!schema) {
    this.$__set(pathToMark, path, constructing, parts, schema, val, priorVal);
    return this;
  }

  var shouldSet = true;
  try {
    // If the user is trying to set a ref path to a document with
    // the correct model name, treat it as populated
    var didPopulate = false;
    if (schema.options &&
        schema.options.ref &&
        val instanceof Document &&
        (schema.options.ref === val.constructor.modelName || schema.options.ref === val.constructor.baseModelName)) {
      if (this.ownerDocument) {
        this.ownerDocument().populated(this.$__fullPath(path),
          val._id, {model: val.constructor});
      } else {
        this.populated(path, val._id, {model: val.constructor});
      }
      didPopulate = true;
    }

    var popOpts;
    if (schema.options &&
        Array.isArray(schema.options[this.schema.options.typeKey]) &&
        schema.options[this.schema.options.typeKey].length &&
        schema.options[this.schema.options.typeKey][0].ref &&
        Array.isArray(val) &&
        val.length > 0 &&
        val[0] instanceof Document &&
        val[0].constructor.modelName &&
        (schema.options[this.schema.options.typeKey][0].ref === val[0].constructor.baseModelName || schema.options[this.schema.options.typeKey][0].ref === val[0].constructor.modelName)) {
      if (this.ownerDocument) {
        popOpts = { model: val[0].constructor };
        this.ownerDocument().populated(this.$__fullPath(path),
          val.map(function(v) { return v._id; }), popOpts);
      } else {
        popOpts = { model: val[0].constructor };
        this.populated(path, val.map(function(v) { return v._id; }), popOpts);
      }
      didPopulate = true;
    }

    var setterContext = constructing && this.$__.$options.priorDoc ?
      this.$__.$options.priorDoc :
      this;
    val = schema.applySetters(val, setterContext, false, priorVal);

    if (!didPopulate && this.$__.populated) {
      delete this.$__.populated[path];
    }

    this.$markValid(path);
  } catch (e) {
    this.invalidate(path,
      new MongooseError.CastError(schema.instance, val, path, e));
    shouldSet = false;
  }

  if (shouldSet) {
    this.$__set(pathToMark, path, constructing, parts, schema, val, priorVal);
  }

  if (schema.$isSingleNested && (this.isDirectModified(path) || val == null)) {
    cleanModifiedSubpaths(this, path);
  }

  return this;
};

/**
 * Sets the value of a path, or many paths.
 *
 * ####Example:
 *
 *     // path, value
 *     doc.set(path, value)
 *
 *     // object
 *     doc.set({
 *         path  : value
 *       , path2 : {
 *            path  : value
 *         }
 *     })
 *
 *     // on-the-fly cast to number
 *     doc.set(path, value, Number)
 *
 *     // on-the-fly cast to string
 *     doc.set(path, value, String)
 *
 *     // changing strict mode behavior
 *     doc.set(path, value, { strict: false });
 *
 * @param {String|Object} path path or object of key/vals to set
 * @param {Any} val the value to set
 * @param {Schema|String|Number|Buffer|*} [type] optionally specify a type for "on-the-fly" attributes
 * @param {Object} [options] optionally specify options that modify the behavior of the set
 * @api public
 * @method set
 * @memberOf Document
 */

Document.prototype.set = Document.prototype.$set;

/**
 * Determine if we should mark this change as modified.
 *
 * @return {Boolean}
 * @api private
 * @method $__shouldModify
 * @memberOf Document
 */

Document.prototype.$__shouldModify = function(pathToMark, path, constructing, parts, schema, val, priorVal) {
  if (this.isNew) {
    return true;
  }

  if (undefined === val && !this.isSelected(path)) {
    // when a path is not selected in a query, its initial
    // value will be undefined.
    return true;
  }

  if (undefined === val && path in this.$__.activePaths.states.default) {
    // we're just unsetting the default value which was never saved
    return false;
  }

  // gh-3992: if setting a populated field to a doc, don't mark modified
  // if they have the same _id
  if (this.populated(path) &&
      val instanceof Document &&
      deepEqual(val._id, priorVal)) {
    return false;
  }

  if (!deepEqual(val, priorVal || this.get(path))) {
    return true;
  }

  if (!constructing &&
      val !== null &&
      val !== undefined &&
      path in this.$__.activePaths.states.default &&
      deepEqual(val, schema.getDefault(this, constructing))) {
    // a path with a default was $unset on the server
    // and the user is setting it to the same value again
    return true;
  }
  return false;
};

/**
 * Handles the actual setting of the value and marking the path modified if appropriate.
 *
 * @api private
 * @method $__set
 * @memberOf Document
 */

Document.prototype.$__set = function(pathToMark, path, constructing, parts, schema, val, priorVal) {
  Embedded = Embedded || require('./types/embedded');

  var shouldModify = this.$__shouldModify(pathToMark, path, constructing, parts,
    schema, val, priorVal);
  var _this = this;

  if (shouldModify) {
    this.markModified(pathToMark);

    // handle directly setting arrays (gh-1126)
    MongooseArray || (MongooseArray = require('./types/array'));
    if (val && val.isMongooseArray) {
      val._registerAtomic('$set', val);

      // Update embedded document parent references (gh-5189)
      if (val.isMongooseDocumentArray) {
        val.forEach(function(item) {
          item && item.__parentArray && (item.__parentArray = val);
        });
      }

      // Small hack for gh-1638: if we're overwriting the entire array, ignore
      // paths that were modified before the array overwrite
      this.$__.activePaths.forEach(function(modifiedPath) {
        if (modifiedPath.indexOf(path + '.') === 0) {
          _this.$__.activePaths.ignore(modifiedPath);
        }
      });
    }
  }

  var obj = this._doc;
  var i = 0;
  var l = parts.length;
  var cur = '';

  for (; i < l; i++) {
    var next = i + 1;
    var last = next === l;
    cur += (cur ? '.' + parts[i] : parts[i]);

    if (last) {
      if (obj instanceof Map) {
        obj.set(parts[i], val);
      } else {
        obj[parts[i]] = val;
      }
    } else {
      if (obj[parts[i]] && utils.getFunctionName(obj[parts[i]].constructor) === 'Object') {
        obj = obj[parts[i]];
      } else if (obj[parts[i]] && obj[parts[i]] instanceof Embedded) {
        obj = obj[parts[i]];
      } else if (obj[parts[i]] && obj[parts[i]].$isSingleNested) {
        obj = obj[parts[i]];
      } else if (obj[parts[i]] && Array.isArray(obj[parts[i]])) {
        obj = obj[parts[i]];
      } else {
        obj[parts[i]] = obj[parts[i]] || {};
        obj = obj[parts[i]];
      }
    }
  }
};

/**
 * Gets a raw value from a path (no getters)
 *
 * @param {String} path
 * @api private
 */

Document.prototype.getValue = function(path) {
  return utils.getValue(path, this._doc);
};

/**
 * Sets a raw value for a path (no casting, setters, transformations)
 *
 * @param {String} path
 * @param {Object} value
 * @api private
 */

Document.prototype.setValue = function(path, val) {
  utils.setValue(path, val, this._doc);
  return this;
};

/**
 * Returns the value of a path.
 *
 * ####Example
 *
 *     // path
 *     doc.get('age') // 47
 *
 *     // dynamic casting to a string
 *     doc.get('age', String) // "47"
 *
 * @param {String} path
 * @param {Schema|String|Number|Buffer|*} [type] optionally specify a type for on-the-fly attributes
 * @api public
 */

Document.prototype.get = function(path, type, options) {
  var adhoc;
  options = options || {};
  if (type) {
    adhoc = Schema.interpretAsType(path, type, this.schema.options);
  }

  var schema = this.$__path(path) || this.schema.virtualpath(path);
  var pieces = path.split('.');
  var obj = this._doc;

  if (schema instanceof VirtualType) {
    if (schema.getters.length === 0) {
      return void 0;
    }
    return schema.applyGetters(null, this);
  }

  for (var i = 0, l = pieces.length; i < l; i++) {
    if (obj == null) {
      obj = void 0;
    } else if (obj instanceof Map) {
      obj = obj.get(pieces[i]);
    } else {
      obj = obj[pieces[i]];
    }
  }

  if (adhoc) {
    obj = adhoc.cast(obj);
  }

  if (schema) {
    obj = schema.applyGetters(obj, this);
  } else if (this.schema.nested[path] && options.virtuals) {
    // Might need to apply virtuals if this is a nested path
    return applyGetters(this, utils.clone(obj), 'virtuals', { path: path });
  }

  return obj;
};

/**
 * Returns the schematype for the given `path`.
 *
 * @param {String} path
 * @api private
 * @method $__path
 * @memberOf Document
 */

Document.prototype.$__path = function(path) {
  var adhocs = this.$__.adhocPaths,
      adhocType = adhocs && adhocs[path];

  if (adhocType) {
    return adhocType;
  }
  return this.schema.path(path);
};

/**
 * Marks the path as having pending changes to write to the db.
 *
 * _Very helpful when using [Mixed](./schematypes.html#mixed) types._
 *
 * ####Example:
 *
 *     doc.mixed.type = 'changed';
 *     doc.markModified('mixed.type');
 *     doc.save() // changes to mixed.type are now persisted
 *
 * @param {String} path the path to mark modified
 * @param {Document} [scope] the scope to run validators with
 * @api public
 */

Document.prototype.markModified = function(path, scope) {
  this.$__.activePaths.modify(path);
  if (scope != null && !this.ownerDocument) {
    this.$__.pathsToScopes[path] = scope;
  }
};

/**
 * Clears the modified state on the specified path.
 *
 * ####Example:
 *
 *     doc.foo = 'bar';
 *     doc.unmarkModified('foo');
 *     doc.save() // changes to foo will not be persisted
 *
 * @param {String} path the path to unmark modified
 * @api public
 */

Document.prototype.unmarkModified = function(path) {
  this.$__.activePaths.init(path);
  delete this.$__.pathsToScopes[path];
};

/**
 * Don't run validation on this path or persist changes to this path.
 *
 * ####Example:
 *
 *     doc.foo = null;
 *     doc.$ignore('foo');
 *     doc.save() // changes to foo will not be persisted and validators won't be run
 *
 * @memberOf Document
 * @method $ignore
 * @param {String} path the path to ignore
 * @api public
 */

Document.prototype.$ignore = function(path) {
  this.$__.activePaths.ignore(path);
};

/**
 * Returns the list of paths that have been modified.
 *
 * @param {Object} [options]
 * @param {Boolean} [options.includeChildren=false] if true, returns children of modified paths as well. For example, if false, the list of modified paths for `doc.colors = { primary: 'blue' };` will **not** contain `colors.primary`
 * @return {Array}
 * @api public
 */

Document.prototype.modifiedPaths = function(options) {
  options = options || {};
  var directModifiedPaths = Object.keys(this.$__.activePaths.states.modify);
  var _this = this;
  return directModifiedPaths.reduce(function(list, path) {
    var parts = path.split('.');
    list = list.concat(parts.reduce(function(chains, part, i) {
      return chains.concat(parts.slice(0, i).concat(part).join('.'));
    }, []).filter(function(chain) {
      return (list.indexOf(chain) === -1);
    }));

    if (!options.includeChildren) {
      return list;
    }

    var cur = _this.get(path);
    if (cur != null && typeof cur === 'object') {
      if (cur._doc) {
        cur = cur._doc;
      }
      Object.keys(cur).
        filter(function(key) {
          return list.indexOf(path + '.' + key) === -1;
        }).
        forEach(function(key) {
          list.push(path + '.' + key);
        });
    }

    return list;
  }, []);
};

/**
 * Returns true if this document was modified, else false.
 *
 * If `path` is given, checks if a path or any full path containing `path` as part of its path chain has been modified.
 *
 * ####Example
 *
 *     doc.set('documents.0.title', 'changed');
 *     doc.isModified()                      // true
 *     doc.isModified('documents')           // true
 *     doc.isModified('documents.0.title')   // true
 *     doc.isModified('documents otherProp') // true
 *     doc.isDirectModified('documents')     // false
 *
 * @param {String} [path] optional
 * @return {Boolean}
 * @api public
 */

Document.prototype.isModified = function(paths, modifiedPaths) {
  if (paths) {
    if (!Array.isArray(paths)) {
      paths = paths.split(' ');
    }
    var modified = modifiedPaths || this.modifiedPaths();
    var directModifiedPaths = Object.keys(this.$__.activePaths.states.modify);
    var isModifiedChild = paths.some(function(path) {
      return !!~modified.indexOf(path);
    });
    return isModifiedChild || paths.some(function(path) {
      return directModifiedPaths.some(function(mod) {
        return mod === path || path.indexOf(mod + '.') === 0;
      });
    });
  }
  return this.$__.activePaths.some('modify');
};

/**
 * Checks if a path is set to its default.
 *
 * ####Example
 *
 *     MyModel = mongoose.model('test', { name: { type: String, default: 'Val '} });
 *     var m = new MyModel();
 *     m.$isDefault('name'); // true
 *
 * @memberOf Document
 * @method $isDefault
 * @param {String} [path]
 * @return {Boolean}
 * @api public
 */

Document.prototype.$isDefault = function(path) {
  return (path in this.$__.activePaths.states.default);
};

/**
 * Getter/setter, determines whether the document was removed or not.
 *
 * ####Example:
 *     product.remove(function (err, product) {
 *       product.isDeleted(); // true
 *       product.remove(); // no-op, doesn't send anything to the db
 *
 *       product.isDeleted(false);
 *       product.isDeleted(); // false
 *       product.remove(); // will execute a remove against the db
 *     })
 *
 * @param {Boolean} [val] optional, overrides whether mongoose thinks the doc is deleted
 * @return {Boolean} whether mongoose thinks this doc is deleted.
 * @method $isDeleted
 * @memberOf Document
 * @api public
 */

Document.prototype.$isDeleted = function(val) {
  if (arguments.length === 0) {
    return !!this.$__.isDeleted;
  }

  this.$__.isDeleted = !!val;
  return this;
};

/**
 * Returns true if `path` was directly set and modified, else false.
 *
 * ####Example
 *
 *     doc.set('documents.0.title', 'changed');
 *     doc.isDirectModified('documents.0.title') // true
 *     doc.isDirectModified('documents') // false
 *
 * @param {String} path
 * @return {Boolean}
 * @api public
 */

Document.prototype.isDirectModified = function(path) {
  return (path in this.$__.activePaths.states.modify);
};

/**
 * Checks if `path` was initialized.
 *
 * @param {String} path
 * @return {Boolean}
 * @api public
 */

Document.prototype.isInit = function(path) {
  return (path in this.$__.activePaths.states.init);
};

/**
 * Checks if `path` was selected in the source query which initialized this document.
 *
 * ####Example
 *
 *     Thing.findOne().select('name').exec(function (err, doc) {
 *        doc.isSelected('name') // true
 *        doc.isSelected('age')  // false
 *     })
 *
 * @param {String} path
 * @return {Boolean}
 * @api public
 */

Document.prototype.isSelected = function isSelected(path) {
  if (this.$__.selected) {
    if (path === '_id') {
      return this.$__.selected._id !== 0;
    }

    var paths = Object.keys(this.$__.selected);
    var i = paths.length;
    var inclusive = null;
    var cur;

    if (i === 1 && paths[0] === '_id') {
      // only _id was selected.
      return this.$__.selected._id === 0;
    }

    while (i--) {
      cur = paths[i];
      if (cur === '_id') {
        continue;
      }
      if (!isDefiningProjection(this.$__.selected[cur])) {
        continue;
      }
      inclusive = !!this.$__.selected[cur];
      break;
    }

    if (inclusive === null) {
      return true;
    }

    if (path in this.$__.selected) {
      return inclusive;
    }

    i = paths.length;
    var pathDot = path + '.';

    while (i--) {
      cur = paths[i];
      if (cur === '_id') {
        continue;
      }

      if (cur.indexOf(pathDot) === 0) {
        return inclusive || cur !== pathDot;
      }

      if (pathDot.indexOf(cur + '.') === 0) {
        return inclusive;
      }
    }

    return !inclusive;
  }

  return true;
};

/**
 * Checks if `path` was explicitly selected. If no projection, always returns
 * true.
 *
 * ####Example
 *
 *     Thing.findOne().select('nested.name').exec(function (err, doc) {
 *        doc.isDirectSelected('nested.name') // true
 *        doc.isDirectSelected('nested.otherName') // false
 *        doc.isDirectSelected('nested')  // false
 *     })
 *
 * @param {String} path
 * @return {Boolean}
 * @api public
 */

Document.prototype.isDirectSelected = function isDirectSelected(path) {
  if (this.$__.selected) {
    if (path === '_id') {
      return this.$__.selected._id !== 0;
    }

    var paths = Object.keys(this.$__.selected);
    var i = paths.length;
    var inclusive = null;
    var cur;

    if (i === 1 && paths[0] === '_id') {
      // only _id was selected.
      return this.$__.selected._id === 0;
    }

    while (i--) {
      cur = paths[i];
      if (cur === '_id') {
        continue;
      }
      if (!isDefiningProjection(this.$__.selected[cur])) {
        continue;
      }
      inclusive = !!this.$__.selected[cur];
      break;
    }

    if (inclusive === null) {
      return true;
    }

    if (path in this.$__.selected) {
      return inclusive;
    }

    return !inclusive;
  }

  return true;
};

/**
 * Executes registered validation rules for this document.
 *
 * ####Note:
 *
 * This method is called `pre` save and if a validation rule is violated, [save](#model_Model-save) is aborted and the error is returned to your `callback`.
 *
 * ####Example:
 *
 *     doc.validate(function (err) {
 *       if (err) handleError(err);
 *       else // validation passed
 *     });
 *
 * @param {Object} optional options internal options
 * @param {Function} callback optional callback called after validation completes, passing an error if one occurred
 * @return {Promise} Promise
 * @api public
 */

Document.prototype.validate = function(options, callback) {
  if (typeof options === 'function') {
    callback = options;
    options = null;
  }

  return utils.promiseOrCallback(callback, cb => this.$__validate(function(error) {
    cb(error);
  }));
};

/*!
 * ignore
 */

function _getPathsToValidate(doc) {
  var i;
  var len;

  // only validate required fields when necessary
  var paths = Object.keys(doc.$__.activePaths.states.require).filter(function(path) {
    if (!doc.isSelected(path) && !doc.isModified(path)) {
      return false;
    }
    var p = doc.schema.path(path);
    if (typeof p.originalRequiredValue === 'function') {
      return p.originalRequiredValue.call(doc);
    }
    return true;
  });

  paths = paths.concat(Object.keys(doc.$__.activePaths.states.init));
  paths = paths.concat(Object.keys(doc.$__.activePaths.states.modify));
  paths = paths.concat(Object.keys(doc.$__.activePaths.states.default));

  if (!doc.ownerDocument) {
    var subdocs = doc.$__getAllSubdocs();
    var subdoc;
    len = subdocs.length;
    var modifiedPaths = doc.modifiedPaths();
    for (i = 0; i < len; ++i) {
      subdoc = subdocs[i];
      if (doc.isModified(subdoc.$basePath, modifiedPaths) &&
          !doc.isDirectModified(subdoc.$basePath)) {
        // Remove child paths for now, because we'll be validating the whole
        // subdoc
        paths = paths.filter(function(p) {
          return p != null && p.indexOf(subdoc.$basePath + '.') !== 0;
        });
        paths.push(subdoc.$basePath);
      }
    }
  }

  // gh-661: if a whole array is modified, make sure to run validation on all
  // the children as well
  len = paths.length;
  for (i = 0; i < len; ++i) {
    var path = paths[i];

    var _pathType = doc.schema.path(path);
    if (!_pathType ||
        !_pathType.$isMongooseArray ||
<<<<<<< HEAD
        _pathType.$isMongooseDocumentArray) {
=======
        // To avoid potential performance issues, skip doc arrays whose children
        // are not required. `getPositionalPathType()` may be slow, so avoid
        // it unless we have a case of #6364
        (_pathType.$isMongooseDocumentArray && !get(_pathType, 'schemaOptions.required'))) {
>>>>>>> 829ff0a4
      continue;
    }

    var val = doc.getValue(path);
    if (val) {
      var numElements = val.length;
      for (var j = 0; j < numElements; ++j) {
        paths.push(path + '.' + j);
      }
    }
  }

  var flattenOptions = { skipArrays: true };
  len = paths.length;
  for (i = 0; i < len; ++i) {
    var pathToCheck = paths[i];
    if (doc.schema.nested[pathToCheck]) {
      var _v = doc.getValue(pathToCheck);
      if (isMongooseObject(_v)) {
        _v = _v.toObject({ transform: false });
      }
      var flat = flatten(_v, '', flattenOptions);
      var _subpaths = Object.keys(flat).map(function(p) {
        return pathToCheck + '.' + p;
      });
      paths = paths.concat(_subpaths);
    }
  }

  len = paths.length;
  for (i = 0; i < len; ++i) {
    const path = paths[i];
    const _pathType = doc.schema.path(path);
    if (!_pathType || !_pathType.$isSchemaMap) {
      continue;
    }

    const val = doc.getValue(path);
    if (val == null) {
      continue;
    }
    for (let key of val.keys()) {
      paths.push(path + '.' + key);
    }
  }

  return paths;
}

/*!
 * ignore
 */

Document.prototype.$__validate = function(callback) {
  const _this = this;
  const _complete = function() {
    var err = _this.$__.validationError;
    _this.$__.validationError = undefined;
    _this.emit('validate', _this);
    _this.constructor.emit('validate', _this);
    if (err) {
      for (var key in err.errors) {
        // Make sure cast errors persist
        if (!_this.__parent && err.errors[key] instanceof MongooseError.CastError) {
          _this.invalidate(key, err.errors[key]);
        }
      }

      return err;
    }
  };

  // only validate required fields when necessary
  const paths = _getPathsToValidate(this);

  if (paths.length === 0) {
    return process.nextTick(function() {
      const error = _complete();
      if (error) {
        return _this.schema.s.hooks.execPost('validate:error', _this, [ _this], { error: error }, function(error) {
          callback(error);
        });
      }
      callback(null, _this);
    });
  }

  const validated = {};
  let total = 0;

  var complete = function() {
    const error = _complete();
    if (error) {
      return _this.schema.s.hooks.execPost('validate:error', _this, [ _this], { error: error }, function(error) {
        callback(error);
      });
    }
    callback(null, _this);
  };

  var validatePath = function(path) {
    if (path == null || validated[path]) {
      return;
    }

    validated[path] = true;
    total++;

    process.nextTick(function() {
      const p = _this.schema.path(path);

      if (!p) {
        return --total || complete();
      }

      // If user marked as invalid or there was a cast error, don't validate
      if (!_this.$isValid(path)) {
        --total || complete();
        return;
      }

      const val = _this.getValue(path);
      const scope = path in _this.$__.pathsToScopes ?
        _this.$__.pathsToScopes[path] :
        _this;

      p.doValidate(val, function(err) {
        if (err) {
          _this.invalidate(path, err, undefined, true);
        }
        --total || complete();
      }, scope);
    });
  };

  const numPaths = paths.length;
  for (let i = 0; i < numPaths; ++i) {
    validatePath(paths[i]);
  }
};

/**
 * Executes registered validation rules (skipping asynchronous validators) for this document.
 *
 * ####Note:
 *
 * This method is useful if you need synchronous validation.
 *
 * ####Example:
 *
 *     var err = doc.validateSync();
 *     if ( err ){
 *       handleError( err );
 *     } else {
 *       // validation passed
 *     }
 *
 * @param {Array|string} pathsToValidate only validate the given paths
 * @return {MongooseError|undefined} MongooseError if there are errors during validation, or undefined if there is no error.
 * @api public
 */

Document.prototype.validateSync = function(pathsToValidate) {
  var _this = this;

  if (typeof pathsToValidate === 'string') {
    pathsToValidate = pathsToValidate.split(' ');
  }

  // only validate required fields when necessary
  var paths = _getPathsToValidate(this);

  if (pathsToValidate && pathsToValidate.length) {
    var tmp = [];
    for (var i = 0; i < paths.length; ++i) {
      if (pathsToValidate.indexOf(paths[i]) !== -1) {
        tmp.push(paths[i]);
      }
    }
    paths = tmp;
  }

  var validating = {};

  paths.forEach(function(path) {
    if (validating[path]) {
      return;
    }

    validating[path] = true;

    var p = _this.schema.path(path);
    if (!p) {
      return;
    }
    if (!_this.$isValid(path)) {
      return;
    }

    var val = _this.getValue(path);
    var err = p.doValidateSync(val, _this);
    if (err) {
      _this.invalidate(path, err, undefined, true);
    }
  });

  var err = _this.$__.validationError;
  _this.$__.validationError = undefined;
  _this.emit('validate', _this);
  _this.constructor.emit('validate', _this);

  if (err) {
    for (var key in err.errors) {
      // Make sure cast errors persist
      if (err.errors[key] instanceof MongooseError.CastError) {
        _this.invalidate(key, err.errors[key]);
      }
    }
  }

  return err;
};

/**
 * Marks a path as invalid, causing validation to fail.
 *
 * The `errorMsg` argument will become the message of the `ValidationError`.
 *
 * The `value` argument (if passed) will be available through the `ValidationError.value` property.
 *
 *     doc.invalidate('size', 'must be less than 20', 14);

 *     doc.validate(function (err) {
 *       console.log(err)
 *       // prints
 *       { message: 'Validation failed',
 *         name: 'ValidationError',
 *         errors:
 *          { size:
 *             { message: 'must be less than 20',
 *               name: 'ValidatorError',
 *               path: 'size',
 *               type: 'user defined',
 *               value: 14 } } }
 *     })
 *
 * @param {String} path the field to invalidate
 * @param {String|Error} errorMsg the error which states the reason `path` was invalid
 * @param {Object|String|Number|any} value optional invalid value
 * @param {String} [kind] optional `kind` property for the error
 * @return {ValidationError} the current ValidationError, with all currently invalidated paths
 * @api public
 */

Document.prototype.invalidate = function(path, err, val, kind) {
  if (!this.$__.validationError) {
    this.$__.validationError = new ValidationError(this);
  }

  if (this.$__.validationError.errors[path]) {
    return;
  }

  if (!err || typeof err === 'string') {
    err = new ValidatorError({
      path: path,
      message: err,
      type: kind || 'user defined',
      value: val
    });
  }

  if (this.$__.validationError === err) {
    return this.$__.validationError;
  }

  this.$__.validationError.addError(path, err);
  return this.$__.validationError;
};

/**
 * Marks a path as valid, removing existing validation errors.
 *
 * @param {String} path the field to mark as valid
 * @api public
 * @memberOf Document
 * @method $markValid
 */

Document.prototype.$markValid = function(path) {
  if (!this.$__.validationError || !this.$__.validationError.errors[path]) {
    return;
  }

  delete this.$__.validationError.errors[path];
  if (Object.keys(this.$__.validationError.errors).length === 0) {
    this.$__.validationError = null;
  }
};

/**
 * Saves this document.
 *
 * ####Example:
 *
 *     product.sold = Date.now();
 *     product.save(function (err, product) {
 *       if (err) ..
 *     })
 *
 * The callback will receive three parameters
 *
 * 1. `err` if an error occurred
 * 2. `product` which is the saved `product`
 *
 * As an extra measure of flow control, save will return a Promise.
 * ####Example:
 *     product.save().then(function(product) {
 *        ...
 *     });
 *
 * @param {Object} [options] options optional options
 * @param {Object} [options.safe] overrides [schema's safe option](http://mongoosejs.com//docs/guide.html#safe)
 * @param {Boolean} [options.validateBeforeSave] set to false to save without validating.
 * @param {Function} [fn] optional callback
 * @method save
 * @memberOf Document
 * @return {Promise} Promise
 * @api public
 * @see middleware http://mongoosejs.com/docs/middleware.html
 */

/**
 * Checks if a path is invalid
 *
 * @param {String} path the field to check
 * @method $isValid
 * @memberOf Document
 * @api private
 */

Document.prototype.$isValid = function(path) {
  return !this.$__.validationError || !this.$__.validationError.errors[path];
};

/**
 * Resets the internal modified state of this document.
 *
 * @api private
 * @return {Document}
 * @method $__reset
 * @memberOf Document
 */

Document.prototype.$__reset = function reset() {
  var _this = this;
  DocumentArray || (DocumentArray = require('./types/documentarray'));

  this.$__.activePaths
    .map('init', 'modify', function(i) {
      return _this.getValue(i);
    })
    .filter(function(val) {
      return val && val instanceof Array && val.isMongooseDocumentArray && val.length;
    })
    .forEach(function(array) {
      var i = array.length;
      while (i--) {
        var doc = array[i];
        if (!doc) {
          continue;
        }
        doc.$__reset();
      }
    });

  this.$__.activePaths.
    map('init', 'modify', function(i) {
      return _this.getValue(i);
    }).
    filter(function(val) {
      return val && val.$isSingleNested;
    }).
    forEach(function(doc) {
      doc.$__reset();
    });

  // clear atomics
  this.$__dirty().forEach(function(dirt) {
    var type = dirt.value;
    if (type && type._atomics) {
      type._atomics = {};
    }
  });

  // Clear 'dirty' cache
  this.$__.activePaths.clear('modify');
  this.$__.activePaths.clear('default');
  this.$__.validationError = undefined;
  this.errors = undefined;
  _this = this;
  this.schema.requiredPaths().forEach(function(path) {
    _this.$__.activePaths.require(path);
  });

  return this;
};

/**
 * Returns this documents dirty paths / vals.
 *
 * @api private
 * @method $__dirty
 * @memberOf Document
 */

Document.prototype.$__dirty = function() {
  var _this = this;

  var all = this.$__.activePaths.map('modify', function(path) {
    return {
      path: path,
      value: _this.getValue(path),
      schema: _this.$__path(path)
    };
  });

  // gh-2558: if we had to set a default and the value is not undefined,
  // we have to save as well
  all = all.concat(this.$__.activePaths.map('default', function(path) {
    if (path === '_id' || !_this.getValue(path)) {
      return;
    }
    return {
      path: path,
      value: _this.getValue(path),
      schema: _this.$__path(path)
    };
  }));

  // Sort dirty paths in a flat hierarchy.
  all.sort(function(a, b) {
    return (a.path < b.path ? -1 : (a.path > b.path ? 1 : 0));
  });

  // Ignore "foo.a" if "foo" is dirty already.
  var minimal = [],
      lastPath,
      top;

  all.forEach(function(item) {
    if (!item) {
      return;
    }
    if (item.path.indexOf(lastPath) !== 0) {
      lastPath = item.path + '.';
      minimal.push(item);
      top = item;
    } else {
      // special case for top level MongooseArrays
      if (top.value && top.value._atomics && top.value.hasAtomics()) {
        // the `top` array itself and a sub path of `top` are being modified.
        // the only way to honor all of both modifications is through a $set
        // of entire array.
        top.value._atomics = {};
        top.value._atomics.$set = top.value;
      }
    }
  });

  top = lastPath = null;
  return minimal;
};

/**
 * Assigns/compiles `schema` into this documents prototype.
 *
 * @param {Schema} schema
 * @api private
 * @method $__setSchema
 * @memberOf Document
 */

Document.prototype.$__setSchema = function(schema) {
  schema.plugin(idGetter, { deduplicate: true });
  compile(schema.tree, this, undefined, schema.options);
  this.schema = schema;
};


/**
 * Get active path that were changed and are arrays
 *
 * @api private
 * @method $__getArrayPathsToValidate
 * @memberOf Document
 */

Document.prototype.$__getArrayPathsToValidate = function() {
  DocumentArray || (DocumentArray = require('./types/documentarray'));

  // validate all document arrays.
  return this.$__.activePaths
    .map('init', 'modify', function(i) {
      return this.getValue(i);
    }.bind(this))
    .filter(function(val) {
      return val && val instanceof Array && val.isMongooseDocumentArray && val.length;
    }).reduce(function(seed, array) {
      return seed.concat(array);
    }, [])
    .filter(function(doc) {
      return doc;
    });
};


/**
 * Get all subdocs (by bfs)
 *
 * @api private
 * @method $__getAllSubdocs
 * @memberOf Document
 */

Document.prototype.$__getAllSubdocs = function() {
  DocumentArray || (DocumentArray = require('./types/documentarray'));
  Embedded = Embedded || require('./types/embedded');

  function docReducer(doc, seed, path) {
    var val = doc[path];

    if (val instanceof Embedded) {
      seed.push(val);
    }
    if (val && val.$isSingleNested) {
      seed = Object.keys(val._doc).reduce(function(seed, path) {
        return docReducer(val._doc, seed, path);
      }, seed);
      seed.push(val);
    }
    if (val && val.isMongooseDocumentArray) {
      val.forEach(function _docReduce(doc) {
        if (!doc || !doc._doc) {
          return;
        }
        if (doc instanceof Embedded) {
          seed.push(doc);
        }
        seed = Object.keys(doc._doc).reduce(function(seed, path) {
          return docReducer(doc._doc, seed, path);
        }, seed);
      });
    } else if (val instanceof Document && val.$__isNested) {
      if (val) {
        seed = Object.keys(val).reduce(function(seed, path) {
          return docReducer(val, seed, path);
        }, seed);
      }
    }
    return seed;
  }

  var _this = this;
  var subDocs = Object.keys(this._doc).reduce(function(seed, path) {
    return docReducer(_this, seed, path);
  }, []);

  return subDocs;
};

/*!
 * Runs queued functions
 */

function applyQueue(doc) {
  var q = doc.schema && doc.schema.callQueue;
  if (!q.length) {
    return;
  }
  var pair;

  for (var i = 0; i < q.length; ++i) {
    pair = q[i];
    if (pair[0] !== 'pre' && pair[0] !== 'post' && pair[0] !== 'on') {
      doc[pair[0]].apply(doc, pair[1]);
    }
  }
}

/*!
 * ignore
 */

Document.prototype.$__handleReject = function handleReject(err) {
  // emit on the Model if listening
  if (this.listeners('error').length) {
    this.emit('error', err);
  } else if (this.constructor.listeners && this.constructor.listeners('error').length) {
    this.constructor.emit('error', err);
  } else if (this.listeners && this.listeners('error').length) {
    this.emit('error', err);
  }
};

/**
 * Internal helper for toObject() and toJSON() that doesn't manipulate options
 *
 * @api private
 * @method $toObject
 * @memberOf Document
 */

Document.prototype.$toObject = function(options, json) {
  let defaultOptions = {
    transform: true,
    flattenDecimals: true
  };

  // merge base default options with Schema's set default options if available.
  // `clone` is necessary here because `utils.options` directly modifies the second input.
  if (json && this.schema.options.toJSON) {
    defaultOptions = utils.options(defaultOptions, clone(this.schema.options.toJSON));
  } else if (this.schema.options.toObject) {
    defaultOptions = utils.options(defaultOptions, clone(this.schema.options.toObject));
  }

  // If options do not exist or is not an object, set it to empty object
  options = options && utils.getFunctionName(options.constructor) === 'Object' ?
    clone(options) :
    {};

  let _minimize;
  if (options.minimize != null) {
    _minimize = options.minimize;
  } else if (defaultOptions.minimize != null) {
    _minimize = defaultOptions.minimize;
  } else {
    _minimize = this.schema.options.minimize;
  }

  // The original options that will be passed to `clone()`. Important because
  // `clone()` will recursively call `$toObject()` on embedded docs, so we
  // need the original options the user passed in, plus `_isNested` and
  // `_parentOptions` for checking whether we need to depopulate.
  const cloneOptions = Object.assign(utils.clone(options), {
    _isNested: true,
    json: json,
    minimize: _minimize
  });

  const depopulate = options.depopulate ||
    get(options, '_parentOptions.depopulate', false);
  // _isNested will only be true if this is not the top level document, we
  // should never depopulate
  if (depopulate && options._isNested && this.$__.wasPopulated) {
    // populated paths that we set to a document
    return clone(this._id, cloneOptions);
  }

  // merge default options with input options.
  options = utils.options(defaultOptions, options);
  options._isNested = true;
  options.json = json;
  options.minimize = _minimize;

  cloneOptions._parentOptions = options;

  // remember the root transform function
  // to save it from being overwritten by sub-transform functions
  var originalTransform = options.transform;

  var ret = clone(this._doc, cloneOptions) || {};

  if (options.getters) {
    applyGetters(this, ret, 'paths', cloneOptions);
    // applyGetters for paths will add nested empty objects;
    // if minimize is set, we need to remove them.
    if (options.minimize) {
      ret = minimize(ret) || {};
    }
  }

  if (options.virtuals || options.getters && options.virtuals !== false) {
    applyGetters(this, ret, 'virtuals', cloneOptions);
  }

  if (options.versionKey === false && this.schema.options.versionKey) {
    delete ret[this.schema.options.versionKey];
  }

  var transform = options.transform;

  // In the case where a subdocument has its own transform function, we need to
  // check and see if the parent has a transform (options.transform) and if the
  // child schema has a transform (this.schema.options.toObject) In this case,
  // we need to adjust options.transform to be the child schema's transform and
  // not the parent schema's
  if (transform === true ||
      (this.schema.options.toObject && transform)) {
    var opts = options.json ? this.schema.options.toJSON : this.schema.options.toObject;

    if (opts) {
      transform = (typeof options.transform === 'function' ? options.transform : opts.transform);
    }
  } else {
    options.transform = originalTransform;
  }

  if (typeof transform === 'function') {
    var xformed = transform(this, ret, options);
    if (typeof xformed !== 'undefined') {
      ret = xformed;
    }
  }

  return ret;
};

/**
 * Converts this document into a plain javascript object, ready for storage in MongoDB.
 *
 * Buffers are converted to instances of [mongodb.Binary](http://mongodb.github.com/node-mongodb-native/api-bson-generated/binary.html) for proper storage.
 *
 * ####Options:
 *
 * - `getters` apply all getters (path and virtual getters)
 * - `virtuals` apply virtual getters (can override `getters` option)
 * - `minimize` remove empty objects (defaults to true)
 * - `transform` a transform function to apply to the resulting document before returning
 * - `depopulate` depopulate any populated paths, replacing them with their original refs (defaults to false)
 * - `versionKey` whether to include the version key (defaults to true)
 *
 * ####Getters/Virtuals
 *
 * Example of only applying path getters
 *
 *     doc.toObject({ getters: true, virtuals: false })
 *
 * Example of only applying virtual getters
 *
 *     doc.toObject({ virtuals: true })
 *
 * Example of applying both path and virtual getters
 *
 *     doc.toObject({ getters: true })
 *
 * To apply these options to every document of your schema by default, set your [schemas](#schema_Schema) `toObject` option to the same argument.
 *
 *     schema.set('toObject', { virtuals: true })
 *
 * ####Transform
 *
 * We may need to perform a transformation of the resulting object based on some criteria, say to remove some sensitive information or return a custom object. In this case we set the optional `transform` function.
 *
 * Transform functions receive three arguments
 *
 *     function (doc, ret, options) {}
 *
 * - `doc` The mongoose document which is being converted
 * - `ret` The plain object representation which has been converted
 * - `options` The options in use (either schema options or the options passed inline)
 *
 * ####Example
 *
 *     // specify the transform schema option
 *     if (!schema.options.toObject) schema.options.toObject = {};
 *     schema.options.toObject.transform = function (doc, ret, options) {
 *       // remove the _id of every document before returning the result
 *       delete ret._id;
 *       return ret;
 *     }
 *
 *     // without the transformation in the schema
 *     doc.toObject(); // { _id: 'anId', name: 'Wreck-it Ralph' }
 *
 *     // with the transformation
 *     doc.toObject(); // { name: 'Wreck-it Ralph' }
 *
 * With transformations we can do a lot more than remove properties. We can even return completely new customized objects:
 *
 *     if (!schema.options.toObject) schema.options.toObject = {};
 *     schema.options.toObject.transform = function (doc, ret, options) {
 *       return { movie: ret.name }
 *     }
 *
 *     // without the transformation in the schema
 *     doc.toObject(); // { _id: 'anId', name: 'Wreck-it Ralph' }
 *
 *     // with the transformation
 *     doc.toObject(); // { movie: 'Wreck-it Ralph' }
 *
 * _Note: if a transform function returns `undefined`, the return value will be ignored._
 *
 * Transformations may also be applied inline, overridding any transform set in the options:
 *
 *     function xform (doc, ret, options) {
 *       return { inline: ret.name, custom: true }
 *     }
 *
 *     // pass the transform as an inline option
 *     doc.toObject({ transform: xform }); // { inline: 'Wreck-it Ralph', custom: true }
 *
 * If you want to skip transformations, use `transform: false`:
 *
 *     if (!schema.options.toObject) schema.options.toObject = {};
 *     schema.options.toObject.hide = '_id';
 *     schema.options.toObject.transform = function (doc, ret, options) {
 *       if (options.hide) {
 *         options.hide.split(' ').forEach(function (prop) {
 *           delete ret[prop];
 *         });
 *       }
 *       return ret;
 *     }
 *
 *     var doc = new Doc({ _id: 'anId', secret: 47, name: 'Wreck-it Ralph' });
 *     doc.toObject();                                        // { secret: 47, name: 'Wreck-it Ralph' }
 *     doc.toObject({ hide: 'secret _id', transform: false });// { _id: 'anId', secret: 47, name: 'Wreck-it Ralph' }
 *     doc.toObject({ hide: 'secret _id', transform: true }); // { name: 'Wreck-it Ralph' }
 *
 * Transforms are applied _only to the document and are not applied to sub-documents_.
 *
 * Transforms, like all of these options, are also available for `toJSON`.
 *
 * See [schema options](/docs/guide.html#toObject) for some more details.
 *
 * _During save, no custom options are applied to the document before being sent to the database._
 *
 * @param {Object} [options]
 * @return {Object} js object
 * @see mongodb.Binary http://mongodb.github.com/node-mongodb-native/api-bson-generated/binary.html
 * @api public
 * @memberOf Document
 */

Document.prototype.toObject = function(options) {
  return this.$toObject(options);
};

/*!
 * Minimizes an object, removing undefined values and empty objects
 *
 * @param {Object} object to minimize
 * @return {Object}
 */

function minimize(obj) {
  var keys = Object.keys(obj),
      i = keys.length,
      hasKeys,
      key,
      val;

  while (i--) {
    key = keys[i];
    val = obj[key];

    if (utils.isObject(val) && !Buffer.isBuffer(val)) {
      obj[key] = minimize(val);
    }

    if (undefined === obj[key]) {
      delete obj[key];
      continue;
    }

    hasKeys = true;
  }

  return hasKeys
    ? obj
    : undefined;
}

/*!
 * Applies virtuals properties to `json`.
 *
 * @param {Document} self
 * @param {Object} json
 * @param {String} type either `virtuals` or `paths`
 * @return {Object} `json`
 */

function applyGetters(self, json, type, options) {
  var schema = self.schema;
  var paths = Object.keys(schema[type]);
  var i = paths.length;
  var numPaths = i;
  var path;
  var assignPath;
  var cur = self._doc;
  var v;

  if (!cur) {
    return json;
  }

  if (type === 'virtuals') {
    options = options || {};
    for (i = 0; i < numPaths; ++i) {
      path = paths[i];
      // We may be applying virtuals to a nested object, for example if calling
      // `doc.nestedProp.toJSON()`. If so, the path we assign to, `assignPath`,
      // will be a trailing substring of the `path`.
      assignPath = path;
      if (options.path != null) {
        if (!path.startsWith(options.path + '.')) {
          continue;
        }
        assignPath = path.substr(options.path.length + 1);
      }
      parts = assignPath.split('.');
      v = clone(self.get(path), options);
      if (v === void 0) {
        continue;
      }
      plen = parts.length;
      cur = json;
      for (var j = 0; j < plen - 1; ++j) {
        cur[parts[j]] = cur[parts[j]] || {};
        cur = cur[parts[j]];
      }
      cur[parts[plen - 1]] = v;
    }

    return json;
  }

  while (i--) {
    path = paths[i];

    var parts = path.split('.');
    var plen = parts.length;
    var last = plen - 1;
    var branch = json;
    var part;
    cur = self._doc;

    for (var ii = 0; ii < plen; ++ii) {
      part = parts[ii];
      v = cur[part];
      if (ii === last) {
        branch[part] = clone(self.get(path), options);
      } else if (v == null) {
        if (part in cur) {
          branch[part] = v;
        }
        break;
      } else {
        branch = branch[part] || (branch[part] = {});
      }
      cur = v;
    }
  }

  return json;
}

/**
 * The return value of this method is used in calls to JSON.stringify(doc).
 *
 * This method accepts the same options as [Document#toObject](#document_Document-toObject). To apply the options to every document of your schema by default, set your [schemas](#schema_Schema) `toJSON` option to the same argument.
 *
 *     schema.set('toJSON', { virtuals: true })
 *
 * See [schema options](/docs/guide.html#toJSON) for details.
 *
 * @param {Object} options
 * @return {Object}
 * @see Document#toObject #document_Document-toObject
 * @api public
 * @memberOf Document
 */

Document.prototype.toJSON = function(options) {
  return this.$toObject(options, true);
};

/**
 * Helper for console.log
 *
 * @api public
 * @method inspect
 * @memberOf Document
 */

Document.prototype.inspect = function(options) {
  var isPOJO = options &&
    utils.getFunctionName(options.constructor) === 'Object';
  var opts;
  if (isPOJO) {
    opts = options;
    opts.minimize = false;
  }
  return this.toObject(opts);
};

/**
 * Helper for console.log
 *
 * @api public
 * @method toString
 * @memberOf Document
 */

Document.prototype.toString = function() {
  return inspect(this.inspect());
};

/**
 * Returns true if the Document stores the same data as doc.
 *
 * Documents are considered equal when they have matching `_id`s, unless neither
 * document has an `_id`, in which case this function falls back to using
 * `deepEqual()`.
 *
 * @param {Document} doc a document to compare
 * @return {Boolean}
 * @api public
 * @memberOf Document
 */

Document.prototype.equals = function(doc) {
  if (!doc) {
    return false;
  }

  var tid = this.get('_id');
  var docid = doc.get ? doc.get('_id') : doc;
  if (!tid && !docid) {
    return deepEqual(this, doc);
  }
  return tid && tid.equals
    ? tid.equals(docid)
    : tid === docid;
};

/**
 * Populates document references, executing the `callback` when complete.
 * If you want to use promises instead, use this function with
 * [`execPopulate()`](#document_Document-execPopulate)
 *
 * ####Example:
 *
 *     doc
 *     .populate('company')
 *     .populate({
 *       path: 'notes',
 *       match: /airline/,
 *       select: 'text',
 *       model: 'modelName'
 *       options: opts
 *     }, function (err, user) {
 *       assert(doc._id === user._id) // the document itself is passed
 *     })
 *
 *     // summary
 *     doc.populate(path)                   // not executed
 *     doc.populate(options);               // not executed
 *     doc.populate(path, callback)         // executed
 *     doc.populate(options, callback);     // executed
 *     doc.populate(callback);              // executed
 *     doc.populate(options).execPopulate() // executed, returns promise
 *
 *
 * ####NOTE:
 *
 * Population does not occur unless a `callback` is passed *or* you explicitly
 * call `execPopulate()`.
 * Passing the same path a second time will overwrite the previous path options.
 * See [Model.populate()](#model_Model.populate) for explaination of options.
 *
 * @see Model.populate #model_Model.populate
 * @see Document.execPopulate #document_Document-execPopulate
 * @param {String|Object} [path] The path to populate or an options object
 * @param {Function} [callback] When passed, population is invoked
 * @api public
 * @return {Document} this
 * @memberOf Document
 */

Document.prototype.populate = function populate() {
  if (arguments.length === 0) {
    return this;
  }

  var pop = this.$__.populate || (this.$__.populate = {});
  var args = utils.args(arguments);
  var fn;

  if (typeof args[args.length - 1] === 'function') {
    fn = args.pop();
  }

  // allow `doc.populate(callback)`
  if (args.length) {
    // use hash to remove duplicate paths
    var res = utils.populate.apply(null, args);
    for (var i = 0; i < res.length; ++i) {
      pop[res[i].path] = res[i];
    }
  }

  if (fn) {
    var paths = utils.object.vals(pop);
    this.$__.populate = undefined;
    paths.__noPromise = true;
    var topLevelModel = this.constructor;
    if (this.$__isNested) {
      topLevelModel = this.$__.scope.constructor;
      var nestedPath = this.$__.nestedPath;
      paths.forEach(function(populateOptions) {
        populateOptions.path = nestedPath + '.' + populateOptions.path;
      });
    }
    topLevelModel.populate(this, paths, fn);
  }

  return this;
};

/**
 * Explicitly executes population and returns a promise. Useful for ES2015
 * integration.
 *
 * ####Example:
 *
 *     var promise = doc.
 *       populate('company').
 *       populate({
 *         path: 'notes',
 *         match: /airline/,
 *         select: 'text',
 *         model: 'modelName'
 *         options: opts
 *       }).
 *       execPopulate();
 *
 *     // summary
 *     doc.execPopulate().then(resolve, reject);
 *
 *
 * @see Document.populate #document_Document-populate
 * @api public
 * @return {Promise} promise that resolves to the document when population is done
 * @memberOf Document
 */

Document.prototype.execPopulate = function() {
  return utils.promiseOrCallback(null, cb => {
    this.populate(cb);
  });
};

/**
 * Gets _id(s) used during population of the given `path`.
 *
 * ####Example:
 *
 *     Model.findOne().populate('author').exec(function (err, doc) {
 *       console.log(doc.author.name)         // Dr.Seuss
 *       console.log(doc.populated('author')) // '5144cf8050f071d979c118a7'
 *     })
 *
 * If the path was not populated, undefined is returned.
 *
 * @param {String} path
 * @return {Array|ObjectId|Number|Buffer|String|undefined}
 * @memberOf Document
 * @api public
 */

Document.prototype.populated = function(path, val, options) {
  // val and options are internal
  if (val === null || val === void 0) {
    if (!this.$__.populated) {
      return undefined;
    }
    var v = this.$__.populated[path];
    if (v) {
      return v.value;
    }
    return undefined;
  }

  // internal

  if (val === true) {
    if (!this.$__.populated) {
      return undefined;
    }
    return this.$__.populated[path];
  }

  this.$__.populated || (this.$__.populated = {});
  this.$__.populated[path] = {value: val, options: options};
  return val;
};

/**
 * Takes a populated field and returns it to its unpopulated state.
 *
 * ####Example:
 *
 *     Model.findOne().populate('author').exec(function (err, doc) {
 *       console.log(doc.author.name); // Dr.Seuss
 *       console.log(doc.depopulate('author'));
 *       console.log(doc.author); // '5144cf8050f071d979c118a7'
 *     })
 *
 * If the path was not populated, this is a no-op.
 *
 * @param {String} path
 * @return {Document} this
 * @see Document.populate #document_Document-populate
 * @api public
 * @memberOf Document
 */

Document.prototype.depopulate = function(path) {
  if (typeof path === 'string') {
    path = path.split(' ');
  }
  var i;
  var populatedIds;

  if (arguments.length === 0) {
    // Depopulate all
    var keys = Object.keys(this.$__.populated);

    for (i = 0; i < keys.length; i++) {
      populatedIds = this.populated(keys[i]);
      if (!populatedIds) {
        continue;
      }
      delete this.$__.populated[keys[i]];
      this.$set(keys[i], populatedIds);
    }
    return this;
  }

  for (i = 0; i < path.length; i++) {
    populatedIds = this.populated(path[i]);
    if (!populatedIds) {
      continue;
    }
    delete this.$__.populated[path[i]];
    this.$set(path[i], populatedIds);
  }
  return this;
};


/**
 * Returns the full path to this document.
 *
 * @param {String} [path]
 * @return {String}
 * @api private
 * @method $__fullPath
 * @memberOf Document
 */

Document.prototype.$__fullPath = function(path) {
  // overridden in SubDocuments
  return path || '';
};

/*!
 * Module exports.
 */

Document.ValidationError = ValidationError;
module.exports = exports = Document;<|MERGE_RESOLUTION|>--- conflicted
+++ resolved
@@ -1535,14 +1535,10 @@
     var _pathType = doc.schema.path(path);
     if (!_pathType ||
         !_pathType.$isMongooseArray ||
-<<<<<<< HEAD
-        _pathType.$isMongooseDocumentArray) {
-=======
         // To avoid potential performance issues, skip doc arrays whose children
         // are not required. `getPositionalPathType()` may be slow, so avoid
         // it unless we have a case of #6364
         (_pathType.$isMongooseDocumentArray && !get(_pathType, 'schemaOptions.required'))) {
->>>>>>> 829ff0a4
       continue;
     }
 
