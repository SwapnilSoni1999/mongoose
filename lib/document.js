'use strict';

/*!
 * Module dependencies.
 */

const EventEmitter = require('events').EventEmitter;
const InternalCache = require('./internal');
const MongooseError = require('./error/index');
const MixedSchema = require('./schema/mixed');
const ObjectExpectedError = require('./error/objectExpected');
const ObjectParameterError = require('./error/objectParameter');
const ParallelValidateError = require('./error/parallelValidate');
const Schema = require('./schema');
const StrictModeError = require('./error/strict');
const ValidationError = require('./error/validation');
const ValidatorError = require('./error/validator');
const VirtualType = require('./virtualtype');
const promiseOrCallback = require('./helpers/promiseOrCallback');
const cleanModifiedSubpaths = require('./helpers/document/cleanModifiedSubpaths');
const compile = require('./helpers/document/compile').compile;
const defineKey = require('./helpers/document/compile').defineKey;
const flatten = require('./helpers/common').flatten;
const flattenObjectWithDottedPaths = require('./helpers/path/flattenObjectWithDottedPaths');
const get = require('./helpers/get');
const getEmbeddedDiscriminatorPath = require('./helpers/document/getEmbeddedDiscriminatorPath');
const handleSpreadDoc = require('./helpers/document/handleSpreadDoc');
const immediate = require('./helpers/immediate');
const isDefiningProjection = require('./helpers/projection/isDefiningProjection');
const isExclusive = require('./helpers/projection/isExclusive');
const inspect = require('util').inspect;
const internalToObjectOptions = require('./options').internalToObjectOptions;
const markArraySubdocsPopulated = require('./helpers/populate/markArraySubdocsPopulated');
const mpath = require('mpath');
const queryhelpers = require('./queryhelpers');
const utils = require('./utils');
const isPromise = require('./helpers/isPromise');

const clone = utils.clone;
const deepEqual = utils.deepEqual;
const isMongooseObject = utils.isMongooseObject;

const arrayAtomicsBackupSymbol = Symbol('mongoose.Array#atomicsBackup');
const arrayAtomicsSymbol = require('./helpers/symbols').arrayAtomicsSymbol;
const documentArrayParent = require('./helpers/symbols').documentArrayParent;
const documentIsModified = require('./helpers/symbols').documentIsModified;
const documentModifiedPaths = require('./helpers/symbols').documentModifiedPaths;
const documentSchemaSymbol = require('./helpers/symbols').documentSchemaSymbol;
const getSymbol = require('./helpers/symbols').getSymbol;
const populateModelSymbol = require('./helpers/symbols').populateModelSymbol;
const scopeSymbol = require('./helpers/symbols').scopeSymbol;
const schemaMixedSymbol = require('./schema/symbols').schemaMixedSymbol;

let DocumentArray;
let MongooseArray;
let Embedded;

const specialProperties = utils.specialProperties;

/**
 * The core Mongoose document constructor. You should not call this directly,
 * the Mongoose [Model constructor](./api.html#Model) calls this for you.
 *
 * @param {Object} obj the values to set
 * @param {Object} [fields] optional object containing the fields which were selected in the query returning this document and any populated paths data
 * @param {Object} [options] various configuration options for the document
 * @param {Boolean} [options.defaults=true] if `false`, skip applying default values to this document.
 * @inherits NodeJS EventEmitter http://nodejs.org/api/events.html#events_class_events_eventemitter
 * @event `init`: Emitted on a document after it has been retrieved from the db and fully hydrated by Mongoose.
 * @event `save`: Emitted when the document is successfully saved
 * @api private
 */

function Document(obj, fields, skipId, options) {
  if (typeof skipId === 'object' && skipId != null) {
    options = skipId;
    skipId = options.skipId;
  }
  options = Object.assign({}, options);
  const defaults = get(options, 'defaults', true);
  options.defaults = defaults;
  // Support `browserDocument.js` syntax
  if (this.$__schema == null) {
    const _schema = utils.isObject(fields) && !fields.instanceOfSchema ?
      new Schema(fields) :
      fields;
    this.$__setSchema(_schema);
    fields = skipId;
    skipId = options;
    options = arguments[4] || {};
  }

  this.$__ = new InternalCache;
  this.$__.emitter = new EventEmitter();
  this.$isNew = 'isNew' in options ? options.isNew : true;
  this.errors = undefined;
  this.$__.$options = options || {};
  this.$locals = {};
  this.$op = null;
  if (obj != null && typeof obj !== 'object') {
    throw new ObjectParameterError(obj, 'obj', 'Document');
  }

  const schema = this.$__schema;

  if (typeof fields === 'boolean' || fields === 'throw') {
    this.$__.strictMode = fields;
    fields = undefined;
  } else {
    this.$__.strictMode = schema.options.strict;
    this.$__.selected = fields;
  }

  const requiredPaths = schema.requiredPaths(true);
  for (const path of requiredPaths) {
    this.$__.activePaths.require(path);
  }

  this.$__.emitter.setMaxListeners(0);

  let exclude = null;

  // determine if this doc is a result of a query with
  // excluded fields
  if (utils.isPOJO(fields)) {
    exclude = isExclusive(fields);
  }

  const hasIncludedChildren = exclude === false && fields ?
    $__hasIncludedChildren(fields) :
    {};

  if (this._doc == null) {
    this.$__buildDoc(obj, fields, skipId, exclude, hasIncludedChildren, false);

    // By default, defaults get applied **before** setting initial values
    // Re: gh-6155
    if (defaults) {
      $__applyDefaults(this, fields, skipId, exclude, hasIncludedChildren, true, {
        isNew: this.$isNew
      });
    }
  }
  if (obj) {
    // Skip set hooks
    if (this.$__original_set) {
      this.$__original_set(obj, undefined, true);
    } else {
      this.$set(obj, undefined, true);
    }

    if (obj instanceof Document) {
      this.$isNew = obj.$isNew;
    }
  }

  // Function defaults get applied **after** setting initial values so they
  // see the full doc rather than an empty one, unless they opt out.
  // Re: gh-3781, gh-6155
  if (options.willInit && defaults) {
    EventEmitter.prototype.once.call(this, 'init', () => {
      $__applyDefaults(this, fields, skipId, exclude, hasIncludedChildren, false, options.skipDefaults, {
        isNew: this.$isNew
      });
    });
  } else if (defaults) {
    $__applyDefaults(this, fields, skipId, exclude, hasIncludedChildren, false, options.skipDefaults, {
      isNew: this.$isNew
    });
  }

  this.$__._id = this._id;

  if (!this.$__.strictMode && obj) {
    const _this = this;
    const keys = Object.keys(this._doc);

    keys.forEach(function(key) {
      if (!(key in schema.tree)) {
        defineKey(key, null, _this);
      }
    });
  }

  applyQueue(this);
}

Object.defineProperty(Document.prototype, 'isNew', {
  get: function() {
    return this.$isNew;
  },
  set: function(value) {
    this.$isNew = value;
  }
});

/*!
 * Document exposes the NodeJS event emitter API, so you can use
 * `on`, `once`, etc.
 */
utils.each(
  ['on', 'once', 'emit', 'listeners', 'removeListener', 'setMaxListeners',
    'removeAllListeners', 'addListener'],
  function(emitterFn) {
    Document.prototype[emitterFn] = function() {
      return this.$__.emitter[emitterFn].apply(this.$__.emitter, arguments);
    };
  });

Document.prototype.constructor = Document;

for (const i in EventEmitter.prototype) {
  Document[i] = EventEmitter.prototype[i];
}

/**
 * The document's internal schema.
 *
 * @api private
 * @property schema
 * @memberOf Document
 * @instance
 */

Document.prototype.$__schema;

/**
 * The document's schema.
 *
 * @api public
 * @property schema
 * @memberOf Document
 * @instance
 */

Document.prototype.schema;

/**
 * Empty object that you can use for storing properties on the document. This
 * is handy for passing data to middleware without conflicting with Mongoose
 * internals.
 *
 * ####Example:
 *
 *     schema.pre('save', function() {
 *       // Mongoose will set `isNew` to `false` if `save()` succeeds
 *       this.$locals.wasNew = this.isNew;
 *     });
 *
 *     schema.post('save', function() {
 *       // Prints true if `isNew` was set before `save()`
 *       console.log(this.$locals.wasNew);
 *     });
 *
 * @api public
 * @property $locals
 * @memberOf Document
 * @instance
 */

Object.defineProperty(Document.prototype, '$locals', {
  configurable: false,
  enumerable: false,
  writable: true
});


/**
 * Boolean flag specifying if the document is new.
 *
 * @api public
 * @property $isNew
 * @memberOf Document
 * @instance
 */

Document.prototype.$isNew;

/**
 * Boolean flag specifying if the document is new.
 *
 * @api public
 * @property isNew
 * @memberOf Document
 * @instance
 */

Document.prototype.isNew;

/**
 * The string version of this documents _id.
 *
 * ####Note:
 *
 * This getter exists on all documents by default. The getter can be disabled by setting the `id` [option](/docs/guide.html#id) of its `Schema` to false at construction time.
 *
 *     new Schema({ name: String }, { id: false });
 *
 * @api public
 * @see Schema options /docs/guide.html#options
 * @property id
 * @memberOf Document
 * @instance
 */

Document.prototype.id;

/**
 * Hash containing current validation errors.
 *
 * @api public
 * @property errors
 * @memberOf Document
 * @instance
 */

Document.prototype.errors;

/**
 * A string containing the current operation that Mongoose is executing
 * on this document. May be `null`, `'save'`, `'validate'`, or `'remove'`.
 *
 * ####Example:
 *
 *     const doc = new Model({ name: 'test' });
 *     doc.$op; // null
 *
 *     const promise = doc.save();
 *     doc.$op; // 'save'
 *
 *     await promise;
 *     doc.$op; // null
 *
 * @api public
 * @property $op
 * @memberOf Document
 * @instance
 */

Document.prototype.$op;

/*!
 * ignore
 */

function $__hasIncludedChildren(fields) {
  const hasIncludedChildren = {};
  const keys = Object.keys(fields);

  for (const key of keys) {
    const parts = key.split('.');
    const c = [];

    for (const part of parts) {
      c.push(part);
      hasIncludedChildren[c.join('.')] = 1;
    }
  }

  return hasIncludedChildren;
}

/*!
 * ignore
 */

function $__applyDefaults(doc, fields, skipId, exclude, hasIncludedChildren, isBeforeSetters, pathsToSkip) {
  const paths = Object.keys(doc.$__schema.paths);
  const plen = paths.length;

  for (let i = 0; i < plen; ++i) {
    let def;
    let curPath = '';
    const p = paths[i];

    if (p === '_id' && skipId) {
      continue;
    }

    const type = doc.$__schema.paths[p];
    const path = type.splitPath();
    const len = path.length;
    let included = false;
    let doc_ = doc._doc;
    for (let j = 0; j < len; ++j) {
      if (doc_ == null) {
        break;
      }

      const piece = path[j];
      curPath += (!curPath.length ? '' : '.') + piece;

      if (exclude === true) {
        if (curPath in fields) {
          break;
        }
      } else if (exclude === false && fields && !included) {
        if (curPath in fields) {
          included = true;
        } else if (!hasIncludedChildren[curPath]) {
          break;
        }
      }

      if (j === len - 1) {
        if (doc_[piece] !== void 0) {
          break;
        }

        if (typeof type.defaultValue === 'function') {
          if (!type.defaultValue.$runBeforeSetters && isBeforeSetters) {
            break;
          }
          if (type.defaultValue.$runBeforeSetters && !isBeforeSetters) {
            break;
          }
        } else if (!isBeforeSetters) {
          // Non-function defaults should always run **before** setters
          continue;
        }

        if (pathsToSkip && pathsToSkip[curPath]) {
          break;
        }

        if (fields && exclude !== null) {
          if (exclude === true) {
            // apply defaults to all non-excluded fields
            if (p in fields) {
              continue;
            }

            try {
              def = type.getDefault(doc, false);
            } catch (err) {
              doc.invalidate(p, err);
              break;
            }

            if (typeof def !== 'undefined') {
              doc_[piece] = def;
              doc.$__.activePaths.default(p);
            }
          } else if (included) {
            // selected field
            try {
              def = type.getDefault(doc, false);
            } catch (err) {
              doc.invalidate(p, err);
              break;
            }

            if (typeof def !== 'undefined') {
              doc_[piece] = def;
              doc.$__.activePaths.default(p);
            }
          }
        } else {
          try {
            def = type.getDefault(doc, false);
          } catch (err) {
            doc.invalidate(p, err);
            break;
          }

          if (typeof def !== 'undefined') {
            doc_[piece] = def;
            doc.$__.activePaths.default(p);
          }
        }
      } else {
        doc_ = doc_[piece];
      }
    }
  }
}

/*!
 * ignore
 */

function $applyDefaultsToNested(val, path, doc) {
  if (val == null) {
    return;
  }

  flattenObjectWithDottedPaths(val);

  const paths = Object.keys(doc.$__schema.paths);
  const plen = paths.length;

  const pathPieces = path.indexOf('.') === -1 ? [path] : path.split('.');

  for (let i = 0; i < plen; ++i) {
    let curPath = '';
    const p = paths[i];

    if (!p.startsWith(path + '.')) {
      continue;
    }

    const type = doc.$__schema.paths[p];
    const pieces = type.splitPath().slice(pathPieces.length);
    const len = pieces.length;

    if (type.defaultValue === void 0) {
      continue;
    }

    let cur = val;

    for (let j = 0; j < len; ++j) {
      if (cur == null) {
        break;
      }

      const piece = pieces[j];

      if (j === len - 1) {
        if (cur[piece] !== void 0) {
          break;
        }

        try {
          const def = type.getDefault(doc, false);
          if (def !== void 0) {
            cur[piece] = def;
          }
        } catch (err) {
          doc.invalidate(path + '.' + curPath, err);
          break;
        }

        break;
      }

      curPath += (!curPath.length ? '' : '.') + piece;

      cur[piece] = cur[piece] || {};
      cur = cur[piece];
    }
  }
}

/**
 * Builds the default doc structure
 *
 * @param {Object} obj
 * @param {Object} [fields]
 * @param {Boolean} [skipId]
 * @api private
 * @method $__buildDoc
 * @memberOf Document
 * @instance
 */

Document.prototype.$__buildDoc = function(obj, fields, skipId, exclude, hasIncludedChildren) {
  const doc = {};

  const paths = Object.keys(this.$__schema.paths).
    // Don't build up any paths that are underneath a map, we don't know
    // what the keys will be
    filter(p => !p.includes('$*'));
  const plen = paths.length;
  let ii = 0;

  for (; ii < plen; ++ii) {
    const p = paths[ii];

    if (p === '_id') {
      if (skipId) {
        continue;
      }
      if (obj && '_id' in obj) {
        continue;
      }
    }

    const path = this.$__schema.paths[p].splitPath();
    const len = path.length;
    const last = len - 1;
    let curPath = '';
    let doc_ = doc;
    let included = false;

    for (let i = 0; i < len; ++i) {
      const piece = path[i];

      curPath += (!curPath.length ? '' : '.') + piece;

      // support excluding intermediary levels
      if (exclude === true) {
        if (curPath in fields) {
          break;
        }
      } else if (exclude === false && fields && !included) {
        if (curPath in fields) {
          included = true;
        } else if (!hasIncludedChildren[curPath]) {
          break;
        }
      }

      if (i < last) {
        doc_ = doc_[piece] || (doc_[piece] = {});
      }
    }
  }

  this._doc = doc;
};

/*!
 * Converts to POJO when you use the document for querying
 */

Document.prototype.toBSON = function() {
  return this.toObject(internalToObjectOptions);
};

/**
 * Initializes the document without setters or marking anything modified.
 *
 * Called internally after a document is returned from mongodb. Normally,
 * you do **not** need to call this function on your own.
 *
 * This function triggers `init` [middleware](/docs/middleware.html).
 * Note that `init` hooks are [synchronous](/docs/middleware.html#synchronous).
 *
 * @param {Object} doc document returned by mongo
 * @api public
 * @memberOf Document
 * @instance
 */

Document.prototype.init = function(doc, opts, fn) {
  if (typeof opts === 'function') {
    fn = opts;
    opts = null;
  }

  this.$__init(doc, opts);

  if (fn) {
    fn(null, this);
  }

  return this;
};

Document.prototype.$init = function() {
  return this.constructor.prototype.init.apply(this, arguments);
};

/*!
 * ignore
 */

Document.prototype.$__init = function(doc, opts) {
  this.$isNew = false;
  this.$init = true;
  opts = opts || {};

  // handle docs with populated paths
  // If doc._id is not null or undefined
  if (doc._id != null && opts.populated && opts.populated.length) {
    const id = String(doc._id);
    for (const item of opts.populated) {
      if (item.isVirtual) {
        this.$populated(item.path, utils.getValue(item.path, doc), item);
      } else {
        this.$populated(item.path, item._docs[id], item);
      }

      if (item._childDocs == null) {
        continue;
      }
      for (const child of item._childDocs) {
        if (child == null || child.$__ == null) {
          continue;
        }
        child.$__.parent = this;
      }
      item._childDocs = [];
    }
  }

  init(this, doc, this._doc, opts);

  markArraySubdocsPopulated(this, opts.populated);

  this.emit('init', this);
  this.constructor.emit('init', this);

  this.$__._id = this._id;
  return this;
};

/*!
<<<<<<< HEAD
 * If populating a path within a document array, make sure each
 * subdoc within the array knows its subpaths are populated.
 *
 * ####Example:
 *     const doc = await Article.findOne().populate('comments.author');
 *     doc.comments[0].populated('author'); // Should be set
 */

function markArraySubdocsPopulated(doc, populated) {
  if (doc._id == null || populated == null || populated.length === 0) {
    return;
  }

  const id = String(doc._id);
  for (const item of populated) {
    if (item.isVirtual) {
      continue;
    }
    const path = item.path;
    const pieces = path.split('.');
    for (let i = 0; i < pieces.length - 1; ++i) {
      const subpath = pieces.slice(0, i + 1).join('.');
      const rest = pieces.slice(i + 1).join('.');
      const val = doc.get(subpath);
      if (val == null) {
        continue;
      }

      if (val.isMongooseDocumentArray) {
        for (let j = 0; j < val.length; ++j) {
          val[j].$populated(rest, item._docs[id] == null ? [] : item._docs[id][j], item);
        }
        break;
      }
    }
  }
}

/*!
=======
>>>>>>> 3a900dea
 * Init helper.
 *
 * @param {Object} self document instance
 * @param {Object} obj raw mongodb doc
 * @param {Object} doc object we are initializing
 * @api private
 */

function init(self, obj, doc, opts, prefix) {
  prefix = prefix || '';

  const keys = Object.keys(obj);
  const len = keys.length;
  let schema;
  let path;
  let i;
  let index = 0;

  while (index < len) {
    _init(index++);
  }

  function _init(index) {
    i = keys[index];
    path = prefix + i;
    schema = self.$__schema.path(path);

    // Should still work if not a model-level discriminator, but should not be
    // necessary. This is *only* to catch the case where we queried using the
    // base model and the discriminated model has a projection
    if (self.$__schema.$isRootDiscriminator && !self.$__isSelected(path)) {
      return;
    }

    if (!schema && utils.isPOJO(obj[i])) {
      // assume nested object
      if (!doc[i]) {
        doc[i] = {};
      }
      init(self, obj[i], doc[i], opts, path + '.');
    } else if (!schema) {
      doc[i] = obj[i];
    } else {
      if (obj[i] === null) {
        doc[i] = schema._castNullish(null);
      } else if (obj[i] !== undefined) {
        const intCache = obj[i].$__ || {};
        const wasPopulated = intCache.wasPopulated || null;

        if (schema && !wasPopulated) {
          try {
            doc[i] = schema.cast(obj[i], self, true);
          } catch (e) {
            self.invalidate(e.path, new ValidatorError({
              path: e.path,
              message: e.message,
              type: 'cast',
              value: e.value,
              reason: e
            }));
          }
        } else {
          doc[i] = obj[i];
        }
      }
      // mark as hydrated
      if (!self.$isModified(path)) {
        self.$__.activePaths.init(path);
      }
    }
  }
}

/**
 * Sends an update command with this document `_id` as the query selector.
 *
 * ####Example:
 *
 *     weirdCar.update({$inc: {wheels:1}}, { w: 1 }, callback);
 *
 * ####Valid options:
 *
 *  - same as in [Model.update](#model_Model.update)
 *
 * @see Model.update #model_Model.update
 * @param {Object} doc
 * @param {Object} options
 * @param {Function} callback
 * @return {Query}
 * @api public
 * @memberOf Document
 * @instance
 */

Document.prototype.update = function update() {
  const args = utils.args(arguments);
  args.unshift({ _id: this._id });
  const query = this.constructor.update.apply(this.constructor, args);

  if (this.$session() != null) {
    if (!('session' in query.options)) {
      query.options.session = this.$session();
    }
  }

  return query;
};

/**
 * Sends an updateOne command with this document `_id` as the query selector.
 *
 * ####Example:
 *
 *     weirdCar.updateOne({$inc: {wheels:1}}, { w: 1 }, callback);
 *
 * ####Valid options:
 *
 *  - same as in [Model.updateOne](#model_Model.updateOne)
 *
 * @see Model.updateOne #model_Model.updateOne
 * @param {Object} doc
 * @param {Object} [options] optional see [`Query.prototype.setOptions()`](http://mongoosejs.com/docs/api.html#query_Query-setOptions)
 * @param {Object} [options.lean] if truthy, mongoose will return the document as a plain JavaScript object rather than a mongoose document. See [`Query.lean()`](/docs/api.html#query_Query-lean) and the [Mongoose lean tutorial](/docs/tutorials/lean.html).
 * @param {Boolean|String} [options.strict] overwrites the schema's [strict mode option](http://mongoosejs.com/docs/guide.html#strict)
 * @param {Boolean} [options.timestamps=null] If set to `false` and [schema-level timestamps](/docs/guide.html#timestamps) are enabled, skip timestamps for this update. Note that this allows you to overwrite timestamps. Does nothing if schema-level timestamps are not set.
 * @param {Function} callback
 * @return {Query}
 * @api public
 * @memberOf Document
 * @instance
 */

Document.prototype.updateOne = function updateOne(doc, options, callback) {
  const query = this.constructor.updateOne({ _id: this._id }, doc, options);
  query.pre(cb => {
    this.constructor._middleware.execPre('updateOne', this, [this], cb);
  });
  query.post(cb => {
    this.constructor._middleware.execPost('updateOne', this, [this], {}, cb);
  });

  if (this.$session() != null) {
    if (!('session' in query.options)) {
      query.options.session = this.$session();
    }
  }

  if (callback != null) {
    return query.exec(callback);
  }

  return query;
};

/**
 * Sends a replaceOne command with this document `_id` as the query selector.
 *
 * ####Valid options:
 *
 *  - same as in [Model.replaceOne](https://mongoosejs.com/docs/api/model.html#model_Model.replaceOne)
 *
 * @see Model.replaceOne #model_Model.replaceOne
 * @param {Object} doc
 * @param {Object} options
 * @param {Function} callback
 * @return {Query}
 * @api public
 * @memberOf Document
 * @instance
 */

Document.prototype.replaceOne = function replaceOne() {
  const args = utils.args(arguments);
  args.unshift({ _id: this._id });
  return this.constructor.replaceOne.apply(this.constructor, args);
};

/**
 * Getter/setter around the session associated with this document. Used to
 * automatically set `session` if you `save()` a doc that you got from a
 * query with an associated session.
 *
 * ####Example:
 *
 *     const session = MyModel.startSession();
 *     const doc = await MyModel.findOne().session(session);
 *     doc.$session() === session; // true
 *     doc.$session(null);
 *     doc.$session() === null; // true
 *
 * If this is a top-level document, setting the session propagates to all child
 * docs.
 *
 * @param {ClientSession} [session] overwrite the current session
 * @return {ClientSession}
 * @method $session
 * @api public
 * @memberOf Document
 */

Document.prototype.$session = function $session(session) {
  if (arguments.length === 0) {
    if (this.$__.session != null && this.$__.session.hasEnded) {
      this.$__.session = null;
      return null;
    }
    return this.$__.session;
  }

  if (session != null && session.hasEnded) {
    throw new MongooseError('Cannot set a document\'s session to a session that has ended. Make sure you haven\'t ' +
      'called `endSession()` on the session you are passing to `$session()`.');
  }

  this.$__.session = session;

  if (!this.ownerDocument) {
    const subdocs = this.$getAllSubdocs();
    for (const child of subdocs) {
      child.$session(session);
    }
  }

  return session;
};

/**
 * Overwrite all values in this document with the values of `obj`, except
 * for immutable properties. Behaves similarly to `set()`, except for it
 * unsets all properties that aren't in `obj`.
 *
 * @param {Object} obj the object to overwrite this document with
 * @method overwrite
 * @name overwrite
 * @memberOf Document
 * @instance
 * @api public
 */

Document.prototype.overwrite = function overwrite(obj) {
  const keys = Array.from(new Set(Object.keys(this._doc).concat(Object.keys(obj))));

  for (const key of keys) {
    if (key === '_id') {
      continue;
    }
    // Explicitly skip version key
    if (this.$__schema.options.versionKey && key === this.$__schema.options.versionKey) {
      continue;
    }
    if (this.$__schema.options.discriminatorKey && key === this.$__schema.options.discriminatorKey) {
      continue;
    }
    this.$set(key, obj[key]);
  }

  return this;
};

/**
 * Alias for `set()`, used internally to avoid conflicts
 *
 * @param {String|Object} path path or object of key/vals to set
 * @param {Any} val the value to set
 * @param {Schema|String|Number|Buffer|*} [type] optionally specify a type for "on-the-fly" attributes
 * @param {Object} [options] optionally specify options that modify the behavior of the set
 * @method $set
 * @name $set
 * @memberOf Document
 * @instance
 * @api public
 */

Document.prototype.$set = function $set(path, val, type, options) {
  if (utils.isPOJO(type)) {
    options = type;
    type = undefined;
  }

  options = options || {};
  const merge = options.merge;
  const adhoc = type && type !== true;
  const constructing = type === true;
  const typeKey = this.$__schema.options.typeKey;
  let adhocs;
  let keys;
  let i = 0;
  let pathtype;
  let key;
  let prefix;

  const strict = 'strict' in options
    ? options.strict
    : this.$__.strictMode;

  if (adhoc) {
    adhocs = this.$__.adhocPaths || (this.$__.adhocPaths = {});
    adhocs[path] = this.$__schema.interpretAsType(path, type, this.$__schema.options);
  }

  if (path == null) {
    [path, val] = [val, path];
  } else if (typeof path !== 'string') {
    // new Document({ key: val })
    if (path instanceof Document) {
      if (path.$__isNested) {
        path = path.toObject();
      } else {
        path = path._doc;
      }
    }
    if (path == null) {
      [path, val] = [val, path];
    }

    prefix = val ? val + '.' : '';
    keys = Object.keys(path);
    const len = keys.length;

    // `_skipMinimizeTopLevel` is because we may have deleted the top-level
    // nested key to ensure key order.
    const _skipMinimizeTopLevel = get(options, '_skipMinimizeTopLevel', false);
    if (len === 0 && _skipMinimizeTopLevel) {
      delete options._skipMinimizeTopLevel;
      if (val) {
        this.$set(val, {});
      }
      return this;
    }

    for (let i = 0; i < len; ++i) {
      key = keys[i];
      const pathName = prefix + key;
      pathtype = this.$__schema.pathType(pathName);
      const valForKey = path[key];

      // On initial set, delete any nested keys if we're going to overwrite
      // them to ensure we keep the user's key order.
      if (type === true &&
          !prefix &&
          path[key] != null &&
          pathtype === 'nested' &&
          this._doc[key] != null &&
          Object.keys(this._doc[key]).length === 0) {
        delete this._doc[key];
        // Make sure we set `{}` back even if we minimize re: gh-8565
        options = Object.assign({}, options, { _skipMinimizeTopLevel: true });
      } else {
        // Make sure we set `{_skipMinimizeTopLevel: false}` if don't have overwrite: gh-10441
        options = Object.assign({}, options, { _skipMinimizeTopLevel: false });
      }

      if (utils.isNonBuiltinObject(valForKey) && pathtype === 'nested') {
        $applyDefaultsToNested(path[key], prefix + key, this);
        this.$set(prefix + key, path[key], constructing, Object.assign({}, options, { _skipMarkModified: true }));
        continue;
      } else if (strict) {
        // Don't overwrite defaults with undefined keys (gh-3981) (gh-9039)
        if (constructing && path[key] === void 0 &&
            this.get(pathName) !== void 0) {
          continue;
        }

        if (pathtype === 'adhocOrUndefined') {
          pathtype = getEmbeddedDiscriminatorPath(this, pathName, { typeOnly: true });
        }

        if (pathtype === 'real' || pathtype === 'virtual') {
          // Check for setting single embedded schema to document (gh-3535)
          let p = path[key];
          if (this.$__schema.paths[pathName] &&
              this.$__schema.paths[pathName].$isSingleNested &&
              path[key] instanceof Document) {
            p = p.toObject({ virtuals: false, transform: false });
          }
          this.$set(prefix + key, p, constructing, options);
        } else if (pathtype === 'nested' && path[key] instanceof Document) {
          this.$set(prefix + key,
            path[key].toObject({ transform: false }), constructing, options);
        } else if (strict === 'throw') {
          if (pathtype === 'nested') {
            throw new ObjectExpectedError(key, path[key]);
          } else {
            throw new StrictModeError(key);
          }
        }
      } else if (path[key] !== void 0) {
        this.$set(prefix + key, path[key], constructing, options);
      }
    }

    return this;
  }

  let pathType = this.$__schema.pathType(path);
  if (pathType === 'adhocOrUndefined') {
    pathType = getEmbeddedDiscriminatorPath(this, path, { typeOnly: true });
  }

  // Assume this is a Mongoose document that was copied into a POJO using
  // `Object.assign()` or `{...doc}`
  val = handleSpreadDoc(val);

  // if this doc is being constructed we should not trigger getters
  const priorVal = (() => {
    if (this.$__.$options.priorDoc != null) {
      return this.$__.$options.priorDoc.$__getValue(path);
    }
    if (constructing) {
      return void 0;
    }
    return this.$__getValue(path);
  })();

  if (pathType === 'nested' && val) {
    if (typeof val === 'object' && val != null) {
<<<<<<< HEAD
      const hasPriorVal = this.$__.savedState != null && this.$__.savedState.hasOwnProperty(path);
      if (this.$__.savedState != null && !this.$isNew && !this.$__.savedState.hasOwnProperty(path)) {
        const priorVal = this.$__getValue(path);
        this.$__.savedState[path] = priorVal;
=======
      const hasInitialVal = this.$__.savedState != null && this.$__.savedState.hasOwnProperty(path);
      if (this.$__.savedState != null && !this.isNew && !this.$__.savedState.hasOwnProperty(path)) {
        const initialVal = this.$__getValue(path);
        this.$__.savedState[path] = initialVal;
>>>>>>> 3a900dea

        const keys = Object.keys(initialVal || {});
        for (const key of keys) {
          this.$__.savedState[path + '.' + key] = initialVal[key];
        }
      }

      if (!merge) {
        this.$__setValue(path, null);
        cleanModifiedSubpaths(this, path);
      } else {
        return this.$set(val, path, constructing);
      }

      const keys = Object.keys(val);
      this.$__setValue(path, {});
      for (const key of keys) {
        this.$set(path + '.' + key, val[key], constructing, options);
      }
      if (priorVal != null && utils.deepEqual(hasInitialVal ? this.$__.savedState[path] : priorVal, val)) {
        this.unmarkModified(path);
      } else {
        this.markModified(path);
      }
      cleanModifiedSubpaths(this, path, { skipDocArrays: true });
      return this;
    }
    this.invalidate(path, new MongooseError.CastError('Object', val, path));
    return this;
  }

  let schema;
  const parts = path.indexOf('.') === -1 ? [path] : path.split('.');

  // Might need to change path for top-level alias
  if (typeof this.$__schema.aliases[parts[0]] == 'string') {
    parts[0] = this.$__schema.aliases[parts[0]];
  }

  if (pathType === 'adhocOrUndefined' && strict) {
    // check for roots that are Mixed types
    let mixed;

    for (i = 0; i < parts.length; ++i) {
      const subpath = parts.slice(0, i + 1).join('.');

      // If path is underneath a virtual, bypass everything and just set it.
      if (i + 1 < parts.length && this.$__schema.pathType(subpath) === 'virtual') {
        mpath.set(path, val, this);
        return this;
      }

      schema = this.$__schema.path(subpath);
      if (schema == null) {
        continue;
      }

      if (schema instanceof MixedSchema) {
        // allow changes to sub paths of mixed types
        mixed = true;
        break;
      }
    }

    if (schema == null) {
      // Check for embedded discriminators
      schema = getEmbeddedDiscriminatorPath(this, path);
    }

    if (!mixed && !schema) {
      if (strict === 'throw') {
        throw new StrictModeError(path);
      }
      return this;
    }
  } else if (pathType === 'virtual') {
    schema = this.$__schema.virtualpath(path);
    schema.applySetters(val, this);
    return this;
  } else {
    schema = this.$__path(path);
  }

  // gh-4578, if setting a deeply nested path that doesn't exist yet, create it
  let cur = this._doc;
  let curPath = '';
  for (i = 0; i < parts.length - 1; ++i) {
    cur = cur[parts[i]];
    curPath += (curPath.length > 0 ? '.' : '') + parts[i];
    if (!cur) {
      this.$set(curPath, {});
      // Hack re: gh-5800. If nested field is not selected, it probably exists
      // so `MongoServerError: cannot use the part (nested of nested.num) to
      // traverse the element ({nested: null})` is not likely. If user gets
      // that error, its their fault for now. We should reconsider disallowing
      // modifying not selected paths for 6.x
      if (!this.$__isSelected(curPath)) {
        this.unmarkModified(curPath);
      }
      cur = this.$__getValue(curPath);
    }
  }

  let pathToMark;

  // When using the $set operator the path to the field must already exist.
  // Else mongodb throws: "LEFT_SUBFIELD only supports Object"

  if (parts.length <= 1) {
    pathToMark = path;
  } else {
    for (i = 0; i < parts.length; ++i) {
      const subpath = parts.slice(0, i + 1).join('.');
      if (this.get(subpath, null, { getters: false }) === null) {
        pathToMark = subpath;
        break;
      }
    }

    if (!pathToMark) {
      pathToMark = path;
    }
  }

  if (!schema) {
    this.$__set(pathToMark, path, options, constructing, parts, schema, val, priorVal);
    return this;
  }

  // If overwriting a subdocument path, make sure to clear out
  // any errors _before_ setting, so new errors that happen
  // get persisted. Re: #9080
  if (schema.$isSingleNested || schema.$isMongooseArray) {
    _markValidSubpaths(this, path);
  }

  if (schema.$isSingleNested && val != null && merge) {
    if (val instanceof Document) {
      val = val.toObject({ virtuals: false, transform: false });
    }
    const keys = Object.keys(val);
    for (const key of keys) {
      this.$set(path + '.' + key, val[key], constructing, options);
    }

    return this;
  }

  let shouldSet = true;
  try {
    // If the user is trying to set a ref path to a document with
    // the correct model name, treat it as populated
    const refMatches = (() => {
      if (schema.options == null) {
        return false;
      }
      if (!(val instanceof Document)) {
        return false;
      }
      const model = val.constructor;

      // Check ref
      const ref = schema.options.ref;
      if (ref != null && (ref === model.modelName || ref === model.baseModelName)) {
        return true;
      }

      // Check refPath
      const refPath = schema.options.refPath;
      if (refPath == null) {
        return false;
      }
      const modelName = val.get(refPath);
      return modelName === model.modelName || modelName === model.baseModelName;
    })();

    let didPopulate = false;
    if (refMatches && val instanceof Document) {
      this.$populated(path, val._id, { [populateModelSymbol]: val.constructor });
      val.$__.wasPopulated = true;
      didPopulate = true;
    }

    let popOpts;
    if (schema.options &&
        Array.isArray(schema.options[typeKey]) &&
        schema.options[typeKey].length &&
        schema.options[typeKey][0].ref &&
        _isManuallyPopulatedArray(val, schema.options[typeKey][0].ref)) {
      popOpts = { [populateModelSymbol]: val[0].constructor };
      this.$populated(path, val.map(function(v) { return v._id; }), popOpts);

      for (const doc of val) {
        doc.$__.wasPopulated = true;
      }
      didPopulate = true;
    }

    if (this.$__schema.singleNestedPaths[path] == null) {
      // If this path is underneath a single nested schema, we'll call the setter
      // later in `$__set()` because we don't take `_doc` when we iterate through
      // a single nested doc. That's to make sure we get the correct context.
      // Otherwise we would double-call the setter, see gh-7196.
      val = schema.applySetters(val, this, false, priorVal);
    }

    if (schema.$isMongooseDocumentArray &&
        Array.isArray(val) &&
        val.length > 0 &&
        val[0] != null &&
        val[0].$__ != null &&
        val[0].$__.populated != null) {
      const populatedPaths = Object.keys(val[0].$__.populated);
      for (const populatedPath of populatedPaths) {
        this.$populated(path + '.' + populatedPath,
          val.map(v => v.$populated(populatedPath)),
          val[0].$__.populated[populatedPath].options);
      }
      didPopulate = true;
    }

    if (!didPopulate && this.$__.populated) {
      // If this array partially contains populated documents, convert them
      // all to ObjectIds re: #8443
      if (Array.isArray(val) && this.$__.populated[path]) {
        for (let i = 0; i < val.length; ++i) {
          if (val[i] instanceof Document) {
            val.set(i, val[i]._id, true);
          }
        }
      }
      delete this.$__.populated[path];
    }

    if (schema.$isSingleNested && val != null) {
      _checkImmutableSubpaths(val, schema, priorVal);
    }

    this.$markValid(path);
  } catch (e) {
    if (e instanceof MongooseError.StrictModeError && e.isImmutableError) {
      this.invalidate(path, e);
    } else if (e instanceof MongooseError.CastError) {
      this.invalidate(e.path, e);
      if (e.$originalErrorPath) {
        this.invalidate(path,
          new MongooseError.CastError(schema.instance, val, path, e.$originalErrorPath));
      }
    } else {
      this.invalidate(path,
        new MongooseError.CastError(schema.instance, val, path, e));
    }
    shouldSet = false;
  }

  if (shouldSet) {
    this.$__set(pathToMark, path, options, constructing, parts, schema, val, priorVal);

    if (this.$__.savedState != null) {
      if (!this.$isNew && !this.$__.savedState.hasOwnProperty(path)) {
        this.$__.savedState[path] = priorVal;
      } else if (this.$__.savedState.hasOwnProperty(path) && utils.deepEqual(val, this.$__.savedState[path])) {
        this.unmarkModified(path);
      }
    }
  }

  if (schema.$isSingleNested && (this.isDirectModified(path) || val == null)) {
    cleanModifiedSubpaths(this, path);
  }

  return this;
};

/*!
 * ignore
 */

function _isManuallyPopulatedArray(val, ref) {
  if (!Array.isArray(val)) {
    return false;
  }
  if (val.length === 0) {
    return false;
  }

  for (const el of val) {
    if (!(el instanceof Document)) {
      return false;
    }
    const modelName = el.constructor.modelName;
    if (modelName == null) {
      return false;
    }
    if (el.constructor.modelName != ref && el.constructor.baseModelName != ref) {
      return false;
    }
  }

  return true;
}

/**
 * Sets the value of a path, or many paths.
 *
 * ####Example:
 *
 *     // path, value
 *     doc.set(path, value)
 *
 *     // object
 *     doc.set({
 *         path  : value
 *       , path2 : {
 *            path  : value
 *         }
 *     })
 *
 *     // on-the-fly cast to number
 *     doc.set(path, value, Number)
 *
 *     // on-the-fly cast to string
 *     doc.set(path, value, String)
 *
 *     // changing strict mode behavior
 *     doc.set(path, value, { strict: false });
 *
 * @param {String|Object} path path or object of key/vals to set
 * @param {Any} val the value to set
 * @param {Schema|String|Number|Buffer|*} [type] optionally specify a type for "on-the-fly" attributes
 * @param {Object} [options] optionally specify options that modify the behavior of the set
 * @api public
 * @method set
 * @memberOf Document
 * @instance
 */

Document.prototype.set = Document.prototype.$set;

/**
 * Determine if we should mark this change as modified.
 *
 * @return {Boolean}
 * @api private
 * @method $__shouldModify
 * @memberOf Document
 * @instance
 */

<<<<<<< HEAD
Document.prototype.$__shouldModify = function(pathToMark, path, constructing, parts, schema, val, priorVal) {
  if (this.$isNew) {
=======
Document.prototype.$__shouldModify = function(pathToMark, path, options, constructing, parts, schema, val, priorVal) {
  if (options._skipMarkModified) {
    return false;
  }
  if (this.isNew) {
>>>>>>> 3a900dea
    return true;
  }

  // Re: the note about gh-7196, `val` is the raw value without casting or
  // setters if the full path is under a single nested subdoc because we don't
  // want to double run setters. So don't set it as modified. See gh-7264.
  if (this.$__schema.singleNestedPaths[path] != null) {
    return false;
  }

  if (val === void 0 && !this.$__isSelected(path)) {
    // when a path is not selected in a query, its initial
    // value will be undefined.
    return true;
  }

  if (val === void 0 && path in this.$__.activePaths.states.default) {
    // we're just unsetting the default value which was never saved
    return false;
  }

  // gh-3992: if setting a populated field to a doc, don't mark modified
  // if they have the same _id
  if (this.$populated(path) &&
      val instanceof Document &&
      deepEqual(val._id, priorVal)) {
    return false;
  }

  if (!deepEqual(val, priorVal || utils.getValue(path, this))) {
    return true;
  }

  if (!constructing &&
      val !== null &&
      val !== undefined &&
      path in this.$__.activePaths.states.default &&
      deepEqual(val, schema.getDefault(this, constructing))) {
    // a path with a default was $unset on the server
    // and the user is setting it to the same value again
    return true;
  }
  return false;
};

/**
 * Handles the actual setting of the value and marking the path modified if appropriate.
 *
 * @api private
 * @method $__set
 * @memberOf Document
 * @instance
 */

Document.prototype.$__set = function(pathToMark, path, options, constructing, parts, schema, val, priorVal) {
  Embedded = Embedded || require('./types/ArraySubdocument');

  const shouldModify = this.$__shouldModify(pathToMark, path, options, constructing, parts,
    schema, val, priorVal);
  const _this = this;

  if (shouldModify) {
    this.markModified(pathToMark);

    // handle directly setting arrays (gh-1126)
    MongooseArray || (MongooseArray = require('./types/array'));
    if (val && val.isMongooseArray) {
      val._registerAtomic('$set', val);

      // Update embedded document parent references (gh-5189)
      if (val.isMongooseDocumentArray) {
        val.forEach(function(item) {
          item && item.__parentArray && (item.__parentArray = val);
        });
      }

      // Small hack for gh-1638: if we're overwriting the entire array, ignore
      // paths that were modified before the array overwrite
      this.$__.activePaths.forEach(function(modifiedPath) {
        if (modifiedPath.startsWith(path + '.')) {
          _this.$__.activePaths.ignore(modifiedPath);
        }
      });
    }
  } else if (Array.isArray(val) && val.isMongooseArray && Array.isArray(priorVal) && priorVal.isMongooseArray) {
    val[arrayAtomicsSymbol] = priorVal[arrayAtomicsSymbol];
    val[arrayAtomicsBackupSymbol] = priorVal[arrayAtomicsBackupSymbol];
  }

  let obj = this._doc;
  let i = 0;
  const l = parts.length;
  let cur = '';

  for (; i < l; i++) {
    const next = i + 1;
    const last = next === l;
    cur += (cur ? '.' + parts[i] : parts[i]);
    if (specialProperties.has(parts[i])) {
      return;
    }

    if (last) {
      if (obj instanceof Map) {
        obj.set(parts[i], val);
      } else {
        obj[parts[i]] = val;
      }
    } else {
      if (utils.isPOJO(obj[parts[i]])) {
        obj = obj[parts[i]];
      } else if (obj[parts[i]] && obj[parts[i]] instanceof Embedded) {
        obj = obj[parts[i]];
      } else if (obj[parts[i]] && obj[parts[i]].$isSingleNested) {
        obj = obj[parts[i]];
      } else if (obj[parts[i]] && Array.isArray(obj[parts[i]])) {
        obj = obj[parts[i]];
      } else {
        obj[parts[i]] = obj[parts[i]] || {};
        obj = obj[parts[i]];
      }
    }
  }
};

/**
 * Gets a raw value from a path (no getters)
 *
 * @param {String} path
 * @api private
 */

Document.prototype.$__getValue = function(path) {
  return utils.getValue(path, this._doc);
};

/**
 * Sets a raw value for a path (no casting, setters, transformations)
 *
 * @param {String} path
 * @param {Object} value
 * @api private
 */

Document.prototype.$__setValue = function(path, val) {
  utils.setValue(path, val, this._doc);
  return this;
};

/**
 * Returns the value of a path.
 *
 * ####Example
 *
 *     // path
 *     doc.get('age') // 47
 *
 *     // dynamic casting to a string
 *     doc.get('age', String) // "47"
 *
 * @param {String} path
 * @param {Schema|String|Number|Buffer|*} [type] optionally specify a type for on-the-fly attributes
 * @param {Object} [options]
 * @param {Boolean} [options.virtuals=false] Apply virtuals before getting this path
 * @param {Boolean} [options.getters=true] If false, skip applying getters and just get the raw value
 * @api public
 */

Document.prototype.get = function(path, type, options) {
  let adhoc;
  options = options || {};
  if (type) {
    adhoc = this.$__schema.interpretAsType(path, type, this.$__schema.options);
  }

  let schema = this.$__path(path);
  if (schema == null) {
    schema = this.$__schema.virtualpath(path);
  }
  if (schema instanceof MixedSchema) {
    const virtual = this.$__schema.virtualpath(path);
    if (virtual != null) {
      schema = virtual;
    }
  }
  const pieces = path.indexOf('.') === -1 ? [path] : path.split('.');
  let obj = this._doc;

  if (schema instanceof VirtualType) {
    return schema.applyGetters(void 0, this);
  }

  // Might need to change path for top-level alias
  if (typeof this.$__schema.aliases[pieces[0]] == 'string') {
    pieces[0] = this.$__schema.aliases[pieces[0]];
  }

  for (let i = 0, l = pieces.length; i < l; i++) {
    if (obj && obj._doc) {
      obj = obj._doc;
    }

    if (obj == null) {
      obj = void 0;
    } else if (obj instanceof Map) {
      obj = obj.get(pieces[i], { getters: false });
    } else if (i === l - 1) {
      obj = utils.getValue(pieces[i], obj);
    } else {
      obj = obj[pieces[i]];
    }
  }

  if (adhoc) {
    obj = adhoc.cast(obj);
  }

  if (schema != null && options.getters !== false) {
    obj = schema.applyGetters(obj, this);
  } else if (this.$__schema.nested[path] && options.virtuals) {
    // Might need to apply virtuals if this is a nested path
    return applyVirtuals(this, utils.clone(obj) || {}, { path: path });
  }

  return obj;
};

/*!
 * ignore
 */

Document.prototype[getSymbol] = Document.prototype.get;

/**
 * Returns the schematype for the given `path`.
 *
 * @param {String} path
 * @api private
 * @method $__path
 * @memberOf Document
 * @instance
 */

Document.prototype.$__path = function(path) {
  const adhocs = this.$__.adhocPaths;
  const adhocType = adhocs && adhocs.hasOwnProperty(path) ? adhocs[path] : null;

  if (adhocType) {
    return adhocType;
  }
  return this.$__schema.path(path);
};

/**
 * Marks the path as having pending changes to write to the db.
 *
 * _Very helpful when using [Mixed](./schematypes.html#mixed) types._
 *
 * ####Example:
 *
 *     doc.mixed.type = 'changed';
 *     doc.markModified('mixed.type');
 *     doc.save() // changes to mixed.type are now persisted
 *
 * @param {String} path the path to mark modified
 * @param {Document} [scope] the scope to run validators with
 * @api public
 */

Document.prototype.markModified = function(path, scope) {
  this.$__.activePaths.modify(path);
  if (scope != null && !this.ownerDocument) {
    this.$__.pathsToScopes[path] = scope;
  }
};

/**
 * Clears the modified state on the specified path.
 *
 * ####Example:
 *
 *     doc.foo = 'bar';
 *     doc.unmarkModified('foo');
 *     doc.save(); // changes to foo will not be persisted
 *
 * @param {String} path the path to unmark modified
 * @api public
 */

Document.prototype.unmarkModified = function(path) {
  this.$__.activePaths.init(path);
  delete this.$__.pathsToScopes[path];
};

/**
 * Don't run validation on this path or persist changes to this path.
 *
 * ####Example:
 *
 *     doc.foo = null;
 *     doc.$ignore('foo');
 *     doc.save(); // changes to foo will not be persisted and validators won't be run
 *
 * @memberOf Document
 * @instance
 * @method $ignore
 * @param {String} path the path to ignore
 * @api public
 */

Document.prototype.$ignore = function(path) {
  this.$__.activePaths.ignore(path);
};

/**
 * Returns the list of paths that have been directly modified. A direct
 * modified path is a path that you explicitly set, whether via `doc.foo = 'bar'`,
 * `Object.assign(doc, { foo: 'bar' })`, or `doc.set('foo', 'bar')`.
 *
 * A path `a` may be in `modifiedPaths()` but not in `directModifiedPaths()`
 * because a child of `a` was directly modified.
 *
 * ####Example
 *     const schema = new Schema({ foo: String, nested: { bar: String } });
 *     const Model = mongoose.model('Test', schema);
 *     await Model.create({ foo: 'original', nested: { bar: 'original' } });
 *
 *     const doc = await Model.findOne();
 *     doc.nested.bar = 'modified';
 *     doc.directModifiedPaths(); // ['nested.bar']
 *     doc.modifiedPaths(); // ['nested', 'nested.bar']
 *
 * @return {Array}
 * @api public
 */

Document.prototype.directModifiedPaths = function() {
  return Object.keys(this.$__.activePaths.states.modify);
};

/**
 * Returns true if the given path is nullish or only contains empty objects.
 * Useful for determining whether this subdoc will get stripped out by the
 * [minimize option](/docs/guide.html#minimize).
 *
 * ####Example:
 *     const schema = new Schema({ nested: { foo: String } });
 *     const Model = mongoose.model('Test', schema);
 *     const doc = new Model({});
 *     doc.$isEmpty('nested'); // true
 *     doc.nested.$isEmpty(); // true
 *
 *     doc.nested.foo = 'bar';
 *     doc.$isEmpty('nested'); // false
 *     doc.nested.$isEmpty(); // false
 *
 * @memberOf Document
 * @instance
 * @api public
 * @method $isEmpty
 * @return {Boolean}
 */

Document.prototype.$isEmpty = function(path) {
  const isEmptyOptions = {
    minimize: true,
    virtuals: false,
    getters: false,
    transform: false
  };

  if (arguments.length > 0) {
    const v = this.get(path);
    if (v == null) {
      return true;
    }
    if (typeof v !== 'object') {
      return false;
    }
    if (utils.isPOJO(v)) {
      return _isEmpty(v);
    }
    return Object.keys(v.toObject(isEmptyOptions)).length === 0;
  }

  return Object.keys(this.toObject(isEmptyOptions)).length === 0;
};

function _isEmpty(v) {
  if (v == null) {
    return true;
  }
  if (typeof v !== 'object' || Array.isArray(v)) {
    return false;
  }
  for (const key of Object.keys(v)) {
    if (!_isEmpty(v[key])) {
      return false;
    }
  }
  return true;
}

/**
 * Returns the list of paths that have been modified.
 *
 * @param {Object} [options]
 * @param {Boolean} [options.includeChildren=false] if true, returns children of modified paths as well. For example, if false, the list of modified paths for `doc.colors = { primary: 'blue' };` will **not** contain `colors.primary`. If true, `modifiedPaths()` will return an array that contains `colors.primary`.
 * @return {Array}
 * @api public
 */

Document.prototype.modifiedPaths = function(options) {
  options = options || {};
  const directModifiedPaths = Object.keys(this.$__.activePaths.states.modify);
  const _this = this;
  return directModifiedPaths.reduce(function(list, path) {
    const parts = path.split('.');
    list = list.concat(parts.reduce(function(chains, part, i) {
      return chains.concat(parts.slice(0, i).concat(part).join('.'));
    }, []).filter(function(chain) {
      return (list.indexOf(chain) === -1);
    }));

    if (!options.includeChildren) {
      return list;
    }

    let cur = _this.get(path);
    if (cur != null && typeof cur === 'object') {
      if (cur._doc) {
        cur = cur._doc;
      }
      if (Array.isArray(cur)) {
        const len = cur.length;
        for (let i = 0; i < len; ++i) {
          if (list.indexOf(path + '.' + i) === -1) {
            list.push(path + '.' + i);
            if (cur[i] != null && cur[i].$__) {
              const modified = cur[i].modifiedPaths();
              for (const childPath of modified) {
                list.push(path + '.' + i + '.' + childPath);
              }
            }
          }
        }
      } else {
        Object.keys(cur).
          filter(function(key) {
            return list.indexOf(path + '.' + key) === -1;
          }).
          forEach(function(key) {
            list.push(path + '.' + key);
          });
      }
    }

    return list;
  }, []);
};

Document.prototype[documentModifiedPaths] = Document.prototype.modifiedPaths;

/**
 * Returns true if any of the given paths is modified, else false. If no arguments, returns `true` if any path
 * in this document is modified.
 *
 * If `path` is given, checks if a path or any full path containing `path` as part of its path chain has been modified.
 *
 * ####Example
 *
 *     doc.set('documents.0.title', 'changed');
 *     doc.isModified()                      // true
 *     doc.isModified('documents')           // true
 *     doc.isModified('documents.0.title')   // true
 *     doc.isModified('documents otherProp') // true
 *     doc.isDirectModified('documents')     // false
 *
 * @param {String} [path] optional
 * @return {Boolean}
 * @api public
 */

Document.prototype.isModified = function(paths, modifiedPaths) {
  if (paths) {
    if (!Array.isArray(paths)) {
      paths = paths.split(' ');
    }
    const modified = modifiedPaths || this[documentModifiedPaths]();
    const directModifiedPaths = Object.keys(this.$__.activePaths.states.modify);
    const isModifiedChild = paths.some(function(path) {
      return !!~modified.indexOf(path);
    });

    return isModifiedChild || paths.some(function(path) {
      return directModifiedPaths.some(function(mod) {
        return mod === path || path.startsWith(mod + '.');
      });
    });
  }

  return this.$__.activePaths.some('modify');
};

Document.prototype.$isModified = Document.prototype.isModified;

Document.prototype[documentIsModified] = Document.prototype.isModified;

/**
 * Checks if a path is set to its default.
 *
 * ####Example
 *
 *     MyModel = mongoose.model('test', { name: { type: String, default: 'Val '} });
 *     const m = new MyModel();
 *     m.$isDefault('name'); // true
 *
 * @memberOf Document
 * @instance
 * @method $isDefault
 * @param {String} [path]
 * @return {Boolean}
 * @api public
 */

Document.prototype.$isDefault = function(path) {
  if (path == null) {
    return this.$__.activePaths.some('default');
  }

  if (typeof path === 'string' && path.indexOf(' ') === -1) {
    return this.$__.activePaths.states.default.hasOwnProperty(path);
  }

  let paths = path;
  if (!Array.isArray(paths)) {
    paths = paths.split(' ');
  }

  return paths.some(path => this.$__.activePaths.states.default.hasOwnProperty(path));
};

/**
 * Getter/setter, determines whether the document was removed or not.
 *
 * ####Example:
 *     product.remove(function (err, product) {
 *       product.$isDeleted(); // true
 *       product.remove(); // no-op, doesn't send anything to the db
 *
 *       product.$isDeleted(false);
 *       product.$isDeleted(); // false
 *       product.remove(); // will execute a remove against the db
 *     })
 *
 * @param {Boolean} [val] optional, overrides whether mongoose thinks the doc is deleted
 * @return {Boolean} whether mongoose thinks this doc is deleted.
 * @method $isDeleted
 * @memberOf Document
 * @instance
 * @api public
 */

Document.prototype.$isDeleted = function(val) {
  if (arguments.length === 0) {
    return !!this.$__.isDeleted;
  }

  this.$__.isDeleted = !!val;
  return this;
};

/**
 * Returns true if `path` was directly set and modified, else false.
 *
 * ####Example
 *
 *     doc.set('documents.0.title', 'changed');
 *     doc.isDirectModified('documents.0.title') // true
 *     doc.isDirectModified('documents') // false
 *
 * @param {String|Array<String>} path
 * @return {Boolean}
 * @api public
 */

Document.prototype.isDirectModified = function(path) {
  if (path == null) {
    return this.$__.activePaths.some('modify');
  }

  if (typeof path === 'string' && path.indexOf(' ') === -1) {
    return this.$__.activePaths.states.modify.hasOwnProperty(path);
  }

  let paths = path;
  if (!Array.isArray(paths)) {
    paths = paths.split(' ');
  }

  return paths.some(path => this.$__.activePaths.states.modify.hasOwnProperty(path));
};

/**
 * Checks if `path` is in the `init` state, that is, it was set by `Document#init()` and not modified since.
 *
 * @param {String} path
 * @return {Boolean}
 * @api public
 */

Document.prototype.isInit = function(path) {
  if (path == null) {
    return this.$__.activePaths.some('init');
  }

  if (typeof path === 'string' && path.indexOf(' ') === -1) {
    return this.$__.activePaths.states.init.hasOwnProperty(path);
  }

  let paths = path;
  if (!Array.isArray(paths)) {
    paths = paths.split(' ');
  }

  return paths.some(path => this.$__.activePaths.states.init.hasOwnProperty(path));
};

/**
 * Checks if `path` was selected in the source query which initialized this document.
 *
 * ####Example
 *
 *     Thing.findOne().select('name').exec(function (err, doc) {
 *        doc.isSelected('name') // true
 *        doc.isSelected('age')  // false
 *     })
 *
 * @param {String|Array<String>} path
 * @return {Boolean}
 * @api public
 */

Document.prototype.isSelected = function isSelected(path) {
  if (this.$__.selected == null) {
    return true;
  }

  if (path === '_id') {
    return this.$__.selected._id !== 0;
  }

  if (path.indexOf(' ') !== -1) {
    path = path.split(' ');
  }
  if (Array.isArray(path)) {
    return path.some(p => this.$__isSelected(p));
  }

  const paths = Object.keys(this.$__.selected);
  let inclusive = null;

  if (paths.length === 1 && paths[0] === '_id') {
    // only _id was selected.
    return this.$__.selected._id === 0;
  }

  for (const cur of paths) {
    if (cur === '_id') {
      continue;
    }
    if (!isDefiningProjection(this.$__.selected[cur])) {
      continue;
    }
    inclusive = !!this.$__.selected[cur];
    break;
  }

  if (inclusive === null) {
    return true;
  }

  if (path in this.$__.selected) {
    return inclusive;
  }

  const pathDot = path + '.';

  for (const cur of paths) {
    if (cur === '_id') {
      continue;
    }

    if (cur.startsWith(pathDot)) {
      return inclusive || cur !== pathDot;
    }

    if (pathDot.startsWith(cur + '.')) {
      return inclusive;
    }
  }

  return !inclusive;
};

Document.prototype.$__isSelected = Document.prototype.isSelected;

/**
 * Checks if `path` was explicitly selected. If no projection, always returns
 * true.
 *
 * ####Example
 *
 *     Thing.findOne().select('nested.name').exec(function (err, doc) {
 *        doc.isDirectSelected('nested.name') // true
 *        doc.isDirectSelected('nested.otherName') // false
 *        doc.isDirectSelected('nested')  // false
 *     })
 *
 * @param {String} path
 * @return {Boolean}
 * @api public
 */

Document.prototype.isDirectSelected = function isDirectSelected(path) {
  if (this.$__.selected == null) {
    return true;
  }

  if (path === '_id') {
    return this.$__.selected._id !== 0;
  }

  if (path.indexOf(' ') !== -1) {
    path = path.split(' ');
  }
  if (Array.isArray(path)) {
    return path.some(p => this.isDirectSelected(p));
  }

  const paths = Object.keys(this.$__.selected);
  let inclusive = null;

  if (paths.length === 1 && paths[0] === '_id') {
    // only _id was selected.
    return this.$__.selected._id === 0;
  }

  for (const cur of paths) {
    if (cur === '_id') {
      continue;
    }
    if (!isDefiningProjection(this.$__.selected[cur])) {
      continue;
    }
    inclusive = !!this.$__.selected[cur];
    break;
  }

  if (inclusive === null) {
    return true;
  }

  if (this.$__.selected.hasOwnProperty(path)) {
    return inclusive;
  }

  return !inclusive;
};

/**
 * Executes registered validation rules for this document.
 *
 * ####Note:
 *
 * This method is called `pre` save and if a validation rule is violated, [save](#model_Model-save) is aborted and the error is returned to your `callback`.
 *
 * ####Example:
 *
 *     doc.validate(function (err) {
 *       if (err) handleError(err);
 *       else // validation passed
 *     });
 *
 * @param {Array|String} [pathsToValidate] list of paths to validate. If set, Mongoose will validate only the modified paths that are in the given list.
 * @param {Object} [options] internal options
 * @param {Boolean} [options.validateModifiedOnly=false] if `true` mongoose validates only modified paths.
 * @param {Array|string} [options.pathsToSkip] list of paths to skip. If set, Mongoose will validate every modified path that is not in this list.
 * @param {Function} [callback] optional callback called after validation completes, passing an error if one occurred
 * @return {Promise} Promise
 * @api public
 */

Document.prototype.validate = function(pathsToValidate, options, callback) {
  let parallelValidate;
  this.$op = 'validate';

  if (this.ownerDocument != null) {
    // Skip parallel validate check for subdocuments
  } else if (this.$__.validating) {
    parallelValidate = new ParallelValidateError(this, {
      parentStack: options && options.parentStack,
      conflictStack: this.$__.validating.stack
    });
  } else {
    this.$__.validating = new ParallelValidateError(this, { parentStack: options && options.parentStack });
  }

  if (arguments.length === 1) {
    if (typeof arguments[0] === 'object' && !Array.isArray(arguments[0])) {
      options = arguments[0];
      callback = null;
      pathsToValidate = null;
    } else if (typeof arguments[0] === 'function') {
      callback = arguments[0];
      options = null;
      pathsToValidate = null;
    }
  } else if (typeof pathsToValidate === 'function') {
    callback = pathsToValidate;
    options = null;
    pathsToValidate = null;
  } else if (typeof options === 'function') {
    callback = options;
    options = pathsToValidate;
    pathsToValidate = null;
  }
  if (options && typeof options.pathsToSkip === 'string') {
    const isOnePathOnly = options.pathsToSkip.indexOf(' ') === -1;
    options.pathsToSkip = isOnePathOnly ? [options.pathsToSkip] : options.pathsToSkip.split(' ');
  }

  return promiseOrCallback(callback, cb => {
    if (parallelValidate != null) {
      return cb(parallelValidate);
    }

    this.$__validate(pathsToValidate, options, (error) => {
      this.$op = null;
      cb(error);
    });
  }, this.constructor.events);
};

Document.prototype.$validate = Document.prototype.validate;

/*!
 * ignore
 */

function _evaluateRequiredFunctions(doc) {
  Object.keys(doc.$__.activePaths.states.require).forEach(path => {
    const p = doc.$__schema.path(path);

    if (p != null && typeof p.originalRequiredValue === 'function') {
      doc.$__.cachedRequired[path] = p.originalRequiredValue.call(doc, doc);
    }
  });
}

/*!
 * ignore
 */

function _getPathsToValidate(doc) {
  const skipSchemaValidators = {};

  _evaluateRequiredFunctions(doc);
  // only validate required fields when necessary
  let paths = new Set(Object.keys(doc.$__.activePaths.states.require).filter(function(path) {
    if (!doc.$__isSelected(path) && !doc.$isModified(path)) {
      return false;
    }
    if (path in doc.$__.cachedRequired) {
      return doc.$__.cachedRequired[path];
    }
    return true;
  }));


  Object.keys(doc.$__.activePaths.states.init).forEach(addToPaths);
  Object.keys(doc.$__.activePaths.states.modify).forEach(addToPaths);
  Object.keys(doc.$__.activePaths.states.default).forEach(addToPaths);
  function addToPaths(p) { paths.add(p); }

  const subdocs = doc.$getAllSubdocs();
  const modifiedPaths = doc.modifiedPaths();
  for (const subdoc of subdocs) {
    if (subdoc.$basePath) {
      // Remove child paths for now, because we'll be validating the whole
      // subdoc
      for (const p of paths) {
        if (p === null || p.startsWith(subdoc.$basePath + '.')) {
          paths.delete(p);
        }
      }

      if (doc.$isModified(subdoc.$basePath, modifiedPaths) &&
            !doc.isDirectModified(subdoc.$basePath) &&
            !doc.$isDefault(subdoc.$basePath)) {
        paths.add(subdoc.$basePath);

        skipSchemaValidators[subdoc.$basePath] = true;
      }
    }
  }

  // from here on we're not removing items from paths

  // gh-661: if a whole array is modified, make sure to run validation on all
  // the children as well
  for (const path of paths) {
    const _pathType = doc.$__schema.path(path);
    if (!_pathType ||
        !_pathType.$isMongooseArray ||
        // To avoid potential performance issues, skip doc arrays whose children
        // are not required. `getPositionalPathType()` may be slow, so avoid
        // it unless we have a case of #6364
        (_pathType.$isMongooseDocumentArray && !get(_pathType, 'schemaOptions.required'))) {
      continue;
    }

    const val = doc.$__getValue(path);
    _pushNestedArrayPaths(val, paths, path);
  }

  function _pushNestedArrayPaths(val, paths, path) {
    if (val != null) {
      const numElements = val.length;
      for (let j = 0; j < numElements; ++j) {
        if (Array.isArray(val[j])) {
          _pushNestedArrayPaths(val[j], paths, path + '.' + j);
        } else {
          paths.add(path + '.' + j);
        }
      }
    }
  }

  const flattenOptions = { skipArrays: true };
  for (const pathToCheck of paths) {
    if (doc.$__schema.nested[pathToCheck]) {
      let _v = doc.$__getValue(pathToCheck);
      if (isMongooseObject(_v)) {
        _v = _v.toObject({ transform: false });
      }
      const flat = flatten(_v, pathToCheck, flattenOptions, doc.$__schema);
      Object.keys(flat).forEach(addToPaths);
    }
  }

  for (const path of paths) {
    // Single nested paths (paths embedded under single nested subdocs) will
    // be validated on their own when we call `validate()` on the subdoc itself.
    // Re: gh-8468
    if (doc.$__schema.singleNestedPaths.hasOwnProperty(path)) {
      paths.delete(path);
      continue;
    }
    const _pathType = doc.$__schema.path(path);
    if (!_pathType || !_pathType.$isSchemaMap) {
      continue;
    }

    const val = doc.$__getValue(path);
    if (val == null) {
      continue;
    }
    for (const key of val.keys()) {
      paths.add(path + '.' + key);
    }
  }

  paths = Array.from(paths);
  return [paths, skipSchemaValidators];
}

/*!
 * ignore
 */

Document.prototype.$__validate = function(pathsToValidate, options, callback) {
  if (typeof pathsToValidate === 'function') {
    callback = pathsToValidate;
    options = null;
    pathsToValidate = null;
  } else if (typeof options === 'function') {
    callback = options;
    options = null;
  }

  const hasValidateModifiedOnlyOption = options &&
      (typeof options === 'object') &&
      ('validateModifiedOnly' in options);

  const pathsToSkip = get(options, 'pathsToSkip', null);

  let shouldValidateModifiedOnly;
  if (hasValidateModifiedOnlyOption) {
    shouldValidateModifiedOnly = !!options.validateModifiedOnly;
  } else {
    shouldValidateModifiedOnly = this.$__schema.options.validateModifiedOnly;
  }

  const _this = this;
  const _complete = () => {
    let validationError = this.$__.validationError;
    this.$__.validationError = undefined;

    if (shouldValidateModifiedOnly && validationError != null) {
      // Remove any validation errors that aren't from modified paths
      const errors = Object.keys(validationError.errors);
      for (const errPath of errors) {
        if (!this.$isModified(errPath)) {
          delete validationError.errors[errPath];
        }
      }
      if (Object.keys(validationError.errors).length === 0) {
        validationError = void 0;
      }
    }

    this.$__.cachedRequired = {};
    this.emit('validate', _this);
    this.constructor.emit('validate', _this);

    this.$__.validating = null;
    if (validationError) {
      for (const key in validationError.errors) {
        // Make sure cast errors persist
        if (!this[documentArrayParent] &&
            validationError.errors[key] instanceof MongooseError.CastError) {
          this.invalidate(key, validationError.errors[key]);
        }
      }

      return validationError;
    }
  };

  // only validate required fields when necessary
  const pathDetails = _getPathsToValidate(this);
  let paths = shouldValidateModifiedOnly ?
    pathDetails[0].filter((path) => this.$isModified(path)) :
    pathDetails[0];
  const skipSchemaValidators = pathDetails[1];
  if (typeof pathsToValidate === 'string') {
    pathsToValidate = pathsToValidate.split(' ');
  }
  if (Array.isArray(pathsToValidate)) {
    paths = _handlePathsToValidate(paths, pathsToValidate);
  } else if (pathsToSkip) {
    paths = _handlePathsToSkip(paths, pathsToSkip);
  }
  if (paths.length === 0) {
    return immediate(function() {
      const error = _complete();
      if (error) {
        return _this.$__schema.s.hooks.execPost('validate:error', _this, [_this], { error: error }, function(error) {
          callback(error);
        });
      }
      callback(null, _this);
    });
  }

  const validated = {};
  let total = 0;

  for (const path of paths) {
    validatePath(path);
  }

  function validatePath(path) {
    if (path == null || validated[path]) {
      return;
    }

    validated[path] = true;
    total++;

    immediate(function() {
      const schemaType = _this.$__schema.path(path);

      if (!schemaType) {
        return --total || complete();
      }

      // If user marked as invalid or there was a cast error, don't validate
      if (!_this.$isValid(path)) {
        --total || complete();
        return;
      }

      // If setting a path under a mixed path, avoid using the mixed path validator (gh-10141)
      if (schemaType[schemaMixedSymbol] != null && path !== schemaType.path) {
        return --total || complete();
      }

      let val = _this.$__getValue(path);

      // If you `populate()` and get back a null value, required validators
      // shouldn't fail (gh-8018). We should always fall back to the populated
      // value.
      let pop;
<<<<<<< HEAD
      if (val == null && (pop = _this.$populated(path))) {
=======
      if ((pop = _this.populated(path))) {
>>>>>>> 3a900dea
        val = pop;
      }
      const scope = path in _this.$__.pathsToScopes ?
        _this.$__.pathsToScopes[path] :
        _this;

      const doValidateOptions = {
        skipSchemaValidators: skipSchemaValidators[path],
        path: path,
        validateModifiedOnly: shouldValidateModifiedOnly
      };

      schemaType.doValidate(val, function(err) {
        if (err) {
          const isSubdoc = schemaType.$isSingleNested ||
            schemaType.$isArraySubdocument ||
            schemaType.$isMongooseDocumentArray;
          if (isSubdoc && err instanceof ValidationError) {
            return --total || complete();
          }
          _this.invalidate(path, err, undefined, true);
        }
        --total || complete();
      }, scope, doValidateOptions);
    });
  }

  function complete() {
    const error = _complete();
    if (error) {
      return _this.$__schema.s.hooks.execPost('validate:error', _this, [_this], { error: error }, function(error) {
        callback(error);
      });
    }
    callback(null, _this);
  }

};

/*!
 * ignore
 */

function _handlePathsToValidate(paths, pathsToValidate) {
  const _pathsToValidate = new Set(pathsToValidate);
  const parentPaths = new Map([]);
  for (const path of pathsToValidate) {
    if (path.indexOf('.') === -1) {
      continue;
    }
    const pieces = path.split('.');
    let cur = pieces[0];
    for (let i = 1; i < pieces.length; ++i) {
      // Since we skip subpaths under single nested subdocs to
      // avoid double validation, we need to add back the
      // single nested subpath if the user asked for it (gh-8626)
      parentPaths.set(cur, path);
      cur = cur + '.' + pieces[i];
    }
  }

  const ret = [];
  for (const path of paths) {
    if (_pathsToValidate.has(path)) {
      ret.push(path);
    } else if (parentPaths.has(path)) {
      ret.push(parentPaths.get(path));
    }
  }
  return ret;
}

/*!
 * ignore
 */
function _handlePathsToSkip(paths, pathsToSkip) {
  pathsToSkip = new Set(pathsToSkip);
  paths = paths.filter(p => !pathsToSkip.has(p));
  return paths;
}

/**
 * Executes registered validation rules (skipping asynchronous validators) for this document.
 *
 * ####Note:
 *
 * This method is useful if you need synchronous validation.
 *
 * ####Example:
 *
 *     const err = doc.validateSync();
 *     if (err) {
 *       handleError(err);
 *     } else {
 *       // validation passed
 *     }
 *
 * @param {Array|string} pathsToValidate only validate the given paths
 * @param {Object} [options] options for validation
 * @param {Boolean} [options.validateModifiedOnly=false] If `true`, Mongoose will only validate modified paths, as opposed to modified paths and `required` paths.
 * @param {Array|string} [options.pathsToSkip] list of paths to skip. If set, Mongoose will validate every modified path that is not in this list.
 * @return {ValidationError|undefined} ValidationError if there are errors during validation, or undefined if there is no error.
 * @api public
 */

Document.prototype.validateSync = function(pathsToValidate, options) {
  const _this = this;

  if (arguments.length === 1 && typeof arguments[0] === 'object' && !Array.isArray(arguments[0])) {
    options = arguments[0];
    pathsToValidate = null;
  }

  const hasValidateModifiedOnlyOption = options &&
      (typeof options === 'object') &&
      ('validateModifiedOnly' in options);

  let shouldValidateModifiedOnly;
  if (hasValidateModifiedOnlyOption) {
    shouldValidateModifiedOnly = !!options.validateModifiedOnly;
  } else {
    shouldValidateModifiedOnly = this.$__schema.options.validateModifiedOnly;
  }

  let pathsToSkip = options && options.pathsToSkip;

  if (typeof pathsToValidate === 'string') {
    const isOnePathOnly = pathsToValidate.indexOf(' ') === -1;
    pathsToValidate = isOnePathOnly ? [pathsToValidate] : pathsToValidate.split(' ');
  } else if (typeof pathsToSkip === 'string' && pathsToSkip.indexOf(' ') !== -1) {
    pathsToSkip = pathsToSkip.split(' ');
  }

  // only validate required fields when necessary
  const pathDetails = _getPathsToValidate(this);
  let paths = shouldValidateModifiedOnly ?
    pathDetails[0].filter((path) => this.$isModified(path)) :
    pathDetails[0];
  const skipSchemaValidators = pathDetails[1];

  if (Array.isArray(pathsToValidate)) {
    paths = _handlePathsToValidate(paths, pathsToValidate);
  } else if (Array.isArray(pathsToSkip)) {
    paths = _handlePathsToSkip(paths, pathsToSkip);
  }
  const validating = {};

  paths.forEach(function(path) {
    if (validating[path]) {
      return;
    }

    validating[path] = true;

    const p = _this.$__schema.path(path);
    if (!p) {
      return;
    }
    if (!_this.$isValid(path)) {
      return;
    }

    const val = _this.$__getValue(path);
    const err = p.doValidateSync(val, _this, {
      skipSchemaValidators: skipSchemaValidators[path],
      path: path,
      validateModifiedOnly: shouldValidateModifiedOnly
    });
    if (err) {
      const isSubdoc = p.$isSingleNested ||
        p.$isArraySubdocument ||
        p.$isMongooseDocumentArray;
      if (isSubdoc && err instanceof ValidationError) {
        return;
      }
      _this.invalidate(path, err, undefined, true);
    }
  });

  const err = _this.$__.validationError;
  _this.$__.validationError = undefined;
  _this.emit('validate', _this);
  _this.constructor.emit('validate', _this);

  if (err) {
    for (const key in err.errors) {
      // Make sure cast errors persist
      if (err.errors[key] instanceof MongooseError.CastError) {
        _this.invalidate(key, err.errors[key]);
      }
    }
  }

  return err;
};

/**
 * Marks a path as invalid, causing validation to fail.
 *
 * The `errorMsg` argument will become the message of the `ValidationError`.
 *
 * The `value` argument (if passed) will be available through the `ValidationError.value` property.
 *
 *     doc.invalidate('size', 'must be less than 20', 14);

 *     doc.validate(function (err) {
 *       console.log(err)
 *       // prints
 *       { message: 'Validation failed',
 *         name: 'ValidationError',
 *         errors:
 *          { size:
 *             { message: 'must be less than 20',
 *               name: 'ValidatorError',
 *               path: 'size',
 *               type: 'user defined',
 *               value: 14 } } }
 *     })
 *
 * @param {String} path the field to invalidate. For array elements, use the `array.i.field` syntax, where `i` is the 0-based index in the array.
 * @param {String|Error} errorMsg the error which states the reason `path` was invalid
 * @param {Object|String|Number|any} value optional invalid value
 * @param {String} [kind] optional `kind` property for the error
 * @return {ValidationError} the current ValidationError, with all currently invalidated paths
 * @api public
 */

Document.prototype.invalidate = function(path, err, val, kind) {
  if (!this.$__.validationError) {
    this.$__.validationError = new ValidationError(this);
  }

  if (this.$__.validationError.errors[path]) {
    return;
  }

  if (!err || typeof err === 'string') {
    err = new ValidatorError({
      path: path,
      message: err,
      type: kind || 'user defined',
      value: val
    });
  }

  if (this.$__.validationError === err) {
    return this.$__.validationError;
  }

  this.$__.validationError.addError(path, err);
  return this.$__.validationError;
};

/**
 * Marks a path as valid, removing existing validation errors.
 *
 * @param {String} path the field to mark as valid
 * @api public
 * @memberOf Document
 * @instance
 * @method $markValid
 */

Document.prototype.$markValid = function(path) {
  if (!this.$__.validationError || !this.$__.validationError.errors[path]) {
    return;
  }

  delete this.$__.validationError.errors[path];
  if (Object.keys(this.$__.validationError.errors).length === 0) {
    this.$__.validationError = null;
  }
};

/*!
 * ignore
 */

function _markValidSubpaths(doc, path) {
  if (!doc.$__.validationError) {
    return;
  }

  const keys = Object.keys(doc.$__.validationError.errors);
  for (const key of keys) {
    if (key.startsWith(path + '.')) {
      delete doc.$__.validationError.errors[key];
    }
  }
  if (Object.keys(doc.$__.validationError.errors).length === 0) {
    doc.$__.validationError = null;
  }
}

/*!
 * ignore
 */

function _checkImmutableSubpaths(subdoc, schematype, priorVal) {
  const schema = schematype.schema;
  if (schema == null) {
    return;
  }

  for (const key of Object.keys(schema.paths)) {
    const path = schema.paths[key];
    if (path.$immutableSetter == null) {
      continue;
    }
    const oldVal = priorVal == null ? void 0 : priorVal.$__getValue(key);
    // Calling immutableSetter with `oldVal` even though it expects `newVal`
    // is intentional. That's because `$immutableSetter` compares its param
    // to the current value.
    path.$immutableSetter.call(subdoc, oldVal);
  }
}

/**
 * Saves this document by inserting a new document into the database if [document.isNew](/docs/api.html#document_Document-isNew) is `true`,
 * or sends an [updateOne](/docs/api.html#document_Document-updateOne) operation **only** with the modifications to the database, it does not replace the whole document in the latter case.
 *
 * ####Example:
 *
 *     product.sold = Date.now();
 *     product = await product.save();
 *
 * If save is successful, the returned promise will fulfill with the document
 * saved.
 *
 * ####Example:
 *
 *     const newProduct = await product.save();
 *     newProduct === product; // true
 *
 * @param {Object} [options] options optional options
 * @param {Session} [options.session=null] the [session](https://docs.mongodb.com/manual/reference/server-sessions/) associated with this save operation. If not specified, defaults to the [document's associated session](api.html#document_Document-$session).
 * @param {Object} [options.safe] (DEPRECATED) overrides [schema's safe option](http://mongoosejs.com//docs/guide.html#safe). Use the `w` option instead.
 * @param {Boolean} [options.validateBeforeSave] set to false to save without validating.
 * @param {Boolean} [options.validateModifiedOnly=false] If `true`, Mongoose will only validate modified paths, as opposed to modified paths and `required` paths.
 * @param {Number|String} [options.w] set the [write concern](https://docs.mongodb.com/manual/reference/write-concern/#w-option). Overrides the [schema-level `writeConcern` option](/docs/guide.html#writeConcern)
 * @param {Boolean} [options.j] set to true for MongoDB to wait until this `save()` has been [journaled before resolving the returned promise](https://docs.mongodb.com/manual/reference/write-concern/#j-option). Overrides the [schema-level `writeConcern` option](/docs/guide.html#writeConcern)
 * @param {Number} [options.wtimeout] sets a [timeout for the write concern](https://docs.mongodb.com/manual/reference/write-concern/#wtimeout). Overrides the [schema-level `writeConcern` option](/docs/guide.html#writeConcern).
 * @param {Boolean} [options.checkKeys=true] the MongoDB driver prevents you from saving keys that start with '$' or contain '.' by default. Set this option to `false` to skip that check. See [restrictions on field names](https://docs.mongodb.com/manual/reference/limits/#Restrictions-on-Field-Names)
 * @param {Boolean} [options.timestamps=true] if `false` and [timestamps](./guide.html#timestamps) are enabled, skip timestamps for this `save()`.
 * @param {Function} [fn] optional callback
 * @method save
 * @memberOf Document
 * @instance
 * @throws {DocumentNotFoundError} if this [save updates an existing document](api.html#document_Document-isNew) but the document doesn't exist in the database. For example, you will get this error if the document is [deleted between when you retrieved the document and when you saved it](documents.html#updating).
 * @return {Promise|undefined} Returns undefined if used with callback or a Promise otherwise.
 * @api public
 * @see middleware http://mongoosejs.com/docs/middleware.html
 */

/**
 * Checks if a path is invalid
 *
 * @param {String|Array<String>} path the field to check
 * @method $isValid
 * @memberOf Document
 * @instance
 * @api private
 */

Document.prototype.$isValid = function(path) {
  if (this.$__.validationError == null || Object.keys(this.$__.validationError.errors).length === 0) {
    return true;
  }
  if (path == null) {
    return false;
  }

  if (path.indexOf(' ') !== -1) {
    path = path.split(' ');
  }
  if (Array.isArray(path)) {
    return path.some(p => this.$__.validationError.errors[p] == null);
  }

  return this.$__.validationError.errors[path] == null;
};

/**
 * Resets the internal modified state of this document.
 *
 * @api private
 * @return {Document}
 * @method $__reset
 * @memberOf Document
 * @instance
 */

Document.prototype.$__reset = function reset() {
  let _this = this;
  DocumentArray || (DocumentArray = require('./types/DocumentArray'));

  this.$__.activePaths
    .map('init', 'modify', function(i) {
      return _this.$__getValue(i);
    })
    .filter(function(val) {
      return val && val instanceof Array && val.isMongooseDocumentArray && val.length;
    })
    .forEach(function(array) {
      let i = array.length;
      while (i--) {
        const doc = array[i];
        if (!doc) {
          continue;
        }
        doc.$__reset();
      }

      _this.$__.activePaths.init(array.$path());

      array[arrayAtomicsBackupSymbol] = array[arrayAtomicsSymbol];
      array[arrayAtomicsSymbol] = {};
    });

  this.$__.activePaths.
    map('init', 'modify', function(i) {
      return _this.$__getValue(i);
    }).
    filter(function(val) {
      return val && val.$isSingleNested;
    }).
    forEach(function(doc) {
      doc.$__reset();
      if (doc.$__parent() === _this) {
        _this.$__.activePaths.init(doc.$basePath);
      } else if (doc.$__parent() != null && doc.$__parent().ownerDocument) {
        // If map path underneath subdocument, may end up with a case where
        // map path is modified but parent still needs to be reset. See gh-10295
        doc.$__parent().$__reset();
      }
    });

  // clear atomics
  this.$__dirty().forEach(function(dirt) {
    const type = dirt.value;

    if (type && type[arrayAtomicsSymbol]) {
      type[arrayAtomicsBackupSymbol] = type[arrayAtomicsSymbol];
      type[arrayAtomicsSymbol] = {};
    }
  });

  this.$__.backup = {};
  this.$__.backup.activePaths = {
    modify: Object.assign({}, this.$__.activePaths.states.modify),
    default: Object.assign({}, this.$__.activePaths.states.default)
  };
  this.$__.backup.validationError = this.$__.validationError;
  this.$__.backup.errors = this.errors;

  // Clear 'dirty' cache
  this.$__.activePaths.clear('modify');
  this.$__.activePaths.clear('default');
  this.$__.validationError = undefined;
  this.errors = undefined;
  _this = this;
  this.$__schema.requiredPaths().forEach(function(path) {
    _this.$__.activePaths.require(path);
  });

  return this;
};

/*!
 * ignore
 */

Document.prototype.$__undoReset = function $__undoReset() {
  if (this.$__.backup == null || this.$__.backup.activePaths == null) {
    return;
  }

  this.$__.activePaths.states.modify = this.$__.backup.activePaths.modify;
  this.$__.activePaths.states.default = this.$__.backup.activePaths.default;

  this.$__.validationError = this.$__.backup.validationError;
  this.errors = this.$__.backup.errors;

  for (const dirt of this.$__dirty()) {
    const type = dirt.value;

    if (type && type[arrayAtomicsSymbol] && type[arrayAtomicsBackupSymbol]) {
      type[arrayAtomicsSymbol] = type[arrayAtomicsBackupSymbol];
    }
  }

  for (const subdoc of this.$getAllSubdocs()) {
    subdoc.$__undoReset();
  }
};

/**
 * Returns this documents dirty paths / vals.
 *
 * @api private
 * @method $__dirty
 * @memberOf Document
 * @instance
 */

Document.prototype.$__dirty = function() {
  const _this = this;
  let all = this.$__.activePaths.map('modify', function(path) {
    return {
      path: path,
      value: _this.$__getValue(path),
      schema: _this.$__path(path)
    };
  });
  // gh-2558: if we had to set a default and the value is not undefined,
  // we have to save as well
  all = all.concat(this.$__.activePaths.map('default', function(path) {
    if (path === '_id' || _this.$__getValue(path) == null) {
      return;
    }
    return {
      path: path,
      value: _this.$__getValue(path),
      schema: _this.$__path(path)
    };
  }));

  // Sort dirty paths in a flat hierarchy.
  all.sort(function(a, b) {
    return (a.path < b.path ? -1 : (a.path > b.path ? 1 : 0));
  });

  // Ignore "foo.a" if "foo" is dirty already.
  const minimal = [];
  let lastPath;
  let top;

  all.forEach(function(item) {
    if (!item) {
      return;
    }
    if (lastPath == null || item.path.indexOf(lastPath) !== 0) {
      lastPath = item.path + '.';
      minimal.push(item);
      top = item;
    } else if (top != null &&
        top.value != null &&
        top.value[arrayAtomicsSymbol] != null &&
        top.value.hasAtomics()) {
      // special case for top level MongooseArrays
      // the `top` array itself and a sub path of `top` are being set.
      // the only way to honor all of both modifications is through a $set
      // of entire array.
      top.value[arrayAtomicsSymbol] = {};
      top.value[arrayAtomicsSymbol].$set = top.value;
    }
  });
  top = lastPath = null;
  return minimal;
};

/**
 * Assigns/compiles `schema` into this documents prototype.
 *
 * @param {Schema} schema
 * @api private
 * @method $__setSchema
 * @memberOf Document
 * @instance
 */

Document.prototype.$__setSchema = function(schema) {
  compile(schema.tree, this, undefined, schema.options);

  // Apply default getters if virtual doesn't have any (gh-6262)
  for (const key of Object.keys(schema.virtuals)) {
    schema.virtuals[key]._applyDefaultGetters();
  }
  if (schema.path('schema') == null) {
    this.schema = schema;
  }
  this.$__schema = schema;
  this[documentSchemaSymbol] = schema;
};


/**
 * Get active path that were changed and are arrays
 *
 * @api private
 * @method $__getArrayPathsToValidate
 * @memberOf Document
 * @instance
 */

Document.prototype.$__getArrayPathsToValidate = function() {
  DocumentArray || (DocumentArray = require('./types/DocumentArray'));

  // validate all document arrays.
  return this.$__.activePaths
    .map('init', 'modify', function(i) {
      return this.$__getValue(i);
    }.bind(this))
    .filter(function(val) {
      return val && val instanceof Array && val.isMongooseDocumentArray && val.length;
    }).reduce(function(seed, array) {
      return seed.concat(array);
    }, [])
    .filter(function(doc) {
      return doc;
    });
};


/**
 * Get all subdocs (by bfs)
 *
 * @api public
 * @method $getAllSubdocs
 * @memberOf Document
 * @instance
 */

Document.prototype.$getAllSubdocs = function() {
  DocumentArray || (DocumentArray = require('./types/DocumentArray'));
  Embedded = Embedded || require('./types/ArraySubdocument');

  function docReducer(doc, seed, path) {
    let val = doc;
    let isNested = false;
    if (path) {
      if (doc instanceof Document && doc[documentSchemaSymbol].paths[path]) {
        val = doc._doc[path];
      } else if (doc instanceof Document && doc[documentSchemaSymbol].nested[path]) {
        val = doc._doc[path];
        isNested = true;
      } else {
        val = doc[path];
      }
    }
    if (val instanceof Embedded) {
      seed.push(val);
    } else if (val instanceof Map) {
      seed = Array.from(val.keys()).reduce(function(seed, path) {
        return docReducer(val.get(path), seed, null);
      }, seed);
    } else if (val && val.$isSingleNested) {
      seed = Object.keys(val._doc).reduce(function(seed, path) {
        return docReducer(val._doc, seed, path);
      }, seed);
      seed.push(val);
    } else if (val && val.isMongooseDocumentArray) {
      val.forEach(function _docReduce(doc) {
        if (!doc || !doc._doc) {
          return;
        }
        seed = Object.keys(doc._doc).reduce(function(seed, path) {
          return docReducer(doc._doc, seed, path);
        }, seed);
        if (doc instanceof Embedded) {
          seed.push(doc);
        }
      });
    } else if (isNested && val != null) {
      for (const path of Object.keys(val)) {
        docReducer(val, seed, path);
      }
    }
    return seed;
  }

  const subDocs = [];
  for (const path of Object.keys(this._doc)) {
    docReducer(this, subDocs, path);
  }

  return subDocs;
};

/*!
 * Runs queued functions
 */

function applyQueue(doc) {
  const q = doc.$__schema && doc.$__schema.callQueue;
  if (!q.length) {
    return;
  }

  for (const pair of q) {
    if (pair[0] !== 'pre' && pair[0] !== 'post' && pair[0] !== 'on') {
      doc[pair[0]].apply(doc, pair[1]);
    }
  }
}

/*!
 * ignore
 */

Document.prototype.$__handleReject = function handleReject(err) {
  // emit on the Model if listening
  if (this.listeners('error').length) {
    this.emit('error', err);
  } else if (this.constructor.listeners && this.constructor.listeners('error').length) {
    this.constructor.emit('error', err);
  }
};

/**
 * Internal helper for toObject() and toJSON() that doesn't manipulate options
 *
 * @api private
 * @method $toObject
 * @memberOf Document
 * @instance
 */

Document.prototype.$toObject = function(options, json) {
  let defaultOptions = {
    transform: true,
    flattenDecimals: true
  };

  const path = json ? 'toJSON' : 'toObject';
  const baseOptions = get(this, 'constructor.base.options.' + path, {});
  const schemaOptions = get(this, '$__schema.options', {});
  // merge base default options with Schema's set default options if available.
  // `clone` is necessary here because `utils.options` directly modifies the second input.
  defaultOptions = utils.options(defaultOptions, clone(baseOptions));
  defaultOptions = utils.options(defaultOptions, clone(schemaOptions[path] || {}));

  // If options do not exist or is not an object, set it to empty object
  options = utils.isPOJO(options) ? clone(options) : {};
  options._calledWithOptions = options._calledWithOptions || clone(options);

  let _minimize;
  if (options._calledWithOptions.minimize != null) {
    _minimize = options.minimize;
  } else if (defaultOptions.minimize != null) {
    _minimize = defaultOptions.minimize;
  } else {
    _minimize = schemaOptions.minimize;
  }

  let flattenMaps;
  if (options._calledWithOptions.flattenMaps != null) {
    flattenMaps = options.flattenMaps;
  } else if (defaultOptions.flattenMaps != null) {
    flattenMaps = defaultOptions.flattenMaps;
  } else {
    flattenMaps = schemaOptions.flattenMaps;
  }

  // The original options that will be passed to `clone()`. Important because
  // `clone()` will recursively call `$toObject()` on embedded docs, so we
  // need the original options the user passed in, plus `_isNested` and
  // `_parentOptions` for checking whether we need to depopulate.
  const cloneOptions = Object.assign(utils.clone(options), {
    _isNested: true,
    json: json,
    minimize: _minimize,
    flattenMaps: flattenMaps
  });

  if (utils.hasUserDefinedProperty(options, 'getters')) {
    cloneOptions.getters = options.getters;
  }
  if (utils.hasUserDefinedProperty(options, 'virtuals')) {
    cloneOptions.virtuals = options.virtuals;
  }

  const depopulate = options.depopulate ||
    get(options, '_parentOptions.depopulate', false);
  // _isNested will only be true if this is not the top level document, we
  // should never depopulate
  if (depopulate && options._isNested && this.$__.wasPopulated) {
    // populated paths that we set to a document
    return clone(this._id, cloneOptions);
  }

  // merge default options with input options.
  options = utils.options(defaultOptions, options);
  options._isNested = true;
  options.json = json;
  options.minimize = _minimize;

  cloneOptions._parentOptions = options;
  cloneOptions._skipSingleNestedGetters = true;

  const gettersOptions = Object.assign({}, cloneOptions);
  gettersOptions._skipSingleNestedGetters = false;

  // remember the root transform function
  // to save it from being overwritten by sub-transform functions
  const originalTransform = options.transform;

  let ret = clone(this._doc, cloneOptions) || {};

  if (options.getters) {
    applyGetters(this, ret, gettersOptions);

    if (options.minimize) {
      ret = minimize(ret) || {};
    }
  }

  if (options.virtuals || (options.getters && options.virtuals !== false)) {
    applyVirtuals(this, ret, gettersOptions, options);
  }

  if (options.versionKey === false && this.$__schema.options.versionKey) {
    delete ret[this.$__schema.options.versionKey];
  }

  let transform = options.transform;

  // In the case where a subdocument has its own transform function, we need to
  // check and see if the parent has a transform (options.transform) and if the
  // child schema has a transform (this.schema.options.toObject) In this case,
  // we need to adjust options.transform to be the child schema's transform and
  // not the parent schema's
  if (transform) {
    applySchemaTypeTransforms(this, ret);
  }

  if (options.useProjection) {
    omitDeselectedFields(this, ret);
  }

  if (transform === true || (schemaOptions.toObject && transform)) {
    const opts = options.json ? schemaOptions.toJSON : schemaOptions.toObject;

    if (opts) {
      transform = (typeof options.transform === 'function' ? options.transform : opts.transform);
    }
  } else {
    options.transform = originalTransform;
  }

  if (typeof transform === 'function') {
    const xformed = transform(this, ret, options);
    if (typeof xformed !== 'undefined') {
      ret = xformed;
    }
  }

  return ret;
};

/**
 * Converts this document into a plain-old JavaScript object ([POJO](https://masteringjs.io/tutorials/fundamentals/pojo)).
 *
 * Buffers are converted to instances of [mongodb.Binary](http://mongodb.github.com/node-mongodb-native/api-bson-generated/binary.html) for proper storage.
 *
 * ####Options:
 *
 * - `getters` apply all getters (path and virtual getters), defaults to false
 * - `aliases` apply all aliases if `virtuals=true`, defaults to true
 * - `virtuals` apply virtual getters (can override `getters` option), defaults to false
 * - `minimize` remove empty objects, defaults to true
 * - `transform` a transform function to apply to the resulting document before returning
 * - `depopulate` depopulate any populated paths, replacing them with their original refs, defaults to false
 * - `versionKey` whether to include the version key, defaults to true
 * - `flattenMaps` convert Maps to POJOs. Useful if you want to JSON.stringify() the result of toObject(), defaults to false
 * - `useProjection` set to `true` to omit fields that are excluded in this document's projection. Unless you specified a projection, this will omit any field that has `select: false` in the schema.
 *
 * ####Getters/Virtuals
 *
 * Example of only applying path getters
 *
 *     doc.toObject({ getters: true, virtuals: false })
 *
 * Example of only applying virtual getters
 *
 *     doc.toObject({ virtuals: true })
 *
 * Example of applying both path and virtual getters
 *
 *     doc.toObject({ getters: true })
 *
 * To apply these options to every document of your schema by default, set your [schemas](#schema_Schema) `toObject` option to the same argument.
 *
 *     schema.set('toObject', { virtuals: true })
 *
 * ####Transform
 *
 * We may need to perform a transformation of the resulting object based on some criteria, say to remove some sensitive information or return a custom object. In this case we set the optional `transform` function.
 *
 * Transform functions receive three arguments
 *
 *     function (doc, ret, options) {}
 *
 * - `doc` The mongoose document which is being converted
 * - `ret` The plain object representation which has been converted
 * - `options` The options in use (either schema options or the options passed inline)
 *
 * ####Example
 *
 *     // specify the transform schema option
 *     if (!schema.options.toObject) schema.options.toObject = {};
 *     schema.options.toObject.transform = function (doc, ret, options) {
 *       // remove the _id of every document before returning the result
 *       delete ret._id;
 *       return ret;
 *     }
 *
 *     // without the transformation in the schema
 *     doc.toObject(); // { _id: 'anId', name: 'Wreck-it Ralph' }
 *
 *     // with the transformation
 *     doc.toObject(); // { name: 'Wreck-it Ralph' }
 *
 * With transformations we can do a lot more than remove properties. We can even return completely new customized objects:
 *
 *     if (!schema.options.toObject) schema.options.toObject = {};
 *     schema.options.toObject.transform = function (doc, ret, options) {
 *       return { movie: ret.name }
 *     }
 *
 *     // without the transformation in the schema
 *     doc.toObject(); // { _id: 'anId', name: 'Wreck-it Ralph' }
 *
 *     // with the transformation
 *     doc.toObject(); // { movie: 'Wreck-it Ralph' }
 *
 * _Note: if a transform function returns `undefined`, the return value will be ignored._
 *
 * Transformations may also be applied inline, overridding any transform set in the options:
 *
 *     function xform (doc, ret, options) {
 *       return { inline: ret.name, custom: true }
 *     }
 *
 *     // pass the transform as an inline option
 *     doc.toObject({ transform: xform }); // { inline: 'Wreck-it Ralph', custom: true }
 *
 * If you want to skip transformations, use `transform: false`:
 *
 *     schema.options.toObject.hide = '_id';
 *     schema.options.toObject.transform = function (doc, ret, options) {
 *       if (options.hide) {
 *         options.hide.split(' ').forEach(function (prop) {
 *           delete ret[prop];
 *         });
 *       }
 *       return ret;
 *     }
 *
 *     const doc = new Doc({ _id: 'anId', secret: 47, name: 'Wreck-it Ralph' });
 *     doc.toObject();                                        // { secret: 47, name: 'Wreck-it Ralph' }
 *     doc.toObject({ hide: 'secret _id', transform: false });// { _id: 'anId', secret: 47, name: 'Wreck-it Ralph' }
 *     doc.toObject({ hide: 'secret _id', transform: true }); // { name: 'Wreck-it Ralph' }
 *
 * If you pass a transform in `toObject()` options, Mongoose will apply the transform
 * to [subdocuments](/docs/subdocs.html) in addition to the top-level document.
 * Similarly, `transform: false` skips transforms for all subdocuments.
 * Note that this is behavior is different for transforms defined in the schema:
 * if you define a transform in `schema.options.toObject.transform`, that transform
 * will **not** apply to subdocuments.
 *
 *     const memberSchema = new Schema({ name: String, email: String });
 *     const groupSchema = new Schema({ members: [memberSchema], name: String, email });
 *     const Group = mongoose.model('Group', groupSchema);
 *
 *     const doc = new Group({
 *       name: 'Engineering',
 *       email: 'dev@mongoosejs.io',
 *       members: [{ name: 'Val', email: 'val@mongoosejs.io' }]
 *     });
 *
 *     // Removes `email` from both top-level document **and** array elements
 *     // { name: 'Engineering', members: [{ name: 'Val' }] }
 *     doc.toObject({ transform: (doc, ret) => { delete ret.email; return ret; } });
 *
 * Transforms, like all of these options, are also available for `toJSON`. See [this guide to `JSON.stringify()`](https://thecodebarbarian.com/the-80-20-guide-to-json-stringify-in-javascript.html) to learn why `toJSON()` and `toObject()` are separate functions.
 *
 * See [schema options](/docs/guide.html#toObject) for some more details.
 *
 * _During save, no custom options are applied to the document before being sent to the database._
 *
 * @param {Object} [options]
 * @param {Boolean} [options.getters=false] if true, apply all getters, including virtuals
 * @param {Boolean} [options.virtuals=false] if true, apply virtuals, including aliases. Use `{ getters: true, virtuals: false }` to just apply getters, not virtuals
 * @param {Boolean} [options.aliases=true] if `options.virtuals = true`, you can set `options.aliases = false` to skip applying aliases. This option is a no-op if `options.virtuals = false`.
 * @param {Boolean} [options.minimize=true] if true, omit any empty objects from the output
 * @param {Function|null} [options.transform=null] if set, mongoose will call this function to allow you to transform the returned object
 * @param {Boolean} [options.depopulate=false] if true, replace any conventionally populated paths with the original id in the output. Has no affect on virtual populated paths.
 * @param {Boolean} [options.versionKey=true] if false, exclude the version key (`__v` by default) from the output
 * @param {Boolean} [options.flattenMaps=false] if true, convert Maps to POJOs. Useful if you want to `JSON.stringify()` the result of `toObject()`.
 * @param {Boolean} [options.useProjection=false] - If true, omits fields that are excluded in this document's projection. Unless you specified a projection, this will omit any field that has `select: false` in the schema.
 * @return {Object} js object
 * @see mongodb.Binary http://mongodb.github.com/node-mongodb-native/api-bson-generated/binary.html
 * @api public
 * @memberOf Document
 * @instance
 */

Document.prototype.toObject = function(options) {
  return this.$toObject(options);
};

/*!
 * Minimizes an object, removing undefined values and empty objects
 *
 * @param {Object} object to minimize
 * @return {Object}
 */

function minimize(obj) {
  const keys = Object.keys(obj);
  let i = keys.length;
  let hasKeys;
  let key;
  let val;

  while (i--) {
    key = keys[i];
    val = obj[key];

    if (utils.isPOJO(val)) {
      obj[key] = minimize(val);
    }

    if (undefined === obj[key]) {
      delete obj[key];
      continue;
    }

    hasKeys = true;
  }

  return hasKeys
    ? obj
    : undefined;
}

/*!
 * Applies virtuals properties to `json`.
 */

function applyVirtuals(self, json, options, toObjectOptions) {
  const schema = self.$__schema;
  const paths = Object.keys(schema.virtuals);
  let i = paths.length;
  const numPaths = i;
  let path;
  let assignPath;
  let cur = self._doc;
  let v;
  const aliases = get(toObjectOptions, 'aliases', true);

  let virtualsToApply = null;
  if (Array.isArray(options.virtuals)) {
    virtualsToApply = new Set(options.virtuals);
  }
  else if (options.virtuals && options.virtuals.pathsToSkip) {
    virtualsToApply = new Set(paths);
    for (let i = 0; i < options.virtuals.pathsToSkip.length; i++) {
      if (virtualsToApply.has(options.virtuals.pathsToSkip[i])) {
        virtualsToApply.delete(options.virtuals.pathsToSkip[i]);
      }
    }
  }

  if (!cur) {
    return json;
  }

  options = options || {};
  for (i = 0; i < numPaths; ++i) {
    path = paths[i];

    if (virtualsToApply != null && !virtualsToApply.has(path)) {
      continue;
    }

    // Allow skipping aliases with `toObject({ virtuals: true, aliases: false })`
    if (!aliases && schema.aliases.hasOwnProperty(path)) {
      continue;
    }

    // We may be applying virtuals to a nested object, for example if calling
    // `doc.nestedProp.toJSON()`. If so, the path we assign to, `assignPath`,
    // will be a trailing substring of the `path`.
    assignPath = path;
    if (options.path != null) {
      if (!path.startsWith(options.path + '.')) {
        continue;
      }
      assignPath = path.substr(options.path.length + 1);
    }
    const parts = assignPath.split('.');
    v = clone(self.get(path), options);
    if (v === void 0) {
      continue;
    }
    const plen = parts.length;
    cur = json;
    for (let j = 0; j < plen - 1; ++j) {
      cur[parts[j]] = cur[parts[j]] || {};
      cur = cur[parts[j]];
    }
    cur[parts[plen - 1]] = v;
  }

  return json;
}


/*!
 * Applies virtuals properties to `json`.
 *
 * @param {Document} self
 * @param {Object} json
 * @return {Object} `json`
 */

function applyGetters(self, json, options) {
  const schema = self.$__schema;
  const paths = Object.keys(schema.paths);
  let i = paths.length;
  let path;
  let cur = self._doc;
  let v;

  if (!cur) {
    return json;
  }

  while (i--) {
    path = paths[i];

    const parts = path.split('.');
    const plen = parts.length;
    const last = plen - 1;
    let branch = json;
    let part;
    cur = self._doc;

    if (!self.$__isSelected(path)) {
      continue;
    }

    for (let ii = 0; ii < plen; ++ii) {
      part = parts[ii];
      v = cur[part];
      if (ii === last) {
        const val = self.get(path);
        branch[part] = clone(val, options);
      } else if (v == null) {
        if (part in cur) {
          branch[part] = v;
        }
        break;
      } else {
        branch = branch[part] || (branch[part] = {});
      }
      cur = v;
    }
  }

  return json;
}

/*!
 * Applies schema type transforms to `json`.
 *
 * @param {Document} self
 * @param {Object} json
 * @return {Object} `json`
 */

function applySchemaTypeTransforms(self, json) {
  const schema = self.$__schema;
  const paths = Object.keys(schema.paths || {});
  const cur = self._doc;

  if (!cur) {
    return json;
  }

  for (const path of paths) {
    const schematype = schema.paths[path];
    if (typeof schematype.options.transform === 'function') {
      const val = self.get(path);
      const transformedValue = schematype.options.transform.call(self, val);
      throwErrorIfPromise(path, transformedValue);
      utils.setValue(path, transformedValue, json);
    } else if (schematype.$embeddedSchemaType != null &&
        typeof schematype.$embeddedSchemaType.options.transform === 'function') {
      const vals = [].concat(self.get(path));
      const transform = schematype.$embeddedSchemaType.options.transform;
      for (let i = 0; i < vals.length; ++i) {
        const transformedValue = transform.call(self, vals[i]);
        vals[i] = transformedValue;
        throwErrorIfPromise(path, transformedValue);
      }

      json[path] = vals;
    }
  }

  return json;
}

function throwErrorIfPromise(path, transformedValue) {
  if (isPromise(transformedValue)) {
    throw new Error('`transform` function must be synchronous, but the transform on path `' + path + '` returned a promise.');
  }
}

/*!
 * ignore
 */

function omitDeselectedFields(self, json) {
  const schema = self.$__schema;
  const paths = Object.keys(schema.paths || {});
  const cur = self._doc;

  if (!cur) {
    return json;
  }

  let selected = self.$__.selected;
  if (selected === void 0) {
    selected = {};
    queryhelpers.applyPaths(selected, schema);
  }
  if (selected == null || Object.keys(selected).length === 0) {
    return json;
  }

  for (const path of paths) {
    if (selected[path] != null && !selected[path]) {
      delete json[path];
    }
  }

  return json;
}

/**
 * The return value of this method is used in calls to JSON.stringify(doc).
 *
 * This method accepts the same options as [Document#toObject](#document_Document-toObject). To apply the options to every document of your schema by default, set your [schemas](#schema_Schema) `toJSON` option to the same argument.
 *
 *     schema.set('toJSON', { virtuals: true })
 *
 * See [schema options](/docs/guide.html#toJSON) for details.
 *
 * @param {Object} options
 * @return {Object}
 * @see Document#toObject #document_Document-toObject
 * @see JSON.stringify() in JavaScript https://thecodebarbarian.com/the-80-20-guide-to-json-stringify-in-javascript.html
 * @api public
 * @memberOf Document
 * @instance
 */

Document.prototype.toJSON = function(options) {
  return this.$toObject(options, true);
};

/**
 * If this document is a subdocument or populated document, returns the document's
 * parent. Returns `undefined` otherwise.
 *
 * @api public
 * @method parent
 * @memberOf Document
 * @instance
 */

Document.prototype.parent = function() {
  return this.$__.parent;
};

/**
 * Alias for `parent()`. If this document is a subdocument or populated
 * document, returns the document's parent. Returns `undefined` otherwise.
 *
 * @api public
 * @method $parent
 * @memberOf Document
 * @instance
 */

Document.prototype.$parent = Document.prototype.parent;

/**
 * Helper for console.log
 *
 * @api public
 * @method inspect
 * @memberOf Document
 * @instance
 */

Document.prototype.inspect = function(options) {
  const isPOJO = utils.isPOJO(options);
  let opts;
  if (isPOJO) {
    opts = options;
    opts.minimize = false;
  }
  const ret = this.toObject(opts);

  if (ret == null) {
    // If `toObject()` returns null, `this` is still an object, so if `inspect()`
    // prints out null this can cause some serious confusion. See gh-7942.
    return 'MongooseDocument { ' + ret + ' }';
  }

  return ret;
};

if (inspect.custom) {
  /*!
  * Avoid Node deprecation warning DEP0079
  */

  Document.prototype[inspect.custom] = Document.prototype.inspect;
}

/**
 * Helper for console.log
 *
 * @api public
 * @method toString
 * @memberOf Document
 * @instance
 */

Document.prototype.toString = function() {
  const ret = this.inspect();
  if (typeof ret === 'string') {
    return ret;
  }
  return inspect(ret);
};

/**
 * Returns true if this document is equal to another document.
 *
 * Documents are considered equal when they have matching `_id`s, unless neither
 * document has an `_id`, in which case this function falls back to using
 * `deepEqual()`.
 *
 * @param {Document} doc a document to compare
 * @return {Boolean}
 * @api public
 * @memberOf Document
 * @instance
 */

Document.prototype.equals = function(doc) {
  if (!doc) {
    return false;
  }

  const tid = this.$__getValue('_id');
  const docid = doc.$__ != null ? doc.$__getValue('_id') : doc;
  if (!tid && !docid) {
    return deepEqual(this, doc);
  }
  return tid && tid.equals
    ? tid.equals(docid)
    : tid === docid;
};

/**
 * Populates paths on an existing document.
 *
 * ####Example:
 *
 *     await doc.populate([
 *       'stories',
 *       { path: 'fans', sort: { name: -1 } }
 *     ]);
 *     doc.populated('stories'); // Array of ObjectIds
 *     doc.stories[0].title; // 'Casino Royale'
 *     doc.populated('fans'); // Array of ObjectIds
 *
 * @see Model.populate #model_Model.populate
 * @see Document.execPopulate #document_Document-execPopulate
 * @param {String|Object|Array} [path] The path to populate or an options object or array of paths and/or options objects.
 * @param {Function} [callback] When passed, population is invoked
 * @api public
 * @return {Promise|null} this
 * @memberOf Document
 * @instance
 */

Document.prototype.populate = function populate() {
  const pop = {};
  const args = utils.args(arguments);
  let fn;

  if (args.length > 0) {
    if (typeof args[args.length - 1] === 'function') {
      fn = args.pop();
    }

    // use hash to remove duplicate paths
    const res = utils.populate.apply(null, args);
    for (const populateOptions of res) {
      pop[populateOptions.path] = populateOptions;
    }
  }

  const paths = utils.object.vals(pop);
  let topLevelModel = this.constructor;
  if (this.$__isNested) {
    topLevelModel = this.$__[scopeSymbol].constructor;
    const nestedPath = this.$__.nestedPath;
    paths.forEach(function(populateOptions) {
      populateOptions.path = nestedPath + '.' + populateOptions.path;
    });
  }

  // Use `$session()` by default if the document has an associated session
  // See gh-6754
  if (this.$session() != null) {
    const session = this.$session();
    paths.forEach(path => {
      if (path.options == null) {
        path.options = { session: session };
        return;
      }
      if (!('session' in path.options)) {
        path.options.session = session;
      }
    });
  }

  paths.forEach(p => {
    p._localModel = topLevelModel;
  });

  return topLevelModel.populate(this, paths, fn);
};

/**
 * Gets all populated documents associated with this document.
 *
 * @api public
 * @return {Array<Document>} array of populated documents. Empty array if there are no populated documents associated with this document.
 * @memberOf Document
 * @instance
 */
Document.prototype.$getPopulatedDocs = function $getPopulatedDocs() {
  let keys = [];
  if (this.$__.populated != null) {
    keys = keys.concat(Object.keys(this.$__.populated));
  }
  let result = [];
  for (const key of keys) {
    const value = this.get(key);
    if (Array.isArray(value)) {
      result = result.concat(value);
    } else if (value instanceof Document) {
      result.push(value);
    }
  }
  return result;
};

/**
 * Gets _id(s) used during population of the given `path`.
 *
 * ####Example:
 *
 *     Model.findOne().populate('author').exec(function (err, doc) {
 *       console.log(doc.author.name)         // Dr.Seuss
 *       console.log(doc.populated('author')) // '5144cf8050f071d979c118a7'
 *     })
 *
 * If the path was not populated, returns `undefined`.
 *
 * @param {String} path
 * @return {Array|ObjectId|Number|Buffer|String|undefined}
 * @memberOf Document
 * @instance
 * @api public
 */

Document.prototype.populated = function(path, val, options) {
  // val and options are internal
  if (val == null || val === true) {
    if (!this.$__.populated) {
      return undefined;
    }

    // Map paths can be populated with either `path.$*` or just `path`
    const _path = path.endsWith('.$*') ? path.replace(/\.\$\*$/, '') : path;

    const v = this.$__.populated[_path];
    if (v) {
      return val === true ? v : v.value;
    }
    return undefined;
  }

  this.$__.populated || (this.$__.populated = {});
  this.$__.populated[path] = { value: val, options: options };

  // If this was a nested populate, make sure each populated doc knows
  // about its populated children (gh-7685)
  const pieces = path.split('.');
  for (let i = 0; i < pieces.length - 1; ++i) {
    const subpath = pieces.slice(0, i + 1).join('.');
    const subdoc = this.get(subpath);
    if (subdoc != null && subdoc.$__ != null && this.$populated(subpath)) {
      const rest = pieces.slice(i + 1).join('.');
      subdoc.$populated(rest, val, options);
      // No need to continue because the above recursion should take care of
      // marking the rest of the docs as populated
      break;
    }
  }

  return val;
};

Document.prototype.$populated = Document.prototype.populated;

/**
 * Takes a populated field and returns it to its unpopulated state.
 *
 * ####Example:
 *
 *     Model.findOne().populate('author').exec(function (err, doc) {
 *       console.log(doc.author.name); // Dr.Seuss
 *       console.log(doc.depopulate('author'));
 *       console.log(doc.author); // '5144cf8050f071d979c118a7'
 *     })
 *
 * If the path was not populated, this is a no-op.
 *
 * @param {String} path
 * @return {Document} this
 * @see Document.populate #document_Document-populate
 * @api public
 * @memberOf Document
 * @instance
 */

Document.prototype.depopulate = function(path) {
  if (typeof path === 'string') {
    path = path.split(' ');
  }

  let populatedIds;
  const virtualKeys = this.$$populatedVirtuals ? Object.keys(this.$$populatedVirtuals) : [];
  const populated = get(this, '$__.populated', {});

  if (arguments.length === 0) {
    // Depopulate all
    for (const virtualKey of virtualKeys) {
      delete this.$$populatedVirtuals[virtualKey];
      delete this._doc[virtualKey];
      delete populated[virtualKey];
    }

    const keys = Object.keys(populated);

    for (const key of keys) {
      populatedIds = this.$populated(key);
      if (!populatedIds) {
        continue;
      }
      delete populated[key];
      this.$set(key, populatedIds);
    }
    return this;
  }

  for (const singlePath of path) {
    populatedIds = this.$populated(singlePath);
    delete populated[singlePath];

    if (virtualKeys.indexOf(singlePath) !== -1) {
      delete this.$$populatedVirtuals[singlePath];
      delete this._doc[singlePath];
    } else if (populatedIds) {
      this.$set(singlePath, populatedIds);
    }
  }
  return this;
};


/**
 * Returns the full path to this document.
 *
 * @param {String} [path]
 * @return {String}
 * @api private
 * @method $__fullPath
 * @memberOf Document
 * @instance
 */

Document.prototype.$__fullPath = function(path) {
  // overridden in SubDocuments
  return path || '';
};

/**
 * Returns the changes that happened to the document
 * in the format that will be sent to MongoDB.
 *
 * #### Example:
 *
 *     const userSchema = new Schema({
 *       name: String,
 *       age: Number,
 *       country: String
 *     });
 *     const User = mongoose.model('User', userSchema);
 *     const user = await User.create({
 *       name: 'Hafez',
 *       age: 25,
 *       country: 'Egypt'
 *     });
 *
 *     // returns an empty object, no changes happened yet
 *     user.getChanges(); // { }
 *
 *     user.country = undefined;
 *     user.age = 26;
 *
 *     user.getChanges(); // { $set: { age: 26 }, { $unset: { country: 1 } } }
 *
 *     await user.save();
 *
 *     user.getChanges(); // { }
 *
 * Modifying the object that `getChanges()` returns does not affect the document's
 * change tracking state. Even if you `delete user.getChanges().$set`, Mongoose
 * will still send a `$set` to the server.
 *
 * @return {Object}
 * @api public
 * @method getChanges
 * @memberOf Document
 * @instance
 */

Document.prototype.getChanges = function() {
  const delta = this.$__delta();
  const changes = delta ? delta[1] : {};
  return changes;
};

/*!
 * Module exports.
 */

Document.ValidationError = ValidationError;
module.exports = exports = Document;<|MERGE_RESOLUTION|>--- conflicted
+++ resolved
@@ -697,48 +697,6 @@
 };
 
 /*!
-<<<<<<< HEAD
- * If populating a path within a document array, make sure each
- * subdoc within the array knows its subpaths are populated.
- *
- * ####Example:
- *     const doc = await Article.findOne().populate('comments.author');
- *     doc.comments[0].populated('author'); // Should be set
- */
-
-function markArraySubdocsPopulated(doc, populated) {
-  if (doc._id == null || populated == null || populated.length === 0) {
-    return;
-  }
-
-  const id = String(doc._id);
-  for (const item of populated) {
-    if (item.isVirtual) {
-      continue;
-    }
-    const path = item.path;
-    const pieces = path.split('.');
-    for (let i = 0; i < pieces.length - 1; ++i) {
-      const subpath = pieces.slice(0, i + 1).join('.');
-      const rest = pieces.slice(i + 1).join('.');
-      const val = doc.get(subpath);
-      if (val == null) {
-        continue;
-      }
-
-      if (val.isMongooseDocumentArray) {
-        for (let j = 0; j < val.length; ++j) {
-          val[j].$populated(rest, item._docs[id] == null ? [] : item._docs[id][j], item);
-        }
-        break;
-      }
-    }
-  }
-}
-
-/*!
-=======
->>>>>>> 3a900dea
  * Init helper.
  *
  * @param {Object} self document instance
@@ -1155,17 +1113,10 @@
 
   if (pathType === 'nested' && val) {
     if (typeof val === 'object' && val != null) {
-<<<<<<< HEAD
-      const hasPriorVal = this.$__.savedState != null && this.$__.savedState.hasOwnProperty(path);
+      const hasInitialVal = this.$__.savedState != null && this.$__.savedState.hasOwnProperty(path);
       if (this.$__.savedState != null && !this.$isNew && !this.$__.savedState.hasOwnProperty(path)) {
-        const priorVal = this.$__getValue(path);
-        this.$__.savedState[path] = priorVal;
-=======
-      const hasInitialVal = this.$__.savedState != null && this.$__.savedState.hasOwnProperty(path);
-      if (this.$__.savedState != null && !this.isNew && !this.$__.savedState.hasOwnProperty(path)) {
         const initialVal = this.$__getValue(path);
         this.$__.savedState[path] = initialVal;
->>>>>>> 3a900dea
 
         const keys = Object.keys(initialVal || {});
         for (const key of keys) {
@@ -1515,16 +1466,11 @@
  * @instance
  */
 
-<<<<<<< HEAD
-Document.prototype.$__shouldModify = function(pathToMark, path, constructing, parts, schema, val, priorVal) {
-  if (this.$isNew) {
-=======
 Document.prototype.$__shouldModify = function(pathToMark, path, options, constructing, parts, schema, val, priorVal) {
   if (options._skipMarkModified) {
     return false;
   }
-  if (this.isNew) {
->>>>>>> 3a900dea
+  if (this.$isNew) {
     return true;
   }
 
@@ -2630,11 +2576,7 @@
       // shouldn't fail (gh-8018). We should always fall back to the populated
       // value.
       let pop;
-<<<<<<< HEAD
-      if (val == null && (pop = _this.$populated(path))) {
-=======
-      if ((pop = _this.populated(path))) {
->>>>>>> 3a900dea
+      if ((pop = _this.$populated(path))) {
         val = pop;
       }
       const scope = path in _this.$__.pathsToScopes ?
