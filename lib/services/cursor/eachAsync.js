--- conflicted
+++ resolved
@@ -42,14 +42,10 @@
       for (var i = 0; i < parallel; ++i) {
         tasks.push(next);
       }
-<<<<<<< HEAD
-      async.parallel(tasks, function(error, docs) {
+      async.series(tasks, function(error, docs) {
         if (error) {
           return callback(error);
         }
-=======
-      async.series(tasks, function(error, docs) {
->>>>>>> f6e4dcec
         var initialLength = docs.length;
         docs = docs.filter(function(doc) {
           return doc != null;
